--- conflicted
+++ resolved
@@ -289,14 +289,8 @@
 - 子系统开发
 
   -  内核
-<<<<<<< HEAD
      - 轻量系统内核（LiteOS-M）
        - [轻量系统内核概述](kernel/kernel-mini-overview.md)
-=======
-     - [内核概述](kernel/kernel-overview.md)
-     - 轻量系统内核
-       - [内核概述](kernel/kernel-mini-overview.md)
->>>>>>> 816c14a2
        - 基础内核
          - [中断管理](kernel/kernel-mini-basic-interrupt.md)
          - [任务管理](kernel/kernel-mini-basic-task.md)
