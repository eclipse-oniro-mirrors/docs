# arkui子系统ChangeLog

## cl.arkui.1 状态变量数据类型声明使用限制

1. 所有的状态装饰器变量需要显式声明变量类型，不允许声明any，不支持Date数据类型。

    示例：

    ```ts
    // xxx.ets
    @Entry
    @Component
    struct DatePickerExample {
      // 错误写法: @State isLunar: any = false
      @State isLunar: boolean = false
      // 错误写法: @State selectedDate: Date = new Date('2021-08-08')
      private selectedDate: Date = new Date('2021-08-08')

      build() {
        Column() {
          Button('切换公历农历')
            .margin({ top: 30 })
            .onClick(() => {
              this.isLunar = !this.isLunar
            })
          DatePicker({
            start: new Date('1970-1-1'),
            end: new Date('2100-1-1'),
            selected: this.selectedDate
          })
            .lunar(this.isLunar)
            .onChange((value: DatePickerResult) => {
              this.selectedDate.setFullYear(value.year, value.month, value.day)
              console.info('select current date is: ' + JSON.stringify(value))
            })

        }.width('100%')
      }
    }
    ```

<<<<<<< HEAD
=======

>>>>>>> cd37c5ce
2. @State、@Provide、 @Link和@Consume四种状态变量的数据类型声明只能由简单数据类型或引用数据类型的其中一种构成。

    类型定义中的Length、ResourceStr、ResourceColor三个类型是简单数据类型或引用数据类型的组合，所以不能被以上四种状态装饰器变量使用。
    Length、ResourceStr、ResourceColor的定义请看文档[arkui-ts类型定义](../../../application-dev/reference/arkui-ts/ts-types.md)。

    示例：

    ```ts
    // xxx.ets
    @Entry
    @Component
    struct IndexPage {
      // 错误写法: @State message: string | Resource = 'Hello World'
      @State message: string = 'Hello World'
      // 错误写法: @State message: ResourceStr = $r('app.string.hello')
      @State resourceStr: Resource = $r('app.string.hello')
    
      build() {
        Row() {
          Column() {
            Text(`${this.message}`)
              .fontSize(50)
              .fontWeight(FontWeight.Bold)
          }
          .width('100%')
        }
        .height('100%')
      }
    }
    ```

    ![hello](../../../application-dev/quick-start/figures/hello.PNG)

**变更影响**

1. 如果状态装饰器变量没有显式声明变量类型，声明any，编译拦截报错；
    ```ts
    // ArkTS:ERROR Please define an explicit type, not any.
    @State isLunar: any = false
    ```
2. 状态装饰器变量声明变量类型为Date，编译拦截报错；
    ```ts
    // ArkTS:ERROR The @State property 'selectedDate' cannot be a 'Date' object.
    @State selectedDate: Date = new Date('2021-08-08')
    ```
3. @State、@Provide、 @Link和@Consume四种状态变量使用框架提供的Length、ResourceStr、ResourceColor，
    编译拦截报错。
    ```ts
    /* ArkTS:ERROR The state variable type here is 'ResourceStr', it contains both a simple type and an object type,
      which are not allowed to be defined for state variable of a struct.*/
    @State message: ResourceStr = $r('app.string.hello')
    ```

**关键的接口/组件变更**

不涉及。

**适配指导**

1. 状态装饰器变量声明具体的变量类型替代any;
2. 使用Date对象的状态装饰器变量，修改为不加状态装饰器修饰的常规变量；
3. 因为Length(string|number|Resource), ResourceStr(string|Resource), ResourceColor(string|number|Color|Resource)
    的三个类型是简单数据类型或引用数据类型的组合，使用@State、@Provide、 @Link和@Consume四种状态变量场景参考以下修改：
    ```ts
    // 错误写法:
    @State message: ResourceStr = $r('app.string.hello')
    // 修正后的写法：
    @State resourceStr: Resource = $r('app.string.hello')
    ```


## cl.arkui.2 自定义组件成员变量初始化的规则与约束

通过构造函数方法初始化成员变量，需要遵循如下规则：

| **从父组件中的变量(右)到子组件中的变量(下)** | **regular** | **@State** | **@Link** | **@Prop** | **@Provide** | **@Consume** | **@ObjectLink** |
|---------------------------------|----------------------------|------------|-----------|-----------|--------------|--------------|------------------|
| **regular**                    | 支持                         | 支持         | 支持        | 支持        | 不支持            | 不支持            | 支持               |
| **@State**                     | 支持                         | 支持         | 支持        | 支持        | 支持           | 支持           | 支持               |
| **@Link**                      | 不支持                          | 支持(1)      | 支持(1)     | 支持(1)     | 支持(1)        | 支持(1)        | 支持(1)            |
| **@Prop**                      | 支持                         | 支持         | 支持        | 支持        | 支持           | 支持           | 支持               |
| **@Provide**                   | 支持                         | 支持         | 支持        | 支持        | 支持           | 支持           | 支持               |
| **@Consume**                   | 不支持                          | 不支持          | 不支持         | 不支持         | 不支持            | 不支持            | 不支持                |
| **@ObjectLink**                | 不支持                          | 不支持      | 不支持         | 不支持         | 不支持            | 不支持            | 不支持                |

| **从父组件中的变量(右)到子组件中的变量(下)** | **@StorageLink** | **@StorageProp** | **@LocalStorageLink** | **@LocalStorageProp** |
|------------------|------------------|------------------|-----------------------|------------------------|
| **regular**                   | 支持               | 不支持                | 不支持                     | 不支持              |
| **@State**                    | 支持               | 支持               | 支持                    | 支持                     |
| **@Link**                     | 支持(1)            | 支持(1)            | 支持(1)                 | 支持(1)                  |
| **@Prop**                     | 支持               | 支持               | 支持                    | 支持                     |
| **@Provide**                  | 支持               | 支持               | 支持                    | 支持                     |
| **@Consume**                  | 不支持             | 不支持              | 不支持                  | 不支持                   |
| **@ObjectLink**               | 不支持             | 不支持              | 不支持                  | 不支持                   |

> **说明**
>
> **支持(1)**：必须使用`$`, 例如 `this.$varA`。  
> **regular**：未加修饰的常规变量。

不允许从父组件初始化`@StorageLink`, `@StorageProp`, `@LocalStorageLink`, `@LocalStorageProp`修饰的变量。

**变更影响**

1. 不允许从父组件初始化`@LocalStorageLink`, `@LocalStorageProp`修饰的变量。
    ```ts
    @Entry
    @Component
    struct LocalStorageComponent {
        build() {
            Column() {
                Child({
                  /* ArkTS:ERROR Property 'simpleVarName' in the custom component 'Child' cannot
                    initialize here (forbidden to specify). */
                  simpleVarName: 1,
                  /* ArkTS:ERROR Property 'objectName' in the custom component 'Child' cannot
                    initialize here (forbidden to specify). */
                  objectName: new ClassA("x")
                })
            }
        }
    }
    @Component
    struct Child {
        @LocalStorageLink("storageSimpleProp") simpleVarName: number = 0;
        @LocalStorageProp("storageObjectProp") objectName: ClassA = new ClassA("x");
        build() {}
    }
    ```
2. 子组件的@ObjectLink变量不支持父组件装饰器变量的直接赋值，其父组件的源必须是数组的项或对象的属性，该数组或对象必现用`@State`、`@Link`、`@Provide`、`@Consume`或`@ObjectLink`装饰器修饰。
    ```ts
    let NextID : number = 0;
    
    @Observed class ClassA {
      public id : number;
      public c: number;
      constructor(c: number) {
        this.id = NextID++;
        this.c = c;
      }
    }
    
    @Component
    struct Child {
      @ObjectLink varA : ClassA;
      build() {
        Row() {
          Text('ViewA-' + this.varA.id)
        }
      }
    }
    
    @Component
    struct Parent {
      @Link linkValue: ClassA
      build() {
        Column() {
          /* ArkTS:ERROR The @Link property 'linkValue' cannot be assigned to
            the @ObjectLink property 'varA'.*/
          Child({ varA: this.linkValue })
        }
      }
    }
    ```

**关键的接口/组件变更**

不涉及。

**适配指导**
1. 构造子组件时，不对子组件的`@LocalStorageLink`, `@LocalStorageProp`修饰的变量进行。
如果需要在父组件中修改子组件的`@LocalStorageLink`, `@LocalStorageProp`修饰的变量，则使用LocalStorage提供的API接口方法(比如set方法)赋值。
2. @ObjectLink的使用指导请参考文档@ObjectLink使用指导。


## cl.arkui.LocalStorage.1 get接口返回类型变更

**变更影响**

返回类型从get<T>(propName: string): T变更为get<T>(propName: string): T | undefined
应用不需要进行适配。 

## cl.arkui.LocalStorage.2 setOrCreate参数newValue变成必选
**变更影响**

原接口声明：
```js
setOrCreate<T>(propName: string, newValue?: T): boolean
```
现接口声明：
```js
setOrCreate<T>(propName: string, newValue: T): boolean
```
第二个参数newValue变为必选。
如果应用调用这个接口没有指定newValue参数，在替换新的sdk后会编译不过，需要手动指定newValue。

**适配指导**

```js
let storage = new LocalStorage();
storage.setOrCreate('propA', 'hello');
```
## cl.arkui.LocalStorage.3 link参数和返回类型变更
**变更影响**

原接口声明：
```js
link<T>(propName: string, linkUser?: T, subscribersName?: string): T
```
现接口声明：
```js
link<T>(propName: string): SubscribedAbstractProperty<T>
```
1. link第二三个参数为框架内部调用，不应对外开发，所以将接口变更为一个参数；
2. 返回类型T变更为SubscribedAbstractProperty；

**适配指导**

```js
let storage = new LocalStorage({"PropA": "47"});
let linA = storage.link("PropA");
linA.set(50);
```

## cl.arkui.LocalStorage.4 setAndLink参数和返回类型变更
**变更影响**

原接口声明：
```js
setAndLink<T>(propName: string, defaultValue: T, linkUser?: T, subscribersName?: string): T
```
现接口声明：
```js
setAndLink<T>(propName: string, defaultValue: T): SubscribedAbstractProperty<T>
```
1. setAndLink第三四个参数为框架内部调用，不应对外开发，所以将接口变更为2个参数；
2. 返回类型T变更为SubscribedAbstractProperty；

**适配指导**

```js
let storage = new LocalStorage({"PropA": "47"});
let linA = storage.setAndLink("PropA", "48")
linA.set(50);
```

## cl.arkui.LocalStorage.5 prop参数和返回类型变更
**变更影响**

原接口声明：
```js
prop<T>(propName: string, propUser?: T, subscribersName?: string): T
```
现接口声明：
```js
prop<S>(propName: string): SubscribedAbstractProperty<S>
```
1. prop第二三个参数为框架内部调用，不应对外开发，所以将接口变更为1个参数；
2. 返回类型T变更为SubscribedAbstractProperty；

**适配指导**

```js
let storage = new LocalStorage({"PropA": "47"});
let propA = storage.prop("PropA");
propA.set(51); // one-way sync
```

## cl.arkui.LocalStorage.6 setAndProp参数和返回类型变更
**变更影响**

原接口声明：
```js
setAndProp<T>(propName: string, defaultValue: T, propUser?: T, subscribersName?: string): T
```
现接口声明：
```js
setAndProp<S>(propName: string, defaultValue: S): SubscribedAbstractProperty<S>
```
1. setAndProp第三四个参数为框架内部调用，不应对外开发，所以将接口变更为2个参数；
2. 返回类型T变更为SubscribedAbstractProperty；

**适配指导**

```js
let storage = new LocalStorage({"PropA": "47"});
let propA = storage.setAndProp("PropA", "48");
propA.set(51); // one-way sync
```<|MERGE_RESOLUTION|>--- conflicted
+++ resolved
@@ -39,10 +39,7 @@
     }
     ```
 
-<<<<<<< HEAD
-=======
-
->>>>>>> cd37c5ce
+
 2. @State、@Provide、 @Link和@Consume四种状态变量的数据类型声明只能由简单数据类型或引用数据类型的其中一种构成。
 
     类型定义中的Length、ResourceStr、ResourceColor三个类型是简单数据类型或引用数据类型的组合，所以不能被以上四种状态装饰器变量使用。
