--- conflicted
+++ resolved
@@ -3,15 +3,9 @@
 
 在卡片页面中可以通过**postCardAction**接口触发router事件或者call事件拉起UIAbility，然后由UIAbility刷新卡片内容，下面是这种刷新方式的简单示例。
 
-## 通过postCardAction接口触发router事件
-
-<<<<<<< HEAD
 ## 通过router事件刷新卡片内容
 
-- 在卡片页面通过注册Button的onClick点击事件回调，并在回调中调用**postCardAction**接口触发事件至FormExtensionAbility。
-=======
 - 在卡片页面通过注册Button的onClick点击事件回调，并在回调中调用**postCardAction**接口触发router事件至FormExtensionAbility。
->>>>>>> c25e03ea
   
   ```ts
   let storage = new LocalStorage();
@@ -92,17 +86,10 @@
   }
   ```
 
-<<<<<<< HEAD
 ## 通过call事件刷新卡片内容
 
 - 在使用**postCardAction**接口的call事件时，需要在FormExtensionAbility中的onAddForm生命周期回调中更新formId。
    
-=======
-## 通过postCardAction接口触发call事件
-
-- 在使用**postCardAction**接口的call事件时，需要在FormExtensionAbility中的onAddForm生命周期回调中更新formId。
-  
->>>>>>> c25e03ea
    ```ts
    import formBindingData from '@ohos.app.form.formBindingData';
    import FormExtensionAbility from '@ohos.app.form.FormExtensionAbility';
@@ -130,11 +117,7 @@
   struct WidgetCard {
     @LocalStorageProp('detail') detail: string = 'init';
     @LocalStorageProp('formId') formId: string = '0';
-<<<<<<< HEAD
 
-=======
-  
->>>>>>> c25e03ea
     build() {
       Column() {
         Button('拉至后台')
@@ -167,13 +150,8 @@
   import formProvider from '@ohos.app.form.formProvider';
   import formInfo from '@ohos.app.form.formInfo';
   
-<<<<<<< HEAD
   const MSG_SEND_METHOD: string = 'funA'
 
-=======
-  const MSG_SEND_METHOD: string = 'funA';
-  
->>>>>>> c25e03ea
   // 在收到call事件后会触发callee监听的方法
   function FunACall(data) {
     // 获取call事件中传递的所有参数
@@ -202,11 +180,7 @@
          // 监听call事件所需的方法
         this.callee.on(MSG_SEND_METHOD, FunACall);
       } catch (error) {
-<<<<<<< HEAD
         console.log(`${MSG_SEND_METHOD} register failed with error ${JSON.stringify(error)}`)
-=======
-        console.info(`${MSG_SEND_METHOD} register failed with error ${JSON.stringify(error)}`)
->>>>>>> c25e03ea
       }
     }
     ...
