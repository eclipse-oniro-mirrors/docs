--- conflicted
+++ resolved
@@ -26,13 +26,8 @@
 
   try {
     missionManager.getMissionInfos('', 10, (error, missions) => {
-<<<<<<< HEAD
       if (error) {
-          console.error('getMissionInfos failed, error.code: ${JSON.stringify(error.code)}, error.message: ${JSON.stringify(error.message)}');
-=======
-      if (error.code) {
           console.error('getMissionInfos failed, error.code: ${error.code}, error.message: ${error.message}');
->>>>>>> f02b54ea
           return;
       }
       console.log('size = ${missions.length}');
@@ -40,13 +35,8 @@
       let id = missions[0].missionId;
 
       missionManager.getMissionSnapShot('', id, (err, snapshot) => {
-<<<<<<< HEAD
         if (err) {
-          console.error('getMissionInfos failed, err.code: ${JSON.stringify(err.code)}, err.message: ${JSON.stringify(err.message)}');
-=======
-        if (err.code) {
           console.error('getMissionInfos failed, err.code: ${err.code}, err.message: ${err.message}');
->>>>>>> f02b54ea
           return;
         }
 
