# 隐私管理

该模块主要提供权限使用记录等隐私管理接口。

> **说明：**
> 本模块首批接口从API version 9开始支持。后续版本的新增接口，采用上角标单独标记接口的起始版本。
> 本模块接口为系统接口，三方应用不支持调用。

## 导入模块

```js
import privacyManager from '@ohos.privacyManager';
```


## privacyManager.addPermissionUsedRecord

addPermissionUsedRecord(tokenID: number, permissionName: string, successCount: number, failCount: number): Promise&lt;void&gt;

受应用权限保护的应用在被其他服务、应用调用时，可以使用该接口增加一条权限使用记录。使用Promise异步回调。
权限使用记录包括：调用方的应用身份标识、使用的应用权限名称，和其访问本应用成功、失败的次数。

**需要权限：** ohos.permission.PERMISSION_USED_STATS，仅系统应用可用。

**系统能力：** SystemCapability.Security.AccessToken

**参数：**

| 参数名   | 类型                 | 必填 | 说明                                       |
| -------- | -------------------  | ---- | ------------------------------------------ |
| tokenID   |  number   | 是   | 调用方的应用身份标识。可通过应用的[ApplicationInfo](js-apis-bundle-ApplicationInfo.md)获得。              |
| permissionName | string | 是   | 应用权限名称。 |
| successCount | number | 是   | 访问成功的次数。 |
| failCount | number | 是   | 访问失败的次数。 |

**返回值：**

| 类型          | 说明                                |
| :------------ | :---------------------------------- |
| Promise&lt;void&gt; | Promise对象。无返回结果的Promise对象。 |

**示例：**

```js
import privacyManager from '@ohos.privacyManager';

let tokenID = 0; // 可以通过getApplicationInfo获取accessTokenId
try {
    privacyManager.addPermissionUsedRecord(tokenID, "ohos.permission.PERMISSION_USED_STATS", 1, 0).then(() => {
        console.log('addPermissionUsedRecord success');
    }).catch((err) => {
        console.log(`addPermissionUsedRecord fail, err->${JSON.stringify(err)}`);
    });
} catch(err) {
    console.log(`catch err->${JSON.stringify(err)}`);
}
```

## privacyManager.addPermissionUsedRecord

addPermissionUsedRecord(tokenID: number, permissionName: string, successCount: number, failCount: number, callback: AsyncCallback&lt;void&gt;): void

受应用权限保护的应用在被其他服务、应用调用时，可以使用该接口增加一条权限使用记录。使用callback异步回调。
权限使用记录包括：调用方的应用身份标识、使用的应用权限名称，和其访问本应用成功、失败的次数。

**需要权限：** ohos.permission.PERMISSION_USED_STATS，仅系统应用可用。

**系统能力：** SystemCapability.Security.AccessToken

**参数：**

| 参数名   | 类型                 | 必填 | 说明                                       |
| -------- | -------------------  | ---- | ------------------------------------------ |
| tokenID   |  number   | 是   | 调用方的应用身份标识。可通过应用的[ApplicationInfo](js-apis-bundle-ApplicationInfo.md)获得。              |
| permissionName | string | 是   | 应用权限名称。 |
| successCount | number | 是   | 访问成功的次数。 |
| failCount | number | 是   | 访问失败的次数。 |
| callback | AsyncCallback&lt;void&gt; | 是   | 回调函数。 |

**示例：**

```js
import privacyManager from '@ohos.privacyManager';

let tokenID = 0; // 可以通过getApplicationInfo获取accessTokenId
try {
    privacyManager.addPermissionUsedRecord(tokenID, "ohos.permission.PERMISSION_USED_STATS", 1, 0, (data, err) => {
        if (err) {
            console.log(`addPermissionUsedRecord fail, err->${JSON.stringify(err)}`);
        } else {
            console.log('addPermissionUsedRecord success');
        }
    });
} catch(err) {
    console.log(`catch err->${JSON.stringify(err)}`);
}
```

## privacyManager.getPermissionUsedRecords

getPermissionUsedRecords(request: PermissionUsedRequest): Promise&lt;PermissionUsedResponse&gt;

获取历史权限使用记录。

**需要权限：** ohos.permission.PERMISSION_USED_STATS，仅系统应用可用。

**系统能力：** SystemCapability.Security.AccessToken

**参数：**

| 参数名   | 类型                 | 必填 | 说明                                       |
| -------- | -------------------  | ---- | ------------------------------------------ |
| request   |  [PermissionUsedRequest](#permissionusedrequest)   | 是   | 查询权限使用记录的请求。              |

**返回值：**

| 类型          | 说明                                |
| :------------ | :---------------------------------- |
| Promise<[PermissionUsedResponse](#permissionusedresponse)> | Promise对象。返回权限使用记录。|

**示例：**

```js
import privacyManager from '@ohos.privacyManager';

let request = {
    "tokenId": 1,
    "isRemote": false,
    "deviceId": "device",
    "bundleName": "bundle",
    "permissionNames": [],
    "beginTime": 0,
    "endTime": 1,
    "flag":privacyManager.PermissionUsageFlag.FLAG_PERMISSION_USAGE_DETAIL,
};
try {
    privacyManager.getPermissionUsedRecords(request).then((data) => {
        console.log(`getPermissionUsedRecords success, data->${JSON.stringify(data)}`);
    }).catch((err) => {
        console.log(`getPermissionUsedRecords fail, err->${JSON.stringify(err)}`);
    });
} catch(err) {
    console.log(`catch err->${JSON.stringify(err)}`);
}
```

## privacyManager.getPermissionUsedRecords

getPermissionUsedRecords(request: PermissionUsedRequest, callback: AsyncCallback&lt;PermissionUsedResponse&gt;): void

获取历史权限使用记录。

**需要权限：** ohos.permission.PERMISSION_USED_STATS，仅系统应用可用。

**系统能力：** SystemCapability.Security.AccessToken

**参数：**

| 参数名   | 类型                 | 必填 | 说明                                       |
| -------- | -------------------  | ---- | ------------------------------------------ |
| request | [PermissionUsedRequest](#permissionusedrequest) | 是 | 查询权限使用记录的请求。 |
| callback | AsyncCallback<[PermissionUsedResponse](#permissionusedresponse)> | 是 | 回调函数。返回权限使用记录。 |

**示例：**

```js
import privacyManager from '@ohos.privacyManager';

let request = {
    "tokenId": 1,
    "isRemote": false,
    "deviceId": "device",
    "bundleName": "bundle",
    "permissionNames": [],
    "beginTime": 0,
    "endTime": 1,
    "flag":privacyManager.PermissionUsageFlag.FLAG_PERMISSION_USAGE_DETAIL,
};
try {
    privacyManager.getPermissionUsedRecords(request, (err, data) => {
        if (err) {
            console.log(`getPermissionUsedRecords fail, err->${JSON.stringify(err)}`);
        } else {
            console.log(`getPermissionUsedRecords success, data->${JSON.stringify(data)}`);
        }
    });
} catch(err) {
    console.log(`catch err->${JSON.stringify(err)}`);
}
```

## privacyManager.startUsingPermission

startUsingPermission(tokenID: number, permissionName: string): Promise&lt;void&gt;

应用开始使用某项权限，可监听应用在前后台使用权限，并将使用权限的记录落盘，由系统服务调用。

**需要权限：** ohos.permission.PERMISSION_USED_STATS，仅系统应用可用。

**系统能力：** SystemCapability.Security.AccessToken

**参数：**

| 参数名          | 类型   | 必填 | 说明                                  |
| -------------- | ------ | ---- | ------------------------------------ |
| tokenID        | number | 是   | 调用方的应用身份标识。可通过应用的[ApplicationInfo](js-apis-bundle-ApplicationInfo.md)获得。 |
| permissionName | string | 是   | 需要使用的权限名。                     |

**返回值：**

| 类型          | 说明                                    |
| ------------- | --------------------------------------- |
| Promise&lt;void&gt; | Promise对象。无返回结果的Promise对象。|

**示例：**

```js
import privacyManager from '@ohos.privacyManager';

let tokenID = 0; // 可以通过getApplicationInfo获取accessTokenId
try {
    privacyManager.startUsingPermission(tokenID, "ohos.permission.PERMISSION_USED_STATS").then(() => {
        console.log('startUsingPermission success');
    }).catch((err) => {
        console.log(`startUsingPermission fail, err->${JSON.stringify(err)}`);
    });
} catch(err) {
    console.log(`catch err->${JSON.stringify(err)}`);
}
```

## privacyManager.startUsingPermission

startUsingPermission(tokenID: number, permissionName: string, callback: AsyncCallback&lt;void&gt;): void

应用开始使用某项权限，可监听应用在前后台使用权限，并将使用权限的记录落盘，由系统服务调用。

**需要权限：** ohos.permission.PERMISSION_USED_STATS，仅系统应用可用。

**系统能力：** SystemCapability.Security.AccessToken

**参数：**

| 参数名          | 类型                  | 必填 | 说明                                  |
| -------------- | --------------------- | ---- | ------------------------------------ |
| tokenID        | number                | 是   | 调用方的应用身份标识。可通过应用的[ApplicationInfo](js-apis-bundle-ApplicationInfo.md)获得。 |
| permissionName | string                | 是   | 需要使用的权限名。                     |
| callback       | AsyncCallback&lt;void&gt; | 是   | 异步回调，返回开始使用权限的结果。 |

**示例：**

```js
import privacyManager from '@ohos.privacyManager';

let tokenID = 0; // 可以通过getApplicationInfo获取accessTokenId
try {
    privacyManager.startUsingPermission(tokenID, "ohos.permission.PERMISSION_USED_STATS", (data, err) => {
        if (err) {
            console.log(`startUsingPermission fail, err->${JSON.stringify(err)}`);
        } else {
            console.log('startUsingPermission success');
        }
    });
} catch(err) {
    console.log(`catch err->${JSON.stringify(err)}`);
}
```

## privacyManager.stopUsingPermission

stopUsingPermission(tokenID: number, permissionName: string): Promise&lt;void&gt;

应用停止使用某项权限，与Start对应，由系统服务调用。

**需要权限：** ohos.permission.PERMISSION_USED_STATS，仅系统应用可用。

**系统能力：** SystemCapability.Security.AccessToken

**参数：**

| 参数名          | 类型   | 必填 | 说明                                  |
| -------------- | ------ | ---- | ------------------------------------ |
| tokenID        | number | 是   | 调用方的应用身份标识。可通过应用的[ApplicationInfo](js-apis-bundle-ApplicationInfo.md)获得。 |
| permissionName | string | 是   | 需要使用的权限名。                     |

**返回值：**

| 类型          | 说明                                    |
| ------------- | --------------------------------------- |
| Promise&lt;void&gt; | Promise对象。无返回结果的Promise对象。|

**示例：**

```js
import privacyManager from '@ohos.privacyManager';

let tokenID = 0; // 可以通过getApplicationInfo获取accessTokenId
try {
    privacyManager.stopUsingPermission(tokenID, "ohos.permission.PERMISSION_USED_STATS").then(() => {
        console.log('stopUsingPermission success');
    }).catch((err) => {
        console.log(`stopUsingPermission fail, err->${JSON.stringify(err)}`);
    });
} catch(err) {
    console.log(`catch err->${JSON.stringify(err)}`);
}
```

## privacyManager.stopUsingPermission

stopUsingPermission(tokenID: number, permissionName: string, callback: AsyncCallback&lt;void&gt;): void

应用停止使用某项权限，与Start对应，由系统服务调用。

**需要权限：** ohos.permission.PERMISSION_USED_STATS，仅系统应用可用。

**系统能力：** SystemCapability.Security.AccessToken

**参数：**

| 参数名          | 类型                  | 必填 | 说明                                  |
| -------------- | --------------------- | ---- | ------------------------------------ |
| tokenID        | number                | 是   | 调用方的应用身份标识。可通过应用的[ApplicationInfo](js-apis-bundle-ApplicationInfo.md)获得。 |
| permissionName | string                | 是   | 需要使用的权限名。                      |
| callback       | AsyncCallback&lt;void&gt; | 是   | 异步回调，返回停止使用权限的结果。 |

**示例：**

```js
import privacyManager from '@ohos.privacyManager';

let tokenID = 0; // 可以通过getApplicationInfo获取accessTokenId
try {
    privacyManager.stopUsingPermission(tokenID, "ohos.permission.PERMISSION_USED_STATS", (data, err) => {
        if (err) {
            console.log(`stopUsingPermission fail, err->${JSON.stringify(err)}`);
        } else {
            console.log('stopUsingPermission success');
        }
    });
} catch(err) {
    console.log(`catch err->${JSON.stringify(err)}`);
}
```

## privacyManager.on

on(type: 'activeStateChange', permissionNameList: Array&lt;string&gt;, callback: Callback&lt;ActiveChangeResponse&gt;): void

订阅指定权限列表的权限使用状态变更事件，使用callback回调异步返回结果。

此接口为系统接口。

**需要权限：** ohos.permission.PERMISSION_USED_STATS

**系统能力：** SystemCapability.Security.AccessToken

**参数：**

| 参数名             | 类型                   | 必填 | 说明                                                          |
| ------------------ | --------------------- | ---- | ------------------------------------------------------------ |
| type               | string                | 是   | 订阅事件类型，固定为'activeStateChange'，权限使用状态变更事件。   |
| permissionNameList | Array&lt;string&gt;   | 否   | 订阅的权限名列表，为空时表示订阅所有的权限使用状态变化。           |
| callback | Callback&lt;[ActiveChangeResponse](#activechangeresponse)&gt; | 是 | 订阅指定权限使用状态变更事件的回调。 |

**示例：**

```js
import privacyManager from '@ohos.privacyManager';

let permissionNameList: Array<string> = [];
try {
    atManager.on('activeStateChange', permissionNameList, (data) => {
        console.debug("receive permission state change, data:" + JSON.stringify(data));
    });
} catch(err) {
    console.log(`catch err->${JSON.stringify(err)}`);
}
```

## privacyManager.off

off(type: 'activeStateChange', permissionNameList: Array&lt;string&gt;, callback?: Callback&lt;ActiveChangeResponse&gt;): void;

取消订阅指定权限列表的权限使用状态变更事件，使用callback回调异步返回结果。

此接口为系统接口。

**需要权限：** ohos.permission.PERMISSION_USED_STATS

**系统能力：** SystemCapability.Security.AccessToken

**参数：**

| 参数名             | 类型                   | 必填 | 说明                                                          |
| ------------------ | --------------------- | ---- | ------------------------------------------------------------ |
| type               | string                | 是   | 订阅事件类型，固定为'activeStateChange'，权限使用状态变更事件。   |
| permissionNameList | Array&lt;string&gt;   | 否   | 订阅的权限名列表，为空时表示订阅所有的权限状态变化，必须与on的输入一致。 |
| callback | Callback&lt;[ActiveChangeResponse](#activechangeresponse)&gt; | 否 | 取消订阅指定tokenId与指定权限名状态变更事件的回调。|

**示例：**

```js
import privacyManager from '@ohos.privacyManager';

let permissionNameList: Array<string> = [];
try {
    privacyManager.off('activeStateChange', permissionNameList);
}catch(err) {
    console.log(`catch err->${JSON.stringify(err)}`);
}
```

## PermissionUsageFlag

使用记录的查询方式的枚举。

**系统能力：** SystemCapability.Security.AccessToken

| 名称                    | 值 | 描述                   |
| ----------------------- | ------ | ---------------------- |
| FLAG_PERMISSION_USAGE_SUMMARY             | 0    | 表示查询总览数据。 |
| FLAG_PERMISSION_USAGE_DETAIL         | 1    | 表示查询详细数据。         |

## PermissionUsedRequest

表示使用记录的查询请求。

**系统能力：**  以下各项对应的系统能力均为SystemCapability.Security.AccessToken

| 名称       | 类型             | 必填   | 说明                                       |
| -------- | -------------- | ---- | ---------------------------------------- |
| tokenId  | number         | 否    | 目标应用的身份标识。                                 |
| isRemote | boolean         | 否    | 默认值false。 |
| deviceId  | string         | 否    | 目标应用所在设备的ID。                                 |
| bundleName | string         | 否    | 目标应用的包名。 |
| permissionNames  | Array&lt;string&gt;         | 否    | 需要查询的权限集合。                                 |
| beginTime | number         | 否    | 查询的起始时间，单位：ms，默认值0，不设定起始时间。 |
| endTime | number         | 否    | 查询的终止时间，单位：ms，默认值0，不设定终止时间。 |
| flag | [PermissionUsageFlag](#permissionusageflag)         | 是    | 查询方式，默认值FLAG_PERMISSION_USAGE_SUMMARY。 |

## PermissionUsedResponse

表示所有应用的访问记录。

**系统能力：**  以下各项对应的系统能力均为SystemCapability.Security.AccessToken

| 名称       | 类型             | 必填   | 说明                                       |
| -------- | -------------- | ---- | ---------------------------------------- |
| beginTime | number         | 否    | 查询记录的起始时间，单位：ms。 |
| endTime | number         | 否    | 查询记录的终止时间，单位：ms。 |
| bundleRecords  | Array&lt;[BundleUsedRecord](#bundleusedrecord)&gt;         | 否    | 应用的权限使用记录集合。                                 |

## BundleUsedRecord

某个应用的访问记录。

**系统能力：**  以下各项对应的系统能力均为SystemCapability.Security.AccessToken

| 名称       | 类型             | 必填   | 说明                                       |
| -------- | -------------- | ---- | ---------------------------------------- |
| tokenId  | number         | 否    | 目标应用的身份标识。                                 |
| isRemote | boolean         | 否    | 默认值false。 |
| deviceId  | string         | 否    | 目标应用所在设备的ID。                                 |
| bundleName | string         | 否    | 目标应用的包名。 |
| permissionRecords  | Array&lt;[PermissionUsedRecord](#permissionusedrecord)&gt;         | 否    | 每个应用的权限使用记录集合。                                 |

## PermissionUsedRecord

某个权限的访问记录。

**系统能力：**  以下各项对应的系统能力均为SystemCapability.Security.AccessToken

| 名称       | 类型             | 必填   | 说明                                       |
| -------- | -------------- | ---- | ---------------------------------------- |
| permissionName  | string         | 否    | 权限名。                                 |
| accessCount | number         | 否    | 该权限访问总次数。 |
| rejectCount | number         | 否    | 该权限拒绝总次数。 |
| lastAccessTime | number         | 否    | 最后一次访问时间，单位：ms。 |
| lastRejectTime | number         | 否    | 最后一次拒绝时间，单位：ms。 |
| lastAccessDuration | number         | 否    | 最后一次访问时长，单位：ms。 |
| accessRecords  | Array&lt;[UsedRecordDetail](#usedrecorddetail)&gt;         | 否    | 访问记录集合，当flag为FLAG_PERMISSION_USAGE_SUMMARY时生效，默认查询10条。                                 |
| rejectRecords  | Array&lt;[UsedRecordDetail](#usedrecorddetail)&gt;         | 否    | 拒绝记录集合，当flag为FLAG_PERMISSION_USAGE_SUMMARY时生效，默认查询10条。                                 |

## UsedRecordDetail

单次访问记录详情。

**系统能力：**  以下各项对应的系统能力均为SystemCapability.Security.AccessToken

| 名称       | 类型             | 必填   | 说明                                       |
| -------- | -------------- | ---- | ---------------------------------------- |
| status  | number         | 否    | 访问状态。                                 |
| timestamp | number         | 否    | 访问时的时间戳，单位：ms。 |
| accessDuration  | number         | 否    | 访问时长，单位：ms。                                 |

## PermissionActiveStatus

表示权限使用状态变化类型的枚举。

**系统能力：** 以下各项对应的系统能力均为SystemCapability.Security.AccessToken

| 名称                      | 默认值 | 描述              |
| ------------------------- | ------ | ---------------- |
| PERM_INACTIVE             | 0      | 表示未使用权限。   |
| PERM_ACTIVE_IN_FOREGROUND | 1      | 表示前台使用权限。 |
| PERM_ACTIVE_IN_BACKGROUND | 2      | 表示后台使用权限。 |

## ActiveChangeResponse
<<<<<<< HEAD
=======

表示某次权限使用状态变化的详情。
>>>>>>> 477ba986

 **系统能力:** 以下各项对应的系统能力均为SystemCapability.Security.AccessToken

| 名称           | 类型                    | 可读 | 可写 | 说明                   |
| -------------- | ---------------------- | ---- | ---- | --------------------- |
| tokenId        | number                 | 是   | 否   | 被订阅的应用身份标识    |
| permissionName | string                 | 是   | 否   | 权限使用状态发生变化的权限名 |
| deviceId       | string                 | 是   | 否   | 设备号                 |
| activeStatus   | [PermissionActiveStatus](#permissionactivestatus) | 是   | 否   | 权限使用状态变化类型        |<|MERGE_RESOLUTION|>--- conflicted
+++ resolved
@@ -1,10 +1,10 @@
 # 隐私管理
 
-该模块主要提供权限使用记录等隐私管理接口。
+本模块主要提供权限使用记录等隐私管理接口。
 
 > **说明：**
 > 本模块首批接口从API version 9开始支持。后续版本的新增接口，采用上角标单独标记接口的起始版本。
-> 本模块接口为系统接口，三方应用不支持调用。
+> 本模块接口为系统接口。
 
 ## 导入模块
 
@@ -39,6 +39,15 @@
 | :------------ | :---------------------------------- |
 | Promise&lt;void&gt; | Promise对象。无返回结果的Promise对象。 |
 
+**错误码：**
+
+以下错误码的详细介绍请参见[程序访问控制错误码](../errorcodes/errorcode-access-token.md)。
+| 错误码ID | 错误信息 |
+| -------- | -------- |
+| 12100001 | Parameter invalid. |
+| 12100002 | TokenId does not exist. |
+| 12100003 | Permission does not exist. |
+
 **示例：**
 
 ```js
@@ -75,7 +84,16 @@
 | permissionName | string | 是   | 应用权限名称。 |
 | successCount | number | 是   | 访问成功的次数。 |
 | failCount | number | 是   | 访问失败的次数。 |
-| callback | AsyncCallback&lt;void&gt; | 是   | 回调函数。 |
+| callback | AsyncCallback&lt;void&gt; | 是   | 回调函数。当添加使用记录成功时，err为undefine；否则为错误对象。 |
+
+**错误码：**
+
+以下错误码的详细介绍请参见[程序访问控制错误码](../errorcodes/errorcode-access-token.md)。
+| 错误码ID | 错误信息 |
+| -------- | -------- |
+| 12100001 | Parameter invalid. |
+| 12100002 | TokenId does not exist. |
+| 12100003 | Permission does not exist. |
 
 **示例：**
 
@@ -100,7 +118,7 @@
 
 getPermissionUsedRecords(request: PermissionUsedRequest): Promise&lt;PermissionUsedResponse&gt;
 
-获取历史权限使用记录。
+获取历史权限使用记录。使用Promise异步回调。
 
 **需要权限：** ohos.permission.PERMISSION_USED_STATS，仅系统应用可用。
 
@@ -116,7 +134,16 @@
 
 | 类型          | 说明                                |
 | :------------ | :---------------------------------- |
-| Promise<[PermissionUsedResponse](#permissionusedresponse)> | Promise对象。返回权限使用记录。|
+| Promise<[PermissionUsedResponse](#permissionusedresponse)> | Promise对象。返回查询的权限使用记录。|
+
+**错误码：**
+
+以下错误码的详细介绍请参见[程序访问控制错误码](../errorcodes/errorcode-access-token.md)。
+| 错误码ID | 错误信息 |
+| -------- | -------- |
+| 12100001 | Parameter invalid. |
+| 12100002 | TokenId does not exist. |
+| 12100003 | Permission does not exist. |
 
 **示例：**
 
@@ -148,7 +175,7 @@
 
 getPermissionUsedRecords(request: PermissionUsedRequest, callback: AsyncCallback&lt;PermissionUsedResponse&gt;): void
 
-获取历史权限使用记录。
+获取历史权限使用记录。使用callback异步回调。
 
 **需要权限：** ohos.permission.PERMISSION_USED_STATS，仅系统应用可用。
 
@@ -159,7 +186,16 @@
 | 参数名   | 类型                 | 必填 | 说明                                       |
 | -------- | -------------------  | ---- | ------------------------------------------ |
 | request | [PermissionUsedRequest](#permissionusedrequest) | 是 | 查询权限使用记录的请求。 |
-| callback | AsyncCallback<[PermissionUsedResponse](#permissionusedresponse)> | 是 | 回调函数。返回权限使用记录。 |
+| callback | AsyncCallback<[PermissionUsedResponse](#permissionusedresponse)> | 是 | 回调函数。当查询记录成功时，err为undefine，data为查询到的权限使用记录；否则为错误对象。 |
+
+**错误码：**
+
+以下错误码的详细介绍请参见[程序访问控制错误码](../errorcodes/errorcode-access-token.md)。
+| 错误码ID | 错误信息 |
+| -------- | -------- |
+| 12100001 | Parameter invalid. |
+| 12100002 | TokenId does not exist. |
+| 12100003 | Permission does not exist. |
 
 **示例：**
 
@@ -193,7 +229,7 @@
 
 startUsingPermission(tokenID: number, permissionName: string): Promise&lt;void&gt;
 
-应用开始使用某项权限，可监听应用在前后台使用权限，并将使用权限的记录落盘，由系统服务调用。
+应用开始使用某项权限，可监听应用在前后台使用权限，并将使用权限的记录落盘，由系统服务调用。使用Promise异步回调。
 
 **需要权限：** ohos.permission.PERMISSION_USED_STATS，仅系统应用可用。
 
@@ -212,6 +248,16 @@
 | ------------- | --------------------------------------- |
 | Promise&lt;void&gt; | Promise对象。无返回结果的Promise对象。|
 
+**错误码：**
+
+以下错误码的详细介绍请参见[程序访问控制错误码](../errorcodes/errorcode-access-token.md)。
+| 错误码ID | 错误信息 |
+| -------- | -------- |
+| 12100001 | Parameter invalid. |
+| 12100002 | TokenId does not exist. |
+| 12100003 | Permission does not exist. |
+| 12100004 | The interface is not used together. |
+
 **示例：**
 
 ```js
@@ -233,7 +279,7 @@
 
 startUsingPermission(tokenID: number, permissionName: string, callback: AsyncCallback&lt;void&gt;): void
 
-应用开始使用某项权限，可监听应用在前后台使用权限，并将使用权限的记录落盘，由系统服务调用。
+应用开始使用某项权限，可监听应用在前后台使用权限，并将使用权限的记录落盘，由系统服务调用。使用callback异步回调。
 
 **需要权限：** ohos.permission.PERMISSION_USED_STATS，仅系统应用可用。
 
@@ -245,7 +291,17 @@
 | -------------- | --------------------- | ---- | ------------------------------------ |
 | tokenID        | number                | 是   | 调用方的应用身份标识。可通过应用的[ApplicationInfo](js-apis-bundle-ApplicationInfo.md)获得。 |
 | permissionName | string                | 是   | 需要使用的权限名。                     |
-| callback       | AsyncCallback&lt;void&gt; | 是   | 异步回调，返回开始使用权限的结果。 |
+| callback       | AsyncCallback&lt;void&gt; | 是   | 回调函数。当开始使用权限成功时，err为undefine；否则为错误对象。 |
+
+**错误码：**
+
+以下错误码的详细介绍请参见[程序访问控制错误码](../errorcodes/errorcode-access-token.md)。
+| 错误码ID | 错误信息 |
+| -------- | -------- |
+| 12100001 | Parameter invalid. |
+| 12100002 | TokenId does not exist. |
+| 12100003 | Permission does not exist. |
+| 12100004 | The interface is not used together. |
 
 **示例：**
 
@@ -270,7 +326,7 @@
 
 stopUsingPermission(tokenID: number, permissionName: string): Promise&lt;void&gt;
 
-应用停止使用某项权限，与Start对应，由系统服务调用。
+应用停止使用某项权限，与Start对应，由系统服务调用。使用Promise异步回调。
 
 **需要权限：** ohos.permission.PERMISSION_USED_STATS，仅系统应用可用。
 
@@ -289,6 +345,16 @@
 | ------------- | --------------------------------------- |
 | Promise&lt;void&gt; | Promise对象。无返回结果的Promise对象。|
 
+**错误码：**
+
+以下错误码的详细介绍请参见[程序访问控制错误码](../errorcodes/errorcode-access-token.md)。
+| 错误码ID | 错误信息 |
+| -------- | -------- |
+| 12100001 | Parameter invalid. |
+| 12100002 | TokenId does not exist. |
+| 12100003 | Permission does not exist. |
+| 12100004 | The interface is not used together. |
+
 **示例：**
 
 ```js
@@ -310,7 +376,7 @@
 
 stopUsingPermission(tokenID: number, permissionName: string, callback: AsyncCallback&lt;void&gt;): void
 
-应用停止使用某项权限，与Start对应，由系统服务调用。
+应用停止使用某项权限，与Start对应，由系统服务调用。使用callback异步回调。
 
 **需要权限：** ohos.permission.PERMISSION_USED_STATS，仅系统应用可用。
 
@@ -322,7 +388,17 @@
 | -------------- | --------------------- | ---- | ------------------------------------ |
 | tokenID        | number                | 是   | 调用方的应用身份标识。可通过应用的[ApplicationInfo](js-apis-bundle-ApplicationInfo.md)获得。 |
 | permissionName | string                | 是   | 需要使用的权限名。                      |
-| callback       | AsyncCallback&lt;void&gt; | 是   | 异步回调，返回停止使用权限的结果。 |
+| callback       | AsyncCallback&lt;void&gt; | 是   | 回调函数。当停止使用权限成功时，err为undefine；否则为错误对象。 |
+
+**错误码：**
+
+以下错误码的详细介绍请参见[程序访问控制错误码](../errorcodes/errorcode-access-token.md)。
+| 错误码ID | 错误信息 |
+| -------- | -------- |
+| 12100001 | Parameter invalid. |
+| 12100002 | TokenId does not exist. |
+| 12100003 | Permission does not exist. |
+| 12100004 | The interface is not used together. |
 
 **示例：**
 
@@ -347,11 +423,9 @@
 
 on(type: 'activeStateChange', permissionNameList: Array&lt;string&gt;, callback: Callback&lt;ActiveChangeResponse&gt;): void
 
-订阅指定权限列表的权限使用状态变更事件，使用callback回调异步返回结果。
-
-此接口为系统接口。
-
-**需要权限：** ohos.permission.PERMISSION_USED_STATS
+订阅指定权限列表的权限使用状态变更事件。
+
+**需要权限：** ohos.permission.PERMISSION_USED_STATS，仅系统应用可用。
 
 **系统能力：** SystemCapability.Security.AccessToken
 
@@ -363,6 +437,15 @@
 | permissionNameList | Array&lt;string&gt;   | 否   | 订阅的权限名列表，为空时表示订阅所有的权限使用状态变化。           |
 | callback | Callback&lt;[ActiveChangeResponse](#activechangeresponse)&gt; | 是 | 订阅指定权限使用状态变更事件的回调。 |
 
+**错误码：**
+
+以下错误码的详细介绍请参见[程序访问控制错误码](../errorcodes/errorcode-access-token.md)。
+| 错误码ID | 错误信息 |
+| -------- | -------- |
+| 12100001 | Parameter invalid. |
+| 12100004 | The interface is not used together. |
+| 12100005 | The number of listeners exceeds the limit. |
+
 **示例：**
 
 ```js
@@ -382,11 +465,9 @@
 
 off(type: 'activeStateChange', permissionNameList: Array&lt;string&gt;, callback?: Callback&lt;ActiveChangeResponse&gt;): void;
 
-取消订阅指定权限列表的权限使用状态变更事件，使用callback回调异步返回结果。
-
-此接口为系统接口。
-
-**需要权限：** ohos.permission.PERMISSION_USED_STATS
+取消订阅指定权限列表的权限使用状态变更事件。
+
+**需要权限：** ohos.permission.PERMISSION_USED_STATS，仅系统应用可用。
 
 **系统能力：** SystemCapability.Security.AccessToken
 
@@ -398,6 +479,14 @@
 | permissionNameList | Array&lt;string&gt;   | 否   | 订阅的权限名列表，为空时表示订阅所有的权限状态变化，必须与on的输入一致。 |
 | callback | Callback&lt;[ActiveChangeResponse](#activechangeresponse)&gt; | 否 | 取消订阅指定tokenId与指定权限名状态变更事件的回调。|
 
+**错误码：**
+
+以下错误码的详细介绍请参见[程序访问控制错误码](../errorcodes/errorcode-access-token.md)。
+| 错误码ID | 错误信息 |
+| -------- | -------- |
+| 12100001 | Parameter invalid. |
+| 12100004 | The interface is not used together. |
+
 **示例：**
 
 ```js
@@ -426,7 +515,7 @@
 
 表示使用记录的查询请求。
 
-**系统能力：**  以下各项对应的系统能力均为SystemCapability.Security.AccessToken
+**系统能力：** SystemCapability.Security.AccessToken
 
 | 名称       | 类型             | 必填   | 说明                                       |
 | -------- | -------------- | ---- | ---------------------------------------- |
@@ -443,7 +532,7 @@
 
 表示所有应用的访问记录。
 
-**系统能力：**  以下各项对应的系统能力均为SystemCapability.Security.AccessToken
+**系统能力：** SystemCapability.Security.AccessToken
 
 | 名称       | 类型             | 必填   | 说明                                       |
 | -------- | -------------- | ---- | ---------------------------------------- |
@@ -455,7 +544,7 @@
 
 某个应用的访问记录。
 
-**系统能力：**  以下各项对应的系统能力均为SystemCapability.Security.AccessToken
+**系统能力：** SystemCapability.Security.AccessToken
 
 | 名称       | 类型             | 必填   | 说明                                       |
 | -------- | -------------- | ---- | ---------------------------------------- |
@@ -469,7 +558,7 @@
 
 某个权限的访问记录。
 
-**系统能力：**  以下各项对应的系统能力均为SystemCapability.Security.AccessToken
+**系统能力：** SystemCapability.Security.AccessToken
 
 | 名称       | 类型             | 必填   | 说明                                       |
 | -------- | -------------- | ---- | ---------------------------------------- |
@@ -486,7 +575,7 @@
 
 单次访问记录详情。
 
-**系统能力：**  以下各项对应的系统能力均为SystemCapability.Security.AccessToken
+**系统能力：** SystemCapability.Security.AccessToken
 
 | 名称       | 类型             | 必填   | 说明                                       |
 | -------- | -------------- | ---- | ---------------------------------------- |
@@ -498,7 +587,7 @@
 
 表示权限使用状态变化类型的枚举。
 
-**系统能力：** 以下各项对应的系统能力均为SystemCapability.Security.AccessToken
+**系统能力：** SystemCapability.Security.AccessToken
 
 | 名称                      | 默认值 | 描述              |
 | ------------------------- | ------ | ---------------- |
@@ -507,13 +596,10 @@
 | PERM_ACTIVE_IN_BACKGROUND | 2      | 表示后台使用权限。 |
 
 ## ActiveChangeResponse
-<<<<<<< HEAD
-=======
 
 表示某次权限使用状态变化的详情。
->>>>>>> 477ba986
-
- **系统能力:** 以下各项对应的系统能力均为SystemCapability.Security.AccessToken
+
+ **系统能力:** SystemCapability.Security.AccessToken
 
 | 名称           | 类型                    | 可读 | 可写 | 说明                   |
 | -------------- | ---------------------- | ---- | ---- | --------------------- |
