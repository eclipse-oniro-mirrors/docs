# @ohos.app.form.formHost (formHost)

formHost模块提供了卡片使用方相关接口的能力，包括对使用方同一用户下安装的卡片进行删除、释放、请求更新、获取卡片信息、状态等操作。

> **说明：**
>
> 本模块首批接口从API version 9开始支持。后续版本的新增接口，采用上角标单独标记接口的起始版本。
> 本模块接口均为系统接口。

## 导入模块

```ts
import formHost from '@ohos.app.form.formHost';
```

## deleteForm

deleteForm(formId: string, callback: AsyncCallback&lt;void&gt;): void

删除指定的卡片。调用此方法后，应用程序将无法使用该卡片，卡片管理器服务不再保留有关该卡片的信息。使用callback异步回调。

**需要权限**：ohos.permission.REQUIRE_FORM

**系统能力**：SystemCapability.Ability.Form

**参数：**

| 参数名 | 类型    | 必填 | 说明    |
| ------ | ------ | ---- | ------- |
| formId | string | 是   | 卡片标识。 |
| callback | AsyncCallback&lt;void&gt; | 是 | 回调函数。当删除指定的卡片成功，error为undefined，否则为错误对象 |

**错误码：**

| 错误码ID | 错误信息 |
| -------- | -------- |
| 201 | Permissions denied. |
| 401 | If the input parameter is not valid parameter. |
| 16500050 | An IPC connection error happened. |
| 16500060 | A service connection error happened, please try again later. |
| 202 | The application is not a system application. |
| 16501000 | An internal functional error occurred. |
| 16501001 | The ID of the form to be operated does not exist. |
| 16501003 | The form can not be operated by the current application. |
|以上错误码的详细介绍请参见[卡片错误码](../errorcodes/errorcode-form.md)。||

**示例：**

```ts
import formHost from '@ohos.app.form.formHost';

try {
  let formId = '12400633174999288';
  formHost.deleteForm(formId, (error) => {
  if (error) {
    console.error(`error, code: ${error.code}, message: ${error.message}`);
  } else {
    console.log('formHost deleteForm success');
  }
  });
} catch (error) {
  console.error(`catch error, code: ${error.code}, message: ${error.message}`);
}
```

## deleteForm

deleteForm(formId: string): Promise&lt;void&gt;

删除指定的卡片。调用此方法后，应用程序将无法使用该卡片，卡片管理器服务不再保留有关该卡片的信息。使用Promise异步回调。

**需要权限**：ohos.permission.REQUIRE_FORM

**系统能力**：SystemCapability.Ability.Form

**参数：**

| 参数名 | 类型    | 必填 | 说明    |
| ------ | ------ | ---- | ------- |
| formId | string | 是   | 卡片标识。 |

**返回值：**

| 类型 | 说明 |
| -------- | -------- |
| Promise&lt;void&gt; | 无返回结果的Promise对象。 |


**错误码：**

| 错误码ID | 错误信息 |
| -------- | -------- |
| 201 | Permissions denied. |
| 202 | The application is not a system application. |
| 401 | If the input parameter is not valid parameter. |
| 16500050 | An IPC connection error happened. |
| 16500060 | A service connection error happened, please try again later. |
| 16501000 | An internal functional error occurred. |
| 16501001 | The ID of the form to be operated does not exist. |
| 16501003 | The form can not be operated by the current application. |
|以上错误码的详细介绍请参见[卡片错误码](../errorcodes/errorcode-form.md)。||

**参数：**

```ts
import formHost from '@ohos.app.form.formHost';

try {
  let formId = '12400633174999288';
  formHost.deleteForm(formId).then(() => {
    console.log('formHost deleteForm success');
  }).catch((error) => {
    console.error(`error, code: ${error.code}, message: ${error.message}`);
  });
} catch(error) {
  console.error(`catch error, code: ${error.code}, message: ${error.message}`);
}
```

## releaseForm

releaseForm(formId: string, callback: AsyncCallback&lt;void&gt;): void

释放指定的卡片。调用此方法后，应用程序将无法使用该卡片，但卡片管理器服务仍然保留有关该卡片的缓存信息和存储信息。使用callback异步回调。

**需要权限**：ohos.permission.REQUIRE_FORM

**系统能力**：SystemCapability.Ability.Form

**参数：**

| 参数名 | 类型    | 必填 | 说明    |
| ------ | ------ | ---- | ------- |
| formId | string | 是   | 卡片标识。 |
| callback | AsyncCallback&lt;void&gt; | 是 | 回调函数。当释放指定的卡片成功，error为undefined；否则为错误对象。|

**错误码：**

| 错误码ID | 错误信息 |
| -------- | -------- |
| 201 | Permissions denied. |
| 202 | The application is not a system application. |
| 401 | If the input parameter is not valid parameter. |
| 16500050 | An IPC connection error happened. |
| 16500060 | A service connection error happened, please try again later. |
| 16501000 | An internal functional error occurred. |
| 16501001 | The ID of the form to be operated does not exist. |
| 16501003 | The form can not be operated by the current application. |
|以上错误码的详细介绍请参见[卡片错误码](../errorcodes/errorcode-form.md)。||

**示例：**

```ts
import formHost from '@ohos.app.form.formHost';

try {
  let formId = '12400633174999288';
  formHost.releaseForm(formId, (error) => {
    if (error) {
      console.error(`error, code: ${error.code}, message: ${error.message}`);
    }
  });
} catch(error) {
  console.error(`catch error, code: ${error.code}, message: ${error.message}`);
}
```

## releaseForm

releaseForm(formId: string, isReleaseCache: boolean, callback: AsyncCallback&lt;void&gt;): void

释放指定的卡片。调用此方法后，应用程序将无法使用该卡片，卡片管理器服务保留有关该卡片的存储信息，可以选择是否保留缓存信息。使用callback异步回调。

**需要权限**：ohos.permission.REQUIRE_FORM

**系统能力**：SystemCapability.Ability.Form

**参数：**

| 参数名         | 类型     | 必填 | 说明        |
| -------------- | ------  | ---- | ----------- |
| formId         | string  | 是   | 卡片标识。     |
| isReleaseCache | boolean | 是   | 是否释放缓存。 |
| callback | AsyncCallback&lt;void&gt; | 是 | 回调函数。当释放指定的卡片成功，error为undefined；否则为错误对象。 |

**错误码：**

| 错误码ID | 错误信息 |
| -------- | -------- |
| 201 | Permissions denied. |
| 202 | The application is not a system application. |
| 401 | If the input parameter is not valid parameter. |
| 16500050 | An IPC connection error happened. |
| 16500060 | A service connection error happened, please try again later. |
| 16501000 | An internal functional error occurred. |
| 16501001 | The ID of the form to be operated does not exist. |
| 16501003 | The form can not be operated by the current application. |
|以上错误码的详细介绍请参见[卡片错误码](../errorcodes/errorcode-form.md)。||

**示例：**

```ts
import formHost from '@ohos.app.form.formHost';

try {
  let formId = '12400633174999288';
  formHost.releaseForm(formId, true, (error) => {
    if (error) {
      console.error(`error, code: ${error.code}, message: ${error.message}`);
    }
  });
} catch(error) {
  console.error(`catch error, code: ${error.code}, message: ${error.message}`);
}
```

## releaseForm

releaseForm(formId: string, isReleaseCache?: boolean): Promise&lt;void&gt;

释放指定的卡片。调用此方法后，应用程序将无法使用该卡片，卡片管理器服务保留有关该卡片的存储信息，可以选择是否保留缓存信息。使用Promise异步回调。

**需要权限**：ohos.permission.REQUIRE_FORM

**系统能力**：SystemCapability.Ability.Form

**参数：**

| 参数名         | 类型     | 必填 | 说明        |
| -------------- | ------  | ---- | ----------- |
| formId         | string  | 是   | 卡片标识。     |
| isReleaseCache | boolean | 否   | 是否释放缓存，默认为false。  |

**返回值：**

| 类型 | 说明 |
| -------- | -------- |
| Promise&lt;void&gt; | 无返回结果的Promise对象。 |

**错误码：**

| 错误码ID | 错误信息 |
| -------- | -------- |
| 201 | Permissions denied. |
| 202 | The application is not a system application. |
| 401 | If the input parameter is not valid parameter. |
| 16500050 | An IPC connection error happened. |
| 16500060 | A service connection error happened, please try again later. |
| 16501000 | An internal functional error occurred. |
| 16501001 | The ID of the form to be operated does not exist. |
| 16501003 | The form can not be operated by the current application. |
|以上错误码的详细介绍请参见[卡片错误码](../errorcodes/errorcode-form.md)。||

**示例：**

```ts
import formHost from '@ohos.app.form.formHost';

try {
  let formId = '12400633174999288';
  formHost.releaseForm(formId, true).then(() => {
    console.log('formHost releaseForm success');
  }).catch((error) => {
    console.error(`error, code: ${error.code}, message: ${error.message}`);
  });
} catch(error) {
  console.error(`catch error, code: ${error.code}, message: ${error.message}`);
}
```

## requestForm

requestForm(formId: string, callback: AsyncCallback&lt;void&gt;): void

请求卡片更新。使用callback异步回调。

**需要权限**：ohos.permission.REQUIRE_FORM

**系统能力**：SystemCapability.Ability.Form

**参数：**

| 参数名 | 类型    | 必填 | 说明    |
| ------ | ------ | ---- | ------- |
| formId | string | 是   | 卡片标识。 |
| callback | AsyncCallback&lt;void&gt; | 是 | 回调函数。当请求卡片更新成功，error为undefined；否则为错误对象。 |

**错误码：**

| 错误码ID | 错误信息 |
| -------- | -------- |
| 201 | Permissions denied. |
| 202 | The application is not a system application. |
| 401 | If the input parameter is not valid parameter. |
| 16500050 | An IPC connection error happened. |
| 16500060 | A service connection error happened, please try again later. |
| 16501000 | An internal functional error occurred. |
| 16501001 | The ID of the form to be operated does not exist. |
| 16501003 | The form can not be operated by the current application. |
|以上错误码的详细介绍请参见[卡片错误码](../errorcodes/errorcode-form.md)。||

**示例：**

```ts
import formHost from '@ohos.app.form.formHost';

try {
  let formId = '12400633174999288';
  formHost.requestForm(formId, (error) => {
    if (error) {
      console.error(`error, code: ${error.code}, message: ${error.message}`);
    }
  });
} catch(error) {
  console.error(`catch error, code: ${error.code}, message: ${error.message}`);
}
```

## requestForm

requestForm(formId: string): Promise&lt;void&gt;

请求卡片更新。使用Promise异步回调。

**需要权限**：ohos.permission.REQUIRE_FORM

**系统能力**：SystemCapability.Ability.Form

**参数：**

| 参数名 | 类型    | 必填 | 说明    |
| ------ | ------ | ---- | ------- |
| formId | string | 是   | 卡片标识。 |

**返回值：**

| 类型 | 说明 |
| -------- | -------- |
| Promise&lt;void&gt; | 无返回结果的Promise对象。 |

**错误码：**

| 错误码ID | 错误信息 |
| -------- | -------- |
| 201 | Permissions denied. |
| 202 | The application is not a system application. |
| 401 | If the input parameter is not valid parameter. |
| 16500050 | An IPC connection error happened. |
| 16500060 | A service connection error happened, please try again later. |
| 16501000 | An internal functional error occurred. |
| 16501001 | The ID of the form to be operated does not exist. |
| 16501003 | The form can not be operated by the current application. |
|以上错误码的详细介绍请参见[卡片错误码](../errorcodes/errorcode-form.md)。||

**示例：**

```ts
import formHost from '@ohos.app.form.formHost';

try {
  let formId = '12400633174999288';
  formHost.requestForm(formId).then(() => {
    console.log('formHost requestForm success');
  }).catch((error) => {
    console.error(`error, code: ${error.code}, message: ${error.message}`);
  });
} catch(error) {
  console.error(`catch error, code: ${error.code}, message: ${error.message}`);
}

```

## castToNormalForm

castToNormalForm(formId: string, callback: AsyncCallback&lt;void&gt;): void

将指定的临时卡片转换为普通卡片。使用callback异步回调。

**需要权限**：ohos.permission.REQUIRE_FORM

**系统能力**：SystemCapability.Ability.Form

**参数：**

| 参数名 | 类型    | 必填 | 说明    |
| ------ | ------ | ---- | ------- |
| formId | string | 是   | 卡片标识。 |
| callback | AsyncCallback&lt;void&gt; | 是 | 回调函数。当将指定的临时卡片转换为普通卡片成功，error为undefined，否则为错误对象。 |

**错误码：**

| 错误码ID | 错误信息 |
| -------- | -------- |
| 201 | Permissions denied. |
| 202 | The application is not a system application. |
| 401 | If the input parameter is not valid parameter. |
| 16500050 | An IPC connection error happened. |
| 16501000 | An internal functional error occurred. |
| 16501001 | The ID of the form to be operated does not exist. |
| 16501002 | The number of forms exceeds upper bound. |
| 16501003 | The form can not be operated by the current application. |
|以上错误码的详细介绍请参见[卡片错误码](../errorcodes/errorcode-form.md)。||

**示例：**

```ts
import formHost from '@ohos.app.form.formHost';

try {
  let formId = '12400633174999288';
  formHost.castToNormalForm(formId, (error) => {
    if (error) {
      console.error(`error, code: ${error.code}, message: ${error.message}`);
    }
  });
} catch(error) {
  console.error(`catch error, code: ${error.code}, message: ${error.message}`);
}
```

## castToNormalForm

castToNormalForm(formId: string): Promise&lt;void&gt;

将指定的临时卡片转换为普通卡片。使用Promise异步回调。

**需要权限**：ohos.permission.REQUIRE_FORM

**系统能力**：SystemCapability.Ability.Form

**参数：**

| 参数名 | 类型    | 必填 | 说明    |
| ------ | ------ | ---- | ------- |
| formId | string | 是   | 卡片标识。 |

**返回值：**

| 类型 | 说明 |
| -------- | -------- |
| Promise&lt;void&gt; | 无返回结果的Promise对象。|

**错误码：**

| 错误码ID | 错误信息 |
| -------- | -------- |
| 201 | Permissions denied. |
| 202 | The application is not a system application. |
| 401 | If the input parameter is not valid parameter. |
| 16500050 | An IPC connection error happened. |
| 16501000 | An internal functional error occurred. |
| 16501001 | The ID of the form to be operated does not exist. |
| 16501002 | The number of forms exceeds upper bound. |
| 16501003 | The form can not be operated by the current application. |
|以上错误码的详细介绍请参见[卡片错误码](../errorcodes/errorcode-form.md)。||

**示例：**

```ts
import formHost from '@ohos.app.form.formHost';

try {
  let formId = '12400633174999288';
  formHost.castToNormalForm(formId).then(() => {
    console.log('formHost castTempForm success');
  }).catch((error) => {
    console.error(`error, code: ${error.code}, message: ${error.message}`);
  });
} catch(error) {
  console.error(`catch error, code: ${error.code}, message: ${error.message}`);
}
```

## notifyVisibleForms

notifyVisibleForms(formIds: Array&lt;string&gt;, callback: AsyncCallback&lt;void&gt;): void

向卡片框架发送通知以使指定的卡片可见。该方法调用成功后，会调用onVisibilityChange通知卡片提供方。使用callback异步回调。

**需要权限**：ohos.permission.REQUIRE_FORM

**系统能力**：SystemCapability.Ability.Form

**参数：**

| 参数名 | 类型    | 必填 | 说明    |
| ------ | ------ | ---- | ------- |
| formIds  | Array&lt;string&gt;       | 是   | 卡片标识列表。         |
| callback | AsyncCallback&lt;void&gt; | 是 | 回调函数。当向卡片框架发送通知以使指定的卡片可见成功，error为undefined，否则为错误对象。 |

**错误码：**

| 错误码ID | 错误信息 |
| -------- | -------- |
| 201 | Permissions denied. |
| 202 | The application is not a system application. |
| 401 | If the input parameter is not valid parameter. |
| 16500050 | An IPC connection error happened. |
| 16500060 | A service connection error happened, please try again later. |
| 16501000 | An internal functional error occurred. |
|以上错误码的详细介绍请参见[卡片错误码](../errorcodes/errorcode-form.md)。||

**示例：**

```ts
import formHost from '@ohos.app.form.formHost';

try {
  let formId = ['12400633174999288'];
  formHost.notifyVisibleForms(formId, (error) => {
    if (error) {
      console.error(`error, code: ${error.code}, message: ${error.message}`);
    }
  });
} catch(error) {
  console.error(`catch error, code: ${error.code}, message: ${error.message}`);
}
```

## notifyVisibleForms

notifyVisibleForms(formIds: Array&lt;string&gt;): Promise&lt;void&gt;

向卡片框架发送通知以使指定的卡片可见。该方法调用成功后，会调用onVisibilityChange通知卡片提供方。使用Promise异步回调。

**需要权限**：ohos.permission.REQUIRE_FORM

**系统能力**：SystemCapability.Ability.Form

**参数：**

| 参数名 | 类型    | 必填 | 说明    |
| ------ | ------ | ---- | ------- |
| formIds | Array&lt;string&gt; | 是   | 卡片标识列表。 |

**返回值：**

| 类型 | 说明 |
| -------- | -------- |
| Promise&lt;void&gt; | 无返回结果的Promise对象。 |

**错误码：**

| 错误码ID | 错误信息 |
| -------- | -------- |
| 201 | Permissions denied. |
| 202 | The application is not a system application. |
| 401 | If the input parameter is not valid parameter. |
| 16500050 | An IPC connection error happened. |
| 16500060 | A service connection error happened, please try again later. |
| 16501000 | An internal functional error occurred. |
|以上错误码的详细介绍请参见[卡片错误码](../errorcodes/errorcode-form.md)。||

**示例：**

```ts
import formHost from '@ohos.app.form.formHost';

try {
  let formId = ['12400633174999288'];
  formHost.notifyVisibleForms(formId).then(() => {
    console.log('formHost notifyVisibleForms success');
  }).catch((error) => {
    console.error(`error, code: ${error.code}, message: ${error.message}`);
  });
} catch(error) {
  console.error(`catch error, code: ${error.code}, message: ${error.message}`);
}
```

## notifyInvisibleForms

notifyInvisibleForms(formIds: Array&lt;string&gt;, callback: AsyncCallback&lt;void&gt;): void

向卡片框架发送通知以使指定的卡片不可见。该方法调用成功后，会调用onVisibilityChange通知卡片提供方。使用callback异步回调。

**需要权限**：ohos.permission.REQUIRE_FORM

**系统能力**：SystemCapability.Ability.Form

**参数：**

| 参数名 | 类型    | 必填 | 说明    |
| ------ | ------ | ---- | ------- |
| formIds  | Array&lt;string&gt;       | 是   | 卡片标识列表。|
| callback | AsyncCallback&lt;void&gt; | 是 | 回调函数。当向卡片框架发送通知以使指定的卡片不可见成功，error为undefined，否则为错误对象。 |

**错误码：**

| 错误码ID | 错误信息 |
| -------- | -------- |
| 201 | Permissions denied. |
| 202 | The application is not a system application. |
| 401 | If the input parameter is not valid parameter. |
| 16500050 | An IPC connection error happened. |
| 16500060 | A service connection error happened, please try again later. |
| 16501000 | An internal functional error occurred. |
|以上错误码的详细介绍请参见[卡片错误码](../errorcodes/errorcode-form.md)。||

**示例：**

```ts
import formHost from '@ohos.app.form.formHost';

try {
  let formId = ['12400633174999288'];
  formHost.notifyInvisibleForms(formId, (error) => {
    if (error) {
      console.error(`error, code: ${error.code}, message: ${error.message}`);
    }
  });
} catch(error) {
  console.error(`catch error, code: ${error.code}, message: ${error.message}`);
}
```

## notifyInvisibleForms

notifyInvisibleForms(formIds: Array&lt;string&gt;): Promise&lt;void&gt;

向卡片框架发送通知以使指定的卡片不可见。该方法调用成功后，会调用onVisibilityChange通知卡片提供方。使用Promise异步回调。

**需要权限**：ohos.permission.REQUIRE_FORM

**系统能力**：SystemCapability.Ability.Form

**参数：**

| 参数名 | 类型    | 必填 | 说明    |
| ------ | ------ | ---- | ------- |
| formIds | Array&lt;string&gt; | 是   | 卡片标识列表。 |

**返回值：**

| 类型 | 说明 |
| -------- | -------- |
| Promise&lt;void&gt; | 无返回结果的Promise对象。|

**错误码：**

| 错误码ID | 错误信息 |
| -------- | -------- |
| 201 | Permissions denied. |
| 202 | The application is not a system application. |
| 401 | If the input parameter is not valid parameter. |
| 16500050 | An IPC connection error happened. |
| 16500060 | A service connection error happened, please try again later. |
| 16501000 | An internal functional error occurred. |
|以上错误码的详细介绍请参见[卡片错误码](../errorcodes/errorcode-form.md)。||

**示例：**

```ts
import formHost from '@ohos.app.form.formHost';

try {
  let formId = ['12400633174999288'];
  formHost.notifyInvisibleForms(formId).then(() => {
    console.log('formHost notifyInvisibleForms success');
  }).catch((error) => {
    console.error(`error, code: ${error.code}, message: ${error.message}`);
  });
} catch(error) {
  console.error(`catch error, code: ${error.code}, message: ${error.message}`);
}
```

## enableFormsUpdate

enableFormsUpdate(formIds: Array&lt;string&gt;, callback: AsyncCallback&lt;void&gt;): void

向卡片框架发送通知以使指定的卡片可以更新。该方法调用成功后，卡片刷新状态设置为使能，卡片可以接收来自卡片提供方的更新。使用callback异步回调。

**需要权限**：ohos.permission.REQUIRE_FORM

**系统能力**：SystemCapability.Ability.Form

**参数：**

| 参数名 | 类型    | 必填 | 说明    |
| ------ | ------ | ---- | ------- |
| formIds  | Array&lt;string&gt;       | 是   | 卡片标识列表。         |
| callback | AsyncCallback&lt;void&gt; | 是 | 回调函数。当向卡片框架发送通知以使指定的卡片可以更新成功，error为undefined，否则为错误对象。 |

**错误码：**

| 错误码ID | 错误信息 |
| -------- | -------- |
| 201 | Permissions denied. |
| 202 | The application is not a system application. |
| 401 | If the input parameter is not valid parameter. |
| 16500050 | An IPC connection error happened. |
| 16500060 | A service connection error happened, please try again later. |
| 16501000 | An internal functional error occurred. |
| 16501003 | The form can not be operated by the current application. |
|以上错误码的详细介绍请参见[卡片错误码](../errorcodes/errorcode-form.md)。||

**示例：**

```ts
import formHost from '@ohos.app.form.formHost';

try {
  let formId = ['12400633174999288'];
  formHost.enableFormsUpdate(formId, (error) => {
    if (error) {
      console.error(`error, code: ${error.code}, message: ${error.message}`);
    }
  });
} catch(error) {
  console.error(`catch error, code: ${error.code}, message: ${error.message}`);
}
```

## enableFormsUpdate

enableFormsUpdate(formIds: Array&lt;string&gt;): Promise&lt;void&gt;

向卡片框架发送通知以使指定的卡片可以更新。该方法调用成功后，卡片刷新状态设置为使能，卡片可以接收来自卡片提供方的更新。使用Promise异步回调。

**需要权限**：ohos.permission.REQUIRE_FORM

**系统能力**：SystemCapability.Ability.Form

**参数：**

| 参数名 | 类型    | 必填 | 说明    |
| ------ | ------ | ---- | ------- |
| formIds | Array&lt;string&gt; | 是   | 卡片标识列表。 |

**返回值：**

| 类型 | 说明 |
| -------- | -------- |
| Promise&lt;void&gt; | 无返回结果的Promise对象。 |

**错误码：**

| 错误码ID | 错误信息 |
| -------- | -------- |
| 201 | Permissions denied. |
| 202 | The application is not a system application. |
| 401 | If the input parameter is not valid parameter. |
| 16500050 | An IPC connection error happened. |
| 16500060 | A service connection error happened, please try again later. |
| 16501000 | An internal functional error occurred. |
| 16501003 | The form can not be operated by the current application. |
|以上错误码的详细介绍请参见[卡片错误码](../errorcodes/errorcode-form.md)。||

**示例：**

```ts
import formHost from '@ohos.app.form.formHost';

try {
  let formId = ['12400633174999288'];
  formHost.enableFormsUpdate(formId).then(() => {
    console.log('formHost enableFormsUpdate success');
  }).catch((error) => {
    console.error(`error, code: ${error.code}, message: ${error.message}`);
  });
} catch(error) {
  console.error(`catch error, code: ${error.code}, message: ${error.message}`);
}
```

## disableFormsUpdate

disableFormsUpdate(formIds: Array&lt;string&gt;, callback: AsyncCallback&lt;void&gt;): void

向卡片框架发送通知以使指定的卡片不可以更新。该方法调用成功后，卡片刷新状态设置为去使能，卡片不可以接收来自卡片提供方的更新。使用callback异步回调。

**需要权限**：ohos.permission.REQUIRE_FORM

**系统能力**：SystemCapability.Ability.Form

**参数：**

| 参数名 | 类型    | 必填 | 说明    |
| ------ | ------ | ---- | ------- |
| formIds  | Array&lt;string&gt;       | 是   | 卡片标识列表。         |
| callback | AsyncCallback&lt;void&gt; | 是 | 回调函数。当向卡片框架发送通知以使指定的卡片不可以更新成功，error为undefined，否则为错误对象。 |

**错误码：**

| 错误码ID | 错误信息 |
| -------- | -------- |
| 201 | Permissions denied. |
| 202 | The application is not a system application. |
| 401 | If the input parameter is not valid parameter. |
| 16500050 | An IPC connection error happened. |
| 16500060 | A service connection error happened, please try again later. |
| 16501000 | An internal functional error occurred. |
| 16501001 | The ID of the form to be operated does not exist. |
| 16501003 | The form can not be operated by the current application. |
|以上错误码的详细介绍请参见[卡片错误码](../errorcodes/errorcode-form.md)。||

**示例：**

```ts
import formHost from '@ohos.app.form.formHost';

try {
  let formId = ['12400633174999288'];
  formHost.disableFormsUpdate(formId, (error) => {
    if (error) {
      console.error(`error, code: ${error.code}, message: ${error.message}`);
    }
  });
} catch(error) {
  console.error(`catch error, code: ${error.code}, message: ${error.message}`);
}
```

## disableFormsUpdate

disableFormsUpdate(formIds: Array&lt;string&gt;): Promise&lt;void&gt;

向卡片框架发送通知以使指定的卡片不可以更新。该方法调用成功后，卡片刷新状态设置为去使能，卡片不可以接收来自卡片提供方的更新。使用Promise异步回调。

**需要权限**：ohos.permission.REQUIRE_FORM

**系统能力**：SystemCapability.Ability.Form

**参数：**

| 参数名 | 类型    | 必填 | 说明    |
| ------ | ------ | ---- | ------- |
| formIds | Array&lt;string&gt; | 是   | 卡片标识列表。 |

**返回值：**

| 类型 | 说明 |
| -------- | -------- |
| Promise&lt;void&gt; | 无返回结果的Promise对象。 |

**错误码：**

| 错误码ID | 错误信息 |
| -------- | -------- |
| 201 | Permissions denied. |
| 202 | The application is not a system application. |
| 401 | If the input parameter is not valid parameter. |
| 16500050 | An IPC connection error happened. |
| 16500060 | A service connection error happened, please try again later. |
| 16501000 | An internal functional error occurred. |
| 16501001 | The ID of the form to be operated does not exist. |
| 16501003 | The form can not be operated by the current application. |
|以上错误码的详细介绍请参见[卡片错误码](../errorcodes/errorcode-form.md)。||

**示例：**

```ts
import formHost from '@ohos.app.form.formHost';

try {
  let formId = ['12400633174999288'];
  formHost.disableFormsUpdate(formId).then(() => {
    console.log('formHost disableFormsUpdate success');
  }).catch((error) => {
    console.error(`error, code: ${error.code}, message: ${error.message}`);
  });
} catch(error) {
  console.error(`catch error, code: ${error.code}, message: ${error.message}`);
}
```

## isSystemReady

isSystemReady(callback: AsyncCallback&lt;void&gt;): void

检查系统是否准备好。使用callback异步回调。

**系统能力**：SystemCapability.Ability.Form

**参数：**

| 参数名 | 类型    | 必填 | 说明    |
| ------ | ------ | ---- | ------- |
| callback | AsyncCallback&lt;void&gt; | 是 | 回调函数。当检查系统是否准备好成功，error为undefined，否则为错误对象。 |

**错误码：**

| 错误码ID | 错误信息 |
| -------- | -------- |
| 202 | The application is not a system application.   |
| 401 | If the input parameter is not valid parameter. |
|以上错误码的详细介绍请参见[卡片错误码](../errorcodes/errorcode-form.md)。||

**示例：**

```ts
import formHost from '@ohos.app.form.formHost';

try {
  formHost.isSystemReady((error, data) => {
    if (error) {
      console.error(`error, code: ${error.code}, message: ${error.message}`);
    }
  });
} catch(error) {
  console.error(`catch error, code: ${error.code}, message: ${error.message}`);
}
```

## isSystemReady

isSystemReady(): Promise&lt;void&gt;

检查系统是否准备好。使用Promise异步回调。

**系统能力**：SystemCapability.Ability.Form

**返回值：**

| 类型 | 说明 |
| -------- | -------- |
| Promise&lt;void&gt; | 无返回结果的Promise对象。 |

**错误码：**

| 错误码ID | 错误信息 |
| -------- | -------- |
| 202 | The application is not a system application.   |
|以上错误码的详细介绍请参见[卡片错误码](../errorcodes/errorcode-form.md)。||

**示例：**

```ts
import formHost from '@ohos.app.form.formHost';

try {
  formHost.isSystemReady().then(() => {
    console.log('formHost isSystemReady success');
  }).catch((error) => {
    console.error(`error, code: ${error.code}, message: ${error.message}`);
  });
} catch(error) {
  console.error(`catch error, code: ${error.code}, message: ${error.message}`);
}
```

## getAllFormsInfo

getAllFormsInfo(callback: AsyncCallback&lt;Array&lt;formInfo.FormInfo&gt;&gt;): void

获取设备上所有应用提供的卡片信息。使用callback异步回调。

**需要权限**：ohos.permission.GET_BUNDLE_INFO_PRIVILEGED

**系统能力**：SystemCapability.Ability.Form

**错误码：**

| 错误码ID | 错误信息 |
| -------- | -------- |
| 201 | Permissions denied. |
| 202 | The application is not a system application. |
| 401 | If the input parameter is not valid parameter. |
| 16500050 | An IPC connection error happened. |
| 16500060 | A service connection error happened, please try again later. |
| 16501000 | An internal functional error occurred. |
|以上错误码的详细介绍请参见[卡片错误码](../errorcodes/errorcode-form.md)。||

**参数：**

| 参数名 | 类型    | 必填 | 说明    |
| ------ | ------ | ---- | ------- |
| callback | AsyncCallback&lt;Array&lt;[formInfo.FormInfo](js-apis-app-form-formInfo.md)&gt;&gt; | 是 | 回调函数。当获取设备上所有应用提供的卡片信息成功，error为undefined，data为查询到的卡片信息；否则为错误对象。 |

**示例：**

```ts
import formHost from '@ohos.app.form.formHost';

try {
  formHost.getAllFormsInfo((error, data) => {
    if (error) {
      console.error(`error, code: ${error.code}, message: ${error.message}`);
    } else {
      console.log('formHost getAllFormsInfo, data: ${JSON.stringify(data)}');
    }
  });
} catch(error) {
  console.error(`catch error, code: ${error.code}, message: ${error.message}`);
}
```

## getAllFormsInfo

getAllFormsInfo(): Promise&lt;Array&lt;formInfo.FormInfo&gt;&gt;

获取设备上所有应用提供的卡片信息。使用Promise异步回调。

**需要权限**：ohos.permission.GET_BUNDLE_INFO_PRIVILEGED

**系统能力**：SystemCapability.Ability.Form

**错误码：**

| 错误码ID | 错误信息 |
| -------- | -------- |
| 201 | Permissions denied. |
| 202 | The application is not a system application. |
| 16500050 | An IPC connection error happened. |
| 16500060 | A service connection error happened, please try again later. |
| 16501000 | An internal functional error occurred. |
|以上错误码的详细介绍请参见[卡片错误码](../errorcodes/errorcode-form.md)。||

**返回值：**

| 类型                                                         | 说明                                |
| :----------------------------------------------------------- | :---------------------------------- |
| Promise&lt;Array&lt;[formInfo.FormInfo](js-apis-app-form-formInfo.md)&gt;&gt; | Promise对象，返回查询到的卡片信息。 |

**示例：**

```ts
import formHost from '@ohos.app.form.formHost';

try {
  formHost.getAllFormsInfo().then((data) => {
    console.log('formHost getAllFormsInfo data: ${JSON.stringify(data)}');
  }).catch((error) => {
    console.error(`error, code: ${error.code}, message: ${error.message}`);
  });
} catch(error) {
  console.error(`catch error, code: ${error.code}, message: ${error.message}`);
}
```

## getFormsInfo

getFormsInfo(bundleName: string, callback: AsyncCallback&lt;Array&lt;formInfo.FormInfo&gt;&gt;): void

获取设备上指定应用程序提供的卡片信息。使用callback异步回调。

**需要权限**：ohos.permission.GET_BUNDLE_INFO_PRIVILEGED

**系统能力**：SystemCapability.Ability.Form

**参数：**

| 参数名 | 类型    | 必填 | 说明    |
| ------ | ------ | ---- | ------- |
| bundleName | string | 是 | 要查询的应用Bundle名称。 |
| callback | AsyncCallback&lt;Array&lt;[formInfo.FormInfo](js-apis-app-form-formInfo.md)&gt;&gt; | 是 | 回调函数。当获取设备上指定应用程序提供的卡片信息成功，error为undefined，data为查询到的卡片信息；否则为错误对象。 |

**错误码：**

| 错误码ID | 错误信息 |
| -------- | -------- |
| 201 | Permissions denied. |
| 202 | The application is not a system application. |
| 401 | If the input parameter is not valid parameter. |
| 16500050 | An IPC connection error happened. |
| 16500060 | A service connection error happened, please try again later. |
| 16500100 | Failed to obtain the configuration information. |
| 16501000 | An internal functional error occurred. |
|以上错误码的详细介绍请参见[卡片错误码](../errorcodes/errorcode-form.md)。||

**示例：**

```ts
import formHost from '@ohos.app.form.formHost';

try {
  formHost.getFormsInfo('com.example.ohos.formjsdemo', (error, data) => {
    if (error) {
      console.error(`error, code: ${error.code}, message: ${error.message}`);
    } else {
      console.log('formHost getFormsInfo, data: ${JSON.stringify(data)}');
    }
  });
} catch(error) {
  console.error(`catch error, code: ${error.code}, message: ${error.message}`);
}
```

## getFormsInfo

getFormsInfo(bundleName: string, moduleName: string, callback: AsyncCallback&lt;Array&lt;formInfo.FormInfo&gt;&gt;): void

获取设备上指定应用程序提供的卡片信息。使用callback异步回调。

**需要权限**：ohos.permission.GET_BUNDLE_INFO_PRIVILEGED

**系统能力**：SystemCapability.Ability.Form

**参数：**

| 参数名 | 类型    | 必填 | 说明    |
| ------ | ------ | ---- | ------- |
| bundleName | string | 是 | 要查询的应用Bundle名称。 |
| moduleName | string | 是 |  要查询的模块名称。 |
| callback | AsyncCallback&lt;Array&lt;[formInfo.FormInfo](js-apis-app-form-formInfo.md)&gt;&gt; | 是 | 回调函数。当获取设备上指定应用程序提供的卡片信息成功，error为undefined，data为查询到的卡片信息；否则为错误对象。 |

**错误码：**

| 错误码ID | 错误信息 |
| -------- | -------- |
| 201 | Permissions denied. |
| 202 | The application is not a system application. |
| 401 | If the input parameter is not valid parameter. |
| 16500050 | An IPC connection error happened. |
| 16500060 | A service connection error happened, please try again later. |
| 16500100 | Failed to obtain the configuration information. |
| 16501000 | An internal functional error occurred. |
|以上错误码的详细介绍请参见[卡片错误码](../errorcodes/errorcode-form.md)。||

**示例：**

```ts
import formHost from '@ohos.app.form.formHost';

try {
  formHost.getFormsInfo('com.example.ohos.formjsdemo', 'entry', (error, data) => {
    if (error) {
      console.error(`error, code: ${error.code}, message: ${error.message}`);
    } else {
      console.log('formHost getFormsInfo, data: ${JSON.stringify(data)}');
    }
  });
} catch(error) {
  console.error(`catch error, code: ${error.code}, message: ${error.message}`);
}
```

## getFormsInfo

getFormsInfo(bundleName: string, moduleName?: string): Promise&lt;Array&lt;formInfo.FormInfo&gt;&gt;

获取设备上指定应用程序提供的卡片信息。使用Promise异步回调。

**需要权限**：ohos.permission.GET_BUNDLE_INFO_PRIVILEGED

**系统能力**：SystemCapability.Ability.Form

**参数：**

| 参数名 | 类型    | 必填 | 说明    |
| ------ | ------ | ---- | ------- |
| bundleName | string | 是 | 要查询的应用Bundle名称。 |
| moduleName | string | 否 |  要查询的模块名称，缺省默认为空。 |

**返回值：**

| 类型                                                         | 说明                                |
| :----------------------------------------------------------- | :---------------------------------- |
| Promise&lt;Array&lt;[formInfo.FormInfo](js-apis-app-form-formInfo.md)&gt;&gt; | Promise对象，返回查询到的卡片信息。 |

**错误码：**

| 错误码ID | 错误信息 |
| -------- | -------- |
| 201 | Permissions denied. |
| 202 | The application is not a system application. |
| 401 | If the input parameter is not valid parameter. |
| 16500050 | An IPC connection error happened. |
| 16500060 | A service connection error happened, please try again later. |
| 16500100 | Failed to obtain the configuration information. |
| 16501000 | An internal functional error occurred. |
|以上错误码的详细介绍请参见[卡片错误码](../errorcodes/errorcode-form.md)。||

**示例：**

```ts
import formHost from '@ohos.app.form.formHost';

try {
  formHost.getFormsInfo('com.example.ohos.formjsdemo', 'entry').then((data) => {
    console.log('formHost getFormsInfo, data: ${JSON.stringify(data)}');
  }).catch((error) => {
    console.error(`error, code: ${error.code}, message: ${error.message}`);
  });
} catch(error) {
  console.error(`catch error, code: ${error.code}, message: ${error.message}`);
}
```

## deleteInvalidForms

deleteInvalidForms(formIds: Array&lt;string&gt;, callback: AsyncCallback&lt;number&gt;): void

根据列表删除应用程序的无效卡片。使用callback异步回调。

**需要权限**：ohos.permission.REQUIRE_FORM

**系统能力**：SystemCapability.Ability.Form

**参数：**

| 参数名 | 类型    | 必填 | 说明    |
| ------ | ------ | ---- | ------- |
| formIds | Array&lt;string&gt; | 是   | 有效卡片标识列表。 |
| callback | AsyncCallback&lt;number&gt; | 是 | 回调函数。当根据列表删除应用程序的无效卡片成功，error为undefined，data为删除的卡片个数；否则为错误对象。 |

**错误码：**

| 错误码ID | 错误信息 |
| -------- | -------- |
| 201 | Permissions denied. |
| 202 | The application is not a system application. |
| 401 | If the input parameter is not valid parameter. |
| 16500050 | An IPC connection error happened. |
| 16500060 | A service connection error happened, please try again later. |
| 16501000 | An internal functional error occurred. |
|以上错误码的详细介绍请参见[卡片错误码](../errorcodes/errorcode-form.md)。||

**示例：**

```ts
import formHost from '@ohos.app.form.formHost';

try {
  let formIds = new Array('12400633174999288', '12400633174999289');
  formHost.deleteInvalidForms(formIds, (error, data) => {
    if (error) {
      console.error(`error, code: ${error.code}, message: ${error.message}`);
    } else {
      console.log('formHost deleteInvalidForms, data: ${JSON.stringify(data)}');
    }
  });
} catch(error) {
  console.error(`catch error, code: ${error.code}, message: ${error.message}`);
}
```

## deleteInvalidForms

deleteInvalidForms(formIds: Array&lt;string&gt;): Promise&lt;number&gt;

根据列表删除应用程序的无效卡片。使用Promise异步回调。

**需要权限**：ohos.permission.REQUIRE_FORM

**系统能力**：SystemCapability.Ability.Form

**参数：**

| 参数名 | 类型    | 必填 | 说明    |
| ------ | ------ | ---- | ------- |
| formIds | Array&lt;string&gt; | 是   | 有效卡片标识列表。 |

**返回值：**

| 类型          | 说明                                |
| :------------ | :---------------------------------- |
| Promise&lt;number&gt; | Promise对象，返回删除的卡片个数。 |

**错误码：**

| 错误码ID | 错误信息 |
| -------- | -------- |
| 201 | Permissions denied. |
| 202 | The application is not a system application. |
| 401 | If the input parameter is not valid parameter. |
| 16500050 | An IPC connection error happened. |
| 16500060 | A service connection error happened, please try again later. |
| 16501000 | An internal functional error occurred. |
|以上错误码的详细介绍请参见[卡片错误码](../errorcodes/errorcode-form.md)。||

**示例：**

```ts
import formHost from '@ohos.app.form.formHost';

try {
  let formIds = new Array('12400633174999288', '12400633174999289');
  formHost.deleteInvalidForms(formIds).then((data) => {
    console.log('formHost deleteInvalidForms, data: ${JSON.stringify(data)}');
  }).catch((error) => {
    console.error(`error, code: ${error.code}, message: ${error.message}`);
  });
} catch(error) {
  console.error(`catch error, code: ${error.code}, message: ${error.message}`);
}
```

## acquireFormState

acquireFormState(want: Want, callback: AsyncCallback&lt;formInfo.FormStateInfo&gt;): void

获取卡片状态。使用callback异步回调。

**需要权限**：ohos.permission.REQUIRE_FORM 和 ohos.permission.GET_BUNDLE_INFO_PRIVILEGED

**系统能力**：SystemCapability.Ability.Form

**参数：**

| 参数名 | 类型    | 必填 | 说明    |
| ------ | ------ | ---- | ------- |
| want | [Want](js-apis-application-want.md) | 是   | 查询卡片状态时携带的want信息。需要包含bundle名、ability名、module名、卡片名、卡片规格等。 |
| callback | AsyncCallback&lt;[formInfo.FormStateInfo](js-apis-app-form-formInfo.md#formstateinfo)&gt; | 是 | 回调函数。当获取卡片状态成功，error为undefined，data为获取到的卡片状态；否则为错误对象。 |

**错误码：**

| 错误码ID | 错误信息 |
| -------- | -------- |
| 201 | Permissions denied. |
| 202 | The application is not a system application. |
| 401 | If the input parameter is not valid parameter. |
| 16500050 | An IPC connection error happened. |
| 16500060 | A service connection error happened, please try again later. |
| 16500100 | Failed to obtain the configuration information. |
| 16501000 | An internal functional error occurred. |
|以上错误码的详细介绍请参见[卡片错误码](../errorcodes/errorcode-form.md)。||

**示例：**

```ts
import formHost from '@ohos.app.form.formHost';

let want = {
  'deviceId': '',
  'bundleName': 'ohos.samples.FormApplication',
  'abilityName': 'FormAbility',
  'parameters': {
    'ohos.extra.param.key.module_name': 'entry',
    'ohos.extra.param.key.form_name': 'widget',
    'ohos.extra.param.key.form_dimension': 2
  }
};
try {
  formHost.acquireFormState(want, (error, data) => {
    if (error) {
      console.error(`error, code: ${error.code}, message: ${error.message}`);
    } else {
      console.log('formHost acquireFormState, data: ${JSON.stringify(data)}');
    }
  });
} catch(error) {
  console.error(`catch error, code: ${error.code}, message: ${error.message}`);
}
```

## acquireFormState

acquireFormState(want: Want): Promise&lt;formInfo.FormStateInfo&gt;

获取卡片状态。使用Promise异步回调。

**需要权限**：ohos.permission.REQUIRE_FORM 和 ohos.permission.GET_BUNDLE_INFO_PRIVILEGED

**系统能力**：SystemCapability.Ability.Form

**参数：**

| 参数名 | 类型    | 必填 | 说明    |
| ------ | ------ | ---- | ------- |
| want   | [Want](js-apis-application-want.md) | 是   | 查询卡片状态时携带的want信息。需要包含bundle名、ability名、module名、卡片名、卡片规格等。 |

**返回值：**

| 类型          | 说明                                |
| :------------ | :---------------------------------- |
| Promise&lt;[formInfo.FormStateInfo](js-apis-app-form-formInfo.md#formstateinfo)&gt; | Promise对象，返回卡片状态。 |

**错误码：**

| 错误码ID | 错误信息 |
| -------- | -------- |
| 201 | Permissions denied. |
| 202 | The application is not a system application. |
| 401 | If the input parameter is not valid parameter. |
| 16500050 | An IPC connection error happened. |
| 16500060 | A service connection error happened, please try again later. |
| 16500100 | Failed to obtain the configuration information. |
| 16501000 | An internal functional error occurred. |
|以上错误码的详细介绍请参见[卡片错误码](../errorcodes/errorcode-form.md)。||

**示例：**

```ts
import formHost from '@ohos.app.form.formHost';

let want = {
  'deviceId': '',
  'bundleName': 'ohos.samples.FormApplication',
  'abilityName': 'FormAbility',
  'parameters': {
    'ohos.extra.param.key.module_name': 'entry',
    'ohos.extra.param.key.form_name': 'widget',
    'ohos.extra.param.key.form_dimension': 2
  }
};
try {
  formHost.acquireFormState(want).then((data) => {
    console.log('formHost acquireFormState, data: ${JSON.stringify(data)}');
  }).catch((error) => {
    console.error(`error, code: ${error.code}, message: ${error.message}`);
  });
} catch(error) {
  console.error(`catch error, code: ${error.code}, message: ${error.message}`);
}
```

## on('formUninstall')

on(type: 'formUninstall', callback: Callback&lt;string&gt;): void

订阅卡片卸载事件。使用callback异步回调。

**系统能力**：SystemCapability.Ability.Form

**参数：**

| 参数名 | 类型    | 必填 | 说明    |
| ------ | ------ | ---- | ------- |
| type | string | 是   | 填写'formUninstall'，表示卡片卸载事件。 |
| callback | Callback&lt;string&gt; | 是 | 回调函数。返回卡片标识。 |

**错误码：**

| 错误码ID | 错误信息 |
| -------- | -------- |
| 202 | The application is not a system application. |
| 401 | If the input parameter is not valid parameter. |
|以上错误码的详细介绍请参见[卡片错误码](../errorcodes/errorcode-form.md)。||

**示例：**

```ts
import formHost from '@ohos.app.form.formHost';

let callback = function(formId) {
  console.log('formHost on formUninstall, formId: ${formId}');
}
formHost.on('formUninstall', callback);
```

## off('formUninstall')

off(type: 'formUninstall', callback?: Callback&lt;string&gt;): void

取消订阅卡片卸载事件。使用callback异步回调。

**系统能力**：SystemCapability.Ability.Form

**参数：**

| 参数名 | 类型    | 必填 | 说明    |
| ------ | ------ | ---- | ------- |
| type | string | 是   | 填写'formUninstall'，表示卡片卸载事件。 |
| callback | Callback&lt;string&gt; | 否 | 回调函数。返回卡片标识。缺省时，表示注销所有已注册事件回调。<br> 需与对应on('formUninstall')的callback一致。|

**错误码：**

| 错误码ID | 错误信息 |
| -------- | -------- |
| 202 | The application is not a system application. |
| 401 | If the input parameter is not valid parameter. |
|以上错误码的详细介绍请参见[卡片错误码](../errorcodes/errorcode-form.md)。||

**示例：**

```ts
import formHost from '@ohos.app.form.formHost';

let callback = function(formId) {
  console.log('formHost on formUninstall, formId: ${formId}');
}
formHost.off('formUninstall', callback);
```

## notifyFormsVisible

notifyFormsVisible(formIds: Array&lt;string&gt;, isVisible: boolean, callback: AsyncCallback&lt;void&gt;): void

通知卡片是否可见。使用callback异步回调。

**需要权限**：ohos.permission.REQUIRE_FORM

**系统能力**：SystemCapability.Ability.Form

**参数：**

| 参数名 | 类型    | 必填 | 说明    |
| ------ | ------ | ---- | ------- |
| formIds | Array&lt;string&gt; | 是   | 卡片标识列表。 |
| isVisible | boolean | 是   | 是否可见。 |
| callback | AsyncCallback&lt;void&gt; | 是 | 回调函数。当通知卡片是否可见成功，error为undefined，否则为错误对象。 |

**错误码：**

| 错误码ID | 错误信息 |
| -------- | -------- |
| 201 | Permissions denied. |
| 202 | The application is not a system application. |
| 401 | If the input parameter is not valid parameter. |
| 16500050 | An IPC connection error happened. |
| 16500060 | A service connection error happened, please try again later. |
| 16501000 | An internal functional error occurred. |
| 16501003 | The form can not be operated by the current application. |
|以上错误码的详细介绍请参见[卡片错误码](../errorcodes/errorcode-form.md)。||

**示例：**

```ts
import formHost from '@ohos.app.form.formHost';

let formIds = new Array('12400633174999288', '12400633174999289');
try {
  formHost.notifyFormsVisible(formIds, true, (error) => {
    if (error) {
      console.error(`error, code: ${error.code}, message: ${error.message}`);
    }
  });
} catch(error) {
  console.error(`catch error, code: ${error.code}, message: ${error.message}`);
}
```

## notifyFormsVisible

notifyFormsVisible(formIds: Array&lt;string&gt;, isVisible: boolean): Promise&lt;void&gt;

通知卡片是否可见。使用Promise异步回调。

**需要权限**：ohos.permission.REQUIRE_FORM

**系统能力**：SystemCapability.Ability.Form

**参数：**

| 参数名 | 类型    | 必填 | 说明    |
| ------ | ------ | ---- | ------- |
| formIds | Array&lt;string&gt; | 是   | 卡片标识列表。 |
| isVisible | boolean | 是   | 是否可见。 |

**返回值：**

| 类型 | 说明 |
| -------- | -------- |
| Promise&lt;void&gt; | 无返回结果的Promise对象。 |

**错误码：**

| 错误码ID | 错误信息 |
| -------- | -------- |
| 201 | Permissions denied. |
| 202 | The application is not a system application. |
| 401 | If the input parameter is not valid parameter. |
| 16500050 | An IPC connection error happened. |
| 16500060 | A service connection error happened, please try again later. |
| 16501000 | An internal functional error occurred. |
| 16501003 | The form can not be operated by the current application. |
|以上错误码的详细介绍请参见[卡片错误码](../errorcodes/errorcode-form.md)。||

**示例：**

```ts
import formHost from '@ohos.app.form.formHost';

let formIds = new Array('12400633174999288', '12400633174999289');
try {
  formHost.notifyFormsVisible(formIds, true).then(() => {
    console.log('formHost notifyFormsVisible success');
  }).catch((error) => {
    console.error(`error, code: ${error.code}, message: ${error.message}`);
  });
} catch(error) {
  console.error(`catch error, code: ${error.code}, message: ${error.message}`);
}
```

## notifyFormsEnableUpdate

notifyFormsEnableUpdate(formIds: Array&lt;string&gt;, isEnableUpdate: boolean, callback: AsyncCallback&lt;void&gt;): void

通知卡片是否启用更新状态。使用callback异步回调。

**需要权限**：ohos.permission.REQUIRE_FORM

**系统能力**：SystemCapability.Ability.Form

**参数：**

| 参数名 | 类型    | 必填 | 说明    |
| ------ | ------ | ---- | ------- |
| formIds | Array&lt;string&gt; | 是   | 卡片标识列表。 |
| isEnableUpdate | boolean | 是   | 是否使能更新。 |
| callback | AsyncCallback&lt;void&gt; | 是 | 回调函数。当通知卡片是否启用更新状态成功，error为undefined，否则为错误对象。 |

**错误码：**

| 错误码ID | 错误信息 |
| -------- | -------- |
| 201 | Permissions denied. |
| 202 | The application is not a system application. |
| 401 | If the input parameter is not valid parameter. |
| 16500050 | An IPC connection error happened. |
| 16500060 | A service connection error happened, please try again later. |
| 16501000 | An internal functional error occurred. |
| 16501003 | The form can not be operated by the current application. |
|以上错误码的详细介绍请参见[卡片错误码](../errorcodes/errorcode-form.md)。||

**示例：**

```ts
import formHost from '@ohos.app.form.formHost';

let formIds = new Array('12400633174999288', '12400633174999289');
try {
  formHost.notifyFormsEnableUpdate(formIds, true, (error) => {
    if (error) {
      console.error(`error, code: ${error.code}, message: ${error.message}`);
    }
  });
} catch(error) {
  console.error(`catch error, code: ${error.code}, message: ${error.message}`);
}
```

## notifyFormsEnableUpdate

notifyFormsEnableUpdate(formIds: Array&lt;string&gt;, isEnableUpdate: boolean): Promise&lt;void&gt;

通知卡片是否启用更新状态。使用Promise异步回调。

**需要权限**：ohos.permission.REQUIRE_FORM

**系统能力**：SystemCapability.Ability.Form

**参数：**

| 参数名 | 类型    | 必填 | 说明    |
| ------ | ------ | ---- | ------- |
| formIds | Array&lt;string&gt; | 是   | 卡片标识列表。 |
| isEnableUpdate | boolean | 是   | 是否使能更新。 |

**返回值：**

| 类型 | 说明 |
| -------- | -------- |
| Promise&lt;void&gt; | 无返回结果的Promise对象。 |

**错误码：**

| 错误码ID | 错误信息 |
| -------- | -------- |
| 201 | Permissions denied. |
| 202 | The application is not a system application. |
| 401 | If the input parameter is not valid parameter. |
| 16500050 | An IPC connection error happened. |
| 16500060 | A service connection error happened, please try again later. |
| 16501000 | An internal functional error occurred. |
| 16501003 | The form can not be operated by the current application. |
|以上错误码的详细介绍请参见[卡片错误码](../errorcodes/errorcode-form.md)。||

**示例：**

```ts
import formHost from '@ohos.app.form.formHost';

let formIds = new Array('12400633174999288', '12400633174999289');
try {
  formHost.notifyFormsEnableUpdate(formIds, true).then(() => {
    console.log('formHost notifyFormsEnableUpdate success');
  }).catch((error) => {
    console.error(`error, code: ${error.code}, message: ${error.message}`);
  });
} catch(error) {
  console.error(`catch error, code: ${error.code}, message: ${error.message}`);
}
```
## shareForm

shareForm(formId: string, deviceId: string, callback: AsyncCallback&lt;void&gt;): void

指定formId和远程设备Id进行卡片分享。使用callback异步回调。

**需要权限**：ohos.permission.REQUIRE_FORM 和 ohos.permission.DISTRIBUTED_DATASYNC

**系统能力**：SystemCapability.Ability.Form

**参数：**

| 参数名 | 类型    | 必填 | 说明    |
| ------ | ------ | ---- | ------- |
| formId | string | 是   | 卡片标识。 |
| deviceId | string | 是   | 远程设备标识。 |
| callback | AsyncCallback&lt;void&gt; | 是 | 回调函数。当指定formId和远程设备Id进行卡片分享成功，error为undefined，否则为错误对象。 |

**错误码：**

| 错误码ID | 错误信息 |
| -------- | -------- |
| 201 | Permissions denied. |
| 202 | The application is not a system application. |
| 401 | If the input parameter is not valid parameter. |
| 16500050 | An IPC connection error happened. |
| 16501000 | An internal functional error occurred. |
| 16501001 | The ID of the form to be operated does not exist. |
| 16501003 | The form can not be operated by the current application. |
|以上错误码的详细介绍请参见[卡片错误码](../errorcodes/errorcode-form.md)。||

**示例：**

```ts
import formHost from '@ohos.app.form.formHost';

let formId = '12400633174999288';
let deviceId = 'EFC11C0C53628D8CC2F8CB5052477E130D075917034613B9884C55CD22B3DEF2';
try {
  formHost.shareForm(formId, deviceId, (error) => {
    if (error) {
      console.error(`error, code: ${error.code}, message: ${error.message}`);
    }
  });
} catch(error) {
  console.error(`catch error, code: ${error.code}, message: ${error.message}`);
}
```

## shareForm

shareForm(formId: string, deviceId: string): Promise&lt;void&gt;

指定formId和远程设备Id进行卡片分享。使用Promise异步回调。

**需要权限**：ohos.permission.REQUIRE_FORM 和 ohos.permission.DISTRIBUTED_DATASYNC

**系统能力**：SystemCapability.Ability.Form

**参数：**

| 参数名 | 类型    | 必填 | 说明    |
| ------ | ------ | ---- | ------- |
| formId | string | 是   | 卡片标识。 |
| deviceId | string | 是   | 远程设备标识。 |

**返回值：**

| 类型 | 说明 |
| -------- | -------- |
| Promise&lt;void&gt; | 无返回结果的Promise对象。 |

**错误码：**

| 错误码ID | 错误信息 |
| -------- | -------- |
| 201 | Permissions denied. |
| 202 | The application is not a system application. |
| 401 | If the input parameter is not valid parameter. |
| 16500050 | An IPC connection error happened. |
| 16501000 | An internal functional error occurred. |
| 16501001 | The ID of the form to be operated does not exist. |
| 16501003 | The form can not be operated by the current application. |
|以上错误码的详细介绍请参见[卡片错误码](../errorcodes/errorcode-form.md)。||

**示例：**

```ts
import formHost from '@ohos.app.form.formHost';

let formId = '12400633174999288';
let deviceId = 'EFC11C0C53628D8CC2F8CB5052477E130D075917034613B9884C55CD22B3DEF2';
try {
  formHost.shareForm(formId, deviceId).then(() => {
    console.log('formHost shareForm success');
  }).catch((error) => {
    console.error(`error, code: ${error.code}, message: ${error.message}`);
  });
} catch(error) {
  console.error(`catch error, code: ${error.code}, message: ${error.message}`);
}
```

## notifyFormsPrivacyProtected

notifyFormsPrivacyProtected(formIds: Array\<string>, isProtected: boolean, callback: AsyncCallback\<void>): void

通知指定卡片隐私保护状态改变。使用callback异步回调。

**需要权限**：ohos.permission.REQUIRE_FORM

**系统能力**：SystemCapability.Ability.Form

**参数：**

| 参数名 | 类型    | 必填 | 说明    |
| ------ | ------ | ---- | ------- |
| formIds | Array\<string\> | 是   | 需要修改隐私保护的卡片标识列表。 |
| isProtected | boolean | 是   | 是否进行隐私保护。 |
| callback | AsyncCallback\<void> | 是 | 回调函数。当指定卡片设置隐私保护属性成功，error为undefined，否则为错误对象。 |

**错误码：**

| 错误码ID | 错误信息 |
| -------- | -------- |
| 201 | Permissions denied. |
| 202 | The application is not a system application. |
| 401 | If the input parameter is not valid parameter. |
| 16500050 | An IPC connection error happened. |
| 16500060 | A service connection error happened, please try again later. |
| 16501000 | An internal functional error occurred. |
| 以上错误码的详细介绍请参见[卡片错误码](../errorcodes/errorcode-form.md)。 |                    |

**示例：**

```ts
import formHost from '@ohos.app.form.formHost';

let formIds = new Array('12400633174999288', '12400633174999289');
try {
  formHost.notifyFormsPrivacyProtected(formIds, true, (error) => {
    if (error) {
      console.error(`error, code: ${error.code}, message: ${error.message}`);
    }
  });
} catch(error) {
  console.error(`catch error, code: ${error.code}, message: ${error.message}`);
}
```

## notifyFormsPrivacyProtected

function notifyFormsPrivacyProtected(formIds: Array\<string\>, isProtected: boolean): Promise\<void\>;

通知指定卡片隐私保护状态改变。使用Promise异步回调。

**需要权限**：ohos.permission.REQUIRE_FORM

**系统能力**：SystemCapability.Ability.Form

**参数：**

| 参数名      | 类型            | 必填 | 说明                             |
| ----------- | --------------- | ---- | -------------------------------- |
| formIds     | Array\<string\> | 是   | 需要修改隐私保护的卡片标识列表。 |
| isProtected | boolean         | 是   | 是否进行隐私保护。               |

**返回值：**

| 类型                | 说明                      |
| ------------------- | ------------------------- |
| Promise&lt;void&gt; | 无返回结果的Promise对象。 |

**错误码：**

| 错误码ID | 错误信息 |
| -------- | -------- |
| 201 | Permissions denied. |
| 202 | The application is not a system application. |
| 401 | If the input parameter is not valid parameter. |
| 16500050 | An IPC connection error happened. |
| 16500060 | A service connection error happened, please try again later. |
| 16501000 | An internal functional error occurred. |
| 以上错误码的详细介绍请参见[卡片错误码](../errorcodes/errorcode-form.md)。 |                    |

```ts
import formHost from '@ohos.app.form.formHost';

let formIds = new Array('12400633174999288', '12400633174999289');
try {
  formHost.notifyFormsPrivacyProtected(formIds, true).then(() => {
    console.log('formHost notifyFormsPrivacyProtected success');
  }).catch((error) => {
    console.error(`error, code: ${error.code}, message: ${error.message}`);
  });
} catch(error) {
  console.error(`catch error, code: ${error.code}, message: ${error.message}`);
}
```

<<<<<<< HEAD
## getRunningFormInfosByFilter<sup>10+</sup>

function getRunningFormInfosByFilter(formProviderFilter: formInfo.FormProviderFilter): Promise&lt;Array&lt;formInfo.RunningFormInfo&gt;&gt;

根据提供方信息查询卡片已有的使用方列表信息。使用Promise异步回调。
=======
## acquireFormData<sup>10+</sup>

acquireFormData(formId: string, callback: AsyncCallback\<void>): void

请求卡片提供方数据。使用callback异步回调。
>>>>>>> 005b50a8

**需要权限**：ohos.permission.REQUIRE_FORM

**系统能力**：SystemCapability.Ability.Form

**参数：**

<<<<<<< HEAD
| 参数名      | 类型            | 必填 | 说明                             |
| ----------- | --------------- | ---- | -------------------------------- |
| formProviderFilter     | [formInfo.FormProviderFilter](js-apis-app-form-formInfo.md#formProviderFilter) | 是   | 卡片提供方应用信息。 |

**返回值：**

| 类型                | 说明                      |
| ------------------- | ------------------------- |
| Promise&lt;Array&lt;[formInfo.RunningFormInfo](js-apis-app-form-formInfo.md#RunningFormInfo)&gt;&gt; | Promise对象，返回查询到的使用方列表信息。 |
=======
| 参数名 | 类型    | 必填 | 说明    |
| ------ | ------ | ---- | ------- |
| formId | string | 是   | 卡片标识。 |
>>>>>>> 005b50a8

**错误码：**

以下错误码的详细介绍请参见[卡片错误码](../errorcodes/errorcode-form.md)。

| 错误码ID | 错误信息 |
| -------- | -------- |
| 16500050 | An IPC connection error happened. |
<<<<<<< HEAD
| 16501000  | An internal functional error occurred. |

```ts
import formHost from '@ohos.app.form.formHost';

let formInstanceFilter = {
  bundleName: "com.example.formprovide",
  abilityName: "EntryFormAbility",
  formName: "widget",
  moduleName: "entry"
}
try {
  formHost.getRunningFormInfosByFilter(formInstanceFilter).then(data1 => {
    console.info('formHost getRunningFormInfosByFilter return err :');
  }).catch((error) => {
    console.error(`error, code: ${error.code}, message: ${error.message}`);
  });
} catch(error) {
  console.error(`catch error, code: ${error.code}, message: ${error.message}`);
}
```

## getRunningFormInfosByFilter<sup>10+</sup>

function getRunningFormInfosByFilter(formProviderFilter: formInfo.FormProviderFilter, callback: AsyncCallback&lt;Array&lt;formInfo.FormInfo&gt;&gt;): void

根据提供方信息查询卡片已有的使用方列表信息。使用callback异步回调。

**需要权限**：ohos.permission.REQUIRE_FORM

**系统能力**：SystemCapability.Ability.Form

**参数：**

| 参数名      | 类型            | 必填 | 说明                             |
| ----------- | --------------- | ---- | -------------------------------- |
| formProviderFilter     | formInfo.FormProviderFilter <br />[formInfo.FormProviderFilter](js-apis-app-form-formInfo.md#formProviderFilter)| 是   | 卡片提供方应用信息。 |
| callback | AsyncCallback&lt;Array&lt;[formInfo.RunningFormInfo](js-apis-app-form-formInfo.md)&gt;&gt; <br />| 是 | 回调函数。返回查询到的使用方列表信息，error为undefined，data为查询到的使用方列表信息；否则为错误对象。 |

**错误码：**

以下错误码的详细介绍请参见[卡片错误码](../errorcodes/errorcode-form.md)。

| 错误码ID | 错误信息 |
| -------- | -------- |
| 16500050 | An IPC connection error happened. |
| 16501000  | An internal functional error occurred. |
=======
| 16500060 | A service connection error happened, please try again later. |
| 16500100 | Failed to obtain the configuration information. |
| 16501000 | An internal functional error occurred. |

**示例：**
>>>>>>> 005b50a8

```ts
import formHost from '@ohos.app.form.formHost';

<<<<<<< HEAD
let formInstanceFilter = {
  bundleName: "com.example.formprovide",
  abilityName: "EntryFormAbility",
  formName: "widget",
  moduleName: "entry"
}
try {
  formHost.getRunningFormInfosByFilter(formInstanceFilter,(error, data) => {
    if (error) {
      console.error(`error, code: ${error.code}, message: ${error.message}`);
    } else {
      console.log('formHost getRunningFormInfosByFilter, data: ${JSON.stringify(data)}');
=======
let formId = '12400633174999288';
try {
  formHost.acquireFormData(formId, (error) => {
    if (error) {
      console.error(`error, code: ${error.code}, message: ${error.message}`);
>>>>>>> 005b50a8
    }
  });
} catch(error) {
  console.error(`catch error, code: ${error.code}, message: ${error.message}`);
}
```

<<<<<<< HEAD
## getRunningFormInfoById<sup>10+</sup>

function getRunningFormInfoById(formId: string): Promise&lt;Array&lt;formInfo.RunningFormInfo&gt;&gt;

根据formId查询卡片已有的使用方列表信息。使用Promise异步回调。
=======
## acquireFormData<sup>10+</sup>

function acquireFormData(formId: string): Promise\<void\>;

请求卡片提供方数据。使用Promise异步回调。
>>>>>>> 005b50a8

**需要权限**：ohos.permission.REQUIRE_FORM

**系统能力**：SystemCapability.Ability.Form

**参数：**

| 参数名      | 类型            | 必填 | 说明                             |
| ----------- | --------------- | ---- | -------------------------------- |
<<<<<<< HEAD
| formId     | string | 是   | 卡片标识。 |

**返回值：**

| 类型                | 说明                      |
| ------------------- | ------------------------- |
| Promise&lt;Array&lt;formInfo.RunningFormInfo[formInfo.RunningFormInfo](js-apis-app-form-formInfo.md)&gt;&gt; | Promise对象，返回查询到的使用方列表信息。 |
=======
| formId | string | 是   | 卡片标识。 |

**返回值：**

| 类型                | 说明                      |
| ------------------- | ------------------------- |
| Promise&lt;void&gt; | 无返回结果的Promise对象。 |
>>>>>>> 005b50a8

**错误码：**

以下错误码的详细介绍请参见[卡片错误码](../errorcodes/errorcode-form.md)。

| 错误码ID | 错误信息 |
| -------- | -------- |
| 16500050 | An IPC connection error happened. |
<<<<<<< HEAD
| 16501000  | An internal functional error occurred. |

```ts
import formHost from '@ohos.app.form.formHost';
let formId = '12400633174999288';
try {
  formHost.getRunningFormInfoById(formId).then(data1 => {
    console.info('formHost getRunningFormInfoById return err :');
=======
| 16500060 | A service connection error happened, please try again later. |
| 16500100 | Failed to obtain the configuration information. |
| 16501000 | An internal functional error occurred. |

```ts
import formHost from '@ohos.app.form.formHost';

let formId = '12400633174999288';
try {
  formHost.acquireFormData(formId).then(() => {
    console.log('formHost acquireFormData success');
>>>>>>> 005b50a8
  }).catch((error) => {
    console.error(`error, code: ${error.code}, message: ${error.message}`);
  });
} catch(error) {
  console.error(`catch error, code: ${error.code}, message: ${error.message}`);
}
```
<<<<<<< HEAD

## getRunningFormInfoById<sup>10+</sup>

function getRunningFormInfoById(formId: string, callback: AsyncCallback&lt;Array&lt;formInfo.FormInfo&gt;&gt;): void

根据提供方信息查询卡片已有的使用方列表信息。使用callback异步回调。

**需要权限**：ohos.permission.REQUIRE_FORM

**系统能力**：SystemCapability.Ability.Form

**参数：**

| 参数名      | 类型            | 必填 | 说明                             |
| ----------- | --------------- | ---- | -------------------------------- |
| formId     | string | 是   | 卡片标识。 |
| callback | AsyncCallback&lt;Array&lt;[formInfo.RunningFormInfo](js-apis-app-form-formInfo.md)&gt;&gt;<br /> | 是 | 回调函数。返回查询到的使用方列表信息，error为undefined，data为查询到的使用方列表信息；否则为错误对象。 |

**错误码：**

以下错误码的详细介绍请参见[卡片错误码](../errorcodes/errorcode-form.md)。

| 错误码ID | 错误信息 |
| -------- | -------- |
| 16500050 | An IPC connection error happened. |
| 16501000  | An internal functional error occurred. |

```ts
import formHost from '@ohos.app.form.formHost';

let formId = '12400633174999288';
try {
  formHost.getRunningFormInfoById(formId,(error, data) => {
    if (error) {
      console.error(`error, code: ${error.code}, message: ${error.message}`);
    } else {
      console.log('formHost getRunningFormInfoById, data: ${JSON.stringify(data)}');
    }
  });
} catch(error) {
  console.error(`catch error, code: ${error.code}, message: ${error.message}`);
}
```
=======
>>>>>>> 005b50a8
<|MERGE_RESOLUTION|>--- conflicted
+++ resolved
@@ -1865,27 +1865,110 @@
 }
 ```
 
-<<<<<<< HEAD
+## acquireFormData<sup>10+</sup>
+
+acquireFormData(formId: string, callback: AsyncCallback\<void>): void
+
+请求卡片提供方数据。使用callback异步回调。
+
+**需要权限**：ohos.permission.REQUIRE_FORM
+
+**系统能力**：SystemCapability.Ability.Form
+
+**参数：**
+
+| 参数名 | 类型    | 必填 | 说明    |
+| ------ | ------ | ---- | ------- |
+| formId | string | 是   | 卡片标识。 |
+
+**错误码：**
+
+以下错误码的详细介绍请参见[卡片错误码](../errorcodes/errorcode-form.md)。
+
+| 错误码ID | 错误信息 |
+| -------- | -------- |
+| 16500050 | An IPC connection error happened. |
+| 16500060 | A service connection error happened, please try again later. |
+| 16500100 | Failed to obtain the configuration information. |
+| 16501000 | An internal functional error occurred. |
+
+**示例：**
+
+```ts
+import formHost from '@ohos.app.form.formHost';
+
+let formId = '12400633174999288';
+try {
+  formHost.acquireFormData(formId, (error) => {
+    if (error) {
+      console.error(`error, code: ${error.code}, message: ${error.message}`);
+    }
+  });
+} catch(error) {
+  console.error(`catch error, code: ${error.code}, message: ${error.message}`);
+}
+```
+
+## acquireFormData<sup>10+</sup>
+
+function acquireFormData(formId: string): Promise\<void\>;
+
+请求卡片提供方数据。使用Promise异步回调。
+
+**需要权限**：ohos.permission.REQUIRE_FORM
+
+**系统能力**：SystemCapability.Ability.Form
+
+**参数：**
+
+| 参数名      | 类型            | 必填 | 说明                             |
+| ----------- | --------------- | ---- | -------------------------------- |
+| formId | string | 是   | 卡片标识。 |
+
+**返回值：**
+
+| 类型                | 说明                      |
+| ------------------- | ------------------------- |
+| Promise&lt;void&gt; | 无返回结果的Promise对象。 |
+
+**错误码：**
+
+以下错误码的详细介绍请参见[卡片错误码](../errorcodes/errorcode-form.md)。
+
+| 错误码ID | 错误信息 |
+| -------- | -------- |
+| 16500050 | An IPC connection error happened. |
+| 16500060 | A service connection error happened, please try again later. |
+| 16500100 | Failed to obtain the configuration information. |
+| 16501000 | An internal functional error occurred. |
+
+```ts
+import formHost from '@ohos.app.form.formHost';
+
+let formId = '12400633174999288';
+try {
+  formHost.acquireFormData(formId).then(() => {
+    console.log('formHost acquireFormData success');
+  }).catch((error) => {
+    console.error(`error, code: ${error.code}, message: ${error.message}`);
+  });
+} catch(error) {
+  console.error(`catch error, code: ${error.code}, message: ${error.message}`);
+}
+```
+
 ## getRunningFormInfosByFilter<sup>10+</sup>
 
 function getRunningFormInfosByFilter(formProviderFilter: formInfo.FormProviderFilter): Promise&lt;Array&lt;formInfo.RunningFormInfo&gt;&gt;
 
 根据提供方信息查询卡片已有的使用方列表信息。使用Promise异步回调。
-=======
-## acquireFormData<sup>10+</sup>
-
-acquireFormData(formId: string, callback: AsyncCallback\<void>): void
-
-请求卡片提供方数据。使用callback异步回调。
->>>>>>> 005b50a8
-
-**需要权限**：ohos.permission.REQUIRE_FORM
-
-**系统能力**：SystemCapability.Ability.Form
-
-**参数：**
-
-<<<<<<< HEAD
+
+**需要权限**：ohos.permission.REQUIRE_FORM
+
+**系统能力**：SystemCapability.Ability.Form
+
+**参数：**
+
 | 参数名      | 类型            | 必填 | 说明                             |
 | ----------- | --------------- | ---- | -------------------------------- |
 | formProviderFilter     | [formInfo.FormProviderFilter](js-apis-app-form-formInfo.md#formProviderFilter) | 是   | 卡片提供方应用信息。 |
@@ -1895,11 +1978,6 @@
 | 类型                | 说明                      |
 | ------------------- | ------------------------- |
 | Promise&lt;Array&lt;[formInfo.RunningFormInfo](js-apis-app-form-formInfo.md#RunningFormInfo)&gt;&gt; | Promise对象，返回查询到的使用方列表信息。 |
-=======
-| 参数名 | 类型    | 必填 | 说明    |
-| ------ | ------ | ---- | ------- |
-| formId | string | 是   | 卡片标识。 |
->>>>>>> 005b50a8
 
 **错误码：**
 
@@ -1908,7 +1986,6 @@
 | 错误码ID | 错误信息 |
 | -------- | -------- |
 | 16500050 | An IPC connection error happened. |
-<<<<<<< HEAD
 | 16501000  | An internal functional error occurred. |
 
 ```ts
@@ -1956,18 +2033,10 @@
 | -------- | -------- |
 | 16500050 | An IPC connection error happened. |
 | 16501000  | An internal functional error occurred. |
-=======
-| 16500060 | A service connection error happened, please try again later. |
-| 16500100 | Failed to obtain the configuration information. |
-| 16501000 | An internal functional error occurred. |
-
-**示例：**
->>>>>>> 005b50a8
-
-```ts
-import formHost from '@ohos.app.form.formHost';
-
-<<<<<<< HEAD
+
+```ts
+import formHost from '@ohos.app.form.formHost';
+
 let formInstanceFilter = {
   bundleName: "com.example.formprovide",
   abilityName: "EntryFormAbility",
@@ -1980,13 +2049,6 @@
       console.error(`error, code: ${error.code}, message: ${error.message}`);
     } else {
       console.log('formHost getRunningFormInfosByFilter, data: ${JSON.stringify(data)}');
-=======
-let formId = '12400633174999288';
-try {
-  formHost.acquireFormData(formId, (error) => {
-    if (error) {
-      console.error(`error, code: ${error.code}, message: ${error.message}`);
->>>>>>> 005b50a8
     }
   });
 } catch(error) {
@@ -1994,19 +2056,11 @@
 }
 ```
 
-<<<<<<< HEAD
 ## getRunningFormInfoById<sup>10+</sup>
 
 function getRunningFormInfoById(formId: string): Promise&lt;Array&lt;formInfo.RunningFormInfo&gt;&gt;
 
 根据formId查询卡片已有的使用方列表信息。使用Promise异步回调。
-=======
-## acquireFormData<sup>10+</sup>
-
-function acquireFormData(formId: string): Promise\<void\>;
-
-请求卡片提供方数据。使用Promise异步回调。
->>>>>>> 005b50a8
 
 **需要权限**：ohos.permission.REQUIRE_FORM
 
@@ -2016,7 +2070,6 @@
 
 | 参数名      | 类型            | 必填 | 说明                             |
 | ----------- | --------------- | ---- | -------------------------------- |
-<<<<<<< HEAD
 | formId     | string | 是   | 卡片标识。 |
 
 **返回值：**
@@ -2024,15 +2077,6 @@
 | 类型                | 说明                      |
 | ------------------- | ------------------------- |
 | Promise&lt;Array&lt;formInfo.RunningFormInfo[formInfo.RunningFormInfo](js-apis-app-form-formInfo.md)&gt;&gt; | Promise对象，返回查询到的使用方列表信息。 |
-=======
-| formId | string | 是   | 卡片标识。 |
-
-**返回值：**
-
-| 类型                | 说明                      |
-| ------------------- | ------------------------- |
-| Promise&lt;void&gt; | 无返回结果的Promise对象。 |
->>>>>>> 005b50a8
 
 **错误码：**
 
@@ -2041,7 +2085,6 @@
 | 错误码ID | 错误信息 |
 | -------- | -------- |
 | 16500050 | An IPC connection error happened. |
-<<<<<<< HEAD
 | 16501000  | An internal functional error occurred. |
 
 ```ts
@@ -2050,19 +2093,6 @@
 try {
   formHost.getRunningFormInfoById(formId).then(data1 => {
     console.info('formHost getRunningFormInfoById return err :');
-=======
-| 16500060 | A service connection error happened, please try again later. |
-| 16500100 | Failed to obtain the configuration information. |
-| 16501000 | An internal functional error occurred. |
-
-```ts
-import formHost from '@ohos.app.form.formHost';
-
-let formId = '12400633174999288';
-try {
-  formHost.acquireFormData(formId).then(() => {
-    console.log('formHost acquireFormData success');
->>>>>>> 005b50a8
   }).catch((error) => {
     console.error(`error, code: ${error.code}, message: ${error.message}`);
   });
@@ -2070,7 +2100,6 @@
   console.error(`catch error, code: ${error.code}, message: ${error.message}`);
 }
 ```
-<<<<<<< HEAD
 
 ## getRunningFormInfoById<sup>10+</sup>
 
@@ -2114,5 +2143,3 @@
   console.error(`catch error, code: ${error.code}, message: ${error.message}`);
 }
 ```
-=======
->>>>>>> 005b50a8
