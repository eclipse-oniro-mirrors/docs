--- conflicted
+++ resolved
@@ -32,13 +32,8 @@
 
   try {
     missionManager.getMissionInfos('', 10, (error, missions) => {
-<<<<<<< HEAD
       if (error) {
-          console.error(`getMissionInfos failed, error.code: ${JSON.stringify(error.code)}, error.message: ${JSON.stringify(error.message)}`);
-=======
-      if (error.code) {
           console.error('getMissionInfos failed, error.code: ${error.code}, error.message: ${error.message}');
->>>>>>> f02b54ea
           return;
       }
       console.log(`size = ${missions.length}`);
