--- conflicted
+++ resolved
@@ -23,9 +23,6 @@
 | 名称 | 类型 | 必填 | 说明 |
 | -------- | -------- | -------- | -------- |
 | [windowMode](js-apis-app-ability-abilityConstant.md#abilityconstantwindowmode) | number | 否 | 窗口模式。 |
-<<<<<<< HEAD
-| displayId | number | 否 | 屏幕ID。默认是0，表示当前屏幕。 |
-=======
 | displayId | number | 否 | 屏幕ID。默认是0，表示当前屏幕。 |
 
 **示例：**
@@ -55,5 +52,4 @@
   } catch (paramError) {
     console.log("error: " + paramError.code + ", " + paramError.message);
   }
-  ```
->>>>>>> 544d41b8
+  ```