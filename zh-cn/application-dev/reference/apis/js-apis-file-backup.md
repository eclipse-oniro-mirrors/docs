# @ohos.file.backup (备份恢复)

该模块为应用提供备份/恢复数据的能力。

> **说明：**
>
> - 本模块首批接口从API version 10开始支持。后续版本的新增接口，采用上角标单独标记接口的起始版本。
> - 本模块接口为系统接口。

## 导入模块

```js
import backup from '@ohos.file.backup';
```

## FileMeta

文件的元数据，包含一个应用名称以及文件uri。FileMeta在执行备份/恢复时是不可缺少的对象

**系统能力**：SystemCapability.FileManagement.StorageService.Backup

<<<<<<< HEAD
| 名称       | 类型   | 必填 | 说明    |
| ---------- | ------ | ---- | ------------------------- |
| bundleName | string | 是   | 应用名称，可通过[bundle.BundleInfo](js-apis-bundle-BundleInfo.md)提供的获取方式获取。                  |
=======
| 名称       | 类型   | 必填 | 说明                                                                                           |
| ---------- | ------ | ---- | ---------------------------------------------------------------------------------------------- |
| bundleName | string | 是   | 应用名称，可通过[bundle.BundleInfo](js-apis-bundle-BundleInfo.md)提供的获取方式获取。          |
>>>>>>> ed705245
| uri        | string | 是   | 应用沙箱内待传输文件的名称，当前uri尚未升级为标准格式，仅接受0-9a-zA-Z下划线(_)点(.)组成的名称 |

## FileData

文件的元数据，包含一个已经打开的文件描述符。FileData在执行备份/恢复时是不可缺少的对象

> **说明：**
>
> FileData使用完成后必须关闭，如不关闭会出现内心泄露问题。关闭的方法可参考由[@ohos.file.fs](js-apis-file-fs.md)提供的[fs.closeSync](js-apis-file-fs.md#fsclosesync)等相关关闭接口。

**系统能力**：SystemCapability.FileManagement.StorageService.Backup

| 名称 | 类型   | 必填 | 说明                                     |
| ---- | ------ | ---- | ---------------------------------------- |
| fd   | number | 是   | 已经打开的文件描述符，通过备份服务获取。 |

## File

一个文件对象。
继承[FileMeta](#filemeta)和[FileData](#filedata)

> **说明：**
>
> file.backup.File与@ohos.file.fs中的提供的[File](js-apis-file-fs.md#file)是带有不同的涵义，前者是继承[FileMeta](#filemeta)和[FileData](#filedata)的对象而后者只有一个文件描述符的对象。请注意做区分，不要混淆。

**系统能力**：SystemCapability.FileManagement.StorageService.Backup

## GeneralCallbacks

备份/恢复过程中的通用回调，备份服务将通过这些回调通知客户端其应用的备份/恢复阶段。

**系统能力**：SystemCapability.FileManagement.StorageService.Backup

### onFileReady

onFileReady : AsyncCallback&lt;File&gt;

回调函数。当服务端返向客户端发送文件成功时触发回调，err为undefined，否则为错误对象。

> **说明：**
> AsyncCallback回调中返回的File 所属file.backup.[File](#file)类型，返回的文件归备份服务所有，一旦文件关闭，备份服务将选择合适的实际去清理，但客户端必须关闭文件句柄。

**系统能力**：SystemCapability.FileManagement.StorageService.Backup

**错误码：**

以下错误码的详细介绍请参见[文件管理子系统错误码](../errorcodes/errorcode-filemanagement.md)。
| 错误码ID                     | 错误信息        |
| ---------------------------- | ---------- |
| 13600001 | IPC error |
| 13900005 | I/O error |
| 13900011 | Out of memory |
| 13900020 | Invalid argument |
| 13900025 | No space left on device |
| 13900042 | Unknown error |

**示例：**

  ```js
  import fs from '@ohos.file.fs';
  onFileReady: (err, file) => {
    if (err) {
      console.error('onFileReady failed with err: ' + err);
    }
    console.info('onFileReady success with file: ' + file.bundleName + ' ' + file.uri);
    fs.closeSync(file.fd);
  }
  ```

### onBundleBegin

onBundleBegin : AsyncCallback&lt;string&gt;

 回调函数。当应用备份/恢复开始时返回bundle名称成功时触发回调，err为undefined，否则为错误对象。

**系统能力**：SystemCapability.FileManagement.StorageService.Backup

**错误码：**

以下错误码的详细介绍请参见[文件管理子系统错误码](../errorcodes/errorcode-filemanagement.md)。
| 错误码ID                     | 错误信息        |
| ---------------------------- | ---------- |
| 13600001 | IPC error |
| 13900005 | I/O error |
| 13900011 | Out of memory |
| 13900020 | Invalid argument |
| 13900025 | No space left on device |
| 13900042 | Unknown error |

**示例：**

  ```js
  onBundleBegin: (err, bundleName) => {
    if (err) {
      console.error('onBundleBegin failed with err: ' + err);
    }
    console.info('onBundleBegin success with bundleName: ' + bundleName);
  }
  ```

### onBundleEnd

onBundleEnd : AsyncCallback&lt;string&gt;

回调函数。当应用备份/恢复结束后返回bundle名称成功时触发回调，err为undefined，否则为错误对象。

**系统能力**：SystemCapability.FileManagement.StorageService.Backup

**错误码：**

以下错误码的详细介绍请参见[文件管理子系统错误码](../errorcodes/errorcode-filemanagement.md)。
| 错误码ID                     | 错误信息        |
| ---------------------------- | ---------- |
| 13600001 | IPC error |
| 13900005 | I/O error |
| 13900011 | Out of memory |
| 13900020 | Invalid argument |
| 13900025 | No space left on device |
| 13900042 | Unknown error |

**示例：**

  ```js
  onBundleEnd: (err, bundleName) => {
    if (err) {
      console.error('onBundleEnd failed with err: ' + err);
    }
    console.info('onBundleEnd success with bundleName: ' + bundleName);
  }
  ```

### onAllBundlesEnd

onAllBundlesEnd : AsyncCallback&lt;undefined&gt;

回调函数。当所有bundle的备份/恢复过程结束成功时触发回调，err为undefined，否则为错误对象。

**系统能力**：SystemCapability.FileManagement.StorageService.Backup

**错误码：**

以下错误码的详细介绍请参见[文件管理子系统错误码](../errorcodes/errorcode-filemanagement.md)。
| 错误码ID                     | 错误信息        |
| ---------------------------- | ---------- |
| 13600001 | IPC error |
| 13900005 | I/O error |
| 13900011 | Out of memory |
| 13900020 | Invalid argument |
| 13900025 | No space left on device |
| 13900042 | Unknown error |

**示例：**

  ```js
  onAllBundlesEnd: (err) => {
    if (err) {
      console.error('onAllBundlesEnd failed with err: ' + err);
    }
    console.info('onAllBundlesEnd success');
  }
  ```

### onBackupServiceDied

onBackupServiceDied : Callback&lt;undefined&gt;

回调函数，备份服务死亡时触发回调。

**系统能力**：SystemCapability.FileManagement.StorageService.Backup

**示例：**

  ```js
  onBackupServiceDied: () => {
    console.info('onBackupServiceDied success');
  }
  ```

## backup.getLocalCapabilities

getLocalCapabilities(callback: AsyncCallback&lt;FileData&gt;): void

用于获取一个描述本地能力的Json文件。使用callback异步回调。

**需要权限**：ohos.permission.BACKUP

**系统能力**：SystemCapability.FileManagement.StorageService.Backup

**参数：**

| 参数名   | 类型                   | 必填 | 说明                  |
| -------- | ------------------------- | ---- | --------------------- |
| callback | AsyncCallback&lt;[FileData](#filedata)&gt; | 是   | 回调函数。当获取成功，err为undefined，否则为错误对象。 |

<<<<<<< HEAD
**错误码：**

以下错误码的详细介绍请参见[文件管理子系统错误码](../errorcodes/errorcode-filemanagement.md)。
| 错误码ID                     | 错误信息        |
| ---------------------------- | ---------- |
| 13600001 | IPC error |
| 13900005 | I/O error |
| 13900011 | Out of memory |
| 13900025 | No space left on device |
| 13900042 | Unknown error |

**json configuration example**

 ```json
 {
  "bundleInfos" :[{
    "allToBackup" : true,
    "extensionName" : "BackupExtensionAbility",
    "name" : "com.example.hiworld",
    "needToInstall" : false,
    "spaceOccupied" : 0,
    "versionCode" : 1000000,
    "versionName" : "1.0.0"
    }],
  "deviceType" : "phone",
  "systemFullName" : "OpenHarmony-4.0.0.0"
 }
 ```

=======
>>>>>>> ed705245
**示例：**

  ```js
  import fs from '@ohos.file.fs';
  try {
    backup.getLocalCapabilities((err, fileData) => {
      if (err) {
        console.error('getLocalCapabilities failed with err: ' + err);
      }
      console.info('getLocalCapabilities success');
      fs.closeSync(fileData.fd);
    });
  } catch (err) {
    console.error('getLocalCapabilities failed with err: ' + err);
  }
  ```

<<<<<<< HEAD
## backup.getLocalCapabilities
=======
  
**返回的能力文件内容示例：**

 ```json
 {
  "bundleInfos" :[{
    "allToBackup" : true,
    "extensionName" : "BackupExtensionAbility",
    "name" : "com.example.hiworld",
    "needToInstall" : false,
    "spaceOccupied" : 0,
    "versionCode" : 1000000,
    "versionName" : "1.0.0"
    }],
  "deviceType" : "phone",
  "systemFullName" : "OpenHarmony-4.0.0.0"
 }
 ```

## getLocalCapabilities
>>>>>>> ed705245

getLocalCapabilities(): Promise&lt;FileData&gt;

用于获取一个描述本地能力的Json文件。使用Promise异步回调。

**需要权限**：ohos.permission.BACKUP

**系统能力**：SystemCapability.FileManagement.StorageService.Backup

**返回值：**

| 类型             | 说明                     |
| -------------------- | ------------------ |
| Promise&lt;[FileData](#filedata)&gt; | Promise对象，返回描述本地能力的Json文件的FileData。 |

<<<<<<< HEAD
**错误码：**

以下错误码的详细介绍请参见[文件管理子系统错误码](../errorcodes/errorcode-filemanagement.md)。
| 错误码ID                     | 错误信息        |
| ---------------------------- | ---------- |
| 13600001 | IPC error |
| 13900005 | I/O error |
| 13900011 | Out of memory |
| 13900025 | No space left on device |
| 13900042 | Unknown error |

**json configuration example**
=======
**示例：**

  ```js
  import fs from '@ohos.file.fs';
  try {
    let fileData = await backup.getLocalCapabilities();
    console.info('getLocalCapabilities success');
    fs.closeSync(fileData.fd);
  } catch (err) {
    console.error('getLocalCapabilities failed with err: ' + err);
  }
  ```

  **返回的能力文件内容示例：**
>>>>>>> ed705245

 ```json
 {
  "bundleInfos" :[{
    "allToBackup" : true,
    "extensionName" : "BackupExtensionAbility",
    "name" : "com.example.hiworld",
    "needToInstall" : false,
    "spaceOccupied" : 0,
    "versionCode" : 1000000,
    "versionName" : "1.0.0"
    }],
  "deviceType" : "phone",
  "systemFullName" : "OpenHarmony-4.0.0.0"
 }
 ```

## SessionBackup

备份流程对象，用来支撑应用备份的流程。在使用前，需要先创建SessionBackup实例。

### constructor

constructor(callbacks: GeneralCallbacks);

备份流程的构造函数，用于获取SessionBackup类的实例。

**需要权限**：ohos.permission.BACKUP

**系统能力**：SystemCapability.FileManagement.StorageService.Backup

**参数：**

| 参数名   | 类型                                  | 必填 | 说明                 |
| -------- | ------------------------------------- | ---- | -------------------- |
| callback | [GeneralCallbacks](#generalcallbacks) | 是   | 备份流程所需的回调。 |

**示例：**

  ```js
  import fs from '@ohos.file.fs';
  let sessionBackup = new backup.SessionBackup({
    onFileReady: (err, file) => {
      if (err) {
        console.error('onFileReady failed with err: ' + err);
      }
      console.info('onFileReady success');
      fs.closeSync(file.fd);
    },
    onBundleBegin: (err, bundleName) => {
      if (err) {
        console.error('onBundleBegin failed with err: ' + err);
      }
      console.info('onBundleBegin success');
    },
    onBundleEnd: (err, bundleName) => {
      if (err) {
        console.error('onBundleEnd failed with err: ' + err);
      }
      console.info('onBundleEnd success');
    },
    onAllBundlesEnd: (err) => {
      if (err) {
        console.error('onAllBundlesEnd failed with err: ' + err);
      }
      console.info('onAllBundlesEnd success');
    },
    onBackupServiceDied: () => {
      console.info('service died');
    }
  });
  ```

### appendBundles

appendBundles(bundlesToBackup: string[], callback: AsyncCallback&lt;void&gt;): void

添加需要备份的应用。当前整个流程中，在获取SessionBackup类的实例后只能调用一次。使用callback异步回调。

**需要权限**：ohos.permission.BACKUP

**系统能力**：SystemCapability.FileManagement.StorageService.Backup

**参数：**

| 参数名          | 类型                      | 必填 | 说明                                                           |
| --------------- | ------------------------- | ---- | -------------------------------------------------------------- |
| bundlesToBackup | string[]                  | 是   | 需要备份的应用名称的数组。                                     |
| callback        | AsyncCallback&lt;void&gt; | 是   | 回调函数。当添加备份应用成功，err为undefined，否则为错误对象。 |

**错误码：**

以下错误码的详细介绍请参见[文件管理子系统错误码](../errorcodes/errorcode-filemanagement.md)。
| 错误码ID                     | 错误信息        |
| ---------------------------- | ---------- |
| 13600001 | IPC error |
| 13900001 | Operation not permitted |
| 13900005 | I/O error |
| 13900011 | Out of memory |
| 13900020 | Invalid argument |
| 13900025 | No space left on device |
| 13900042 | Unknown error |

**示例：**

  ```js
  try {
    sessionBackup.appendBundles(['com.example.hiworld'], (err) => {
      if (err) {
        console.error('appendBundles failed with err: ' + err);
      }
      console.info('appendBundles success');
    });
  } catch (err) {
    console.error('appendBundles failed with err: ' + err);
  }
  ```

### appendBundles

appendBundles(bundlesToBackup: string[]): Promise&lt;void&gt;

添加需要备份的应用。当前整个流程中，在获取SessionBackup类的实例后只能调用一次。使用Promise异步回调。

**需要权限**：ohos.permission.BACKUP

**系统能力**：SystemCapability.FileManagement.StorageService.Backup

**参数：**

| 参数名          | 类型     | 必填 | 说明                       |
| --------------- | -------- | ---- | -------------------------- |
| bundlesToBackup | string[] | 是   | 需要备份的应用名称的数组。 |

**返回值：**

| 类型                | 说明                                   |
| ------------------- | -------------------------------------- |
| Promise&lt;void&gt; | Promise对象。无返回结果的Promise对象。 |

**错误码：**

以下错误码的详细介绍请参见[文件管理子系统错误码](../errorcodes/errorcode-filemanagement.md)。
| 错误码ID                     | 错误信息        |
| ---------------------------- | ---------- |
| 13600001 | IPC error |
| 13900001 | Operation not permitted |
| 13900005 | I/O error |
| 13900011 | Out of memory |
| 13900020 | Invalid argument |
| 13900025 | No space left on device |
| 13900042 | Unknown error |

**示例：**

  ```js
  try {
    await sessionBackup.appendBundles(['com.example.hiworld']);
    console.info('appendBundles success');
  } catch (err) {
    console.error('appendBundles failed with err: ' + err);
  }
  ```

## SessionRestore

恢复流程对象，用来支撑应用恢复的流程。在使用前，需要先创建SessionRestore实例。

### constructor

constructor(callbacks: GeneralCallbacks);

恢复流程的构造函数，用于获取SessionRestore类的实例。

**需要权限**：ohos.permission.BACKUP

**系统能力**：SystemCapability.FileManagement.StorageService.Backup

**参数：**

| 参数名   | 类型                                  | 必填 | 说明                 |
| -------- | ------------------------------------- | ---- | -------------------- |
| callback | [GeneralCallbacks](#generalcallbacks) | 是   | 恢复流程所需的回调。 |

**示例：**

  ```js
  import fs from '@ohos.file.fs';
  let sessionRestore = new backup.SessionRestore({
    onFileReady: (err, file) => {
      if (err) {
        console.error('onFileReady failed with err: ' + err);
      }
      console.info('onFileReady success');
      fs.closeSync(file.fd);
    },
    onBundleBegin: (err, bundleName) => {
      if (err) {
        console.error('onBundleBegin failed with err: ' + err);
      }
      console.info('onBundleBegin success');
    },
    onBundleEnd: (err, bundleName) => {
      if (err) {
        console.error('onBundleEnd failed with err: ' + err);
      }
      console.info('onBundleEnd success');
    },
    onAllBundlesEnd: (err) => {
      if (err) {
        console.error('onAllBundlesEnd failed with err: ' + err);
      }
      console.info('onAllBundlesEnd success');
    },
    onRestoreServiceDied: () => {
      console.info('service died');
    }
  });
  ```

### appendBundles

appendBundles(remoteCapabilitiesFd: number, bundlesToBackup: string[], callback: AsyncCallback&lt;void&gt;): void

添加需要恢复的应用。当前整个流程中，在获取SessionRestore类的实例后只能调用一次。使用callback异步回调。

> **说明：**
>
> - 服务在恢复时需要其能力文件进行相关校验。
> - 因此remoteCapabilitiesFd可通过备份端服务所提供的[getLocalCapabilities](#backupgetlocalcapabilities)接口获取，可对其内容根据恢复应用的实际状况修改参数。也可通过getLocalCapabilities提供的json示例自行生成能力文件。

**需要权限**：ohos.permission.BACKUP

**系统能力**：SystemCapability.FileManagement.StorageService.Backup

**参数：**

| 参数名               | 类型                      | 必填 | 说明                                                           |
| -------------------- | ------------------------- | ---- | -------------------------------------------------------------- |
| remoteCapabilitiesFd | number                    | 是   | 用于恢复所需能力文件的文件描述符。                             |
| bundlesToBackup      | string[]                  | 是   | 需要恢复的应用名称的数组。                                     |
| callback             | AsyncCallback&lt;void&gt; | 是   | 回调函数。当添加恢复应用成功，err为undefined，否则为错误对象。 |

**错误码：**

以下错误码的详细介绍请参见[文件管理子系统错误码](../errorcodes/errorcode-filemanagement.md)。
| 错误码ID                     | 错误信息        |
| ---------------------------- | ---------- |
| 13600001 | IPC error |
| 13900001 | Operation not permitted |
| 13900005 | I/O error |
| 13900011 | Out of memory |
| 13900020 | Invalid argument |
| 13900025 | No space left on device |
| 13900042 | Unknown error |

**示例：**

  ```js
  try {
    let fileData = await backup.getLocalCapabilities();
    console.info('getLocalCapabilities success');
    sessionRestore.appendBundles(fileData.fd, ['com.example.hiworld'], (err) => {
      if (err) {
        console.error('appendBundles failed with err: ' + err);
      }
      console.info('appendBundles success');
    });
  } catch (err) {
    console.error('appendBundles failed with err: ' + err);
  }
  ```

### appendBundles

appendBundles(remoteCapabilitiesFd: number, bundlesToBackup: string[]): Promise&lt;void&gt;

添加需要恢复的应用。当前整个流程中，在获取SessionRestore类的实例后只能调用一次。使用Promise异步回调。

> **说明：**
>
> - 服务在恢复时需要其能力文件进行相关校验。
> - 因此remoteCapabilitiesFd可通过备份端服务所提供的[getLocalCapabilities](#backupgetlocalcapabilities)接口获取，可对其内容根据恢复应用的实际状况修改参数。也可通过getLocalCapabilities提供的json示例自行生成能力文件。

**需要权限**：ohos.permission.BACKUP

**系统能力**：SystemCapability.FileManagement.StorageService.Backup

**参数：**

| 参数名               | 类型     | 必填 | 说明                               |
| -------------------- | -------- | ---- | ---------------------------------- |
| remoteCapabilitiesFd | number   | 是   | 用于恢复所需能力文件的文件描述符。 |
| bundlesToBackup      | string[] | 是   | 需要恢复的应用包名称的数组。       |

**返回值：**

| 类型                | 说明                                   |
| ------------------- | -------------------------------------- |
| Promise&lt;void&gt; | Promise对象。无返回结果的Promise对象。 |

**错误码：**

以下错误码的详细介绍请参见[文件管理子系统错误码](../errorcodes/errorcode-filemanagement.md)。
| 错误码ID                     | 错误信息        |
| ---------------------------- | ---------- |
| 13600001 | IPC error |
| 13900001 | Operation not permitted |
| 13900005 | I/O error |
| 13900011 | Out of memory |
| 13900020 | Invalid argument |
| 13900025 | No space left on device |
| 13900042 | Unknown error |

**示例：**

  ```js
  try {
    let fileData = await backup.getLocalCapabilities();
    console.info('getLocalCapabilities success');
    await sessionRestore.appendBundles(fileData.fd, ['com.example.hiworld']);
    console.info('appendBundles success');
  } catch (err) {
    console.error('appendBundles failed with err: ' + err);
  }
  ```

### getFileHandle

getFileHandle(fileMeta: FileMeta, callback: AsyncCallback&lt;void&gt;): void

用于请求从服务中获取共享文件。使用callback异步回调。

> **说明：**
>
> - 这个接口是零拷贝特性（减少不必要的内存拷贝，实现了更高效率的传输）的一部分。零拷贝方法可参考由[@ohos.file.fs](js-apis-file-fs.md)提供的[fs.copyFile](js-apis-file-fs.md#fscopyfile)等相关零拷贝接口。
> - 使用getFileHandle前需要获取SessionRestore类的实例，并且成功通过appendBundles添加需要待恢复的应用。
> - 开发者可以通过onFileReady回调来获取文件句柄，当客户端完成文件操作时，需要使用publishFile来进行发布。
> - 根据所需要恢复的文件个数，可以多次调用getFileHandle。

**需要权限**：ohos.permission.BACKUP

**系统能力**：SystemCapability.FileManagement.StorageService.Backup

**参数：**

| 参数名   | 类型                      | 必填 | 说明                                                           |
| -------- | ------------------------- | ---- | -------------------------------------------------------------- |
| fileMeta | [FileMeta](#filemeta)     | 是   | 恢复文件的元数据。                                             |
| callback | AsyncCallback&lt;void&gt; | 是   | 回调函数。当请求文件句柄成功，err为undefined，否则为错误对象。 |

**错误码：**

以下错误码的详细介绍请参见[文件管理子系统错误码](../errorcodes/errorcode-filemanagement.md)。
| 错误码ID                     | 错误信息        |
| ---------------------------- | ---------- |
| 13600001 | IPC error |
| 13900001 | Operation not permitted |
| 13900020 | Invalid argument |
| 13900042 | Unknown error |

**示例：**

  ```js
  try {
    sessionRestore.getFileHandle({
      bundleName: "com.example.hiworld",
      uri: "test.txt"
      }, (err, file) => {
      if (err) {
        console.error('getFileHandle failed with err: ' + err);
      }
      console.info('getFileHandle success');
    });
  } catch (err) {
    console.error('getFileHandle failed with err: ' + err);
  }
  ```

### getFileHandle

getFileHandle(fileMeta: FileMeta): Promise&lt;void&gt;

用于请求从服务中获取共享文件。使用Promise异步回调。

> **说明：**
>
> - 这个接口是零拷贝特性（减少不必要的内存拷贝，实现了更高效率的传输）的一部分。零拷贝方法可参考由[@ohos.file.fs](js-apis-file-fs.md)提供的[fs.copyFile](js-apis-file-fs.md#fscopyfile)等相关零拷贝接口。
> - 使用getFileHandle前需要获取SessionRestore类的实例，并且成功通过appendBundles添加需要待恢复的应用。
> - 开发者可以通过onFileReady回调来获取文件句柄，当客户端完成文件操作时，需要使用publishFile来进行发布。
> - 根据所需要恢复的文件个数，可以多次调用getFileHandle。

**需要权限**：ohos.permission.BACKUP

**系统能力**：SystemCapability.FileManagement.StorageService.Backup

**参数：**

| 参数名   | 类型                  | 必填 | 说明               |
| -------- | --------------------- | ---- | ------------------ |
| fileMeta | [FileMeta](#filemeta) | 是   | 恢复文件的元数据。 |

**返回值：**

| 类型                | 说明                                   |
| ------------------- | -------------------------------------- |
| Promise&lt;void&gt; | Promise对象。无返回结果的Promise对象。 |

**错误码：**

以下错误码的详细介绍请参见[文件管理子系统错误码](../errorcodes/errorcode-filemanagement.md)。
| 错误码ID                     | 错误信息        |
| ---------------------------- | ---------- |
| 13600001 | IPC error |
| 13900001 | Operation not permitted |
| 13900020 | Invalid argument |
| 13900042 | Unknown error |

**示例：**

  ```js
  try {
    await sessionRestore.getFileHandle({
      bundleName: "com.example.hiworld",
      uri: "test.txt"
      });
    console.info('getFileHandle success');
  } catch (err) {
    console.error('getFileHandle failed with err: ' + err);
  }
  ```

### publishFile

publishFile(fileMeta: FileMeta, callback: AsyncCallback&lt;void&gt;): void

用于将FileMeta发布到备份服务，使服务知道文件的内容已经准备完成。使用callback异步回调。

> **说明：**
>
> - 这个接口是零拷贝特性（减少不必要的内存拷贝，实现了更高效率的传输）的一部分。零拷贝方法可参考由[@ohos.file.fs](js-apis-file-fs.md)提供的[fs.copyFile](js-apis-file-fs.md#fscopyfile)等相关零拷贝接口。
> - 服务端通过onFileReady返回文件句柄后，客户端可通过零拷贝操作将其对应的文件内容拷贝到服务端提供的文件句柄中。
> - 在完成拷贝操作后可使用publishFile通知备份服务文件已经准备完成。

**需要权限**：ohos.permission.BACKUP

**系统能力**：SystemCapability.FileManagement.StorageService.Backup

**参数：**

| 参数名   | 类型                      | 必填 | 说明                                                       |
| -------- | ------------------------- | ---- | ---------------------------------------------------------- |
| fileMeta | [FileMeta](#filemeta)     | 是   | 恢复文件元数据。                                           |
| callback | AsyncCallback&lt;void&gt; | 是   | 回调函数。当发布文件成功，err为undefined，否则为错误对象。 |

**错误码：**

以下错误码的详细介绍请参见[文件管理子系统错误码](../errorcodes/errorcode-filemanagement.md)。
| 错误码ID                     | 错误信息        |
| ---------------------------- | ---------- |
| 13600001 | IPC error |
| 13900001 | Operation not permitted |
| 13900020 | Invalid argument |
| 13900042 | Unknown error |

**示例：**

  ```js
  try {
    onFileReady: (err, file) => {
      if (err) {
        console.error('onFileReady failed with err: ' + err);
      }
      console.info('onFileReady success');
      fs.closeSync(file.fd);
      sessionRestore.publishFile({
      bundleName: file.bundleName,
      uri: file.uri
      }, (err) => {
        if (err) {
          console.error('publishFile failed with err: ' + err);
        }
        console.info('publishFile success');
      });
    }
  } catch (err) {
    console.error('publishFile failed with err: ' + err);
  }
  ```

### publishFile

publishFile(fileMeta: FileMeta): Promise&lt;void&gt;

用于将FileMeta发布到备份服务，使服务知道文件的内容已经准备完成。使用Promise异步回调。

> **说明：**
>
> - 这个接口是零拷贝特性（减少不必要的内存拷贝，实现了更高效率的传输）的一部分。零拷贝方法可参考由[@ohos.file.fs](js-apis-file-fs.md)提供的[fs.copyFile](js-apis-file-fs.md#fscopyfile)等相关零拷贝接口。
> - 服务端通过onFileReady返回文件句柄后，客户端可通过零拷贝操作将其对应的文件内容拷贝到服务端提供的文件句柄中。
> - 在完成拷贝操作后可使用publishFile通知备份服务文件已经准备完成。

**需要权限**：ohos.permission.BACKUP

**系统能力**：SystemCapability.FileManagement.StorageService.Backup

**参数：**

| 参数名   | 类型                  | 必填 | 说明             |
| -------- | --------------------- | ---- | ---------------- |
| fileMeta | [FileMeta](#filemeta) | 是   | 恢复文件元数据。 |

**返回值：**

| 类型                | 说明                                   |
| ------------------- | -------------------------------------- |
| Promise&lt;void&gt; | Promise对象。无返回结果的Promise对象。 |

**错误码：**

以下错误码的详细介绍请参见[文件管理子系统错误码](../errorcodes/errorcode-filemanagement.md)。
| 错误码ID                     | 错误信息        |
| ---------------------------- | ---------- |
| 13600001 | IPC error |
| 13900001 | Operation not permitted |
| 13900020 | Invalid argument |
| 13900042 | Unknown error |

**示例：**

  ```js
  try {
    onFileReady: (err, file) => {
      if (err) {
        console.error('onFileReady failed with err: ' + err);
      }
      console.info('onFileReady success');
      fs.closeSync(file.fd);
      await sessionRestore.publishFile({
      bundleName: file.bundleName,
      uri: file.uri
      });
      console.info('publishFile success');
    },
  } catch (err) {
    console.error('publishFile failed with err: ' + err);
  }
  ```<|MERGE_RESOLUTION|>--- conflicted
+++ resolved
@@ -19,15 +19,9 @@
 
 **系统能力**：SystemCapability.FileManagement.StorageService.Backup
 
-<<<<<<< HEAD
 | 名称       | 类型   | 必填 | 说明    |
 | ---------- | ------ | ---- | ------------------------- |
 | bundleName | string | 是   | 应用名称，可通过[bundle.BundleInfo](js-apis-bundle-BundleInfo.md)提供的获取方式获取。                  |
-=======
-| 名称       | 类型   | 必填 | 说明                                                                                           |
-| ---------- | ------ | ---- | ---------------------------------------------------------------------------------------------- |
-| bundleName | string | 是   | 应用名称，可通过[bundle.BundleInfo](js-apis-bundle-BundleInfo.md)提供的获取方式获取。          |
->>>>>>> ed705245
 | uri        | string | 是   | 应用沙箱内待传输文件的名称，当前uri尚未升级为标准格式，仅接受0-9a-zA-Z下划线(_)点(.)组成的名称 |
 
 ## FileData
@@ -222,19 +216,36 @@
 | -------- | ------------------------- | ---- | --------------------- |
 | callback | AsyncCallback&lt;[FileData](#filedata)&gt; | 是   | 回调函数。当获取成功，err为undefined，否则为错误对象。 |
 
-<<<<<<< HEAD
-**错误码：**
-
-以下错误码的详细介绍请参见[文件管理子系统错误码](../errorcodes/errorcode-filemanagement.md)。
-| 错误码ID                     | 错误信息        |
-| ---------------------------- | ---------- |
-| 13600001 | IPC error |
-| 13900005 | I/O error |
-| 13900011 | Out of memory |
-| 13900025 | No space left on device |
-| 13900042 | Unknown error |
-
-**json configuration example**
+**错误码：**
+
+以下错误码的详细介绍请参见[文件管理子系统错误码](../errorcodes/errorcode-filemanagement.md)。
+| 错误码ID                     | 错误信息        |
+| ---------------------------- | ---------- |
+| 13600001 | IPC error |
+| 13900005 | I/O error |
+| 13900011 | Out of memory |
+| 13900025 | No space left on device |
+| 13900042 | Unknown error |
+
+**示例：**
+
+  ```js
+  import fs from '@ohos.file.fs';
+  try {
+    backup.getLocalCapabilities((err, fileData) => {
+      if (err) {
+        console.error('getLocalCapabilities failed with err: ' + err);
+      }
+      console.info('getLocalCapabilities success');
+      fs.closeSync(fileData.fd);
+    });
+  } catch (err) {
+    console.error('getLocalCapabilities failed with err: ' + err);
+  }
+  ```
+
+
+**返回的能力文件内容示例：**
 
  ```json
  {
@@ -252,30 +263,47 @@
  }
  ```
 
-=======
->>>>>>> ed705245
+## getLocalCapabilities
+
+getLocalCapabilities(): Promise&lt;FileData&gt;
+
+用于获取一个描述本地能力的Json文件。使用Promise异步回调。
+
+**需要权限**：ohos.permission.BACKUP
+
+**系统能力**：SystemCapability.FileManagement.StorageService.Backup
+
+**返回值：**
+
+| 类型             | 说明                     |
+| -------------------- | ------------------ |
+| Promise&lt;[FileData](#filedata)&gt; | Promise对象，返回描述本地能力的Json文件的FileData。 |
+
+**错误码：**
+
+以下错误码的详细介绍请参见[文件管理子系统错误码](../errorcodes/errorcode-filemanagement.md)。
+| 错误码ID                     | 错误信息        |
+| ---------------------------- | ---------- |
+| 13600001 | IPC error |
+| 13900005 | I/O error |
+| 13900011 | Out of memory |
+| 13900025 | No space left on device |
+| 13900042 | Unknown error |
+
 **示例：**
 
   ```js
   import fs from '@ohos.file.fs';
   try {
-    backup.getLocalCapabilities((err, fileData) => {
-      if (err) {
-        console.error('getLocalCapabilities failed with err: ' + err);
-      }
-      console.info('getLocalCapabilities success');
-      fs.closeSync(fileData.fd);
-    });
+    let fileData = await backup.getLocalCapabilities();
+    console.info('getLocalCapabilities success');
+    fs.closeSync(fileData.fd);
   } catch (err) {
     console.error('getLocalCapabilities failed with err: ' + err);
   }
   ```
 
-<<<<<<< HEAD
-## backup.getLocalCapabilities
-=======
-  
-**返回的能力文件内容示例：**
+  **返回的能力文件内容示例：**
 
  ```json
  {
@@ -293,69 +321,6 @@
  }
  ```
 
-## getLocalCapabilities
->>>>>>> ed705245
-
-getLocalCapabilities(): Promise&lt;FileData&gt;
-
-用于获取一个描述本地能力的Json文件。使用Promise异步回调。
-
-**需要权限**：ohos.permission.BACKUP
-
-**系统能力**：SystemCapability.FileManagement.StorageService.Backup
-
-**返回值：**
-
-| 类型             | 说明                     |
-| -------------------- | ------------------ |
-| Promise&lt;[FileData](#filedata)&gt; | Promise对象，返回描述本地能力的Json文件的FileData。 |
-
-<<<<<<< HEAD
-**错误码：**
-
-以下错误码的详细介绍请参见[文件管理子系统错误码](../errorcodes/errorcode-filemanagement.md)。
-| 错误码ID                     | 错误信息        |
-| ---------------------------- | ---------- |
-| 13600001 | IPC error |
-| 13900005 | I/O error |
-| 13900011 | Out of memory |
-| 13900025 | No space left on device |
-| 13900042 | Unknown error |
-
-**json configuration example**
-=======
-**示例：**
-
-  ```js
-  import fs from '@ohos.file.fs';
-  try {
-    let fileData = await backup.getLocalCapabilities();
-    console.info('getLocalCapabilities success');
-    fs.closeSync(fileData.fd);
-  } catch (err) {
-    console.error('getLocalCapabilities failed with err: ' + err);
-  }
-  ```
-
-  **返回的能力文件内容示例：**
->>>>>>> ed705245
-
- ```json
- {
-  "bundleInfos" :[{
-    "allToBackup" : true,
-    "extensionName" : "BackupExtensionAbility",
-    "name" : "com.example.hiworld",
-    "needToInstall" : false,
-    "spaceOccupied" : 0,
-    "versionCode" : 1000000,
-    "versionName" : "1.0.0"
-    }],
-  "deviceType" : "phone",
-  "systemFullName" : "OpenHarmony-4.0.0.0"
- }
- ```
-
 ## SessionBackup
 
 备份流程对象，用来支撑应用备份的流程。在使用前，需要先创建SessionBackup实例。
