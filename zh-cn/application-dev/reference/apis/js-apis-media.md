--- conflicted
+++ resolved
@@ -3524,16 +3524,10 @@
 | audioSourceType | [AudioSourceType](#audiosourcetype9)           | 否   | 视频录制的音频源类型，选择音频录制时必填。                      |
 | videoSourceType | [VideoSourceType](#videosourcetype9)           | 是   | 视频录制的视频源类型。                                       |
 | profile         | [VideoRecorderProfile](#videorecorderprofile9) | 是   | 视频录制的profile。                                          |
-<<<<<<< HEAD
-| rotation        | number                                         | 否   | 录制视频的旋转角度。                                         |
-| location        | [Location](#location)                          | 否   | 录制视频的地理位置。                                         |
-| url             | string                   | 是   | 视频输出URL：fd://xx&nbsp;(fd&nbsp;number)<br/>![](figures/zh-cn_image_url.png) |
-通过audioSourceType和videoSourceType区分纯视频录制和音视频录制（纯音频录制请使用[AVRecorder](#avrecorder9)或[AudioRecorder](#audiorecorderdeprecated)）。纯视频录制时，仅需要设置videoSourceType；音视频录制时，audioSourceType和videoSourceType均需要设置。
-=======
 | rotation        | number                                         | 否   | 录制的视频旋转角度，仅支持0，90，180，270，默认值为0。       |
 | location        | [Location](#location)                          | 否   | 录制视频的地理位置，默认不记录地理位置信息。                 |
 | url             | string                                         | 是   | 视频输出URL：fd://xx&nbsp;(fd&nbsp;number)<br/>![](figures/zh-cn_image_url.png) |
->>>>>>> 98a78931
+通过audioSourceType和videoSourceType区分纯视频录制和音视频录制（纯音频录制请使用[AVRecorder](#avrecorder9)或[AudioRecorder](#audiorecorderdeprecated)）。纯视频录制时，仅需要设置videoSourceType；音视频录制时，audioSourceType和videoSourceType均需要设置。
 
 ## VideoRecorderProfile<sup>9+</sup>
 
