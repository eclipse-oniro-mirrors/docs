# 媒体服务

> **说明：**
> 本模块首批接口从API version 6开始支持。后续版本的新增接口，采用上角标单独标记接口的起始版本。

媒体子系统为开发者提供一套简单且易于理解的接口，使得开发者能够方便接入系统并使用系统的媒体资源。

媒体子系统包含了音视频相关媒体业务，提供以下常用功能：

- 音频播放（[AudioPlayer](#audioplayer)）
- 视频播放（[VideoPlayer](#videoplayer8)）
- 音频录制（[AudioRecorder](#audiorecorder)）
- 视频录制（[VideoRecorder](#videoRecorder9)）

后续将提供以下功能：DataSource音视频播放、音视频编解码、容器封装解封装、媒体能力查询等功能。

## 导入模块

```js
import media from '@ohos.multimedia.media';
```

##  media.createAudioPlayer

createAudioPlayer(): [AudioPlayer](#audioplayer)

同步方式创建音频播放实例。

**系统能力：** SystemCapability.Multimedia.Media.AudioPlayer

**返回值：**

| 类型                        | 说明                                                         |
| --------------------------- | ------------------------------------------------------------ |
| [AudioPlayer](#audioplayer) | 返回AudioPlayer类实例，失败时返回null。可用于音频播放、暂停、停止等操作。 |

**示例：**

```js
let audioPlayer = media.createAudioPlayer();
```

## media.createVideoPlayer<sup>8+</sup>

createVideoPlayer(callback: AsyncCallback\<[VideoPlayer](#videoplayer8)>): void

异步方式创建视频播放实例，通过注册回调函数获取返回值。

**系统能力：** SystemCapability.Multimedia.Media.VideoPlayer

**参数：**

| 参数名   | 类型                                        | 必填 | 说明                           |
| -------- | ------------------------------------------- | ---- | ------------------------------ |
| callback | AsyncCallback<[VideoPlayer](#videoplayer8)> | 是   | 异步创建视频播放实例回调方法。 |

**示例：**

```js
let videoPlayer

media.createVideoPlayer((error, video) => {
   if (typeof(video) != 'undefined') {
       videoPlayer = video;
       console.info('video createVideoPlayer success');
   } else {
       console.info(`video createVideoPlayer fail, error:${error.message}`);
   }
});
```

## media.createVideoPlayer<sup>8+</sup>

createVideoPlayer(): Promise<[VideoPlayer](#videoplayer8)>

异步方式创建视频播放实例，通过Promise获取返回值。

**系统能力：** SystemCapability.Multimedia.Media.VideoPlayer

**返回值：**

| 类型                                  | 说明                                |
| ------------------------------------- | ----------------------------------- |
| Promise<[VideoPlayer](#videoplayer8)> | 异步创建视频播放实例Promise返回值。 |

**示例：**

```js
let videoPlayer

function failureCallback(error) {
    console.info(`video failureCallback, error:${error.message}`);
}
function catchCallback(error) {
    console.info(`video catchCallback, error:${error.message}`);
}

await media.createVideoPlayer.then((video) => {
    if (typeof(video) != 'undefined') {
       videoPlayer = video;
       console.info('video createVideoPlayer success');
   } else {
       console.info('video createVideoPlayer fail');
   }
}, failureCallback).catch(catchCallback);
```

## media.createAudioRecorder

createAudioRecorder(): AudioRecorder

创建音频录制的实例来控制音频的录制。

**系统能力：** SystemCapability.Multimedia.Media.AudioRecorder

**返回值:**

| 类型                            | 说明                                      |
| ------------------------------- | ----------------------------------------- |
| [AudioRecorder](#audiorecorder) | 返回AudioRecorder类实例，失败时返回null。 |

**示例：**

```js
let audiorecorder = media.createAudioRecorder(); 
```

## media.createVideoRecorder<sup>9+</sup>

createVideoRecorder(callback: AsyncCallback\<[VideoRecorder](#videorecorder9)>): void

异步方式创建视频录制实例。通过注册回调函数获取返回值。

**系统能力：** SystemCapability.Multimedia.Media.VideoRecorder

**参数：**

| 参数名   | 类型                                            | 必填 | 说明                           |
| -------- | ----------------------------------------------- | ---- | ------------------------------ |
| callback | AsyncCallback<[VideoRecorder](#videorecorder9)> | 是   | 异步创建视频录制实例回调方法。 |

**示例：**

```js
let videoRecorder

media.createVideoRecorder((error, video) => {
   if (typeof(video) != 'undefined') {
       videoRecorder = video;
       console.info('video createVideoRecorder success');
   } else {
       console.info(`video createVideoRecorder fail, error:${error.message}`);
   }
});
```

## media.createVideoRecorder<sup>9+</sup>

createVideoRecorder(): Promise<[VideoRecorder](#videorecorder9)>

异步方式创建视频录制实例。通过Promise获取返回值。

**系统能力：** SystemCapability.Multimedia.Media.VideoRecorder

**返回值：**

| 类型                                      | 说明                                |
| ----------------------------------------- | ----------------------------------- |
| Promise<[VideoRecorder](#videorecorder9)> | 异步创建视频录制实例Promise返回值。 |

**示例：**

```js
let videoRecorder

function failureCallback(error) {
    console.info(`video failureCallback, error:${error.message}`);
}
function catchCallback(error) {
    console.info(`video catchCallback, error:${error.message}`);
}

await media.createVideoRecorder.then((video) => {
    if (typeof(video) != 'undefined') {
       videoRecorder = video;
       console.info('video createVideoRecorder success');
   } else {
       console.info('video createVideoRecorder fail');
   }
}, failureCallback).catch(catchCallback);
```



## MediaErrorCode<sup>8+</sup>

媒体服务错误类型枚举。

**系统能力：** 以下各项对应的系统能力均为 SystemCapability.Multimedia.Media.Core。

| 名称                       | 值   | 说明                                   |
| -------------------------- | ---- | -------------------------------------- |
| MSERR_OK                   | 0    | 表示操作成功。                         |
| MSERR_NO_MEMORY            | 1    | 表示申请内存失败，系统可能无可用内存。 |
| MSERR_OPERATION_NOT_PERMIT | 2    | 表示无权限执行此操作。                 |
| MSERR_INVALID_VAL          | 3    | 表示传入入参无效。                     |
| MSERR_IO                   | 4    | 表示发生IO错误。                       |
| MSERR_TIMEOUT              | 5    | 表示操作超时。                         |
| MSERR_UNKNOWN              | 6    | 表示未知错误。                         |
| MSERR_SERVICE_DIED         | 7    | 表示服务端失效。                       |
| MSERR_INVALID_STATE        | 8    | 表示在当前状态下，不允许执行此操作。   |
| MSERR_UNSUPPORTED          | 9    | 表示在当前版本下，不支持此操作。       |

## MediaType<sup>8+</sup>

媒体类型枚举。

**系统能力：** 以下各项对应的系统能力均为 SystemCapability.Multimedia.Media.Core。

| 名称           | 值   | 说明       |
| -------------- | ---- | ---------- |
| MEDIA_TYPE_AUD | 0    | 表示音频。 |
| MEDIA_TYPE_VID | 1    | 表示视频。 |

## CodecMimeType<sup>8+</sup>

Codec MIME类型枚举。

**系统能力：** 以下各项对应的系统能力均为 SystemCapability.Multimedia.Media.Core。

| 名称         | 值                    | 说明                     |
| ------------ | --------------------- | ------------------------ |
| VIDEO_H263   | 'video/h263'          | 表示视频/h263类型。      |
| VIDEO_AVC    | 'video/avc'           | 表示视频/avc类型。       |
| VIDEO_MPEG2  | 'video/mpeg2'         | 表示视频/mpeg2类型。     |
| VIDEO_MPEG4  | 'video/mp4v-es'       | 表示视频/mpeg4类型。     |
| VIDEO_VP8    | 'video/x-vnd.on2.vp8' | 表示视频/vp8类型。       |
| AUDIO_AAC    | "audio/mp4a-latm"     | 表示音频/mp4a-latm类型。 |
| AUDIO_VORBIS | 'audio/vorbis'        | 表示音频/vorbis类型。    |
| AUDIO_FLAC   | 'audio/flac'          | 表示音频/flac类型。      |

## MediaDescriptionKey<sup>8+</sup>

媒体信息描述枚举。

**系统能力：** 以下各项对应的系统能力均为 SystemCapability.Multimedia.Media.Core。

| 名称                     | 值              | 说明                                                         |
| ------------------------ | --------------- | ------------------------------------------------------------ |
| MD_KEY_TRACK_INDEX       | "track_index"   | 表示轨道序号，其对应键值类型为number。                       |
| MD_KEY_TRACK_TYPE        | "track_type"    | 表示轨道类型，其对应键值类型为number，参考[MediaType](#mediatype8)。 |
| MD_KEY_CODEC_MIME        | "codec_mime"    | 表示codec_mime类型，其对应键值类型为string。                 |
| MD_KEY_DURATION          | "duration"      | 表示媒体时长，其对应键值类型为number，单位为ms。             |
| MD_KEY_BITRATE           | "bitrate"       | 表示比特率，其对应键值类型为number，单位为bps。              |
| MD_KEY_WIDTH             | "width"         | 表示视频宽度，其对应键值类型为number，单位为像素。           |
| MD_KEY_HEIGHT            | "height"        | 表示视频高度，其对应键值类型为number，单位为像素。           |
| MD_KEY_FRAME_RATE        | "frame_rate"    | 表示视频帧率，其对应键值类型为number，单位为100fps。         |
| MD_KEY_AUD_CHANNEL_COUNT | "channel_count" | 表示声道数，其对应键值类型为number。                         |
| MD_KEY_AUD_SAMPLE_RATE   | "sample_rate"   | 表示采样率，其对应键值类型为number，单位为HZ。               |

## BufferingInfoType<sup>8+</sup>

缓存事件类型枚举。

**系统能力：** 以下各项对应的系统能力均为 SystemCapability.Multimedia.Media.Core。

| 名称              | 值   | 说明                       |
| ----------------- | ---- | -------------------------- |
| BUFFERING_START   | 1    | 表示开始缓存。             |
| BUFFERING_END     | 2    | 表示结束缓存。             |
| BUFFERING_PERCENT | 3    | 表示缓存百分比。           |
| CACHED_DURATION   | 4    | 表示缓存时长，单位为毫秒。 |

## AudioPlayer

音频播放管理类，用于管理和播放音频媒体。在调用AudioPlayer的方法前，需要先通过[createAudioPlayer()](#mediacreateaudioplayer)构建一个[AudioPlayer](#audioplayer)实例。

音频播放demo可参考：[音频播放开发指导](../../media/audio-playback.md)

### 属性<a name=audioplayer_属性></a>

**系统能力：** 以下各项对应的系统能力均为 SystemCapability.Multimedia.Media.AudioPlayer。

| 名称        | 类型                      | 可读 | 可写 | 说明                                                         |
| ----------- | ------------------------- | ---- | ---- | ------------------------------------------------------------ |
| src         | string                    | 是   | 是   | 音频媒体URI，支持当前主流的音频格式(mp4、aac、mp3、ogg、wav)。<br>**支持路径示例**：<br>1、fd类型播放：fd://xx<br>![](figures/zh-cn_image_url.png)<br>2、http网络播放: http://xx<br>3、hls网络播放路径：开发中<br>**注意事项**：<br>使用媒体素材需要获取读权限，否则无法正常播放。 |
| loop        | boolean                   | 是   | 是   | 音频循环播放属性，设置为'true'表示循环播放。                 |
| currentTime | number                    | 是   | 否   | 音频的当前播放位置。                                         |
| duration    | number                    | 是   | 否   | 音频时长。                                                   |
| state       | [AudioState](#audiostate) | 是   | 否   | 音频播放的状态。                                             |

### play<a name=audioplayer_play></a>

play(): void

开始播放音频资源，需在[dataLoad](#audioplayer_on)事件成功触发后，才能调用play方法。

**系统能力：** SystemCapability.Multimedia.Media.AudioPlayer

**示例：**

```js
audioPlayer.on('play', () => {    //设置'play'事件回调
    console.log('audio play success');
});
audioPlayer.play();
```

### pause<a name=audioplayer_pause></a>

pause(): void

暂停播放音频资源。

**系统能力：** SystemCapability.Multimedia.Media.AudioPlayer

**示例：**

```js
audioPlayer.on('pause', () => {    //设置'pause'事件回调
    console.log('audio pause success');
});
audioPlayer.pause();
```

### stop<a name=audioplayer_stop></a>

stop(): void

停止播放音频资源。

**系统能力：** SystemCapability.Multimedia.Media.AudioPlayer

**示例：**

```js
audioPlayer.on('stop', () => {    //设置'stop'事件回调
    console.log('audio stop success');
});
audioPlayer.stop();
```

### reset<sup>7+</sup><a name=audioplayer_reset></a>

reset(): void

切换播放音频资源。

**系统能力：** SystemCapability.Multimedia.Media.AudioPlayer

**示例：**

```js
audioPlayer.on('reset', () => {    //设置'reset'事件回调
    console.log('audio reset success');
});
audioPlayer.reset();
```

### seek<a name=audioplayer_seek></a>

seek(timeMs: number): void

跳转到指定播放位置。

**系统能力：** SystemCapability.Multimedia.Media.AudioPlayer

**参数：**

| 参数名 | 类型   | 必填 | 说明                           |
| ------ | ------ | ---- | ------------------------------ |
| timeMs | number | 是   | 指定的跳转时间节点，单位毫秒。 |

**示例：**

```js
audioPlayer.on('timeUpdate', (seekDoneTime) => {    //设置'timeUpdate'事件回调
    if (typeof (seekDoneTime) == 'undefined') {
        console.info('audio seek fail');
        return;
    }
    console.log('audio seek success. seekDoneTime: ' + seekDoneTime);
});
audioPlayer.seek(30000);    //seek到30000ms的位置
```

### setVolume<a name=audioplayer_setvolume></a>

setVolume(vol: number): void

设置音量。

**系统能力：** SystemCapability.Multimedia.Media.AudioPlayer

**参数：**

| 参数名 | 类型   | 必填 | 说明                                                         |
| ------ | ------ | ---- | ------------------------------------------------------------ |
| vol    | number | 是   | 指定的相对音量大小，取值范围为[0.00-1.00]，1表示最大音量，即100%。 |

**示例：**

```js
audioPlayer.on('volumeChange', () => {    //设置'volumeChange'事件回调
    console.log('audio volumeChange success');
});
audioPlayer.setVolume(1);    //设置音量到100%
```

### release<a name=audioplayer_release></a>

release(): void

释放音频资源。

**系统能力：** SystemCapability.Multimedia.Media.AudioPlayer

**示例：**

```js
audioPlayer.release();
audioPlayer = undefined;
```

### getTrackDescription<sup>8+</sup><a name=audioplayer_gettrackdescription1></a>

getTrackDescription(callback: AsyncCallback<Array\<MediaDescription>>): void

通过回调方式获取音频轨道信息。

**系统能力：** SystemCapability.Multimedia.Media.AudioPlayer

**参数：**

| 参数名   | 类型                                                         | 必填 | 说明                       |
| -------- | ------------------------------------------------------------ | ---- | -------------------------- |
| callback | AsyncCallback<Array<[MediaDescription](#mediadescription8)>> | 是   | 获取音频轨道信息回调方法。 |

**示例：**

```js
function printfDescription(obj) {
    for (let item in obj) {
        let property = obj[item];
        console.info('audio key is ' + item);
        console.info('audio value is ' + property);
    }
}

audioPlayer.getTrackDescription((error, arrlist) => {
    if (typeof (arrlist) != 'undefined') {
        for (let i = 0; i < arrlist.length; i++) {
            printfDescription(arrlist[i]);
        }
    } else {
        console.log(`audio getTrackDescription fail, error:${error.message}`);
    }
});
```

### getTrackDescription<sup>8+</sup><a name=audioplayer_gettrackdescription2></a>

getTrackDescription(): Promise<Array\<MediaDescription>>

通过Promise方式获取音频轨道信息。

**系统能力：** SystemCapability.Multimedia.Media.AudioPlayer

**返回值：**

| 类型                                                   | 说明                            |
| ------------------------------------------------------ | ------------------------------- |
| Promise<Array<[MediaDescription](#mediadescription8)>> | 获取音频轨道信息Promise返回值。 |

**示例：**

```js
function printfDescription(obj) {
    for (let item in obj) {
        let property = obj[item];
        console.info('audio key is ' + item);
        console.info('audio value is ' + property);
    }
}
function failureCallback(error) {
    console.info(`audio failureCallback, error:${error.message}`);
}
function catchCallback(error) {
    console.info(`audio catchCallback, error:${error.message}`);
}

await audioPlayer.getTrackDescription.then((arrlist) => {
    if (typeof (arrlist) != 'undefined') {
        arrayDescription = arrlist;
    } else {
        console.log('audio getTrackDescription fail');
    }
}, failureCallback).catch(catchCallback);
for (let i = 0; i < arrayDescription.length; i++) {
    printfDescription(arrayDescription[i]);
}
```

### on('bufferingUpdate')<sup>8+</sup>

on(type: 'bufferingUpdate', callback: (infoType: [BufferingInfoType](#bufferinginfotype8), value: number) => void): void

开始订阅音频缓存更新事件。

**系统能力：** SystemCapability.Multimedia.Media.AudioPlayer

**参数：**

| 参数名   | 类型     | 必填 | 说明                                                         |
| -------- | -------- | ---- | ------------------------------------------------------------ |
| type     | string   | 是   | 音频缓存事件回调类型，支持的事件：'bufferingUpdate'。        |
| callback | function | 是   | 音频缓存事件回调方法。<br>[BufferingInfoType](#bufferinginfotype8)为BUFFERING_PERCENT或CACHED_DURATION时，value值有效，否则固定为0。 |

**示例：**

```js
audioPlayer.on('bufferingUpdate', (infoType, value) => {
    console.log('audio bufferingInfo type: ' + infoType);
    console.log('audio bufferingInfo value: ' + value);
});
```

 ### on('play' | 'pause' | 'stop' | 'reset' | 'dataLoad' | 'finish' | 'volumeChange')<a name = audioplayer_on></a>

on(type: 'play' | 'pause' | 'stop' | 'reset' | 'dataLoad' | 'finish' | 'volumeChange', callback: () => void): void

开始订阅音频播放事件。

**系统能力：** SystemCapability.Multimedia.Media.AudioPlayer

**参数：**

| 参数名   | 类型       | 必填 | 说明                                                         |
| -------- | ---------- | ---- | ------------------------------------------------------------ |
| type     | string     | 是   | 播放事件回调类型，支持的事件包括：'play' \| 'pause' \| 'stop' \| 'reset' \| 'dataLoad' \| 'finish' \| 'volumeChange'。<br>- 'play'：完成[play()](#audioplayer_play)调用，音频开始播放，触发该事件。<br>- 'pause'：完成[pause()](#audioplayer_pause)调用，音频暂停播放，触发该事件。<br>- 'stop'：完成[stop()](#audioplayer_stop)调用，音频停止播放，触发该事件。<br>- 'reset'：完成[reset()](#audioplayer_reset)调用，播放器重置，触发该事件。<br>- 'dataLoad'：完成音频数据加载后触发该事件，即src属性设置完成后触发该事件。<br>- 'finish'：完成音频播放后触发该事件。<br>- 'volumeChange'：完成[setVolume()](#audioplayer_setvolume)调用，播放音量改变后触发该事件。 |
| callback | () => void | 是   | 播放事件回调方法。                                           |

**示例：**

```js
let audioPlayer = media.createAudioPlayer();  //创建一个音频播放实例
audioPlayer.on('dataLoad', () => {            //设置'dataLoad'事件回调，src属性设置成功后，触发此回调
	console.info('audio set source success');
    audioPlayer.play();                       //开始播放，并触发'play'事件回调
});
audioPlayer.on('play', () => {                //设置'play'事件回调
	console.info('audio play success');
    audioPlayer.seek(30000);                  //调用seek方法，并触发'timeUpdate'事件回调
});
audioPlayer.on('pause', () => {               //设置'pause'事件回调
	console.info('audio pause success');
    audioPlayer.stop();                       //停止播放，并触发'stop'事件回调
});
audioPlayer.on('reset', () => {               //设置'reset'事件回调
	console.info('audio reset success');
    audioPlayer.release();                    //释放播放实例资源
    audioPlayer = undefined;
});
audioPlayer.on('timeUpdate', (seekDoneTime) => {  //设置'timeUpdate'事件回调
	if (typeof(seekDoneTime) == "undefined") {
        console.info('audio seek fail');
        return;
    }
    console.info('audio seek success, and seek time is ' + seekDoneTime);
    audioPlayer.setVolume(0.5);                //设置音量为50%，并触发'volumeChange'事件回调
});
audioPlayer.on('volumeChange', () => {         //设置'volumeChange'事件回调
	console.info('audio volumeChange success');
    audioPlayer.pause();                       //暂停播放，并触发'pause'事件回调
});
audioPlayer.on('finish', () => {               //设置'finish'事件回调
	console.info('audio play finish');
    audioPlayer.stop();                        //停止播放，并触发'stop'事件回调
});
audioPlayer.on('error', (error) => {           //设置'error'事件回调
	console.info(`audio error called, errName is ${error.name}`);
    console.info(`audio error called, errCode is ${error.code}`);
    console.info(`audio error called, errMessage is ${error.message}`);
});

// 用户选择视频设置fd(本地播放)
let fdPath = 'fd://'
let path = 'data/accounts/account_0/appdata/ohos.xxx.xxx.xxx/01.mp3';
await fileIO.open(path).then(fdNumber) => {
   fdPath = fdPath + '' + fdNumber;
   console.info('open fd sucess fd is' + fdPath);
}, (err) => {
   console.info('open fd failed err is' + err);
}),catch((err) => {
   console.info('open fd failed err is' + err);
});
audioPlayer.src = fdPath;  //设置src属性，并触发'dataLoad'事件回调
```

### on('timeUpdate')

on(type: 'timeUpdate', callback: Callback\<number>): void

开始订阅音频播放[seek()](#seek)时间更新事件。

**系统能力：** SystemCapability.Multimedia.Media.AudioPlayer

**参数：**

| 参数名   | 类型              | 必填 | 说明                                                         |
| -------- | ----------------- | ---- | ------------------------------------------------------------ |
| type     | string            | 是   | 播放事件回调类型，支持的事件包括：'timeUpdate'。<br>- 'timeUpdate'：[seek()](#audioplayer_seek)调用完成，触发该事件。 |
| callback | Callback\<number> | 是   | 播放事件回调方法。回调方法入参为成功seek的时间。             |

**示例：**

```js
audioPlayer.on('timeUpdate', (seekDoneTime) => {    //设置'timeUpdate'事件回调
    if (typeof (seekDoneTime) == 'undefined') {
        console.info('audio seek fail');
        return;
    }
    console.log('audio seek success. seekDoneTime: ' + seekDoneTime);
});
audioPlayer.seek(30000);    //seek到30000ms的位置
```

### on('error')

on(type: 'error', callback: ErrorCallback): void

开始订阅音频播放错误事件。

**系统能力：** SystemCapability.Multimedia.Media.AudioPlayer

**参数：**

| 参数名   | 类型          | 必填 | 说明                                                         |
| -------- | ------------- | ---- | ------------------------------------------------------------ |
| type     | string        | 是   | 播放错误事件回调类型，支持的事件包括：'error'。<br>- 'error'：音频播放中发生错误，触发该事件。 |
| callback | ErrorCallback | 是   | 播放错误事件回调方法。                                       |

**示例：**

```js
audioPlayer.on('error', (error) => {      //设置'error'事件回调
	console.info(`audio error called, errName is ${error.name}`);      //打印错误类型名称
    console.info(`audio error called, errCode is ${error.code}`);      //打印错误码
    console.info(`audio error called, errMessage is ${error.message}`);//打印错误类型详细描述
});
audioPlayer.setVolume(3);  //设置volume为无效值，触发'error'事件
```

## AudioState

音频播放的状态机。可通过state属性获取当前状态。

**系统能力：** 以下各项对应的系统能力均为 SystemCapability.Multimedia.Media.AudioPlayer。

| 名称               | 类型   | 描述           |
| ------------------ | ------ | -------------- |
| idle               | string | 音频播放空闲。 |
| playing            | string | 音频正在播放。 |
| paused             | string | 音频暂停播放。 |
| stopped            | string | 音频播放停止。 |
| error<sup>8+</sup> | string | 错误状态。     |

## VideoPlayer<sup>8+</sup>

视频播放管理类，用于管理和播放视频媒体。在调用VideoPlayer的方法前，需要先通过[createVideoPlayer()](#mediacreatevideoplayer8)构建一个[VideoPlayer](#videoplayer8)实例。

视频播放demo可参考：[视频播放开发指导](../../media/video-playback.md)

### 属性<a name=videoplayer_属性></a>

**系统能力：** 以下各项对应的系统能力均为 SystemCapability.Multimedia.Media.VideoPlayer。

| 名称                     | 类型                               | 可读 | 可写 | 说明                                                         |
| ------------------------ | ---------------------------------- | ---- | ---- | ------------------------------------------------------------ |
| url<sup>8+</sup>         | string                             | 是   | 是   | 视频媒体URL，支持当前主流的视频格式(mp4、mpeg-ts、webm、mkv)。<br>**支持路径示例**：<br>1. fd类型播放：fd://xx<br>![](figures/zh-cn_image_url.png)<br>2、http网络播放: http://xx<br/>3、hls网络播放路径：开发中<br/>**注意事项**：<br>使用媒体素材需要获取读权限，否则无法正常播放。 |
| loop<sup>8+</sup>        | boolean                            | 是   | 是   | 视频循环播放属性，设置为'true'表示循环播放。                 |
| currentTime<sup>8+</sup> | number                             | 是   | 否   | 视频的当前播放位置。                                         |
| duration<sup>8+</sup>    | number                             | 是   | 否   | 视频时长，返回-1表示直播模式。                               |
| state<sup>8+</sup>       | [VideoPlayState](#videoplaystate8) | 是   | 否   | 视频播放的状态。                                             |
| width<sup>8+</sup>       | number                             | 是   | 否   | 视频宽。                                                     |
| height<sup>8+</sup>      | number                             | 是   | 否   | 视频高。                                                     |

### setDisplaySurface<sup>8+</sup>

setDisplaySurface(surfaceId: string, callback: AsyncCallback\<void>): void

通过回调方式设置SurfaceId。

**系统能力：** SystemCapability.Multimedia.Media.VideoPlayer

**参数：**

| 参数名    | 类型     | 必填 | 说明                      |
| --------- | -------- | ---- | ------------------------- |
| surfaceId | string   | 是   | SurfaceId                 |
| callback  | function | 是   | 设置SurfaceId的回调方法。 |

**示例：**

```js
videoPlayer.setDisplaySurface(surfaceId, (err) => {
	if (typeof (err) == 'undefined') {
		console.info('setDisplaySurface success!');
	} else {
        console.info('setDisplaySurface fail!');
    }
});
```

### setDisplaySurface<sup>8+</sup>

setDisplaySurface(surfaceId: string): Promise\<void>

通过Promise方式设置SurfaceId。

**系统能力：** SystemCapability.Multimedia.Media.VideoPlayer

**参数：**

| 参数名    | 类型   | 必填 | 说明      |
| --------- | ------ | ---- | --------- |
| surfaceId | string | 是   | SurfaceId |

**返回值：**

| 类型          | 说明                           |
| ------------- | ------------------------------ |
| Promise<void> | 设置SurfaceId的Promise返回值。 |

**示例：**

```js
function failureCallback(error) {
    console.info(`video failureCallback, error:${error.message}`);
}
function catchCallback(error) {
    console.info(`video catchCallback, error:${error.message}`);
}
await videoPlayer.setDisplaySurface(surfaceId).then(() => {
    console.info('setDisplaySurface success');
}, failureCallback).catch(catchCallback);
```

### prepare<sup>8+</sup>

prepare(callback: AsyncCallback\<void>): void

通过回调方式准备播放视频。

**系统能力：** SystemCapability.Multimedia.Media.VideoPlayer

**参数：**

| 参数名   | 类型     | 必填 | 说明                     |
| -------- | -------- | ---- | ------------------------ |
| callback | function | 是   | 准备播放视频的回调方法。 |

**示例：**

```js
videoPlayer.prepare((err) => {
	if (typeof (err) == 'undefined') {
		console.info('prepare success!');
	} else {
        console.info('prepare fail!');
    }
});
```

### prepare<sup>8+</sup>

prepare(): Promise\<void>

通过Promise方式准备播放视频。

**系统能力：** SystemCapability.Multimedia.Media.VideoPlayer

**返回值：**

| 类型           | 说明                          |
| -------------- | ----------------------------- |
| Promise\<void> | 准备播放视频的Promise返回值。 |

**示例：**

```js
function failureCallback(error) {
    console.info(`video failureCallback, error:${error.message}`);
}
function catchCallback(error) {
    console.info(`video catchCallback, error:${error.message}`);
}
await videoPlayer.prepare().then(() => {
    console.info('prepare success');
}, failureCallback).catch(catchCallback);
```

### play<sup>8+</sup>

play(callback: AsyncCallback\<void>): void;

通过回调方式开始播放视频。

**系统能力：** SystemCapability.Multimedia.Media.VideoPlayer

**参数：**

| 参数名   | 类型     | 必填 | 说明                     |
| -------- | -------- | ---- | ------------------------ |
| callback | function | 是   | 开始播放视频的回调方法。 |

**示例：**

```js
videoPlayer.play((err) => {
	if (typeof (err) == 'undefined') {
		console.info('play success!');
	} else {
        console.info('play fail!');
    }
});
```

### play<sup>8+</sup>

play(): Promise\<void>;

通过Promise方式开始播放视频。

**系统能力：** SystemCapability.Multimedia.Media.VideoPlayer

**返回值：**

| 类型           | 说明                          |
| -------------- | ----------------------------- |
| Promise\<void> | 开始播放视频的Promise返回值。 |

**示例：**

```js
function failureCallback(error) {
    console.info(`video failureCallback, error:${error.message}`);
}
function catchCallback(error) {
    console.info(`video catchCallback, error:${error.message}`);
}
await videoPlayer.play().then(() => {
    console.info('play success');
}, failureCallback).catch(catchCallback);
```

### pause<sup>8+</sup>

pause(callback: AsyncCallback\<void>): void

通过回调方式暂停播放视频。

**系统能力：** SystemCapability.Multimedia.Media.VideoPlayer

**参数：**

| 参数名   | 类型     | 必填 | 说明                     |
| -------- | -------- | ---- | ------------------------ |
| callback | function | 是   | 暂停播放视频的回调方法。 |

**示例：**

```js
videoPlayer.pause((err) => {
	if (typeof (err) == 'undefined') {
		console.info('pause success!');
	} else {
        console.info('pause fail!');
    }
});
```

### pause<sup>8+</sup>

pause(): Promise\<void>

通过Promise方式暂停播放视频。

**系统能力：** SystemCapability.Multimedia.Media.VideoPlayer

**返回值：**

| 类型           | 说明                          |
| -------------- | ----------------------------- |
| Promise\<void> | 暂停播放视频的Promise返回值。 |

**示例：**

```js
function failureCallback(error) {
    console.info(`video failureCallback, error:${error.message}`);
}
function catchCallback(error) {
    console.info(`video catchCallback, error:${error.message}`);
}
await videoPlayer.pause().then(() => {
    console.info('pause success');
}, failureCallback).catch(catchCallback);
```

### stop<sup>8+</sup>

stop(callback: AsyncCallback\<void>): void

通过回调方式停止播放视频。

**系统能力：** SystemCapability.Multimedia.Media.VideoPlayer

**参数：**

| 参数名   | 类型     | 必填 | 说明                     |
| -------- | -------- | ---- | ------------------------ |
| callback | function | 是   | 停止播放视频的回调方法。 |

**示例：**

```js
videoPlayer.stop((err) => {
	if (typeof (err) == 'undefined') {
		console.info('stop success!');
	} else {
        console.info('stop fail!');
    }
});
```

### stop<sup>8+</sup>

stop(): Promise\<void>

通过Promise方式停止播放视频。

**系统能力：** SystemCapability.Multimedia.Media.VideoPlayer

**返回值：**

| 类型           | 说明                          |
| -------------- | ----------------------------- |
| Promise\<void> | 停止播放视频的Promise返回值。 |

**示例：**

```js
function failureCallback(error) {
    console.info(`video failureCallback, error:${error.message}`);
}
function catchCallback(error) {
    console.info(`video catchCallback, error:${error.message}`);
}
await videoPlayer.stop().then(() => {
    console.info('stop success');
}, failureCallback).catch(catchCallback);
```

### reset<sup>8+</sup>

reset(callback: AsyncCallback\<void>): void

通过回调方式切换播放视频。

**系统能力：** SystemCapability.Multimedia.Media.VideoPlayer

**参数：**

| 参数名   | 类型     | 必填 | 说明                     |
| -------- | -------- | ---- | ------------------------ |
| callback | function | 是   | 切换播放视频的回调方法。 |

**示例：**

```js
videoPlayer.reset((err) => {
	if (typeof (err) == 'undefined') {
		console.info('reset success!');
	} else {
        console.info('reset fail!');
    }
});
```

### reset<sup>8+</sup>

reset(): Promise\<void>

通过Promise方式切换播放视频。

**系统能力：** SystemCapability.Multimedia.Media.VideoPlayer

**返回值：**

| 类型           | 说明                          |
| -------------- | ----------------------------- |
| Promise\<void> | 切换播放视频的Promise返回值。 |

**示例：**

```js
function failureCallback(error) {
    console.info(`video failureCallback, error:${error.message}`);
}
function catchCallback(error) {
    console.info(`video catchCallback, error:${error.message}`);
}
await videoPlayer.reset().then(() => {
    console.info('reset success');
}, failureCallback).catch(catchCallback);
```

### seek<sup>8+</sup>

seek(timeMs: number, callback: AsyncCallback\<number>): void

通过回调方式跳转到指定播放位置，默认跳转到指定时间点的下一个关键帧。

**系统能力：** SystemCapability.Multimedia.Media.VideoPlayer

**参数：**

| 参数名   | 类型     | 必填 | 说明                           |
| -------- | -------- | ---- | ------------------------------ |
| timeMs   | number   | 是   | 指定的跳转时间节点，单位毫秒。 |
| callback | function | 是   | 跳转到指定播放位置的回调方法。 |

**示例：**

```js
videoPlayer.seek((seekTime, err) => {
	if (typeof (err) == 'undefined') {
		console.info('seek success!');
	} else {
        console.info('seek fail!');
    }
});
```

### seek<sup>8+</sup>

seek(timeMs: number, mode:SeekMode, callback: AsyncCallback\<number>): void

通过回调方式跳转到指定播放位置。

**系统能力：** SystemCapability.Multimedia.Media.VideoPlayer

**参数：**

| 参数名   | 类型                   | 必填 | 说明                           |
| -------- | ---------------------- | ---- | ------------------------------ |
| timeMs   | number                 | 是   | 指定的跳转时间节点，单位毫秒。 |
| mode     | [SeekMode](#seekmode8) | 是   | 跳转模式。                     |
| callback | function               | 是   | 跳转到指定播放位置的回调方法。 |

**示例：**

```js
videoPlayer.seek((seekTime, seekMode, err) => {
	if (typeof (err) == 'undefined') {
		console.info('seek success!');
	} else {
        console.info('seek fail!');
    }
});
```

### seek<sup>8+</sup>

seek(timeMs: number, mode?:SeekMode): Promise\<number>

通过Promise方式跳转到指定播放位置，如果没有设置mode则跳转到指定时间点的下一个关键帧。

**系统能力：** SystemCapability.Multimedia.Media.VideoPlayer

**参数：**

| 参数名 | 类型                   | 必填 | 说明                           |
| ------ | ---------------------- | ---- | ------------------------------ |
| timeMs | number                 | 是   | 指定的跳转时间节点，单位毫秒。 |
| mode   | [SeekMode](#seekmode8) | 否   | 跳转模式。                     |

**返回值：**

| 类型           | 说明                                |
| -------------- | ----------------------------------- |
| Promise\<void> | 跳转到指定播放位置的Promise返回值。 |

**示例：**

```js
function failureCallback(error) {
    console.info(`video failureCallback, error:${error.message}`);
}
function catchCallback(error) {
    console.info(`video catchCallback, error:${error.message}`);
}
await videoPlayer.seek(seekTime).then((seekDoneTime) => { // seekDoneTime表示seek完成后的时间点
    console.info('seek success');
}, failureCallback).catch(catchCallback);

await videoPlayer.seek(seekTime, seekMode).then((seekDoneTime) => {
    console.info('seek success');
}, failureCallback).catch(catchCallback);
```

### setVolume<sup>8+</sup>

setVolume(vol: number, callback: AsyncCallback\<void>): void

通过回调方式设置音量。

**系统能力：** SystemCapability.Multimedia.Media.VideoPlayer

**参数：**

| 参数名   | 类型     | 必填 | 说明                                                         |
| -------- | -------- | ---- | ------------------------------------------------------------ |
| vol      | number   | 是   | 指定的相对音量大小，取值范围为[0.00-1.00]，1表示最大音量，即100%。 |
| callback | function | 是   | 设置音量的回调方法。                                         |

**示例：**

```js
videoPlayer.setVolume((vol, err) => {
	if (typeof (err) == 'undefined') {
		console.info('setVolume success!');
	} else {
        console.info('setVolume fail!');
    }
});
```

### setVolume<sup>8+</sup>

setVolume(vol: number): Promise\<void>

通过Promise方式设置音量。

**系统能力：** SystemCapability.Multimedia.Media.VideoPlayer

**参数：**

| 参数名 | 类型   | 必填 | 说明                                                         |
| ------ | ------ | ---- | ------------------------------------------------------------ |
| vol    | number | 是   | 指定的相对音量大小，取值范围为[0.00-1.00]，1表示最大音量，即100%。 |

**返回值：**

| 类型           | 说明                      |
| -------------- | ------------------------- |
| Promise\<void> | 设置音量的Promise返回值。 |

**示例：**

```js
function failureCallback(error) {
    console.info(`video failureCallback, error:${error.message}`);
}
function catchCallback(error) {
    console.info(`video catchCallback, error:${error.message}`);
}
await videoPlayer.setVolume(vol).then() => {
    console.info('setVolume success');
}, failureCallback).catch(catchCallback);
```

### release<sup>8+</sup>

release(callback: AsyncCallback\<void>): void

通过回调方式释放视频资源。

**系统能力：** SystemCapability.Multimedia.Media.VideoPlayer

**参数：**

| 参数名   | 类型     | 必填 | 说明                     |
| -------- | -------- | ---- | ------------------------ |
| callback | function | 是   | 释放视频资源的回调方法。 |

**示例：**

```js
videoPlayer.release((err) => {
	if (typeof (err) == 'undefined') {
		console.info('release success!');
	} else {
        console.info('release fail!');
    }
});
```

### release<sup>8+</sup>

release(): Promise\<void>

通过Promise方式释放视频资源。

**系统能力：** SystemCapability.Multimedia.Media.VideoPlayer

**返回值：**

| 类型           | 说明                          |
| -------------- | ----------------------------- |
| Promise\<void> | 释放视频资源的Promise返回值。 |

**示例：**

```js
function failureCallback(error) {
    console.info(`video failureCallback, error:${error.message}`);
}
function catchCallback(error) {
    console.info(`video catchCallback, error:${error.message}`);
}
await videoPlayer.release().then() => {
    console.info('release success');
}, failureCallback).catch(catchCallback);
```

### getTrackDescription<sup>8+</sup>

getTrackDescription(callback: AsyncCallback<Array\<MediaDescription>>): void

通过回调方式获取视频轨道信息。

**系统能力：** SystemCapability.Multimedia.Media.VideoPlayer

**参数：**

| 参数名   | 类型                                                         | 必填 | 说明                       |
| -------- | ------------------------------------------------------------ | ---- | -------------------------- |
| callback | AsyncCallback<Array<[MediaDescription](#mediadescription8)>> | 是   | 获取视频轨道信息回调方法。 |

**示例：**

```js
function printfDescription(obj) {
    for (let item in obj) {
        let property = obj[item];
        console.info('video key is ' + item);
        console.info('video value is ' + property);
    }
}

videoPlayer.getTrackDescription((error, arrlist) => {
    if (typeof (arrlist) != 'undefined') {
        for (let i = 0; i < arrlist.length; i++) {
            printfDescription(arrlist[i]);
        }
    } else {
        console.log(`video getTrackDescription fail, error:${error.message}`);
    }
});
```

### getTrackDescription<sup>8+</sup>

getTrackDescription(): Promise<Array\<MediaDescription>>

通过Promise方式获取视频轨道信息。

**系统能力：** SystemCapability.Multimedia.Media.VideoPlayer

**返回值：**

| 类型                                                   | 说明                            |
| ------------------------------------------------------ | ------------------------------- |
| Promise<Array<[MediaDescription](#mediadescription8)>> | 获取视频轨道信息Promise返回值。 |

**示例：**

```js
function printfDescription(obj) {
    for (let item in obj) {
        let property = obj[item];
        console.info('video key is ' + item);
        console.info('video value is ' + property);
    }
}
function failureCallback(error) {
    console.info(`video failureCallback, error:${error.message}`);
}
function catchCallback(error) {
    console.info(`video catchCallback, error:${error.message}`);
}

let arrayDescription;
await videoPlayer.getTrackDescription().then((arrlist) => {
    if (typeof (arrlist) != 'undefined') {
        arrayDescription = arrlist;
    } else {
        console.log('video getTrackDescription fail');
    }
}, failureCallback).catch(catchCallback);
for (let i = 0; i < arrayDescription.length; i++) {
    printfDescription(arrayDescription[i]);
}
```

### setSpeed<sup>8+</sup>

setSpeed(speed:number, callback: AsyncCallback\<number>): void

通过回调方式设置播放速度。

**系统能力：** SystemCapability.Multimedia.Media.VideoPlayer

**参数：**

| 参数名   | 类型     | 必填 | 说明                                                       |
| -------- | -------- | ---- | ---------------------------------------------------------- |
| speed    | number   | 是   | 指定播放视频速度，具体见[PlaybackSpeed](#playbackspeed8)。 |
| callback | function | 是   | 设置播放速度的回调方法。                                   |

**示例：**

```js
videoPlayer.setSpeed((speed:number, err) => {
	if (typeof (err) == 'undefined') {
		console.info('setSpeed success!');
	} else {
        console.info('setSpeed fail!');
    }
});
```

### setSpeed<sup>8+</sup>

setSpeed(speed:number): Promise\<number>

通过Promise方式设置播放速度。

**系统能力：** SystemCapability.Multimedia.Media.VideoPlayer

**参数：**

| 参数名 | 类型   | 必填 | 说明                                                       |
| ------ | ------ | ---- | ---------------------------------------------------------- |
| speed  | number | 是   | 指定播放视频速度，具体见[PlaybackSpeed](#playbackspeed8)。 |

**返回值：**

| 类型             | 说明                      |
| ---------------- | ------------------------- |
| Promise\<number> | 通过Promise获取设置结果。 |

**示例：**

```js
function failureCallback(error) {
    console.info(`video failureCallback, error:${error.message}`);
}
function catchCallback(error) {
    console.info(`video catchCallback, error:${error.message}`);
}
await videoPlayer.setSpeed(speed).then() => {
    console.info('setSpeed success');
}, failureCallback).catch(catchCallback);
```

### on('playbackCompleted')<sup>8+</sup>

on(type: 'playbackCompleted', callback: Callback\<void>): void

开始监听视频播放完成事件。

**系统能力：** SystemCapability.Multimedia.Media.VideoPlayer

**参数：**

| 参数名   | 类型     | 必填 | 说明                                                        |
| -------- | -------- | ---- | ----------------------------------------------------------- |
| type     | string   | 是   | 视频播放完成事件回调类型，支持的事件：'playbackCompleted'。 |
| callback | function | 是   | 视频播放完成事件回调方法。                                  |

**示例：**

```js
videoPlayer.on('playbackCompleted', () => {
	console.info('playbackCompleted success!');
});
```

### on('bufferingUpdate')<sup>8+</sup>

on(type: 'bufferingUpdate', callback: (infoType: BufferingInfoType, value: number) => void): void

开始监听视频缓存更新事件。

**系统能力：** SystemCapability.Multimedia.Media.VideoPlayer

**参数：**

| 参数名   | 类型     | 必填 | 说明                                                         |
| -------- | -------- | ---- | ------------------------------------------------------------ |
| type     | string   | 是   | 视频缓存事件回调类型，支持的事件：'bufferingUpdate'。        |
| callback | function | 是   | 视频缓存事件回调方法。<br>[BufferingInfoType](#bufferinginfotype8)为BUFFERING_PERCENT或CACHED_DURATION时，value值有效，否则固定为0。 |

**示例：**

```js
videoPlayer.on('bufferingUpdate', (infoType, value) => {
    console.log('video bufferingInfo type: ' + infoType);
    console.log('video bufferingInfo value: ' + value);
});
```

### on('startRenderFrame')<sup>8+</sup>

on(type: 'startRenderFrame', callback: Callback\<void>): void

开始监听视频播放首帧送显上报事件。

**系统能力：** SystemCapability.Multimedia.Media.VideoPlayer

**参数：**

| 参数名   | 类型            | 必填 | 说明                                                         |
| -------- | --------------- | ---- | ------------------------------------------------------------ |
| type     | string          | 是   | 视频播放首帧送显上报事件回调类型，支持的事件：'startRenderFrame'。 |
| callback | Callback\<void> | 是   | 视频播放首帧送显上报事件回调方法。                           |

**示例：**

```js
videoPlayer.on('startRenderFrame', () => {
	console.info('startRenderFrame success!');
});
```

### on('videoSizeChanged')<sup>8+</sup>

on(type: 'videoSizeChanged', callback: (width: number, height: number) => void): void

开始监听视频播放宽高变化事件。

**系统能力：** SystemCapability.Multimedia.Media.VideoPlayer

**参数：**

| 参数名   | 类型     | 必填 | 说明                                                         |
| -------- | -------- | ---- | ------------------------------------------------------------ |
| type     | string   | 是   | 视频播放宽高变化事件回调类型，支持的事件：'videoSizeChanged'。 |
| callback | function | 是   | 视频播放宽高变化事件回调方法，width表示宽，height表示高。    |

**示例：**

```js
videoPlayer.on('videoSizeChanged', (width, height) => {
    console.log('video width is: ' + width);
    console.log('video height is: ' + height);
});
```

### on('error')<sup>8+</sup>

on(type: 'error', callback: ErrorCallback): void

开始监听视频播放错误事件。

**系统能力：** SystemCapability.Multimedia.Media.VideoPlayer

**参数：**

| 参数名   | 类型          | 必填 | 说明                                                         |
| -------- | ------------- | ---- | ------------------------------------------------------------ |
| type     | string        | 是   | 播放错误事件回调类型，支持的事件包括：'error'。<br>- 'error'：视频播放中发生错误，触发该事件。 |
| callback | ErrorCallback | 是   | 播放错误事件回调方法。                                       |

**示例：**

```js
videoPlayer.on('error', (error) => {      // 设置'error'事件回调
	console.info(`video error called, errName is ${error.name}`);      // 打印错误类型名称
    console.info(`video error called, errCode is ${error.code}`);      // 打印错误码
    console.info(`video error called, errMessage is ${error.message}`);// 打印错误类型详细描述
});
videoPlayer.setVolume(3);  //设置volume为无效值，触发'error'事件
```

## VideoPlayState<sup>8+</sup>

视频播放的状态机，可通过state属性获取当前状态。

**系统能力：** 以下各项对应的系统能力均为 SystemCapability.Multimedia.Media.VideoPlayer。

| 名称     | 类型   | 描述           |
| -------- | ------ | -------------- |
| idle     | string | 视频播放空闲。 |
| prepared | string | 视频播放准备。 |
| playing  | string | 视频正在播放。 |
| paused   | string | 视频暂停播放。 |
| stopped  | string | 视频播放停止。 |
| error    | string | 错误状态。     |

## SeekMode<sup>8+</sup>

视频播放的Seek模式枚举，可通过seek方法作为参数传递下去。

**系统能力：** 以下各项对应的系统能力均为 SystemCapability.Multimedia.Media.Core。

| 名称           | 值   | 描述                                                         |
| -------------- | ---- | ------------------------------------------------------------ |
| SEEK_NEXT_SYNC | 0    | 表示跳转到指定时间点的下一个关键帧，建议向后快进的时候用这个枚举值。 |
| SEEK_PREV_SYNC | 1    | 表示跳转到指定时间点的上一个关键帧，建议向前快进的时候用这个枚举值。 |

## PlaybackSpeed<sup>8+</sup>

视频播放的倍速枚举，可通过setSpeed方法作为参数传递下去。

**系统能力：** 以下各项对应的系统能力均为 SystemCapability.Multimedia.Media.VideoPlayer。

| 名称                 | 值   | 描述                           |
| -------------------- | ---- | ------------------------------ |
| SPEED_FORWARD_0_75_X | 0    | 表示视频播放正常播速的0.75倍。 |
| SPEED_FORWARD_1_00_X | 1    | 表示视频播放正常播速。         |
| SPEED_FORWARD_1_25_X | 2    | 表示视频播放正常播速的1.25倍。 |
| SPEED_FORWARD_1_75_X | 3    | 表示视频播放正常播速的1.75倍。 |
| SPEED_FORWARD_2_00_X | 4    | 表示视频播放正常播速的2.00倍。 |

## MediaDescription<sup>8+</sup>

### [key : string] : Object

通过key-value方式获取媒体信息。

**系统能力：** 以下各项对应的系统能力均为 SystemCapability.Multimedia.Media.Core。

| 名称  | 类型   | 说明                                                         |
| ----- | ------ | ------------------------------------------------------------ |
| key   | string | 通过key值获取对应的value。key值具体可见[MediaDescriptionKey](#mediadescriptionkey8)。 |
| value | any    | 对应key值得value。其类型可为任意类型，具体key对应value的类型可参考[MediaDescriptionKey](#mediadescriptionkey8)的描述信息。 |

**示例：**

```js
function printfItemDescription(obj, key) {
    let property = obj[key];
    console.info('audio key is ' + key);
    console.info('audio value is ' + property);
}

audioPlayer.getTrackDescription((error, arrlist) => {
    if (typeof (arrlist) != 'undefined') {
        for (let i = 0; i < arrlist.length; i++) {
            printfItemDescription(arrlist[i], MD_KEY_TRACK_TYPE);  //打印出每条轨道MD_KEY_TRACK_TYPE的值
        }
    } else {
        console.log(`audio getTrackDescription fail, error:${error.message}`);
    }
});
```

## AudioRecorder

音频录制管理类，用于录制音频媒体。在调用AudioRecorder的方法前，需要先通过[createAudioRecorder()](#mediacreateaudiorecorder) 构建一个[AudioRecorder](#audiorecorder)实例。

音频录制demo可参考：[音频录制开发指导](../../media/audio-recorder.md)

### prepare<a name=audiorecorder_prepare></a>

prepare(config: AudioRecorderConfig): void

录音准备。

**需要权限：** ohos.permission.MICROPHONE

**系统能力：** SystemCapability.Multimedia.Media.AudioRecorder

**参数：**

| 参数名 | 类型                                        | 必填 | 说明                                                         |
| ------ | ------------------------------------------- | ---- | ------------------------------------------------------------ |
| config | [AudioRecorderConfig](#audiorecorderconfig) | 是   | 配置录音的相关参数，包括音频输出URI、[编码格式](#audioencoder)、采样率、声道数、[输出格式](#audiooutputformat)等。 |

**示例：**

```js
let audioRecorderConfig = {
    audioEncoder : media.AudioEncoder.AAC_LC,
    audioEncodeBitRate : 22050,
    audioSampleRate : 22050,
    numberOfChannels : 2,
    format : media.AudioOutputFormat.AAC_ADTS,
    uri : 'fd://1',       // 文件需先由调用者创建，并给予适当的权限
    location : { latitude : 30, longitude : 130},
}
audioRecorder.on('prepare', () => {    //设置'prepare'事件回调
    console.log('prepare success');
});
audioRecorder.prepare(audioRecorderConfig);
```


### start<a name=audiorecorder_start></a>

start(): void

开始录制，需在[prepare](#audiorecorder_on)事件成功触发后，才能调用start方法。

**系统能力：** SystemCapability.Multimedia.Media.AudioRecorder

**示例：**

```js
audioRecorder.on('start', () => {    //设置'start'事件回调
    console.log('audio recorder start success');
});
audioRecorder.start();
```

### pause<a name=audiorecorder_pause></a>

pause():void

暂停录制，需要在[start](#audiorecorder_on)事件成功触发后，才能调用pause方法。

**系统能力：** SystemCapability.Multimedia.Media.AudioRecorder

**示例：**

```js
audioRecorder.on('pause', () => {    //设置'pause'事件回调
    console.log('audio recorder pause success');
});
audioRecorder.pause();
```

### resume<a name=audiorecorder_resume></a>

resume():void

恢复录制，需要在[pause](#audiorecorder_on)事件成功触发后，才能调用resume方法。

**系统能力：** SystemCapability.Multimedia.Media.AudioRecorder

**示例：**

```js
audioRecorder.on('resume', () => {    //设置'resume'事件回调
    console.log('audio recorder resume success');
});
audioRecorder.resume();
```

### stop<a name=audiorecorder_stop></a>

stop(): void

停止录音。

**系统能力：** SystemCapability.Multimedia.Media.AudioRecorder

**示例：**

```js
audioRecorder.on('stop', () => {    //设置'stop'事件回调
    console.log('audio recorder stop success');
});
audioRecorder.stop();
```

### release<a name=audiorecorder_release></a>

release(): void

释放录音资源。

**系统能力：** SystemCapability.Multimedia.Media.AudioRecorder

**示例：**

```js
audioRecorder.on('release', () => {    //设置'release'事件回调
    console.log('audio recorder release success');
});
audioRecorder.release();
audioRecorder = undefined;
```

### reset<a name=audiorecorder_reset></a>

reset(): void

重置录音。

进行重置录音之前，需要先调用[stop()](#audiorecorder_stop)停止录音。重置录音之后，需要调用[prepare()](#audiorecorder_prepare)设置录音参数项，才能再次进行录音。

**系统能力：** SystemCapability.Multimedia.Media.AudioRecorder

**示例：**

```js
audioRecorder.on('reset', () => {    //设置'reset'事件回调
    console.log('audio recorder reset success');
});
audioRecorder.reset();
```

### on('prepare' | 'start' | 'pause' | 'resume' | 'stop' | 'release' | 'reset')<a name=audiorecorder_on></a>

on(type: 'prepare' | 'start' | 'pause' | 'resume' | 'stop' | 'release' | 'reset', callback: () => void): void

开始订阅音频录制事件。

**系统能力：** SystemCapability.Multimedia.Media.AudioRecorder

**参数：**

| 参数名   | 类型     | 必填 | 说明                                                         |
| -------- | -------- | ---- | ------------------------------------------------------------ |
| type     | string   | 是   | 录制事件回调类型，支持的事件包括：'prepare'&nbsp;\|&nbsp;'start'&nbsp;\|  'pause' \| ’resume‘ \|&nbsp;'stop'&nbsp;\|&nbsp;'release'&nbsp;\|&nbsp;'reset'。<br/>-&nbsp;'prepare'&nbsp;：完成[prepare](#audiorecorder_prepare)调用，音频录制参数设置完成，触发该事件。<br/>-&nbsp;'start'&nbsp;：完成[start](#audiorecorder_start)调用，音频录制开始，触发该事件。<br/>-&nbsp;'pause': 完成[pause](#audiorecorder_pause)调用，音频暂停录制，触发该事件。<br/>-&nbsp;'resume': 完成[resume](#audiorecorder_resume)调用，音频恢复录制，触发该事件。<br/>-&nbsp;'stop'&nbsp;：完成[stop](#audiorecorder_stop)调用，音频停止录制，触发该事件。<br/>-&nbsp;'release'&nbsp;：完成[release](#audiorecorder_release)调用，音频释放录制资源，触发该事件。<br/>-&nbsp;'reset'：完成[reset](#audiorecorder_reset)调用，音频重置为初始状态，触发该事件。 |
| callback | ()=>void | 是   | 录制事件回调方法。                                           |

**示例：**

```js
let audiorecorder = media.createAudioRecorder();  								// 创建一个音频录制实例
let audioRecorderConfig = {
    audioEncoder : media.AudioEncoder.AAC_LC, ,
    audioEncodeBitRate : 22050,
    audioSampleRate : 22050,
    numberOfChannels : 2,
    format : media.AudioOutputFormat.AAC_ADTS,
    uri : 'fd://xx',                                                            // 文件需先由调用者创建，并给予适当的权限
    location : { latitude : 30, longitude : 130},
}
audioRecorder.on('error', (error) => {             								// 设置'error'事件回调
	console.info(`audio error called, errName is ${error.name}`);
    console.info(`audio error called, errCode is ${error.code}`);
    console.info(`audio error called, errMessage is ${error.message}`);
});
audioRecorder.on('prepare', () => {              								// 设置'prepare'事件回调
    console.log('prepare success');
    audioRecorder.start();                       								// 开始录制，并触发'start'事件回调
});
audioRecorder.on('start', () => {    		     								// 设置'start'事件回调
    console.log('audio recorder start success');
});
audioRecorder.on('pause', () => {    		     								// 设置'pause'事件回调
    console.log('audio recorder pause success');
});
audioRecorder.on('resume', () => {    		     								// 设置'resume'事件回调
    console.log('audio recorder resume success');
});
audioRecorder.on('stop', () => {    		     								// 设置'stop'事件回调
    console.log('audio recorder stop success');
});
audioRecorder.on('release', () => {    		     								// 设置'release'事件回调
    console.log('audio recorder release success');
});
audioRecorder.on('reset', () => {    		     								// 设置'reset'事件回调
    console.log('audio recorder reset success');
});
audioRecorder.prepare(audioRecorderConfig)       								// 设置录制参数 ，并触发'prepare'事件回调
```

### on('error')

on(type: 'error', callback: ErrorCallback): void

开始订阅音频录制错误事件。

**系统能力：** SystemCapability.Multimedia.Media.AudioRecorder

**参数：**

| 参数名   | 类型          | 必填 | 说明                                                         |
| -------- | ------------- | ---- | ------------------------------------------------------------ |
| type     | string        | 是   | 录制错误事件回调类型'error'。<br/>-&nbsp;'error'：音频录制过程中发生错误，触发该事件。 |
| callback | ErrorCallback | 是   | 录制错误事件回调方法。                                       |

**示例：**

```js
audioRecorder.on('error', (error) => {      							// 设置'error'事件回调
	console.info(`audio error called, errName is ${error.name}`);       // 打印错误类型名称
    console.info(`audio error called, errCode is ${error.code}`);       // 打印错误码
    console.info(`audio error called, errMessage is ${error.message}`); // 打印错误类型详细描述
});
audioRecorder.prepare();  												// prepare不设置参数，触发'error'事件
```

## AudioRecorderConfig

表示音频的录音配置。

**系统能力：** 以下各项对应的系统能力均为 SystemCapability.Multimedia.Media.AudioRecorder。

| 名称                  | 参数类型                                | 必填 | 说明                                                         |
| --------------------- | --------------------------------------- | ---- | ------------------------------------------------------------ |
| audioEncoder          | [AudioEncoder](#audioencoder)           | 否   | 音频编码格式，默认设置为AAC_LC。                             |
| audioEncodeBitRate    | number                                  | 否   | 音频编码比特率，默认值为48000。                              |
| audioSampleRate       | number                                  | 否   | 音频采集采样率，默认值为48000。                              |
| numberOfChannels      | number                                  | 否   | 音频采集声道数，默认值为2。                                  |
| format                | [AudioOutputFormat](#audiooutputformat) | 否   | 音量输出封装格式，默认设置为MPEG_4。                         |
<<<<<<< HEAD
| location              | [Location](#location)                   | 否   | 音频采集的地理位置。                                         |
=======
| location<sup>8+</sup> | [Location](#location8)                  | 否   | 音频采集的地理位置。                                         |
>>>>>>> 19e5fa4f
| uri                   | string                                  | 是   | 音频输出URI：fd://xx&nbsp;(fd&nbsp;number)<br/>![zh-cn_image_0000001164217678](figures/zh-cn_image_url.png) <br/>文件需要由调用者创建，并赋予适当的权限。 |
| audioEncoderMime      | [CodecMimeType](#codecmimetype8)        | 否   | 音频编码格式。                                               |


## AudioEncoder

表示音频编码格式的枚举。

**系统能力：** 以下各项对应的系统能力均为 SystemCapability.Multimedia.Media.AudioRecorder。

| 名称    | 默认值 | 说明                                                         |
| ------- | ------ | ------------------------------------------------------------ |
| DEFAULT | 0      | Default audio encoding format is AMR_NB。<br/>本接口在OpenHarmony 3.1 Release版本仅为接口定义，暂不支持使用。接口将在OpenHarmony 3.1 MR版本中提供使用支持。 |
| AMR_NB  | 1      | AMR-NB(Adaptive Multi Rate-Narrow Band Speech Codec) 编码格式。<br/>本接口在OpenHarmony 3.1 Release版本仅为接口定义，暂不支持使用。接口将在OpenHarmony 3.1 MR版本中提供使用支持。 |
| AMR_WB  | 2      | AMR-WB(Adaptive Multi Rate-Wide Band Speech Codec) 编码格式。<br/>本接口在OpenHarmony 3.1 Release版本仅为接口定义，暂不支持使用。接口将在OpenHarmony 3.1 MR版本中提供使用支持。 |
| AAC_LC  | 3      | AAC-LC（Advanced&nbsp;Audio&nbsp;Coding&nbsp;Low&nbsp;Complexity）编码格式。 |
| HE_AAC  | 4      | HE_AAC（High-Efficiency Advanced&nbsp;Audio&nbsp;Coding）编码格式。<br/>本接口在OpenHarmony 3.1 Release版本仅为接口定义，暂不支持使用。接口将在OpenHarmony 3.1 MR版本中提供使用支持。 |


## AudioOutputFormat

表示音频封装格式的枚举。

**系统能力：** 以下各项对应的系统能力均为 SystemCapability.Multimedia.Media.AudioRecorder。

| 名称     | 默认值 | 说明                                                         |
| -------- | ------ | ------------------------------------------------------------ |
| DEFAULT  | 0      | 默认封装格式为MPEG-4。<br/>本接口在OpenHarmony 3.1 Release版本仅为接口定义，暂不支持使用。接口将在OpenHarmony 3.1 MR版本中提供使用支持。 |
| MPEG_4   | 2      | 封装为MPEG-4格式。                                           |
| AMR_NB   | 3      | 封装为AMR_NB格式。<br/>本接口在OpenHarmony 3.1 Release版本仅为接口定义，暂不支持使用。接口将在OpenHarmony 3.1 MR版本中提供使用支持。 |
| AMR_WB   | 4      | 封装为AMR_WB格式。<br/>本接口在OpenHarmony 3.1 Release版本仅为接口定义，暂不支持使用。接口将在OpenHarmony 3.1 MR版本中提供使用支持。 |
| AAC_ADTS | 6      | 封装为ADTS（Audio&nbsp;Data&nbsp;Transport&nbsp;Stream）格式，是AAC音频的传输流格式。 |

## VideoRecorder<sup>9+</sup>

视频录制管理类，用于录制视频媒体。在调用VideoRecorder的方法前，需要先通过[createVideoRecorder()](#mediacreatevideorecorder9)构建一个[VideoRecorder](#videorecorder9)实例。

视频录制demo可参考：[视频录制开发指导](../../media/video-recorder.md)

### 属性

**系统能力：** 以下各项对应的系统能力均为 SystemCapability.Multimedia.Media.VideoRecorder。

| 名称               | 类型                                   | 可读 | 可写 | 说明             |
| ------------------ | -------------------------------------- | ---- | ---- | ---------------- |
| state<sup>8+</sup> | [VideoRecordState](#videorecordstate9) | 是   | 否   | 视频录制的状态。 |

### prepare<sup>9+</sup><a name=videorecorder_prepare1></a>

prepare(config: VideoRecorderConfig, callback: AsyncCallback\<void>): void;

异步方式进行视频录制的参数设置。通过注册回调函数获取返回值。

**需要权限：** ohos.permission.MICROPHONE，ohos.permission.CAMERA

**系统能力：** SystemCapability.Multimedia.Media.VideoRecorder

**参数：**

| 参数名   | 类型                                         | 必填 | 说明                                |
| -------- | -------------------------------------------- | ---- | ----------------------------------- |
| config   | [VideoRecorderConfig](#videorecorderconfig9) | 是   | 配置视频录制的相关参数。            |
| callback | AsyncCallback\<void>                         | 是   | 异步视频录制prepare方法的回调方法。 |

**示例：**

```js
let videoProfile = {
    audioBitrate : 48000,
    audioChannels : 2,
    audioCodec : 'audio/mp4a-latm',
    audioSampleRate : 48000,
    fileFormat : 'mp4',
    videoBitrate : 48000,
    videoCodec : 'video/mp4v-es',
    videoFrameWidth : 640,
    videoFrameHeight : 480,
    videoFrameRate : 30
}

let videoConfig = {
    audioSourceType : 1,
    videoSourceType : 0,
    profile : videoProfile,
    url : 'fd://xx',   // 文件需先由调用者创建，并给予适当的权限
    orientationHint : 0,
    location : { latitude : 30, longitude : 130 },
}

// asyncallback
let videoRecorder = null;
let events = require('events');
let eventEmitter = new events.EventEmitter();                              

eventEmitter.on('prepare', () => {
    videoRecorder.prepare(videoConfig, (err) => {
        if (typeof (err) == 'undefined') {
            console.info('prepare success');
        } else {
            console.info('prepare failed and error is ' + err.message);
        }
    });
});

media.createVideoRecorder((err, recorder) => {
    if (typeof (err) == 'undefined' && typeof (recorder) != 'undefined') {
        videoRecorder = recorder;
        console.info('createVideoRecorder success');
        eventEmitter.emit('prepare');                                        // prepare事件触发
    } else {
        console.info('createVideoRecorder failed and error is ' + err.message);
    }
});
```

### prepare<sup>9+</sup><a name=videorecorder_prepare2></a>

prepare(config: VideoRecorderConfig): Promise\<void>;

异步方式进行视频录制的参数设置。通过Promise获取返回值。

**需要权限：** ohos.permission.MICROPHONE，ohos.permission.CAMERA

**系统能力：** SystemCapability.Multimedia.Media.VideoRecorder

**参数：**

| 参数名 | 类型                                         | 必填 | 说明                     |
| ------ | -------------------------------------------- | ---- | ------------------------ |
| config | [VideoRecorderConfig](#videorecorderconfig9) | 是   | 配置视频录制的相关参数。 |

**返回值：**

| 类型           | 说明                                     |
| -------------- | ---------------------------------------- |
| Promise\<void> | 异步视频录制prepare方法的Promise返回值。 |

**示例：**

```js
let videoProfile = {
    audioBitrate : 48000,
    audioChannels : 2,
    audioCodec : 'audio/mp4a-latm',
    audioSampleRate : 48000,
    fileFormat : 'mp4',
    videoBitrate : 48000,
    videoCodec : 'video/mp4v-es',
    videoFrameWidth : 640,
    videoFrameHeight : 480,
    videoFrameRate : 30
}

let videoConfig = {
    audioSourceType : 1,
    videoSourceType : 0,
    profile : videoProfile,
    url : 'fd://xx',   // 文件需先由调用者创建，并给予适当的权限
    orientationHint : 0,
    location : { latitude : 30, longitude : 130 },
}

// promise
let videoRecorder = null;
await media.createVideoRecorder().then((recorder) => {
    if (typeof (recorder) != 'undefined') {
        videoRecorder = recorder;
        console.info('createVideoRecorder success');
    } else {
        console.info('createVideoRecorder failed');
    }
}, (err) => {
    console.info('error hanppend message is ' + err.message);
}).catch((err) => {
    console.info('catch err error message is ' + err.message);
});

await videoRecorder.prepare(videoConfig).then(() => {
    console.info('prepare success');
}, (err) => {
    console.info('prepare failed and error is ' + err.message);
}).catch((err) => {
    console.info('prepare failed and catch error is ' + err.message);
});
```

### getInputSurface<sup>9+</sup>

getInputSurface(callback: AsyncCallback\<string>): void;

异步方式获得录制需要的surface。此surface提供给调用者，调用者从此surface中获取surfaceBuffer，填入相应的数据。

应当注意，填入的视频数据需要携带时间戳（单位ns），buffersize。时间戳的起始时间请以系统启动时间为基准。

只能在[prepare()](#videorecorder_prepare1)接口调用后调用。

**系统能力：** SystemCapability.Multimedia.Media.VideoRecorder

**参数：**

| 参数名   | 类型                   | 必填 | 说明                        |
| -------- | ---------------------- | ---- | --------------------------- |
| callback | AsyncCallback\<string> | 是   | 异步获得surface的回调方法。 |

**示例：**

```js
// asyncallback
let surfaceID = null;   											// 传递给外界的surfaceID
videoRecorder.getInputSurface((err, surfaceId) => {
    if (typeof (err) == 'undefined') {
        console.info('getInputSurface success');
        surfaceID = surfaceId;
    } else {
        console.info('getInputSurface failed and error is ' + err.message);
    }
});
```

### getInputSurface<sup>9+</sup>

getInputSurface(): Promise\<string>;

 异步方式获得录制需要的surface。此surface提供给调用者，调用者从此surface中获取surfaceBuffer，填入相应的数据。

应当注意，填入的视频数据需要携带时间戳（单位ns），buffersize。时间戳的起始时间请以系统启动时间为基准。

只能在[prepare()](#videorecorder_prepare1)接口调用后调用。

**系统能力：** SystemCapability.Multimedia.Media.VideoRecorder

**返回值：**

| 类型             | 说明                             |
| ---------------- | -------------------------------- |
| Promise\<string> | 异步获得surface的Promise返回值。 |

**示例：**

```js
// promise
let surfaceID = null;   											// 传递给外界的surfaceID
await videoRecorder.getInputSurface().then((surfaceId) => {
    console.info('getInputSurface success');
    surfaceID = surfaceId;
}, (err) => {
    console.info('getInputSurface failed and error is ' + err.message);
}).catch((err) => {
    console.info('getInputSurface failed and catch error is ' + err.message);
});
```

### start<sup>9+</sup><a name=videorecorder_start1></a>

start(callback: AsyncCallback\<void>): void;

异步方式开始视频录制。通过注册回调函数获取返回值。

在[prepare()](#videorecorder_prepare1)和[getInputSurface()](#getinputsurface8)后调用，需要依赖数据源先给surface传递数据。

**系统能力：** SystemCapability.Multimedia.Media.VideoRecorder

**参数：**

| 参数名   | 类型                 | 必填 | 说明                         |
| -------- | -------------------- | ---- | ---------------------------- |
| callback | AsyncCallback\<void> | 是   | 异步开始视频录制的回调方法。 |

**示例：**

```js
// asyncallback
videoRecorder.start((err) => {
    if (typeof (err) == 'undefined') {
        console.info('start videorecorder success');
    } else {
        console.info('start videorecorder failed and error is ' + err.message);
    }
});
```

### start<sup>9+</sup><a name=videorecorder_start2></a>

start(): Promise\<void>;

异步方式开始视频录制。通过Promise获取返回值。

在[prepare()](#videorecorder_prepare1)和[getInputSurface()](#getinputsurface8)后调用，需要依赖数据源先给surface传递数据。

**系统能力：** SystemCapability.Multimedia.Media.VideoRecorder

**返回值：**

| 类型           | 说明                                  |
| -------------- | ------------------------------------- |
| Promise\<void> | 异步开始视频录制方法的Promise返回值。 |

**示例：**

```js
// promise
await videoRecorder.start().then(() => {
    console.info('start videorecorder success');
}, (err) => {
    console.info('start videorecorder failed and error is ' + err.message);
}).catch((err) => {
    console.info('start videorecorder failed and catch error is ' + err.message);
});
```

### pause<sup>9+</sup><a name=videorecorder_pause1></a>

pause(callback: AsyncCallback\<void>): void;

异步方式暂停视频录制。通过注册回调函数获取返回值。

在[start()](#videorecorder_start1)后调用。可以通过调用[resume()](#videorecorder_resume1)接口来恢复录制。

**系统能力：** SystemCapability.Multimedia.Media.VideoRecorder

**参数：**

| 参数名   | 类型                 | 必填 | 说明                         |
| -------- | -------------------- | ---- | ---------------------------- |
| callback | AsyncCallback\<void> | 是   | 异步暂停视频录制的回调方法。 |

**示例：**

```js
// asyncallback
videoRecorder.pause((err) => {
    if (typeof (err) == 'undefined') {
        console.info('pause videorecorder success');
    } else {
        console.info('pause videorecorder failed and error is ' + err.message);
    }
});
```

### pause<sup>9+</sup><a name=videorecorder_pause2></a>

pause(): Promise\<void>;

异步方式暂停视频录制。通过Promise获取返回值。

在[start()](#videorecorder_start1)后调用。可以通过调用[resume()](#videorecorder_resume1)接口来恢复录制。

**系统能力：** SystemCapability.Multimedia.Media.VideoRecorder

**返回值：**

| 类型           | 说明                                  |
| -------------- | ------------------------------------- |
| Promise\<void> | 异步暂停视频录制方法的Promise返回值。 |

**示例：**

```js
// promise
await videoRecorder.pause().then(() => {
    console.info('pause videorecorder success');
}, (err) => {
    console.info('pause videorecorder failed and error is ' + err.message);
}).catch((err) => {
    console.info('pause videorecorder failed and catch error is ' + err.message);
});
```

### resume<sup>9+</sup><a name=videorecorder_resume1></a>

resume(callback: AsyncCallback\<void>): void;

异步方式恢复视频录制。通过注册回调函数获取返回值。

**系统能力：** SystemCapability.Multimedia.Media.VideoRecorder

**参数：**

| 参数名   | 类型                 | 必填 | 说明                         |
| -------- | -------------------- | ---- | ---------------------------- |
| callback | AsyncCallback\<void> | 是   | 异步恢复视频录制的回调方法。 |

**示例：**

```js
// asyncallback
videoRecorder.resume((err) => {
    if (typeof (err) == 'undefined') {
        console.info('resume videorecorder success');
    } else {
        console.info('resume videorecorder failed and error is ' + err.message);
    }
});
```

### resume<sup>9+</sup><a name=videorecorder_resume2></a>

resume(): Promise\<void>;

异步方式恢复视频录制。通过Promise获取返回值。

**系统能力：** SystemCapability.Multimedia.Media.VideoRecorder

**返回值：**

| 类型           | 说明                                  |
| -------------- | ------------------------------------- |
| Promise\<void> | 异步恢复视频录制方法的Promise返回值。 |

**示例：**

```js
// promise
await videoRecorder.resume().then(() => {
    console.info('resume videorecorder success');
}, (err) => {
    console.info('resume videorecorder failed and error is ' + err.message);
}).catch((err) => {
    console.info('resume videorecorder failed and catch error is ' + err.message);
});
```

### stop<sup>9+</sup><a name=videorecorder_stop1></a>

stop(callback: AsyncCallback\<void>): void;

异步方式停止视频录制。通过注册回调函数获取返回值。

需要重新调用[prepare()](#videorecorder_prepare1)和[getInputSurface()](#getinputsurface8)接口才能重新录制。

**系统能力：** SystemCapability.Multimedia.Media.VideoRecorder

**参数：**

| 参数名   | 类型                 | 必填 | 说明                         |
| -------- | -------------------- | ---- | ---------------------------- |
| callback | AsyncCallback\<void> | 是   | 异步停止视频录制的回调方法。 |

**示例：**

```js
// asyncallback
videoRecorder.stop((err) => {
    if (typeof (err) == 'undefined') {
        console.info('stop videorecorder success');
    } else {
        console.info('stop videorecorder failed and error is ' + err.message);
    }
});
```

### stop<sup>9+</sup><a name=videorecorder_stop2></a>

stop(): Promise\<void>;

异步方式停止视频录制。通过Promise获取返回值。

需要重新调用[prepare()](#videorecorder_prepare1)和[getInputSurface()](#getinputsurface8)接口才能重新录制。

**系统能力：** SystemCapability.Multimedia.Media.VideoRecorder

**返回值：**

| 类型           | 说明                                  |
| -------------- | ------------------------------------- |
| Promise\<void> | 异步停止视频录制方法的Promise返回值。 |

**示例：**

```js
// promise
await videoRecorder.stop().then(() => {
    console.info('stop videorecorder success');
}, (err) => {
    console.info('stop videorecorder failed and error is ' + err.message);
}).catch((err) => {
    console.info('stop videorecorder failed and catch error is ' + err.message);
});
```

### release<sup>9+</sup><a name=videorecorder_release1></a>

release(callback: AsyncCallback\<void>): void;

异步方式释放视频录制资源。通过注册回调函数获取返回值。

**系统能力：** SystemCapability.Multimedia.Media.VideoRecorder

**参数：**

| 参数名   | 类型                 | 必填 | 说明                             |
| -------- | -------------------- | ---- | -------------------------------- |
| callback | AsyncCallback\<void> | 是   | 异步释放视频录制资源的回调方法。 |

**示例：**

```js
// asyncallback
videoRecorder.release((err) => {
    if (typeof (err) == 'undefined') {
        console.info('release videorecorder success');
    } else {
        console.info('release videorecorder failed and error is ' + err.message);
    }
});
```

### release<sup>9+</sup><a name=videorecorder_release2></a>

release(): Promise\<void>;

异步方式释放视频录制资源。通过Promise获取返回值。

**系统能力：** SystemCapability.Multimedia.Media.VideoRecorder

**返回值：**

| 类型           | 说明                                      |
| -------------- | ----------------------------------------- |
| Promise\<void> | 异步释放视频录制资源方法的Promise返回值。 |

**示例：**

```js
// promise
await videoRecorder.release().then(() => {
    console.info('release videorecorder success');
}, (err) => {
    console.info('release videorecorder failed and error is ' + err.message);
}).catch((err) => {
    console.info('release videorecorder failed and catch error is ' + err.message);
});
```

### reset<sup>9+</sup><a name=videorecorder_reset1></a>

reset(callback: AsyncCallback\<void>): void;

异步方式重置视频录制。通过注册回调函数获取返回值。

需要重新调用[prepare()](#videorecorder_prepare1)和[getInputSurface()](#getinputsurface8)接口才能重新录制。

**系统能力：** SystemCapability.Multimedia.Media.VideoRecorder

**参数：**

| 参数名   | 类型                 | 必填 | 说明                         |
| -------- | -------------------- | ---- | ---------------------------- |
| callback | AsyncCallback\<void> | 是   | 异步重置视频录制的回调方法。 |

**示例：**

```js
// asyncallback
videoRecorder.reset((err) => {
    if (typeof (err) == 'undefined') {
        console.info('reset videorecorder success');
    } else {
        console.info('reset videorecorder failed and error is ' + err.message);
    }
});
```

### reset<sup>9+</sup><a name=videorecorder_reset2></a>

reset(): Promise\<void>;

异步方式重置视频录制。通过Promise获取返回值。

需要重新调用[prepare()](#videorecorder_prepare1)和[getInputSurface()](#getinputsurface8)接口才能重新录制。

**系统能力：** SystemCapability.Multimedia.Media.VideoRecorder

**返回值：**

| 类型           | 说明                                  |
| -------------- | ------------------------------------- |
| Promise\<void> | 异步重置视频录制方法的Promise返回值。 |

**示例：**

```js
// promise
await videoRecorder.reset().then(() => {
    console.info('reset videorecorder success');
}, (err) => {
    console.info('reset videorecorder failed and error is ' + err.message);
}).catch((err) => {
    console.info('reset videorecorder failed and catch error is ' + err.message);
});
```

### on('error')<sup>9+</sup>

on(type: 'error', callback: ErrorCallback): void

开始订阅视频录制错误事件。

**系统能力：** SystemCapability.Multimedia.Media.VideoRecorder

**参数：**

| 参数名   | 类型          | 必填 | 说明                                                         |
| -------- | ------------- | ---- | ------------------------------------------------------------ |
| type     | string        | 是   | 录制错误事件回调类型'error'。<br/>-&nbsp;'error'：视频录制过程中发生错误，触发该事件。 |
| callback | ErrorCallback | 是   | 录制错误事件回调方法。                                       |

**示例：**

```js
videoRecorder.on('error', (error) => {      							// 设置'error'事件回调
	console.info(`audio error called, errName is ${error.name}`);       // 打印错误类型名称
    console.info(`audio error called, errCode is ${error.code}`);       // 打印错误码
    console.info(`audio error called, errMessage is ${error.message}`); // 打印错误类型详细描述
});
// 当获取videoRecordState接口出错时通过此订阅事件上报
```

## VideoRecordState<sup>9+</sup>

视频录制的状态机。可通过state属性获取当前状态。

**系统能力：** 以下各项对应的系统能力均为 SystemCapability.Multimedia.Media.VideoRecorder。

| 名称     | 类型   | 描述                   |
| -------- | ------ | ---------------------- |
| idle     | string | 视频录制空闲。         |
| prepared | string | 视频录制参数设置完成。 |
| playing  | string | 视频正在录制。         |
| paused   | string | 视频暂停录制。         |
| stopped  | string | 视频录制停止。         |
| error    | string | 错误状态。             |

## VideoRecorderConfig<sup>9+</sup>

表示视频录制的参数设置。

**系统能力：** 以下各项对应的系统能力均为 SystemCapability.Multimedia.Media.VideoRecorder。

| 名称            | 参数类型                                       | 必填 | 说明                                                         |
| --------------- | ---------------------------------------------- | ---- | ------------------------------------------------------------ |
| audioSourceType | [AudioSourceType](#audiosourcetype9)           | 是   | 视频录制的音频源类型。                                       |
| videoSourceType | [VideoSourceType](#videosourcetype9)           | 是   | 视频录制的视频源类型。                                       |
| profile         | [VideoRecorderProfile](#videorecorderprofile9) | 是   | 视频录制的profile。                                          |
| rotation        | number                                         | 否   | 录制视频的旋转角度。                                         |
| location        | [Location](#location)                          | 否   | 录制视频的地理位置。                                         |
| url             | string                                         | 是   | 视频输出URL：fd://xx&nbsp;(fd&nbsp;number)<br/>![](figures/zh-cn_image_url.png) <br/>文件需要由调用者创建，并赋予适当的权限。 |

## AudioSourceType<sup>9+</sup>

表示视频录制中音频源类型的枚举。

**系统能力：** 以下各项对应的系统能力均为 SystemCapability.Multimedia.Media.VideoRecorder。

| 名称                      | 值   | 说明                   |
| ------------------------- | ---- | ---------------------- |
| AUDIO_SOURCE_TYPE_DEFAULT | 0    | 默认的音频输入源类型。 |
| AUDIO_SOURCE_TYPE_MIC     | 1    | 表示MIC的音频输入源。  |

## VideoSourceType<sup>9+</sup>

表示视频录制中视频源类型的枚举。

**系统能力：** 以下各项对应的系统能力均为 SystemCapability.Multimedia.Media.VideoRecorder。

| 名称                          | 值   | 说明                            |
| ----------------------------- | ---- | ------------------------------- |
| VIDEO_SOURCE_TYPE_SURFACE_YUV | 0    | 输入surface中携带的是raw data。 |
| VIDEO_SOURCE_TYPE_SURFACE_ES  | 1    | 输入surface中携带的是ES data。  |

## VideoRecorderProfile<sup>9+</sup>

视频录制的配置文件。

**系统能力：** 以下各项对应的系统能力均为 SystemCapability.Multimedia.Media.VideoRecorder。

| 名称             | 参数类型                                     | 必填 | 说明             |
| ---------------- | -------------------------------------------- | ---- | ---------------- |
| audioBitrate     | number                                       | 是   | 音频编码比特率。 |
| audioChannels    | number                                       | 是   | 音频采集声道数。 |
| audioCodec       | [CodecMimeType](#codecmimetype8)             | 是   | 音频编码格式。   |
| audioSampleRate  | number                                       | 是   | 音频采样率。     |
| fileFormat       | [ContainerFormatType](#containerformattype8) | 是   | 文件的容器格式。 |
| videoBitrate     | number                                       | 是   | 视频编码比特率。 |
| videoCodec       | [CodecMimeType](#CodecMimeType8)             | 是   | 视频编码格式。   |
| videoFrameWidth  | number                                       | 是   | 录制视频帧的宽。 |
| videoFrameHeight | number                                       | 是   | 录制视频帧的高。 |
| videoFrameRate   | number                                       | 是   | 录制视频帧率。   |

## ContainerFormatType<sup>8+</sup>

表示容器格式类型的枚举，缩写为CFT。

**系统能力：** 以下各项对应的系统能力均为 SystemCapability.Multimedia.Media.Core。

| 名称        | 值    | 说明                  |
| ----------- | ----- | --------------------- |
| CFT_MPEG_4  | "mp4" | 视频的容器格式，MP4。 |
| CFT_MPEG_4A | "m4a" | 音频的容器格式，M4A。 |

## Location

视频录制的地理位置。

**系统能力：** 以下各项对应的系统能力均为 SystemCapability.Multimedia.Media.Core。

| 名称      | 参数类型 | 必填 | 说明             |
| --------- | -------- | ---- | ---------------- |
| latitude  | number   | 是   | 地理位置的纬度。 |
| longitude | number   | 是   | 地理位置的经度。 |<|MERGE_RESOLUTION|>--- conflicted
+++ resolved
@@ -1802,11 +1802,7 @@
 | audioSampleRate       | number                                  | 否   | 音频采集采样率，默认值为48000。                              |
 | numberOfChannels      | number                                  | 否   | 音频采集声道数，默认值为2。                                  |
 | format                | [AudioOutputFormat](#audiooutputformat) | 否   | 音量输出封装格式，默认设置为MPEG_4。                         |
-<<<<<<< HEAD
 | location              | [Location](#location)                   | 否   | 音频采集的地理位置。                                         |
-=======
-| location<sup>8+</sup> | [Location](#location8)                  | 否   | 音频采集的地理位置。                                         |
->>>>>>> 19e5fa4f
 | uri                   | string                                  | 是   | 音频输出URI：fd://xx&nbsp;(fd&nbsp;number)<br/>![zh-cn_image_0000001164217678](figures/zh-cn_image_url.png) <br/>文件需要由调用者创建，并赋予适当的权限。 |
 | audioEncoderMime      | [CodecMimeType](#codecmimetype8)        | 否   | 音频编码格式。                                               |
 
