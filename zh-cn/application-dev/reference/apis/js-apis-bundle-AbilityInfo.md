--- conflicted
+++ resolved
@@ -1,76 +1,44 @@
-# AbilityInfo
-
-> ![icon-note.gif](public_sys-resources/icon-note.gif) **说明：**
-> 本模块首批接口从API version 7 开始支持。后续版本的新增接口，采用上角标单独标记接口的起始版本。
-
-
-
-Ability信息，未做特殊说明的属性，均通过GET_BUNDLE_DEFAULT获取。
-
-## AbilityInfo<sup>(deprecated)<sup>
-
-> 从API version 9开始不再维护，建议使用[AbilityInfo](js-apis-bundleManager-abilityInfo.md)替代。
-
- **系统能力:** 以下各项对应的系统能力均为SystemCapability.BundleManager.BundleFramework
-
-<<<<<<< HEAD
-| 名称                  | 类型                                                     | 可读 | 可写 | 说明                                      |
-| --------------------- | -------------------------------------------------------- | ---- | ---- | ----------------------------------------- |
-| bundleName            | string                                                   | 是   | 否   | 应用包名                                  |
-| name                  | string                                                   | 是   | 否   | Ability名称。                               |
-| label                 | string                                                   | 是   | 否   | Ability对用户显示的名称。                   |
-| description           | string                                                   | 是   | 否   | Ability的描述。                             |
-| icon                  | string                                                   | 是   | 否   | Ability的图标资源文件索引。                 |
-| descriptionId         | number                                                   | 是   | 否   | Ability的描述id。                           |
-| iconId                | number                                                   | 是   | 否   | Ability的图标id。                           |
-| moduleName            | string                                                   | 是   | 否   | Ability所属的HAP包的名称。                  |
-| process               | string                                                   | 是   | 否   | Ability的进程，如果不设置，默认为包的名称。 |
-| targetAbility         | string                                                   | 是   | 否   | 当前Ability重用的目标Ability。<br />此属性仅可在FA模型下使用。 |
-| backgroundModes       | number                                                   | 是   | 否   | 表示后台服务的类型。<br />此属性仅可在FA模型下使用。     |
-| isVisible             | boolean                                                  | 是   | 否   | 判断Ability是否可以被其他应用调用。         |
-| formEnabled           | boolean                                                  | 是   | 否   | 判断Ability是否提供卡片能力。<br />此属性仅可在FA模型下使用。 |
-| type                  | AbilityType                                              | 是   | 否   | Ability类型。<br />此属性仅可在FA模型下使用。  |
-| orientation           | [DisplayOrientation](js-apis-Bundle.md#displayorientationdeprecated)                                       | 是   | 否   | Ability的显示模式。                         |
-| launchMode            | [LaunchMode](js-apis-Bundle.md#launchmodedeprecated)                                               | 是   | 否   | Ability的启动模式。                         |
-| permissions           | Array\<string>                                           | 是   | 否   | 被其他应用Ability调用时需要申请的权限集合。<br />通过传入GET_ABILITY_INFO_WITH_PERMISSION获取。 |
-| deviceTypes           | Array\<string>                                           | 是   | 否   | Ability支持的设备类型。                     |
-| deviceCapabilities    | Array\<string>                                           | 是   | 否   | Ability需要的设备能力。                     |
-| readPermission        | string                                                   | 是   | 否   | 读取Ability数据所需的权限。<br />此属性仅可在FA模型下使用。|
-| writePermission       | string                                                   | 是   | 否   | 向Ability写数据所需的权限。<br />此属性仅可在FA模型下使用。 |
-| applicationInfo       | [ApplicationInfo](js-apis-bundle-ApplicationInfo.md)     | 是   | 否   | 应用程序的配置信息。<br />通过传入GET_ABILITY_INFO_WITH_APPLICATION获取。 |
-| uri                   | string                                                   | 是   | 否   | 获取Ability的统一资源标识符（URI）。<br />此属性仅可在FA模型下使用。 |
-| labelId               | number                                                   | 是   | 否   | Ability的标签id。                           |
-| subType               | AbilitySubType                                           | 是   | 否   | Ability中枚举使用的模板的子类型。<br />此属性仅可在FA模型下使用。 |
-| metadata<sup>8+</sup> | Array\<[CustomizeData](js-apis-bundle-CustomizeData.md)>           | 是   | 否   | ability的元信息。<br />通过传入GET_ABILITY_INFO_WITH_METADATA获取。 |
-| enabled<sup>8+</sup>  | boolean                                                  | 是   | 否   | ability是否可用。                           |
-=======
-| 名称                  | 类型                                                     | 可读 | 可写 | 说明                                                         |
-| --------------------- | -------------------------------------------------------- | ---- | ---- | ------------------------------------------------------------ |
-| bundleName            | string                                                   | 是   | 否   | 应用包名                                                     |
-| name                  | string                                                   | 是   | 否   | Ability名称                                                  |
-| label                 | string                                                   | 是   | 否   | Ability对用户显示的名称                                      |
-| description           | string                                                   | 是   | 否   | Ability的描述                                                |
-| icon                  | string                                                   | 是   | 否   | Ability的图标资源文件索引                                    |
-| descriptionId         | number                                                   | 是   | 否   | Ability的描述id                                              |
-| iconId                | number                                                   | 是   | 否   | Ability的图标id                                              |
-| moduleName            | string                                                   | 是   | 否   | Ability所属的HAP包的名称                                     |
-| process               | string                                                   | 是   | 否   | Ability的进程，如果不设置，默认为包的名称                    |
-| targetAbility         | string                                                   | 是   | 否   | 当前Ability重用的目标Ability<br />此属性仅可在FA模型下使用   |
-| backgroundModes       | number                                                   | 是   | 否   | 表示后台服务的类型<br />此属性仅可在FA模型下使用             |
-| isVisible             | boolean                                                  | 是   | 否   | 判断Ability是否可以被其他应用调用                            |
-| formEnabled           | boolean                                                  | 是   | 否   | 判断Ability是否提供卡片能力<br />此属性仅可在FA模型下使用    |
-| type                  | bundle.AbilityType                                       | 是   | 否   | Ability类型<br />此属性仅可在FA模型下使用                    |
-| orientation           | bundle.DisplayOrientation                                | 是   | 否   | Ability的显示模式                                            |
-| launchMode            | bundle.LaunchMode                                        | 是   | 否   | Ability的启动模式                                            |
-| permissions           | Array\<string>                                           | 是   | 否   | 被其他应用Ability调用时需要申请的权限集合<br />通过传入GET_ABILITY_INFO_WITH_PERMISSION获取 |
-| deviceTypes           | Array\<string>                                           | 是   | 否   | Ability支持的设备类型                                        |
-| deviceCapabilities    | Array\<string>                                           | 是   | 否   | Ability需要的设备能力                                        |
-| readPermission        | string                                                   | 是   | 否   | 读取Ability数据所需的权限<br />此属性仅可在FA模型下使用      |
-| writePermission       | string                                                   | 是   | 否   | 向Ability写数据所需的权限<br />此属性仅可在FA模型下使用      |
-| applicationInfo       | [ApplicationInfo](js-apis-bundle-ApplicationInfo.md)     | 是   | 否   | 应用程序的配置信息<br />通过传入GET_ABILITY_INFO_WITH_APPLICATION获取 |
-| uri                   | string                                                   | 是   | 否   | 获取Ability的统一资源标识符（URI）<br />此属性仅可在FA模型下使用 |
-| labelId               | number                                                   | 是   | 否   | Ability的标签id                                              |
-| subType               | bundle.AbilitySubType                                    | 是   | 否   | Ability中枚举使用的模板的子类型<br />此属性仅可在FA模型下使用 |
-| metadata<sup>8+</sup> | Array\<[CustomizeData](js-apis-bundle-CustomizeData.md)> | 是   | 否   | ability的元信息<br />通过传入GET_ABILITY_INFO_WITH_METADATA获取 |
-| enabled<sup>8+</sup>  | boolean                                                  | 是   | 否   | ability是否可用                                              |
->>>>>>> 4223d843
+# AbilityInfo
+
+> ![icon-note.gif](public_sys-resources/icon-note.gif) **说明：**
+> 本模块首批接口从API version 7 开始支持。后续版本的新增接口，采用上角标单独标记接口的起始版本。
+
+
+
+Ability信息，未做特殊说明的属性，均通过GET_BUNDLE_DEFAULT获取。
+
+## AbilityInfo<sup>(deprecated)<sup>
+
+> 从API version 9开始不再维护，建议使用[AbilityInfo](js-apis-bundleManager-abilityInfo.md)替代。
+
+ **系统能力:** 以下各项对应的系统能力均为SystemCapability.BundleManager.BundleFramework
+
+| 名称                  | 类型                                                     | 可读 | 可写 | 说明                                      |
+| --------------------- | -------------------------------------------------------- | ---- | ---- | ----------------------------------------- |
+| bundleName            | string                                                   | 是   | 否   | 应用包名                                  |
+| name                  | string                                                   | 是   | 否   | Ability名称。                               |
+| label                 | string                                                   | 是   | 否   | Ability对用户显示的名称。                   |
+| description           | string                                                   | 是   | 否   | Ability的描述。                             |
+| icon                  | string                                                   | 是   | 否   | Ability的图标资源文件索引。                 |
+| descriptionId         | number                                                   | 是   | 否   | Ability的描述id。                           |
+| iconId                | number                                                   | 是   | 否   | Ability的图标id。                           |
+| moduleName            | string                                                   | 是   | 否   | Ability所属的HAP包的名称。                  |
+| process               | string                                                   | 是   | 否   | Ability的进程，如果不设置，默认为包的名称。 |
+| targetAbility         | string                                                   | 是   | 否   | 当前Ability重用的目标Ability。<br />此属性仅可在FA模型下使用。 |
+| backgroundModes       | number                                                   | 是   | 否   | 表示后台服务的类型。<br />此属性仅可在FA模型下使用。     |
+| isVisible             | boolean                                                  | 是   | 否   | 判断Ability是否可以被其他应用调用。         |
+| formEnabled           | boolean                                                  | 是   | 否   | 判断Ability是否提供卡片能力。<br />此属性仅可在FA模型下使用。 |
+| type                  | AbilityType                                              | 是   | 否   | Ability类型。<br />此属性仅可在FA模型下使用。  |
+| orientation           | [DisplayOrientation](js-apis-Bundle.md#displayorientationdeprecated)                                       | 是   | 否   | Ability的显示模式。                         |
+| launchMode            | [LaunchMode](js-apis-Bundle.md#launchmodedeprecated)                                               | 是   | 否   | Ability的启动模式。                         |
+| permissions           | Array\<string>                                           | 是   | 否   | 被其他应用Ability调用时需要申请的权限集合。<br />通过传入GET_ABILITY_INFO_WITH_PERMISSION获取。 |
+| deviceTypes           | Array\<string>                                           | 是   | 否   | Ability支持的设备类型。                     |
+| deviceCapabilities    | Array\<string>                                           | 是   | 否   | Ability需要的设备能力。                     |
+| readPermission        | string                                                   | 是   | 否   | 读取Ability数据所需的权限。<br />此属性仅可在FA模型下使用。|
+| writePermission       | string                                                   | 是   | 否   | 向Ability写数据所需的权限。<br />此属性仅可在FA模型下使用。 |
+| applicationInfo       | [ApplicationInfo](js-apis-bundle-ApplicationInfo.md)     | 是   | 否   | 应用程序的配置信息。<br />通过传入GET_ABILITY_INFO_WITH_APPLICATION获取。 |
+| uri                   | string                                                   | 是   | 否   | 获取Ability的统一资源标识符（URI）。<br />此属性仅可在FA模型下使用。 |
+| labelId               | number                                                   | 是   | 否   | Ability的标签id。                           |
+| subType               | AbilitySubType                                           | 是   | 否   | Ability中枚举使用的模板的子类型。<br />此属性仅可在FA模型下使用。 |
+| metadata<sup>8+</sup> | Array\<[CustomizeData](js-apis-bundle-CustomizeData.md)>           | 是   | 否   | ability的元信息。<br />通过传入GET_ABILITY_INFO_WITH_METADATA获取。 |
+| enabled<sup>8+</sup>  | boolean                                                  | 是   | 否   | ability是否可用。                           |