--- conflicted
+++ resolved
@@ -23,13 +23,8 @@
 
 | 名称 | 类型 | 可读 | 可写 | 说明 |
 | -------- | -------- | -------- | -------- | -------- |
-<<<<<<< HEAD
 | launchReason | [LaunchReason](#abilityconstantlaunchreason)| 是 | 是 | 枚举类型，表示启动原因。 |
 | lastExitReason | [LastExitReason](#abilityconstantlastexitreason) | 是 | 是 | 枚举类型，表示最后退出原因。 |
-=======
-| launchReason | [LaunchReason](#abilityconstantlaunchreason)| 是 | 是 | 指示启动原因。 |
-| lastExitReason | [LastExitReason](#abilityconstantlastexitreason) | 是 | 是 | 表示最后退出原因。 |
->>>>>>> aff5925e
 
 ## AbilityConstant.LaunchReason
 
