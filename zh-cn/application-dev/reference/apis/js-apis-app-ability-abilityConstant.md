--- conflicted
+++ resolved
@@ -64,16 +64,6 @@
 | 名称                          | 值   | 说明                                                         |
 | ----------------------------- | ---- | ------------------------------------------------------------ |
 | UNKNOWN          | 0    | 未知原因。 |
-<<<<<<< HEAD
-| ABILITY_NOT_RESPONDING          | 1    | ability未响应。 |
-| NORMAL | 2    | 正常退出。 |
-| CPP_CRASH          | 3    | 由于本机异常信号，应用程序退出。 |
-| JS_ERROR          | 4    | js错误导致应用程序退出。 |
-| APP_FREEZE | 5    | 由于appFreeze错误，应用程序退出。 |
-| PERFORMANCE_CONTROL          | 6    | 由于系统性能问题（如设备内存不足）导致应用程序退出。 |
-| RESOURCE_CONTROL          | 7    | 应用程序因资源使用违规而退出，例如超过cpu/io/内存使用量。 |
-| UPGRADE | 8    | 升级应用程序因升级而退出。 |
-=======
 | ABILITY_NOT_RESPONDING<sup>deprecated</sup> | 1    | ability未响应。从API version 9 开始支持，从API version 10 开始废弃，建议使用APP_FREEZE替代。 |
 | NORMAL | 2    | 用户主动关闭，应用程序正常退出。 |
 | CPP_CRASH<sup>10+</sup>  | 3    | 本机异常信号，导致应用程序退出。 |
@@ -82,7 +72,6 @@
 | PERFORMANCE_CONTROL<sup>10+</sup>  | 6    | 由于系统性能问题（如设备内存不足），导致应用程序退出。 |
 | RESOURCE_CONTROL<sup>10+</sup>  | 7    | 由于系统资源违规使用（超过CPU、I/O、内存的使用量），导致应用程序退出。 |
 | UPGRADE<sup>10+</sup>  | 8    | 应用程序因升级而退出。 |
->>>>>>> ba24baf0
 
 **示例：**
 
