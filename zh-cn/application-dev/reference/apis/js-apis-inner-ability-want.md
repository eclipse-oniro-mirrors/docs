# Want

Want是对象间信息传递的载体, 可以用于应用组件间的信息传递。 Want的使用场景之一是作为[startAbility](js-apis-inner-application-uiAbilityContext.md#uiabilitycontextstartability)的参数, 其包含了指定的启动目标, 以及启动时需携带的相关数据, 如bundleName和abilityName字段分别指明目标Ability所在应用的Bundle名称以及对应包内的Ability名称。当Ability A需要启动Ability B并传入一些数据时, 可使用Want作为载体将这些数据传递给Ability B。

> **说明：**
> 
> 本模块首批接口从API version 6开始支持。后续版本的新增接口，采用上角标单独标记接口的起始版本。

**系统能力**：以下各项对应的系统能力均为SystemCapability.Ability.AbilityBase

| 名称        | 类型                 | 必填 | 说明                                                         |
| ----------- | -------------------- | ---- | ------------------------------------------------------------ |
<<<<<<< HEAD
| deviceId    | string               | 否   | 表示运行指定Ability的设备ID。如果未设置该字段，则表明指定本设备。                                |
| bundleName   | string               | 否   | 表示Bundle名称。 |
=======
| deviceId    | string               | 否   | 表示运行指定Ability的设备ID。                                |
| bundleName   | string               | 否   | 表示Bundle名称。如果在Want中同时指定了BundleName和AbilityName，则Want可以直接匹配到指定的Ability。 |
>>>>>>> 13f1d527
| abilityName  | string               | 否   | 表示待启动的Ability名称。如果在Want中该字段同时指定了BundleName和AbilityName，则Want可以直接匹配到指定的Ability。AbilityName需要在一个应用的范围内保证唯一。 |
| uri          | string               | 否   | 表示Uri。如果在Want中指定了Uri，则Want将匹配指定的Uri信息，包括scheme, schemeSpecificPart, authority和path信息。 |
| type         | string               | 否   | 表示MIME type类型，打开文件的类型，主要用于文管打开文件。比如："text/xml" 、 "image/*"等，MIME定义参考：https://www.iana.org/assignments/media-types/media-types.xhtml?utm_source=ld246.com。   |
| flags        | number               | 否   | 表示处理Want的方式。默认传数字，具体参考：[flags说明](js-apis-ability-wantConstant.md#wantConstant.Flags)。 |
| action      | string               | 否   | 表示要执行的通用操作（如：查看、分享、应用详情）。在隐式Want中，您可以定义该字段，配合uri或parameters来表示对数据要执行的操作。具体参考：[action说明](js-apis-app-ability-wantConstant.md#wantConstant.Action)。隐式Want定义及匹配规则参考：[显式Want与隐式Want匹配规则](application-models/explicit-implicit-want-mappings.md)。                           |
| parameters   | {[key: string]: any} | 否   | 表示WantParams，由开发者自行决定传入的键值对。默认会携带以下key值：<br>ohos.aafwk.callerPid 表示拉起方的pid。<br>ohos.aafwk.param.callerToken 表示拉起方的token。<br>ohos.aafwk.param.callerUid 表示[bundleInfo](js-apis-bundle-BundleInfo.md#bundleinfo-1)中的uid，应用包里应用程序的uid。                                       |
| entities    | Array\<string>       | 否   | 表示目标Ability额外的类别信息（如：浏览器、视频播放器），在隐式Want中是对action字段的补充。在隐式Want中，您可以定义该字段，来过滤匹配Ability类型。具体参考：[entity说明](js-apis-app-ability-wantConstant.md#wantConstant.Entity)。                                    |
| moduleName<sup>9+</sup> | string | 否    | 表示待启动的Ability所属的模块（module）。 |

**示例：**

- 基础用法(在UIAbility对象中调用，其中示例中的context为UIAbility的上下文对象)

  ```ts
  let want = {
      "deviceId": "", // deviceId为空表示本设备
      "bundleName": "com.extreme.test",
      "abilityName": "MainAbility",
      "moduleName": "entry" // moduleName非必选
  };
  this.context.startAbility(want, (error) => {
      // 显式拉起Ability，通过bundleName、abilityName和moduleName可以唯一确定一个Ability
      console.log("error.code = " + error.code)
  })
  ```

- 传递FD(文件描述符)数据(在UIAbility对象中调用，其中示例中的context为UIAbility的上下文对象)

  ```ts
  import fileio from '@ohos.fileio';
  
  // ...
  let fd;
  try {
      fd = fileio.openSync("/data/storage/el2/base/haps/pic.png");
  } catch(e) {
      console.log("openSync fail:" + JSON.stringify(e));
  }
  let want = {
      "deviceId": "", // deviceId为空表示本设备
      "bundleName": "com.extreme.test",
      "abilityName": "MainAbility",
      "moduleName": "entry", // moduleName非必选
      "parameters": {
          "keyFd":{"type":"FD", "value":fd}
      }
  };
  this.context.startAbility(want, (error) => {
      // 显式拉起Ability，通过bundleName、abilityName和moduleName可以唯一确定一个Ability
      console.log("error.code = " + error.code)
  })
  // ...
  ```
  
- 更多详细说明和示例请参见： [应用模型](../../application-models/Readme-CN.md)的信息传递载体Want

  <!--no_check--><|MERGE_RESOLUTION|>--- conflicted
+++ resolved
@@ -10,13 +10,8 @@
 
 | 名称        | 类型                 | 必填 | 说明                                                         |
 | ----------- | -------------------- | ---- | ------------------------------------------------------------ |
-<<<<<<< HEAD
 | deviceId    | string               | 否   | 表示运行指定Ability的设备ID。如果未设置该字段，则表明指定本设备。                                |
 | bundleName   | string               | 否   | 表示Bundle名称。 |
-=======
-| deviceId    | string               | 否   | 表示运行指定Ability的设备ID。                                |
-| bundleName   | string               | 否   | 表示Bundle名称。如果在Want中同时指定了BundleName和AbilityName，则Want可以直接匹配到指定的Ability。 |
->>>>>>> 13f1d527
 | abilityName  | string               | 否   | 表示待启动的Ability名称。如果在Want中该字段同时指定了BundleName和AbilityName，则Want可以直接匹配到指定的Ability。AbilityName需要在一个应用的范围内保证唯一。 |
 | uri          | string               | 否   | 表示Uri。如果在Want中指定了Uri，则Want将匹配指定的Uri信息，包括scheme, schemeSpecificPart, authority和path信息。 |
 | type         | string               | 否   | 表示MIME type类型，打开文件的类型，主要用于文管打开文件。比如："text/xml" 、 "image/*"等，MIME定义参考：https://www.iana.org/assignments/media-types/media-types.xhtml?utm_source=ld246.com。   |
