# 传感器

> **说明：**
> 本模块首批接口从API version 8开始支持。后续版本的新增接口，采用上角标单独标记接口的起始版本。


## 导入模块

```js
import sensor from '@ohos.sensor';
```

## sensor.on

### ACCELEROMETER

on(type:  SensorType.SENSOR_TYPE_ID_ACCELEROMETER, callback: Callback&lt;AccelerometerResponse&gt;,options?: Options): void

监听加速度传感器的数据变化。如果多次调用该接口，仅最后一次调用生效。

**需要权限**：ohos.permission.ACCELEROMETER

**系统能力**：SystemCapability.Sensors.Sensor


**参数：** 
| 参数名      | 类型                                       | 必填   | 说明                                       |
| -------- | ---------------------------------------- | ---- | ---------------------------------------- |
| type     | [SensorType](#sensortype)                | 是    | 要订阅的加速度传感器类型为SENSOR_TYPE_ID_ACCELEROMETER。 |
| callback | Callback&lt;[AccelerometerResponse](#accelerometerresponse)&gt; | 是    | 注册加速度传感器的回调函数，上报的数据类型为AccelerometerResponse。 |
| options  | [Options](#options)                      | 否    | 可选参数列表，设置上报频率，默认值为200000000ns。           |

**示例：** 
  ```js
  sensor.on(sensor.SensorType.SENSOR_TYPE_ID_ACCELEROMETER,function(data){
      console.info('X-coordinate component: ' + data.x);
      console.info('Y-coordinate component: ' + data.y);
      console.info('Z-coordinate component: ' + data.z);
  },
      {interval: 10000000}
  );
  ```

### LINEAR_ACCELERATION

on(type: SensorType.SENSOR_TYPE_ID_LINEAR_ACCELERATION,callback:Callback&lt;LinearAccelerometerResponse&gt;, options?: Options): void

监听线性加速度传感器的数据变化。如果多次调用该接口，仅最后一次调用生效。

**需要权限**：ohos.permission.ACCELEROMETER

**系统能力**：SystemCapability.Sensors.Sensor

**参数：** 
| 参数名      | 类型                                       | 必填   | 说明                                       |
| -------- | ---------------------------------------- | ---- | ---------------------------------------- |
| type     | [SensorType](#sensortype)                | 是    | 要订阅的线性加速度传感器类型为SENSOR_TYPE_ID_LINEAR_ACCELERATION。 |
| callback | Callback&lt;[LinearAccelerometerResponse](#linearaccelerometerresponse)&gt; | 是    | 注册线性加速度传感器的回调函数，上报的数据类型为LinearAccelerometerResponse。 |
| options  | [Options](#options)                      | 否    | 可选参数列表，设置上报频率，默认值为200000000ns。           |

**示例：** 
  ```js
  sensor.on(sensor.SensorType.SENSOR_TYPE_ID_LINEAR_ACCELERATION,function(data){
      console.info('X-coordinate component: ' + data.x);
      console.info('Y-coordinate component: ' + data.y);
      console.info('Z-coordinate component: ' + data.z);
  },
      {interval: 10000000}
  );
  ```

### ACCELEROMETER_UNCALIBRATED

on(type: SensorType.SENSOR_TYPE_ID_ACCELEROMETER_UNCALIBRATED,callback: Callback&lt;AccelerometerUncalibratedResponse&gt;, options?: Options): void

监听未校准加速度计传感器的数据变化。如果多次调用该接口，仅最后一次调用生效。

**需要权限**：ohos.permission.ACCELEROMETER

**系统能力**：SystemCapability.Sensors.Sensor

**参数：** 
| 参数名      | 类型                                       | 必填   | 说明                                       |
| -------- | ---------------------------------------- | ---- | ---------------------------------------- |
| type     | [SensorType](#sensortype)                | 是    | 要订阅的未校准加速度计传感器类型为SENSOR_TYPE_ID_ACCELEROMETER_UNCALIBRATED。 |
| callback | Callback&lt;[AccelerometerUncalibratedResponse](#accelerometeruncalibratedresponse)&gt; | 是    | 注册未校准加速度计传感器的回调函数，上报的数据类型为AccelerometerUncalibratedResponse。 |
| options  | [Options](#options)                      | 否    | 可选参数列表，设置上报频率，默认值为200000000ns。           |

**示例：** 
  ```js
  sensor.on(sensor.SensorType.SENSOR_TYPE_ID_ACCELEROMETER_UNCALIBRATED,function(data){
      console.info('X-coordinate component: ' + data.x);
      console.info('Y-coordinate component: ' + data.y);
      console.info('Z-coordinate component: ' + data.z);
      console.info('X-coordinate bias: ' + data.biasX);
      console.info('Y-coordinate bias: ' + data.biasY);
      console.info('Z-coordinate bias: ' + data.biasZ);
  },
      {interval: 10000000}
  );
  ```

### GRAVITY

on(type: SensorType.SENSOR_TYPE_ID_GRAVITY, callback: Callback&lt;GravityResponse&gt;,options?: Options): void

监听重力传感器的数据变化。如果多次调用该接口，仅最后一次调用生效。

**系统能力**：SystemCapability.Sensors.Sensor

**参数：** 
| 参数名      | 类型                                       | 必填   | 说明                                    |
| -------- | ---------------------------------------- | ---- | ------------------------------------- |
| type     | [SensorType](#sensortype)                | 是    | 要订阅的重力传感器类型为SENSOR_TYPE_ID_GRAVITY。   |
| callback | Callback&lt;[GravityResponse](#gravityresponse)&gt; | 是    | 注册重力传感器的回调函数，上报的数据类型为GravityResponse。 |
| options  | [Options](#options)                      | 否    | 可选参数列表，设置上报频率，默认值为200000000ns。        |

**示例：** 
  ```js
  sensor.on(sensor.SensorType.SENSOR_TYPE_ID_GRAVITY,function(data){
      console.info('X-coordinate component: ' + data.x);
      console.info('Y-coordinate component: ' + data.y);
      console.info('Z-coordinate component: ' + data.z);
  },
      {interval: 10000000}
  );
  ```

### GYROSCOPE

on(type: SensorType.SENSOR_TYPE_ID_GYROSCOPE, callback: Callback&lt;GyroscopeResponse&gt;, options?: Options): void

监听陀螺仪传感器的数据变化。如果多次调用该接口，仅最后一次调用生效。

**需要权限**：ohos.permission.GYROSCOPE

**系统能力**：SystemCapability.Sensors.Sensor

**参数：** 
| 参数名      | 类型                                       | 必填   | 说明                                       |
| -------- | ---------------------------------------- | ---- | ---------------------------------------- |
| type     | [SensorType](#sensortype)                | 是    | 要订阅的陀螺仪传感器类型为SENSOR_TYPE_ID_GYROSCOPE。   |
| callback | Callback&lt;[GyroscopeResponse](#gyroscoperesponse)&gt; | 是    | 注册陀螺仪传感器的回调函数，上报的数据类型为GyroscopeResponse。 |
| options  | [Options](#options)                      | 否    | 可选参数列表，设置上报频率，默认值为200000000ns。           |

**示例：** 
  ```js
  sensor.on(sensor.SensorType.SENSOR_TYPE_ID_GYROSCOPE,function(data){
      console.info('X-coordinate component: ' + data.x);
      console.info('Y-coordinate component: ' + data.y);
      console.info('Z-coordinate component: ' + data.z);
  },
      {interval: 10000000}
  );
  ```

### GYROSCOPE_UNCALIBRATED

on(type: SensorType.SENSOR_TYPE_ID_GYROSCOPE_UNCALIBRATED,callback:Callback&lt;GyroscopeUncalibratedResponse&gt;, options?: Options): void

监听未校准陀螺仪传感器的数据变化。如果多次调用该接口，仅最后一次调用生效。

**需要权限**：ohos.permission.GYROSCOPE

**系统能力**：SystemCapability.Sensors.Sensor

**参数：** 
| 参数名      | 类型                                       | 必填   | 说明                                       |
| -------- | ---------------------------------------- | ---- | ---------------------------------------- |
| type     | [SensorType](#sensortype)                | 是    | 要订阅的未校准陀螺仪传感器类型为SENSOR_TYPE_ID_GYROSCOPE_UNCALIBRATED。 |
| callback | Callback&lt;[GyroscopeUncalibratedResponse](#gyroscopeuncalibratedresponse)&gt; | 是    | 注册未校准陀螺仪传感器的回调函数，上报的数据类型为GyroscopeUncalibratedResponse。 |
| options  | [Options](#options)                      | 否    | 可选参数列表，设置上报频率。                           |

**示例：** 
  ```js
  sensor.on(sensor.SensorType.SENSOR_TYPE_ID_GYROSCOPE_UNCALIBRATED,function(data){
      console.info('X-coordinate component: ' + data.x);
      console.info('Y-coordinate component: ' + data.y);
      console.info('Z-coordinate component: ' + data.z);
      console.info('X-coordinate bias: ' + data.biasX);
      console.info('Y-coordinate bias: ' + data.biasY);
      console.info('Z-coordinate bias: ' + data.biasZ);
  },
      {interval: 10000000}
  );
  ```

### SIGNIFICANT_MOTION

on(type: SensorType.SENSOR_TYPE_ID_SIGNIFICANT_MOTION, callback: Callback&lt;SignificantMotionResponse&gt;, options?: Options): void

监听大幅动作传感器数据变化。如果多次调用该接口，仅最后一次调用生效。

**系统能力**：SystemCapability.Sensors.Sensor

**参数：** 
| 参数名      | 类型                                       | 必填   | 说明                                       |
| -------- | ---------------------------------------- | ---- | ---------------------------------------- |
| type     | [SensorType](#sensortype)                | 是    | 要订阅的大幅动作传感器类型为SENSOR_TYPE_ID_SIGNIFICANT_MOTION。 |
| callback | Callback&lt;[SignificantMotionResponse](#significantmotionresponse)&gt; | 是    | 注册有效运动传感器的回调函数，上报的数据类型为SignificantMotionResponse。 |
| options  | [Options](#options)                      | 否    | 可选参数列表，设置上报频率，默认值为200000000ns。           |

**示例：** 
  ```js
  sensor.on(sensor.SensorType.SENSOR_TYPE_ID_SIGNIFICANT_MOTION,function(data){
      console.info('Scalar data: ' + data.scalar);
  },
      {interval: 10000000}
  );
  ```

### PEDOMETER_DETECTION

on(type: SensorType.SENSOR_TYPE_ID_PEDOMETER_DETECTION, callback: Callback&lt;PedometerDetectionResponse&gt;, options?: Options): void

监听计步检测传感器的数据变化。如果多次调用该接口，仅最后一次调用生效。

**需要权限**：ohos.permission.ACTIVITY_MOTION

**系统能力**：SystemCapability.Sensors.Sensor

**参数：** 
| 参数名      | 类型                                       | 必填   | 说明                                       |
| -------- | ---------------------------------------- | ---- | ---------------------------------------- |
| type     | [SensorType](#sensortype)                | 是    | 要订阅的计步检测传感器类型为SENSOR_TYPE_ID_PEDOMETER_DETECTION。 |
| callback | Callback&lt;[PedometerDetectionResponse](#pedometerdetectionresponse)&gt; | 是    | 注册计步检测传感器的回调函数，上报的数据类型为PedometerDetectionResponse。 |
| options  | [Options](#options)                      | 否    | 可选参数列表，设置上报频率，默认值为200000000ns。           |

**示例：** 
  ```js
  sensor.on(sensor.SensorType.SENSOR_TYPE_ID_PEDOMETER_DETECTION,function(data){
      console.info('Scalar data: ' + data.scalar);
  },
      {interval: 10000000}
  );
  ```

### PEDOMETER

on(type: SensorType.SENSOR_TYPE_ID_PEDOMETER, callback: Callback&lt;PedometerResponse&gt;, options?: Options): void

监听计步传感器的数据变化。如果多次调用该接口，仅最后一次调用生效。

**需要权限**：ohos.permission.ACTIVITY_MOTION 

**系统能力**：SystemCapability.Sensors.Sensor

**参数：** 

| 参数名      | 类型                                       | 必填   | 说明                                      |
| -------- | ---------------------------------------- | ---- | --------------------------------------- |
| type     | [SensorType](#sensortype)                | 是    | 要订阅的计步传感器类型为SENSOR_TYPE_ID_PEDOMETER。   |
| callback | Callback&lt;[PedometerResponse](#pedometerresponse)&gt; | 是    | 注册计步传感器的回调函数，上报的数据类型为PedometerResponse。 |
| options  | [Options](#options)                      | 否    | 可选参数列表，设置上报频率，默认值为200000000ns。          |

**示例：** 
  ```js
  sensor.on(sensor.SensorType.SENSOR_TYPE_ID_PEDOMETER,function(data){
      console.info('Steps: ' + data.steps);
  },
      {interval: 10000000}
  );
  ```

### AMBIENT_TEMPERATURE

on(type:SensorType.SENSOR_TYPE_ID_AMBIENT_TEMPERATURE,callback:Callback&lt;AmbientTemperatureResponse&gt;,  options?: Options): void

监听环境温度传感器的数据变化。如果多次调用该接口，仅最后一次调用生效。

**系统能力**：SystemCapability.Sensors.Sensor

**参数：** 
| 参数名      | 类型                                       | 必填   | 说明                                       |
| -------- | ---------------------------------------- | ---- | ---------------------------------------- |
| type     | [SensorType](#sensortype)                | 是    | 要订阅的环境温度传感器类型为SENSOR_TYPE_ID_AMBIENT_TEMPERATURE。 |
| callback | Callback&lt;[AmbientTemperatureResponse](#ambienttemperatureresponse)&gt; | 是    | 注册环境温度传感器的回调函数，上报的数据类型为AmbientTemperatureResponse。 |
| options  | [Options](#options)                      | 否    | 可选参数列表，设置上报频率，默认值为200000000ns。           |

**示例：** 
  ```js
  sensor.on(sensor.SensorType.SENSOR_TYPE_ID_AMBIENT_TEMPERATURE,function(data){
      console.info('Temperature: ' + data.temperature);
  },
      {interval: 10000000}
  );
  ```

### MAGNETIC_FIELD

on(type: SensorType.SENSOR_TYPE_ID_MAGNETIC_FIELD, callback: Callback&lt;MagneticFieldResponse&gt;,options?: Options): void

监听磁场传感器的数据变化。如果多次调用该接口，仅最后一次调用生效。

**系统能力**：SystemCapability.Sensors.Sensor

**参数：** 
| 参数名      | 类型                                       | 必填   | 说明                                       |
| -------- | ---------------------------------------- | ---- | ---------------------------------------- |
| type     | [SensorType](#sensortype)                | 是    | 要订阅的磁场传感器类型为SENSOR_TYPE_ID_MAGNETIC_FIELD。 |
| callback | Callback&lt;[MagneticFieldResponse](#magneticfieldresponse)&gt; | 是    | 注册磁场传感器的回调函数，上报的数据类型为MagneticFieldResponse。 |
| options  | [Options](#options)                      | 否    | 可选参数列表，设置上报频率，默认值为200000000ns。           |

**示例：** 
  ```js
  sensor.on(sensor.SensorType.SENSOR_TYPE_ID_MAGNETIC_FIELD,function(data){
      console.info('X-coordinate component: ' + data.x);
      console.info('Y-coordinate component: ' + data.y);
      console.info('Z-coordinate component: ' + data.z);
  },
      {interval: 10000000}
  );
  ```

### MAGNETIC_FIELD_UNCALIBRATED

on(type: SensorType.SENSOR_TYPE_ID_MAGNETIC_FIELD_UNCALIBRATED,callback: Callback&lt;MagneticFieldUncalibratedResponse&gt;, options?: Options): void

监听未校准磁场传感器的数据变化。如果多次调用该接口，仅最后一次调用生效。

**系统能力**：SystemCapability.Sensors.Sensor

**参数：** 
| 参数名      | 类型                                       | 必填   | 说明                                       |
| -------- | ---------------------------------------- | ---- | ---------------------------------------- |
| type     | [SensorType](#sensortype)                | 是    | 要订阅的未校准磁场传感器类型为SENSOR_TYPE_ID_MAGNETIC_FIELD_UNCALIBRATED。 |
| callback | Callback&lt;[MagneticFieldUncalibratedResponse](#magneticfielduncalibratedresponse)&gt; | 是    | 注册未校准磁场传感器的回调函数，上报的数据类型为MagneticFieldUncalibratedResponse。 |
| options  | [Options](#options)                      | 否    | 可选参数列表，设置上报频率，默认值为200000000ns。           |

**示例：** 
  ```js
  sensor.on(sensor.SensorType.SENSOR_TYPE_ID_MAGNETIC_FIELD_UNCALIBRATED,function(data){
      console.info('X-coordinate component: ' + data.x);
      console.info('Y-coordinate component: ' + data.y);
      console.info('Z-coordinate component: ' + data.z);
      console.info('X-coordinate bias: ' + data.biasX);
      console.info('Y-coordinate bias: ' + data.biasY);
      console.info('Z-coordinate bias: ' + data.biasZ);
  },
      {interval: 10000000}
  );
  ```

### PROXIMITY

on(type: SensorType.SENSOR_TYPE_ID_PROXIMITY, callback: Callback&lt;ProximityResponse&gt;,options?: Options): void

监听接近光传感器的数据变化。如果多次调用该接口，仅最后一次调用生效。

**系统能力**：SystemCapability.Sensors.Sensor

**参数：** 
| 参数名      | 类型                                       | 必填   | 说明                                       |
| -------- | ---------------------------------------- | ---- | ---------------------------------------- |
| type     | [SensorType](#sensortype)                | 是    | 要订阅的接近光传感器类型为SENSOR_TYPE_ID_PROXIMITY。   |
| callback | Callback&lt;[ProximityResponse](#proximityresponse)&gt; | 是    | 注册接近光传感器的回调函数，上报的数据类型为ProximityResponse。 |
| options  | [Options](#options)                      | 否    | 可选参数列表，设置上报频率，默认值为200000000ns。           |

**示例：** 
  ```js
  sensor.on(sensor.SensorType.SENSOR_TYPE_ID_PROXIMITY,function(data){
      console.info('Distance: ' + data.distance);
  },
      {interval: 10000000}
  );
  ```

### HUMIDITY

on(type: SensorType.SENSOR_TYPE_ID_HUMIDITY, callback: Callback&lt;HumidityResponse&gt;,options?: Options): void

监听湿度传感器的数据变化。如果多次调用该接口，仅最后一次调用生效。

**系统能力**：SystemCapability.Sensors.Sensor

**参数：** 
| 参数名      | 类型                                       | 必填   | 说明                                     |
| -------- | ---------------------------------------- | ---- | -------------------------------------- |
| type     | [SensorType](#sensortype)                | 是    | 要订阅的湿度传感器类型为SENSOR_TYPE_ID_HUMIDITY。   |
| callback | Callback&lt;[HumidityResponse](#humidityresponse)&gt; | 是    | 注册湿度传感器的回调函数，上报的数据类型为HumidityResponse。 |
| options  | [Options](#options)                      | 否    | 可选参数列表，设置上报频率，默认值为200000000ns。         |

**示例：** 
  ```js
  sensor.on(sensor.SensorType.SENSOR_TYPE_ID_HUMIDITY,function(data){
      console.info('Humidity: ' + data.humidity);
  },
      {interval: 10000000}
  );
  ```

### BAROMETER

on(type: SensorType.SENSOR_TYPE_ID_BAROMETER, callback: Callback&lt;BarometerResponse&gt;,options?: Options): void

监听气压计传感器的数据变化。如果多次调用该接口，仅最后一次调用生效。

**系统能力**：SystemCapability.Sensors.Sensor

**参数：** 
| 参数名      | 类型                                       | 必填   | 说明                                       |
| -------- | ---------------------------------------- | ---- | ---------------------------------------- |
| type     | [SensorType](#sensortype)                | 是    | 要订阅的气压计传感器类型为SENSOR_TYPE_ID_BAROMETER。   |
| callback | Callback&lt;[BarometerResponse](#barometerresponse)&gt; | 是    | 注册气压计传感器的回调函数，上报的数据类型为BarometerResponse。 |
| options  | [Options](#options)                      | 否    | 可选参数列表，设置上报频率，默认值为200000000ns。           |

**示例：** 
  ```js
  sensor.on(sensor.SensorType.SENSOR_TYPE_ID_BAROMETER,function(data){
      console.info('Atmospheric pressure: ' + data.pressure);
  },
      {interval: 10000000}
  );
  ```

### HALL

on(type: SensorType.SENSOR_TYPE_ID_HALL, callback: Callback&lt;HallResponse&gt;, options?: Options): void

监听霍尔传感器的数据变化。如果多次调用该接口，仅最后一次调用生效。

**系统能力**：SystemCapability.Sensors.Sensor

**参数：** 
| 参数名      | 类型                                       | 必填   | 说明                                       |
| -------- | ---------------------------------------- | ---- | ---------------------------------------- |
| type     | [SensorType](#sensortype)                | 是    | 要订阅的霍尔传感器类型为SENSOR_TYPE_ID_HALL。         |
| callback | Callback&lt;[HallResponse](#hallresponse)&gt; | 是    | 注册霍尔传感器的回调函数，上报的数据类型为&nbsp;HallResponse。 |
| options  | [Options](#options)                      | 否    | 可选参数列表，设置上报频率，默认值为200000000ns。           |

**示例：** 
  ```js
  sensor.on(sensor.SensorType.SENSOR_TYPE_ID_HALL,function(data){
      console.info('Status: ' + data.status);
  },
      {interval: 10000000}
  );
  ```

### AMBIENT_LIGHT

on(type: SensorType.SENSOR_TYPE_ID_AMBIENT_LIGHT, callback: Callback&lt;LightResponse&gt;, options?: Options): void

监听环境光传感器的数据变化。如果多次调用该接口，仅最后一次调用生效。

**系统能力**：SystemCapability.Sensors.Sensor

**参数：** 
| 参数名      | 类型                                       | 必填   | 说明                                       |
| -------- | ---------------------------------------- | ---- | ---------------------------------------- |
| type     | [SensorType](#sensortype)                | 是    | 要订阅的环境光传感器类型为SENSOR_TYPE_ID_AMBIENT_LIGHT。 |
| callback | Callback&lt;[LightResponse](#lightresponse)&gt; | 是    | 注册环境光传感器的回调函数，上报的数据类型为LightResponse。     |
| options  | [Options](#options)                      | 否    | 可选参数列表，设置上报频率，默认值为200000000ns。           |

**示例：** 
  ```js
  sensor.on(sensor.SensorType.SENSOR_TYPE_ID_AMBIENT_LIGHT,function(data){
      console.info(' Illumination: ' + data.intensity);
  },
      {interval: 10000000}
  );
  ```

### ORIENTATION

on(type: SensorType.SENSOR_TYPE_ID_ORIENTATION, callback: Callback&lt;OrientationResponse&gt;, options?: Options): void

监听方向传感器的数据变化。如果多次调用该接口，仅最后一次调用生效。

**系统能力**：SystemCapability.Sensors.Sensor

**参数：** 
| 参数名      | 类型                                       | 必填   | 说明                                       |
| -------- | ---------------------------------------- | ---- | ---------------------------------------- |
| type     | [SensorType](#sensortype)                | 是    | 要订阅的方向传感器类型为SENSOR_TYPE_ID_ORIENTATION   |
| callback | Callback&lt;[OrientationResponse](#orientationresponse)&gt; | 是    | 注册方向传感器的回调函数，上报的数据类型为OrientationResponse。 |
| options  | [Options](#options)                      | 否    | 可选参数列表，设置上报频率，默认值为200000000ns。           |

**示例：** 
  ```js
  sensor.on(sensor.SensorType.SENSOR_TYPE_ID_ORIENTATION,function(data){
      console.info('The device rotates at an angle around the X axis: ' + data.beta);
      console.info('The device rotates at an angle around the Y axis: ' + data.gamma);
      console.info('The device rotates at an angle around the Z axis: ' + data.alpha);
  },
      {interval: 10000000}
  );
  ```

### HEART_RATE

on(type: SensorType.SENSOR_TYPE_ID_HEART_RATE, callback: Callback&lt;HeartRateResponse&gt;, options?: Options): void

监听心率传感器数据变化一次。

**需要权限**：ohos.permission.READ_HEALTH_DATA 

**系统能力**：SystemCapability.Sensors.Sensor

**参数：** 

| 参数名      | 类型                                       | 必填   | 说明                                       |
| -------- | ---------------------------------------- | ---- | ---------------------------------------- |
| type     | [SensorType](#sensortype)                | 是    | 要订阅的心率传感器类型为SENSOR_TYPE_ID_HEART_RATE。   |
| callback | Callback&lt;[HeartRateResponse](#heartrateresponse)&gt; | 是    | 注册一次心率传感器的回调函数，上报的数据类型为HeartRateResponse。 |

**示例：** 

```js
sensor.on(sensor.SensorType.SENSOR_TYPE_ID_HEART_RATE,function(data){
    console.info("Heart rate: " + data.heartRate);
},
    {interval: 10000000}
);
```

### ROTATION_VECTOR

on(type: SensorType.SENSOR_TYPE_ID_ROTATION_VECTOR,callback: Callback&lt;RotationVectorResponse&gt;,options?: Options): void

监听旋转矢量传感器的数据变化。如果多次调用该接口，仅最后一次调用生效。

**系统能力**：SystemCapability.Sensors.Sensor

**参数：** 
| 参数名      | 类型                                       | 必填   | 说明                                       |
| -------- | ---------------------------------------- | ---- | ---------------------------------------- |
| type     | [SensorType](#sensortype)                | 是    | 要订阅的旋转矢量传感器类型为SENSOR_TYPE_ID_ROTATION_VECTOR。 |
| callback | Callback&lt;[RotationVectorResponse](#rotationvectorresponse)&gt; | 是    | 注册旋转矢量传感器的回调函数，上报的数据类型为RotationVectorResponse。 |
| options  | [Options](#options)                      | 否    | 可选参数列表，设置上报频率，默认值为200000000ns。           |

**示例：** 
  ```js
  sensor.on(sensor.SensorType.SENSOR_TYPE_ID_ROTATION_VECTOR,function(data){
      console.info('X-coordinate component: ' + data.x);
      console.info('Y-coordinate component: ' + data.y);
      console.info('Z-coordinate component: ' + data.z);
      console.info('Scalar quantity: ' + data.w);
  },
      {interval: 10000000}
  );
  ```

### WEAR_DETECTION

on(type: SensorType.SENSOR_TYPE_ID_WEAR_DETECTION, callback: Callback&lt;WearDetectionResponse&gt;,options?: Options): void

监听佩戴检测传感器的数据变化。如果多次调用该接口，仅最后一次调用生效。

**系统能力**：SystemCapability.Sensors.Sensor

**参数：** 
| 参数名      | 类型                                       | 必填   | 说明                                       |
| -------- | ---------------------------------------- | ---- | ---------------------------------------- |
| type     | [SensorType](#sensortype)                | 是    | 要订阅的佩戴检测传感器类型为SENSOR_TYPE_ID_WEAR_DETECTION。 |
| callback | Callback&lt;[WearDetectionResponse](#weardetectionresponse)&gt; | 是    | 注册佩戴检测传感器的回调函数，上报的数据类型为WearDetectionResponse。 |
| options  | [Options](#options)                      | 否    | 可选参数列表，设置上报频率，默认值为200000000ns。           |

**示例：** 
  ```js
  sensor.on(sensor.SensorType.SENSOR_TYPE_ID_WEAR_DETECTION,function(data){
      console.info('Wear status: ' + data.value);
  },
      {interval: 10000000}
  );
  ```

## sensor.once

### ACCELEROMETER

once(type: SensorType.SENSOR_TYPE_ID_ACCELEROMETER, callback: Callback&lt;AccelerometerResponse&gt;): void

监听加速度传感器的数据变化一次。

**需要权限**：ohos.permission.ACCELEROMETER

**系统能力**：SystemCapability.Sensors.Sensor

**参数：** 
| 参数名      | 类型                                       | 必填   | 说明                                       |
| -------- | ---------------------------------------- | ---- | ---------------------------------------- |
| type     | [SensorType](#sensortype)                | 是    | 加速度传感器类型为SENSOR_TYPE_ID_ACCELEROMETER。   |
| callback | Callback&lt;[AccelerometerResponse](#accelerometerresponse)&gt; | 是    | 注册一次加速度传感器的回调函数，上报的数据类型为AccelerometerResponse。 |

**示例：** 
  ```js
  sensor.once(sensor.SensorType.SENSOR_TYPE_ID_ACCELEROMETER,function(data){
      console.info('X-coordinate component: ' + data.x);
      console.info('Y-coordinate component: ' + data.y);
      console.info('Z-coordinate component: ' + data.z);
    }
  );
  ```

### LINEAR_ACCELERATION

once(type: SensorType.SENSOR_TYPE_ID_LINEAR_ACCELERATION,callback:Callback&lt;LinearAccelerometerResponse&gt;): void

监听线性加速度传感器数据变化一次。

**需要权限**：ohos.permission.ACCELEROMETER

**系统能力**：SystemCapability.Sensors.Sensor

**参数：** 
| 参数名      | 类型                                       | 必填   | 说明                                       |
| -------- | ---------------------------------------- | ---- | ---------------------------------------- |
| type     | [SensorType](#sensortype)                | 是    | 线性加速度传感器类型为SENSOR_TYPE_ID_LINEAR_ACCELERATION。 |
| callback | Callback&lt;[LinearAccelerometerResponse](#linearaccelerometerresponse)&gt; | 是    | 注册一次线性加速度传感器的回调函数，上报的数据类型为LinearAccelerometerResponse。 |

**示例：** 
  ```js
  sensor.once(sensor.SensorType.SENSOR_TYPE_ID_LINEAR_ACCELERATION, function(data) {
      console.info('X-coordinate component: ' + data.x);
      console.info('Y-coordinate component: ' + data.y);
      console.info('Z-coordinate component: ' + data.z);
    }
  );
  ```

### ACCELEROMETER_UNCALIBRATED

once(type: SensorType.SENSOR_TYPE_ID_ACCELEROMETER_UNCALIBRATED,callback: Callback&lt;AccelerometerUncalibratedResponse&gt;): void

监听未校准加速度传感器的数据变化一次。

**需要权限**：ohos.permission.ACCELEROMETER

**系统能力**：SystemCapability.Sensors.Sensor

**参数：** 
| 参数名      | 类型                                       | 必填   | 说明                                       |
| -------- | ---------------------------------------- | ---- | ---------------------------------------- |
| type     | [SensorType](#sensortype)                | 是    | 未校准加速度传感器类型为SENSOR_TYPE_ID_ACCELEROMETER_UNCALIBRATED。 |
| callback | Callback&lt;[AccelerometerUncalibratedResponse](#accelerometeruncalibratedresponse)&gt; | 是    | 注册一次未校准加速度传感器的回调函数，上报的数据类型为AccelerometerUncalibratedResponse。 |

**示例：** 
  ```
  sensor.once(sensor.SensorType.SENSOR_TYPE_ID_ACCELEROMETER_UNCALIBRATED, function(data) {
      console.info('X-coordinate component: ' + data.x);
      console.info('Y-coordinate component: ' + data.y);
      console.info('Z-coordinate component: ' + data.z);
      console.info('X-coordinate bias: ' + data.biasX);
      console.info('Y-coordinate bias: ' + data.biasY);
      console.info('Z-coordinate bias: ' + data.biasZ);
    }
  );
  ```

### GRAVITY

once(type: SensorType.SENSOR_TYPE_ID_GRAVITY, callback: Callback&lt;GravityResponse&gt;): void

监听重力传感器的数据变化一次。

**系统能力**：SystemCapability.Sensors.Sensor

**参数：** 
| 参数名      | 类型                                       | 必填   | 说明                                      |
| -------- | ---------------------------------------- | ---- | --------------------------------------- |
| type     | [SensorType](#sensortype)                | 是    | 重力传感器类型为SENSOR_TYPE_ID_GRAVITY。         |
| callback | Callback&lt;[GravityResponse](#gravityresponse)&gt; | 是    | 注册一次重力传感器的回调函数，上报的数据类型为GravityResponse。 |

**示例：** 
  ```js
  sensor.once(sensor.SensorType.SENSOR_TYPE_ID_GRAVITY, function(data) {
      console.info('X-coordinate component: ' + data.x);
      console.info('Y-coordinate component: ' + data.y);
      console.info('Z-coordinate component: ' + data.z);
    }
  );
  ```

### GYROSCOPE

once(type: SensorType.SENSOR_TYPE_ID_GYROSCOPE, callback: Callback&lt;GyroscopeResponse&gt;): void

监听陀螺仪传感器的数据变化一次。

**需要权限**：ohos.permission.GYROSCOPE

**系统能力**：SystemCapability.Sensors.Sensor

**参数：** 
| 参数名      | 类型                                       | 必填   | 说明                                       |
| -------- | ---------------------------------------- | ---- | ---------------------------------------- |
| type     | [SensorType](#sensortype)                | 是    | 陀螺仪传感器类型为SENSOR_TYPE_ID_GYROSCOPE。       |
| callback | Callback&lt;[GyroscopeResponse](#gyroscoperesponse)&gt; | 是    | 注册一次陀螺仪传感器的回调函数，上报的数据类型为GyroscopeResponse。 |

**示例：** 
  ```js
  sensor.once(sensor.SensorType.SENSOR_TYPE_ID_GYROSCOPE, function(data) {
      console.info('X-coordinate component: ' + data.x);
      console.info('Y-coordinate component: ' + data.y);
      console.info('Z-coordinate component: ' + data.z);
    }
  );
  ```

### GYROSCOPE_UNCALIBRATED

once(type: SensorType.SENSOR_TYPE_ID_GYROSCOPE_UNCALIBRATED,callback: Callback&lt;GyroscopeUncalibratedResponse&gt;): void

监听未校准陀螺仪传感器的数据变化一次。

**需要权限**：ohos.permission.GYROSCOPE

**系统能力**：SystemCapability.Sensors.Sensor

**参数：** 
| 参数名      | 类型                                       | 必填   | 说明                                       |
| -------- | ---------------------------------------- | ---- | ---------------------------------------- |
| type     | [SensorType](#sensortype)                | 是    | 未校准陀螺仪传感器类型为SENSOR_TYPE_ID_GYROSCOPE_UNCALIBRATED。 |
| callback | Callback&lt;[GyroscopeUncalibratedResponse](#gyroscopeuncalibratedresponse)&gt; | 是    | 注册一次未校准陀螺仪传感器的回调函数，上报的数据类型为GyroscopeUncalibratedResponse。 |

**示例：** 
  ```js
  sensor.once(sensor.SensorType.SENSOR_TYPE_ID_GYROSCOPE_UNCALIBRATED, function(data) {
      console.info('X-coordinate component: ' + data.x);
      console.info('Y-coordinate component: ' + data.y);
      console.info('Z-coordinate component: ' + data.z);
      console.info('X-coordinate bias: ' + data.biasX);
      console.info('Y-coordinate bias: ' + data.biasY);
      console.info('Z-coordinate bias: ' + data.biasZ);
    }
  );
  ```

### SIGNIFICANT_MOTION

once(type: SensorType.SENSOR_TYPE_ID_SIGNIFICANT_MOTION,callback: Callback&lt;SignificantMotionResponse&gt;): void

监听有效运动传感器的数据变化一次。

**系统能力**：SystemCapability.Sensors.Sensor

**参数：** 
| 参数名      | 类型                                       | 必填   | 说明                                       |
| -------- | ---------------------------------------- | ---- | ---------------------------------------- |
| type     | [SensorType](#sensortype)                | 是    | 有效运动传感器类型为SENSOR_TYPE_ID_SIGNIFICANT_MOTION。 |
| callback | Callback&lt;[SignificantMotionResponse](#significantmotionresponse)&gt; | 是    | 注册一次有效运动传感器的回调函数，上报的数据类型为SignificantMotionResponse。 |

**示例：** 
  ```js
  sensor.once(sensor.SensorType.SENSOR_TYPE_ID_SIGNIFICANT_MOTION, function(data) {
      console.info('Scalar data: ' + data.scalar);
    }
  );
  ```

### PEDOMETER_DETECTION

once(type: SensorType.SENSOR_TYPE_ID_PEDOMETER_DETECTION,callback: Callback&lt;PedometerDetectionResponse&gt;): void

监听计步检测传感器数据变化一次。

**需要权限**：ohos.permission.ACTIVITY_MOTION

**系统能力**：SystemCapability.Sensors.Sensor

**参数：** 
| 参数名      | 类型                                       | 必填   | 说明                                       |
| -------- | ---------------------------------------- | ---- | ---------------------------------------- |
| type     | [SensorType](#sensortype)                | 是    | 计步检测传感器类型为SENSOR_TYPE_ID_PEDOMETER_DETECTION。 |
| callback | Callback&lt;[PedometerDetectionResponse](#pedometerdetectionresponse)&gt; | 是    | 注册一次计步检测传感器的回调函数，上报的数据类型为PedometerDetectionResponse。 |

**示例：** 
  ```js
  sensor.once(sensor.SensorType.SENSOR_TYPE_ID_PEDOMETER_DETECTION, function(data) {
      console.info('Scalar data: ' + data.scalar);
    }
  );
  ```

### PEDOMETER

once(type: SensorType.SENSOR_TYPE_ID_PEDOMETER, callback: Callback&lt;PedometerResponse&gt;): void

监听计步器传感器数据变化一次。

**需要权限**：ohos.permission.ACTIVITY_MOTION

**系统能力**：SystemCapability.Sensors.Sensor

**参数：** 
| 参数名      | 类型                                       | 必填   | 说明                                       |
| -------- | ---------------------------------------- | ---- | ---------------------------------------- |
| type     | [SensorType](#sensortype)                | 是    | 计步传感器类型为SENSOR_TYPE_ID_PEDOMETER。        |
| callback | Callback&lt;[PedometerResponse](#pedometerresponse)&gt; | 是    | 注册一次计步传感器的回调函数，上报的数据类型为PedometerResponse。 |

**示例：** 
  ```js
  sensor.once(sensor.SensorType.SENSOR_TYPE_ID_PEDOMETER, function(data) {
      console.info('Steps: ' + data.steps);
    }
  );
  ```

### AMBIENT_TEMPERATURE

once(type: SensorType.SENSOR_TYPE_ID_AMBIENT_TEMPERATURE,callback: Callback&lt;AmbientTemperatureResponse&gt;): void

监听环境温度传感器数据变化一次。

**系统能力**：SystemCapability.Sensors.Sensor

**参数：** 
| 参数名      | 类型                                       | 必填   | 说明                                       |
| -------- | ---------------------------------------- | ---- | ---------------------------------------- |
| type     | [SensorType](#sensortype)                | 是    | 环境温度传感器类型为SENSOR_TYPE_ID_AMBIENT_TEMPERATURE。 |
| callback | Callback&lt;[AmbientTemperatureResponse](#ambienttemperatureresponse)&gt; | 是    | 注册一次环境温度传感器的回调函数，上报的数据类型为AmbientTemperatureResponse。 |

**示例：** 
  ```js
  sensor.once(sensor.SensorType.SENSOR_TYPE_ID_AMBIENT_TEMPERATURE, function(data) {
      console.info('Temperature: ' + data.temperature);
    }
  );
  ```

### MAGNETIC_FIELD

once(type: SensorType.SENSOR_TYPE_ID_MAGNETIC_FIELD, callback: Callback&lt;MagneticFieldResponse&gt;): void

监听磁场传感器数据变化一次。

**系统能力**：SystemCapability.Sensors.Sensor

**参数：** 
| 参数名      | 类型                                       | 必填   | 说明                                       |
| -------- | ---------------------------------------- | ---- | ---------------------------------------- |
| type     | [SensorType](#sensortype)                | 是    | 磁场传感器类型为SENSOR_TYPE_ID_MAGNETIC_FIELD。   |
| callback | Callback&lt;[MagneticFieldResponse](#magneticfieldresponse)&gt; | 是    | 注册一次磁场传感器的回调函数，上报的数据类型为MagneticFieldResponse。 |

**示例：** 
  ```js
  sensor.once(sensor.SensorType.SENSOR_TYPE_ID_MAGNETIC_FIELD, function(data) {
      console.info('X-coordinate component: ' + data.x);
      console.info('Y-coordinate component: ' + data.y);
      console.info('Z-coordinate component: ' + data.z);
    }
  );
  ```

### MAGNETIC_FIELD_UNCALIBRATED

once(type: SensorType.SENSOR_TYPE_ID_MAGNETIC_FIELD_UNCALIBRATED,callback: Callback&lt;MagneticFieldUncalibratedResponse&gt;): void

监听未校准磁场传感器数据变化一次。

**系统能力**：SystemCapability.Sensors.Sensor

**参数：** 
| 参数名      | 类型                                       | 必填   | 说明                                       |
| -------- | ---------------------------------------- | ---- | ---------------------------------------- |
| type     | [SensorType](#sensortype)                | 是    | 未校准磁场传感器类型为SENSOR_TYPE_ID_MAGNETIC_FIELD_UNCALIBRATED。 |
| callback | Callback&lt;[MagneticFieldUncalibratedResponse](#magneticfielduncalibratedresponse)&gt; | 是    | 注册一次未校准磁场传感器的回调函数，上报的数据类型为MagneticFieldUncalibratedResponse。 |

**示例：** 
  ```js
  sensor.once(sensor.SensorType.SENSOR_TYPE_ID_MAGNETIC_FIELD_UNCALIBRATED, function(data) {
      console.info('X-coordinate component: ' + data.x);
      console.info('Y-coordinate component: ' + data.y);
      console.info('Z-coordinate component: ' + data.z);
      console.info('X-coordinate bias: ' + data.biasX);
      console.info('Y-coordinate bias: ' + data.biasY);
      console.info('Z-coordinate bias: ' + data.biasZ);
    }
  );
  ```

### PROXIMITY

once(type: SensorType.SENSOR_TYPE_ID_PROXIMITY, callback: Callback&lt;ProximityResponse&gt;): void

监听接近光传感器数据变化一次。

**系统能力**：SystemCapability.Sensors.Sensor

**参数：** 
| 参数名      | 类型                                       | 必填   | 说明                                       |
| -------- | ---------------------------------------- | ---- | ---------------------------------------- |
| type     | [SensorType](#sensortype)                | 是    | 接近光传感器类型为SENSOR_TYPE_ID_PROXIMITY。       |
| callback | Callback&lt;[ProximityResponse](#proximityresponse)&gt; | 是    | 注册一次接近光传感器的回调函数，上报的数据类型为ProximityResponse。 |

**示例：** 
  ```js
  sensor.once(sensor.SensorType.SENSOR_TYPE_ID_PROXIMITY, function(error, data) {
      if (error) {
          console.error("Subscription failed. Error code: " + error.code + "; message: " + error.message);
          return;
      }
      console.info('Distance: ' + data.distance);
    }
  );
  ```

### HUMIDITY

once(type: SensorType.SENSOR_TYPE_ID_HUMIDITY, callback: Callback&lt;HumidityResponse&gt;): void

监听湿度传感器数据变化一次。

**系统能力**：SystemCapability.Sensors.Sensor

**参数：** 
| 参数名      | 类型                                       | 必填   | 说明                                       |
| -------- | ---------------------------------------- | ---- | ---------------------------------------- |
| type     | [SensorType](#sensortype)                | 是    | 湿度传感器类型为SENSOR_TYPE_ID_HUMIDITY。         |
| callback | Callback&lt;[HumidityResponse](#humidityresponse)&gt; | 是    | 注册一次湿度传感器的回调函数，上报的数据类型为HumidityResponse。 |

**示例：** 
  ```js
  sensor.once(sensor.SensorType.SENSOR_TYPE_ID_HUMIDITY, function(data) {
      console.info('Humidity: ' + data.humidity);
    }
  );
  ```

### BAROMETER

once(type: SensorType.SENSOR_TYPE_ID_BAROMETER, callback: Callback&lt;BarometerResponse&gt;): void

监听气压计传感器数据变化一次。

**系统能力**：SystemCapability.Sensors.Sensor

**参数：** 
| 参数名      | 类型                                       | 必填   | 说明                                       |
| -------- | ---------------------------------------- | ---- | ---------------------------------------- |
| type     | [SensorType](#sensortype)                | 是    | 气压计传感器类型为SENSOR_TYPE_ID_BAROMETER。       |
| callback | Callback&lt;[BarometerResponse](#barometerresponse)&gt; | 是    | 注册一次气压计传感器的回调函数，上报的数据类型为BarometerResponse。 |

**示例：** 
  ```js
  sensor.once(sensor.SensorType.SENSOR_TYPE_ID_BAROMETER, function(data) {
      console.info('Atmospheric pressure: ' + data.pressure);
    }
  );
  ```

### HALL

once(type: SensorType.SENSOR_TYPE_ID_HALL, callback: Callback&lt;HallResponse&gt;): void

监听霍尔传感器数据变化一次。

**系统能力**：SystemCapability.Sensors.Sensor

**参数：** 
| 参数名      | 类型                                       | 必填   | 说明                                   |
| -------- | ---------------------------------------- | ---- | ------------------------------------ |
| type     | [SensorType](#sensortype)                | 是    | 霍尔传感器类型为SENSOR_TYPE_ID_HALL。         |
| callback | Callback&lt;[HallResponse](#hallresponse)&gt; | 是    | 注册一次霍尔传感器的回调函数，上报的数据类型为HallResponse。 |

**示例：** 
  ```js
  sensor.once(sensor.SensorType.SENSOR_TYPE_ID_HALL, function(data) {
      console.info('Status: ' + data.status);
    }
  );
  ```

### AMBIENT_LIGHT

once(type: SensorType.SENSOR_TYPE_ID_AMBIENT_LIGHT, callback: Callback&lt;LightResponse&gt;): void

监听环境光传感器数据变化一次。

**系统能力**：SystemCapability.Sensors.Sensor

**参数：** 
| 参数名      | 类型                                       | 必填   | 说明                                     |
| -------- | ---------------------------------------- | ---- | -------------------------------------- |
| type     | [SensorType](#sensortype)                | 是    | 环境光传感器类型为SENSOR_TYPE_ID_AMBIENT_LIGHT。 |
| callback | Callback&lt;[LightResponse](#lightresponse)&gt; | 是    | 注册一次环境光传感器的回调函数，上报的数据类型为LightResponse。 |

**示例：** 
  ```js
  sensor.once(sensor.SensorType.SENSOR_TYPE_ID_AMBIENT_LIGHT, function(data) {
      console.info(' Illumination: ' + data.intensity);
    }
  );
  ```

### ORIENTATION

once(type: SensorType.SENSOR_TYPE_ID_ORIENTATION, callback: Callback&lt;OrientationResponse&gt;): void

监听方向传感器数据变化一次。

**系统能力**：SystemCapability.Sensors.Sensor

**参数：** 
| 参数名      | 类型                                       | 必填   | 说明                                       |
| -------- | ---------------------------------------- | ---- | ---------------------------------------- |
| type     | [SensorType](#sensortype)                | 是    | 方向传感器类型为SENSOR_TYPE_ID_ORIENTATION。      |
| callback | Callback&lt;[OrientationResponse](#orientationresponse)&gt; | 是    | 注册一次方向传感器的回调函数，上报的数据类型为OrientationResponse。 |

**示例：** 
  ```js
  sensor.once(sensor.SensorType.SENSOR_TYPE_ID_ORIENTATION, function(data) {
      console.info('The device rotates at an angle around the X axis: ' + data.beta);
      console.info('The device rotates at an angle around the Y axis: ' + data.gamma);
      console.info('The device rotates at an angle around the Z axis: ' + data.alpha);
    }
  );
  ```

### ROTATION_VECTOR

once(type: SensorType.SENSOR_TYPE_ID_ROTATION_VECTOR, callback: Callback&lt;RotationVectorResponse&gt;): void

监听旋转矢量传感器数据变化一次。

**系统能力**：SystemCapability.Sensors.Sensor

**参数：** 
| 参数名      | 类型                                       | 必填   | 说明                                       |
| -------- | ---------------------------------------- | ---- | ---------------------------------------- |
| type     | [SensorType](#sensortype)                | 是    | 旋转矢量传感器类型为SENSOR_TYPE_ID_ROTATION_VECTOR。 |
| callback | Callback&lt;[RotationVectorResponse](#rotationvectorresponse)&gt; | 是    | 注册一次旋转矢量传感器的回调函数，上报的数据类型为RotationVectorResponse。 |

**示例：** 
  ```js
  sensor.once(sensor.SensorType.SENSOR_TYPE_ID_ROTATION_VECTOR, function(data) {
      console.info('X-coordinate component: ' + data.x);
      console.info('Y-coordinate component: ' + data.y);
      console.info('Z-coordinate component: ' + data.z);
      console.info('Scalar quantity: ' + data.w);
    }
  );
  ```

### HEART_RATE

once(type: SensorType.SENSOR_TYPE_ID_HEART_RATE, callback: Callback&lt;HeartRateResponse&gt;): void

监听心率传感器数据变化一次。

**需要权限**：ohos.permission.READ_HEALTH_DATA 

**系统能力**：SystemCapability.Sensors.Sensor

**参数：** 
| 参数名      | 类型                                       | 必填   | 说明                                       |
| -------- | ---------------------------------------- | ---- | ---------------------------------------- |
| type     | [SensorType](#sensortype)                | 是    | 心率传感器类型为SENSOR_TYPE_ID_HEART_RATE。       |
| callback | Callback&lt;[HeartRateResponse](#heartrateresponse)&gt; | 是    | 注册一次心率传感器的回调函数，上报的数据类型为HeartRateResponse。 |

**示例：** 
  ```js
  sensor.once(sensor.SensorType.SENSOR_TYPE_ID_HEART_RATE, function(data) {
      console.info("Heart rate: " + data.heartRate);
    }
  );
  ```

### WEAR_DETECTION

once(type: SensorType.SENSOR_TYPE_ID_WEAR_DETECTION, callback: Callback&lt;WearDetectionResponse&gt;): void

监听佩戴检测传感器数据变化一次。

**系统能力**：SystemCapability.Sensors.Sensor

**参数：** 
| 参数名      | 类型                                       | 必填   | 说明                                       |
| -------- | ---------------------------------------- | ---- | ---------------------------------------- |
| type     | [SensorType](#sensortype)                | 是    | 佩戴检测传感器类型为SENSOR_TYPE_ID_WEAR_DETECTION。 |
| callback | Callback&lt;[WearDetectionResponse](#weardetectionresponse)&gt; | 是    | 注册一次穿戴检测传感器的回调函数，上报的数据类型为WearDetectionResponse。 |

**示例：** 
  ```js
  sensor.once(sensor.SensorType.SENSOR_TYPE_ID_WEAR_DETECTION, function(data) {
      console.info("Wear status: "+ data.value);
    }
  );
  ```

## sensor.off

### ACCELEROMETER

off(type: SensorType.SENSOR_TYPE_ID_ACCELEROMETER, callback?: Callback&lt;AccelerometerResponse&gt;): void

取消订阅传感器数据。

**需要权限**：ohos.permission.ACCELEROMETER, 该权限为系统权限

**系统能力**：SystemCapability.Sensors.Sensor

**参数：** 

| 参数名      | 类型                                       | 必填   | 说明                                       |
| -------- | ---------------------------------------- | ---- | ---------------------------------------- |
| type     | [SensorType](#sensortype)                | 是    | 要取消订阅的加速度传感器类型为SENSOR_TYPE_ID_ACCELEROMETER。 |
| callback | Callback&lt;[AccelerometerResponse](#accelerometerresponse)&gt; | 是    | 取消注册加速度传感器的回调函数，上报的数据类型为AccelerometerResponse。 |

**示例：** 

```js
function callback(data) {
    console.info('x-coordinate component: ' + data.x);
    console.info('Y-coordinate component: ' + data.y);
    console.info('Z-coordinate component: ' + data.z);
}
sensor.off(sensor.SensorType.SENSOR_TYPE_ID_ACCELEROMETER, callback);
```

### ACCELEROMETER_UNCALIBRATED

off(type: SensorType.SENSOR_TYPE_ID_ACCELEROMETER_UNCALIBRATED, callback?: Callback&lt;AccelerometerUncalibratedResponse&gt;): void

取消订阅传感器数据。

**需要权限**：ohos.permission.ACCELEROMETER, 该权限为系统权限

**系统能力**：SystemCapability.Sensors.Sensor

**参数：** 

| 参数名      | 类型                                       | 必填   | 说明                                       |
| -------- | ---------------------------------------- | ---- | ---------------------------------------- |
| type     | [SensorType](#sensortype)                | 是    | 要取消订阅的未校准加速度计传感器类型为SENSOR_TYPE_ID_ACCELEROMETER_UNCALIBRATED。 |
| callback | Callback&lt;[AccelerometerUncalibratedResponse](#accelerometeruncalibratedresponse)&gt; | 是    | 取消注册未校准加速度计传感器的回调函数，上报的数据类型为AccelerometerUncalibratedResponse。 |

**示例：** 

```js
function callback(data) {
    console.info('X-coordinate component: ' + data.x);
    console.info('Y-coordinate component: ' + data.y);
    console.info('Z-coordinate component: ' + data.z);
    console.info('X-coordinate bias: ' + data.biasX);
    console.info('Y-coordinate bias: ' + data.biasY);
    console.info('Z-coordinate bias: ' + data.biasZ);
}
sensor.off(sensor.SensorType.SENSOR_TYPE_ID_ACCELEROMETER_UNCALIBRATED, callback);
```

### AMBIENT_LIGHT

off(type: SensorType.SENSOR_TYPE_ID_AMBIENT_LIGHT, callback?: Callback&lt;LightResponse&gt;): void

取消订阅传感器数据。

**系统能力**：SystemCapability.Sensors.Sensor

**参数：** 

| 参数名      | 类型                                       | 必填   | 说明                                       |
| -------- | ---------------------------------------- | ---- | ---------------------------------------- |
| type     | [SensorType](#sensortype)                | 是    | 要取消订阅的环境光传感器类型为SENSOR_TYPE_ID_AMBIENT_LIGHT。 |
| callback | Callback&lt;[LightResponse](#lightresponse)&gt; | 是    | 取消注册环境光传感器的回调函数，上报的数据类型为LightResponse。   |

**示例：** 

```js
function callback(data) {
    console.info(' Illumination: ' + data.intensity);
}
sensor.off(sensor.SensorType.SENSOR_TYPE_ID_AMBIENT_LIGHT, callback);
```

### AMBIENT_TEMPERATURE

off(type: SensorType.SENSOR_TYPE_ID_AMBIENT_TEMPERATURE, callback?: Callback&lt;AmbientTemperatureResponse&gt;): void

取消订阅传感器数据。

**系统能力**：SystemCapability.Sensors.Sensor

**参数：** 

| 参数名      | 类型                                       | 必填   | 说明                                       |
| -------- | ---------------------------------------- | ---- | ---------------------------------------- |
| type     | [SensorType](#sensortype)                | 是    | 要取消订阅的环境温度传感器类型为SENSOR_TYPE_ID_AMBIENT_TEMPERATURE。 |
| callback | Callback&lt;[AmbientTemperatureResponse](#ambienttemperatureresponse)&gt; | 是    | 取消注册环境温度传感器的回调函数，上报的数据类型为AmbientTemperatureResponse。 |

**示例：** 

```js
function callback(data) {
     console.info('Temperature: ' + data.temperature);
}
sensor.off( sensor.SensorType.SENSOR_TYPE_ID_AMBIENT_TEMPERATURE, callback);
```

### AMBIENT_TEMPERATURE

off(type: SensorType.SENSOR_TYPE_ID_BAROMETER, callback?: Callback&lt;BarometerResponse&gt;): void

取消订阅传感器数据。

**系统能力**：SystemCapability.Sensors.Sensor

**参数：** 

| 参数名      | 类型                                       | 必填   | 说明                                       |
| -------- | ---------------------------------------- | ---- | ---------------------------------------- |
| type     | [SensorType](#sensortype)                | 是    | 要取消订阅的气压计传感器类型为SENSOR_TYPE_ID_BAROMETER。 |
| callback | Callback&lt;[BarometerResponse](#barometerresponse)&gt; | 是    | 取消注册气压计传感器的回调函数，上报的数据类型为BarometerResponse。 |

**示例：** 

```js
function callback(data) {
     console.info('Atmospheric pressure: ' + data.pressure);
}
sensor.off(sensor.SensorType.SENSOR_TYPE_ID_BAROMETER, callback);
```

### GRAVITY

off(type: SensorType.SENSOR_TYPE_ID_GRAVITY, callback?: Callback&lt;GravityResponse&gt;): void

取消订阅传感器数据。

**系统能力**：SystemCapability.Sensors.Sensor

**参数：** 

| 参数名      | 类型                                       | 必填   | 说明                                       |
| -------- | ---------------------------------------- | ---- | ---------------------------------------- |
| type     | [SensorType](#sensortype)                | 是    | 要取消订阅的重力传感器类型为SENSOR_TYPE_ID_GRAVITY。    |
| callback | Callback&lt;[GravityResponse](#gravityresponse)&gt; | 是    | 取消注册注册重力传感器的回调函数，上报的数据类型为GravityResponse。 |

**示例：** 

```js
function callback(data) {
    console.info('X-coordinate component: ' + data.x);
    console.info('Y-coordinate component: ' + data.y);
    console.info('Z-coordinate component: ' + data.z);
}
sensor.off( sensor.SensorType.SENSOR_TYPE_ID_GRAVITY, callback);
```

### GYROSCOPE

off(type: SensorType.SENSOR_TYPE_ID_GYROSCOPE, callback?: Callback&lt;GyroscopeResponse&gt;): void

取消订阅传感器数据。

**需要权限**：ohos.permission.GYROSCOPE, 该权限为系统权限

**系统能力**：SystemCapability.Sensors.Sensor

**参数：** 

| 参数名      | 类型                                       | 必填   | 说明                                       |
| -------- | ---------------------------------------- | ---- | ---------------------------------------- |
| type     | [SensorType](#sensortype)                | 是    | 要取消订阅的陀螺仪传感器类型为SENSOR_TYPE_ID_GYROSCOPE。 |
| callback | Callback&lt;[GyroscopeResponse](#gyroscoperesponse)&gt; | 是    | 取消注册陀螺仪传感器的回调函数，上报的数据类型为GyroscopeResponse。 |

**示例：** 

```js
function callback(data) {
    console.info('X-coordinate component: ' + data.x);
    console.info('Y-coordinate component: ' + data.y);
    console.info('Z-coordinate component: ' + data.z);
}
sensor.off(sensor.SensorType.SENSOR_TYPE_ID_GYROSCOPE, callback);
```

### GYROSCOPE_UNCALIBRATED

off(type: SensorType.SENSOR_TYPE_ID_GYROSCOPE_UNCALIBRATED, callback?: Callback&lt;GyroscopeUncalibratedResponse&gt;): void

取消订阅传感器数据。

**需要权限**：ohos.permission.GYROSCOPE, 该权限为系统权限

**系统能力**：SystemCapability.Sensors.Sensor

**参数：** 

| 参数名      | 类型                                       | 必填   | 说明                                       |
| -------- | ---------------------------------------- | ---- | ---------------------------------------- |
| type     | [SensorType](#sensortype)                | 是    | 要取消订阅的未校准陀螺仪传感器类型为SENSOR_TYPE_ID_GYROSCOPE_UNCALIBRATED。 |
| callback | Callback&lt;[GyroscopeUncalibratedResponse](#gyroscopeuncalibratedresponse)&gt; | 是    | 取消注册未校准陀螺仪传感器的回调函数，上报的数据类型为GyroscopeUncalibratedResponse。 |

**示例：** 

```js
function callback(data) {
    console.info('X-coordinate component: ' + data.x);
    console.info('Y-coordinate component: ' + data.y);
    console.info('Z-coordinate component: ' + data.z);
}
sensor.off(sensor.SensorType.SENSOR_TYPE_ID_GYROSCOPE_UNCALIBRATED, callback);
```

### HALL

off(type: SensorType.SENSOR_TYPE_ID_HALL, callback?: Callback&lt;HallResponse&gt;): void

取消订阅传感器数据。

**系统能力**：SystemCapability.Sensors.Sensor

**参数：** 

| 参数名      | 类型                                       | 必填   | 说明                                       |
| -------- | ---------------------------------------- | ---- | ---------------------------------------- |
| type     | [SensorType](#sensortype)                | 是    | 要取消订阅的霍尔传感器类型为SENSOR_TYPE_ID_HALL。       |
| callback | Callback&lt;[HallResponse](#hallresponse)&gt; | 是    | 取消注册霍尔传感器的回调函数，上报的数据类型为&nbsp;HallResponse。 |

**示例：** 

```js
function callback(data) {
    console.info('Status: ' + data.status);
}
sensor.off(sensor.SensorType.SENSOR_TYPE_ID_HALL, callback);
```

### HEART_RATE

off(type: SensorType.SENSOR_TYPE_ID_HEART_RATE, callback?: Callback&lt;HeartRateResponse&gt;): void

取消订阅传感器数据。

**需要权限**：ohos.permission.READ_HEALTH_DATA

**系统能力**：SystemCapability.Sensors.Sensor

**参数：** 

| 参数名      | 类型                                       | 必填   | 说明                                       |
| -------- | ---------------------------------------- | ---- | ---------------------------------------- |
| type     | [SensorType](#sensortype)[SensorType](#sensortype) | 是    | 要取消订阅的心率传感器类型为SENSOR_TYPE_ID_HEART_RATE。 |
| callback | Callback&lt;[HeartRateResponse](#heartrateresponse)&gt; | 是    | 取消注册一次心率传感器的回调函数，上报的数据类型为HeartRateResponse。 |

**示例：** 

```js
function callback(data) {
    console.info("Heart rate: " + data.heartRate);
}
sensor.off(sensor.SensorType.SENSOR_TYPE_ID_HEART_RATE, callback);
```

### HUMIDITY

off(type: SensorType.SENSOR_TYPE_ID_HUMIDITY, callback?: Callback&lt;HumidityResponse&gt;): void

取消订阅传感器数据。

<<<<<<< HEAD
**需要权限**：ohos.permission.READ_HEALTH_DATA

=======
>>>>>>> 96ea64f8
**系统能力**：SystemCapability.Sensors.Sensor

**参数：** 

| 参数名      | 类型                                       | 必填   | 说明                                       |
| -------- | ---------------------------------------- | ---- | ---------------------------------------- |
| type     | [SensorType](#sensortype)                | 是    | 要取消订阅的湿度传感器类型为SENSOR_TYPE_ID_HUMIDITY。   |
| callback | Callback&lt;[HumidityResponse](#humidityresponse)&gt; | 是    | 取消注册湿度传感器的回调函数，上报的数据类型为HumidityResponse。 |

**示例：** 

```js
function callback(data) {
    console.info('Humidity: ' + data.humidity);
}
sensor.off(sensor.SensorType.SENSOR_TYPE_ID_HUMIDITY, callback);
```

### LINEAR_ACCELERATION

off(type: SensorType.SENSOR_TYPE_ID_LINEAR_ACCELERATION, callback?: Callback&lt;LinearAccelerometerResponse&gt;): void

取消订阅传感器数据。

**需要权限**：ohos.permission.ACCELEROMETER

**系统能力**：SystemCapability.Sensors.Sensor

**参数：** 

| 参数名      | 类型                                       | 必填   | 说明                                       |
| -------- | ---------------------------------------- | ---- | ---------------------------------------- |
| type     | [SensorType](#sensortype)                | 是    | 要取消订阅的线性加速度传感器类型为SENSOR_TYPE_ID_LINEAR_ACCELERATION。 |
| callback | Callback&lt;[LinearAccelerometerResponse](#linearaccelerometerresponse)&gt; | 是    | 取消注册性加速度传感器的回调函数，上报的数据类型为LinearAccelerometerResponse。 |

**示例：** 

```js
function callback(data) {
    console.info('X-coordinate component: ' + data.x);
    console.info('Y-coordinate component: ' + data.y);
    console.info('Z-coordinate component: ' + data.z);
}
sensor.off(sensor.SensorType.SENSOR_TYPE_ID_LINEAR_ACCELERATION, callback);
```

### MAGNETIC_FIELD

 off(type: SensorType.SENSOR_TYPE_ID_MAGNETIC_FIELD, callback?: Callback&lt;MagneticFieldResponse&gt;): void

取消订阅传感器数据。

<<<<<<< HEAD
**需要权限**：ohos.permission.ACCELEROMETER

=======
>>>>>>> 96ea64f8
**系统能力**：SystemCapability.Sensors.Sensor

**参数：** 

| 参数名              | 类型                                       | 必填   | 说明                                       |
| ---------------- | ---------------------------------------- | ---- | ---------------------------------------- |
| type             | [SensorType](#sensortype)                | 是    | 要取消订阅的磁场传感器类型为SENSOR_TYPE_ID_MAGNETIC_FIELD。 |
| callbackcallback | Callback&lt;[MagneticFieldResponse](#magneticfieldresponse)&gt; | 是    | 取消注册磁场传感器的回调函数，上报的数据类型为MagneticFieldResponse。 |

**示例：** 

```js
function callback(data) {
    console.info('X-coordinate component: ' + data.x);
    console.info('Y-coordinate component: ' + data.y);
    console.info('Z-coordinate component: ' + data.z);
}
sensor.off(sensor.SensorType.SENSOR_TYPE_ID_MAGNETIC_FIELD, callback);
```

### MAGNETIC_FIELD_UNCALIBRATED

 off(type: SensorType.SENSOR_TYPE_ID_MAGNETIC_FIELD_UNCALIBRATED, callback?: Callback&lt;MagneticFieldUncalibratedResponse&gt;): void

取消订阅传感器数据。

**系统能力**：SystemCapability.Sensors.Sensor

**参数：** 

| 参数名      | 类型                                       | 必填   | 说明                                       |
| -------- | ---------------------------------------- | ---- | ---------------------------------------- |
| type     | [SensorType](#sensortype)                | 是    | 要取消订阅的未校准磁场传感器类型为SENSOR_TYPE_ID_MAGNETIC_FIELD_UNCALIBRATED。 |
| callback | Callback&lt;[MagneticFieldUncalibratedResponse](#magneticfielduncalibratedresponse)&gt; | 是    | 取消注册未校准磁场传感器的回调函数，上报的数据类型为MagneticFieldUncalibratedResponse。 |

**示例：** 

```js
function callback(data) {
    console.info('X-coordinate component: ' + data.x);
    console.info('Y-coordinate component: ' + data.y);
    console.info('Z-coordinate component: ' + data.z);
    console.info('X-coordinate bias: ' + data.biasX);
    console.info('Y-coordinate bias: ' + data.biasY);
    console.info('Z-coordinate bias: ' + data.biasZ);
}
sensor.off(sensor.SensorType.SENSOR_TYPE_ID_MAGNETIC_FIELD_UNCALIBRATED, callback);
```

### ORIENTATION

 off(type: SensorType.SENSOR_TYPE_ID_ORIENTATION, callback?: Callback&lt;OrientationResponse&gt;): void

取消订阅传感器数据。

**系统能力**：SystemCapability.Sensors.Sensor

**参数：** 

| 参数名      | 类型                                       | 必填   | 说明                                       |
| -------- | ---------------------------------------- | ---- | ---------------------------------------- |
| type     | [SensorType](#sensortype)                | 是    | 要取消订阅的方向传感器类型为SENSOR_TYPE_ID_ORIENTATION |
| callback | Callback&lt;[OrientationResponse](#orientationresponse)&gt; | 是    | 取消注册方向传感器的回调函数，上报的数据类型为OrientationResponse。 |

**示例：** 

```js
function callback(data) {
    console.info('The device rotates at an angle around the X axis: ' + data.beta);
    console.info('The device rotates at an angle around the Y axis: ' + data.gamma);
    console.info('The device rotates at an angle around the Z axis: ' + data.alpha);
}
sensor.off(sensor.SensorType.SENSOR_TYPE_ID_ORIENTATION, callback);
```

### PEDOMETER

off(type: SensorType.SENSOR_TYPE_ID_PEDOMETER, callback?: Callback&lt;PedometerResponse&gt;): void

取消订阅传感器数据。

 **需要权限**: ohos.permission.ACTIVITY_MOTION 

**系统能力**：SystemCapability.Sensors.Sensor

**参数：** 

| 参数名      | 类型                                       | 必填   | 说明                                       |
| -------- | ---------------------------------------- | ---- | ---------------------------------------- |
| type     | [SensorType](#sensortype)                | 是    | 要取消订阅的计步传感器类型为SENSOR_TYPE_ID_PEDOMETER。  |
| callback | Callback&lt;[PedometerResponse](#pedometerresponse)&gt; | 是    | 取消注册计步传感器的回调函数，上报的数据类型为PedometerResponse。 |

**示例：** 

```js
function callback(data) {
    console.info('Steps: ' + data.steps);
}
sensor.off(sensor.SensorType.SENSOR_TYPE_ID_PEDOMETER, callback);
```

### PEDOMETER_DETECTION

off(type: SensorType.SENSOR_TYPE_ID_PEDOMETER_DETECTION, callback?: Callback&lt;PedometerDetectionResponse&gt;): void

取消订阅传感器数据。

**需要权限**：ohos.permission.ACTIVITY_MOTION

**系统能力**：SystemCapability.Sensors.Sensor

**参数：** 

| 参数名      | 类型                                       | 必填   | 说明                                       |
| -------- | ---------------------------------------- | ---- | ---------------------------------------- |
| type     | [SensorType](#sensortype)                | 是    | 要取消订阅的计步检测传感器类型为SENSOR_TYPE_ID_PEDOMETER_DETECTION。 |
| callback | Callback&lt;[PedometerDetectionResponse](#pedometerdetectionresponse)&gt; | 是    | 取消注册计步检测传感器的回调函数，上报的数据类型为PedometerDetectionResponse。 |

**示例：** 

```js
function callback(data) {
    console.info('Scalar data: ' + data.scalar);
}
sensor.off(sensor.SensorType.SENSOR_TYPE_ID_PEDOMETER_DETECTION, callback);
```

### PROXIMITY

off(type: SensorType.SENSOR_TYPE_ID_PROXIMITY, callback?: Callback&lt;ProximityResponse&gt;): void

取消订阅传感器数据。

**系统能力**：SystemCapability.Sensors.Sensor

**参数：** 

| 参数名      | 类型                                       | 必填   | 说明                                       |
| -------- | ---------------------------------------- | ---- | ---------------------------------------- |
| type     | [SensorType](#sensortype)                | 是    | 要取消订阅的接近光传感器类型为SENSOR_TYPE_ID_PROXIMITY。 |
| callback | Callback&lt;[ProximityResponse](#proximityresponse)&gt; | 是    | 取消注册接近光传感器的回调函数，上报的数据类型为ProximityResponse。 |

**示例：** 

```js
function callback(data) {
    console.info('Distance: ' + data.distance);
}
sensor.off(sensor.SensorType.SENSOR_TYPE_ID_PROXIMITY, callback);
```

### ROTATION_VECTOR

off(type: SensorType.SENSOR_TYPE_ID_ROTATION_VECTOR, callback?: Callback&lt;RotationVectorResponse&gt;): void

取消订阅传感器数据。

**系统能力**：SystemCapability.Sensors.Sensor

**参数：** 

| 参数名      | 类型                                       | 必填   | 说明                                       |
| -------- | ---------------------------------------- | ---- | ---------------------------------------- |
| type     | [SensorType](#sensortype)                | 是    | 要取消订阅的旋转矢量传感器类型为SENSOR_TYPE_ID_ROTATION_VECTOR。 |
| callback | Callback&lt;[RotationVectorResponse](#rotationvectorresponse)&gt; | 是    | 取消注册旋转矢量传感器的回调函数，上报的数据类型为RotationVectorResponse。 |

**示例：** 

```js
function callback(data) {
    console.info('X-coordinate component: ' + data.x);
    console.info('Y-coordinate component: ' + data.y);
    console.info('Z-coordinate component: ' + data.z);
    console.info('Scalar quantity: ' + data.w);
}
sensor.off(sensor.SensorType.SENSOR_TYPE_ID_ROTATION_VECTOR, callback);
```

### SIGNIFICANT_MOTION

off(type: SensorType.SENSOR_TYPE_ID_SIGNIFICANT_MOTION, callback?: Callback&lt;SignificantMotionResponse&gt;): void

取消订阅传感器数据。

**系统能力**：SystemCapability.Sensors.Sensor

**参数：** 

| 参数名      | 类型                                       | 必填   | 说明                                       |
| -------- | ---------------------------------------- | ---- | ---------------------------------------- |
| type     | [SensorType](#sensortype)                | 是    | 要取消订阅的大幅动作传感器类型为SENSOR_TYPE_ID_SIGNIFICANT_MOTION。 |
| callback | Callback&lt;[SignificantMotionResponse](#significantmotionresponse)&gt; | 是    | 取消注册有效运动传感器的回调函数，上报的数据类型为SignificantMotionResponse。 |

**示例：** 

```js
function callback(data) {
    console.info('Scalar data: ' + data.scalar);
}
sensor.off(sensor.SensorType.SENSOR_TYPE_ID_SIGNIFICANT_MOTION, callback);
```

### WEAR_DETECTION

off(type: SensorType.SENSOR_TYPE_ID_WEAR_DETECTION, callback?: Callback&lt;WearDetectionResponse&gt;): void

取消订阅传感器数据。

**系统能力**：SystemCapability.Sensors.Sensor

**参数：** 

| 参数名      | 类型                                       | 必填   | 说明                                       |
| -------- | ---------------------------------------- | ---- | ---------------------------------------- |
| type     | [SensorType](#sensortype)                | 是    | 要取消订阅的佩戴检测传感器类型为SENSOR_TYPE_ID_WEAR_DETECTION。 |
| callback | Callback&lt;[WearDetectionResponse](#weardetectionresponse)&gt; | 是    | 取消注册佩戴检测传感器的回调函数，上报的数据类型为WearDetectionResponse。 |

**示例：** 

```js
function accCallback(data) {
    console.info('Wear status: ' + data.value);
}
sensor.off(sensor.SensorType.SENSOR_TYPE_ID_WEAR_DETECTION, accCallback);
```

## sensor.transformCoordinateSystem

transformCoordinateSystem(inRotationVector: Array&lt;number&gt;, coordinates: CoordinatesOptions, callback: AsyncCallback&lt;Array&lt;number&gt;&gt;): void

旋转提供的旋转矩阵，使其可以以不同的方式表示坐标系。

**系统能力**：SystemCapability.Sensors.Sensor

**参数：** 

| 参数名              | 类型                                       | 必填   | 说明          |
| ---------------- | ---------------------------------------- | ---- | ----------- |
| inRotationVector | Array&lt;number&gt;                      | 是    | 表示旋转矩阵。     |
| coordinates      | [CoordinatesOptions](#coordinatesoptions) | 是    | 表示坐标系方向。    |
| callback         | AsyncCallback&lt;Array&lt;number&gt;&gt; | 是    | 返回转换后的旋转矩阵。 |

**示例：** 

```js
sensor.transformCoordinateSystem([1, 0, 0, 0, 1, 0, 0, 0, 1], {x:2, y:3}, function(err, data) {
    if (err) {
        console.error("Operation failed. Error code: " + err.code + ", message: " + err.message);
        return;
    }
    console.info("Operation successed. Data obtained: " + data);
    for (var i=0; i < data.length; i++) {
        console.info("transformCoordinateSystem data[ " + i + "] = " + data[i]);
    }
 })
```
## sensor.transformCoordinateSystem

transformCoordinateSystem(inRotationVector: Array&lt;number&gt;, coordinates: CoordinatesOptions): Promise&lt;Array&lt;number&gt;&gt;

旋转提供的旋转矩阵，使其可以以不同的方式表示坐标系。

**系统能力**：SystemCapability.Sensors.Sensor

**参数：** 

| 参数名              | 类型                                       | 必填   | 说明       |
| ---------------- | ---------------------------------------- | ---- | -------- |
| inRotationVector | Array&lt;number&gt;                      | 是    | 表示旋转矩阵。  |
| coordinates      | [CoordinatesOptions](#coordinatesoptions) | 是    | 表示坐标系方向。 |

**返回值：** 

| 类型                                 | 说明          |
| ---------------------------------- | ----------- |
| Promise&lt;Array&lt;number&gt;&gt; | 返回转换后的旋转矩阵。 |

**示例：** 

```js
const promise = sensor.transformCoordinateSystem([1, 0, 0, 0, 1, 0, 0, 0, 1], {x:2, y:3});
    promise.then((data) => {
        console.info("Operation successed.");
        for (var i=0; i < data.length; i++) {
            console.info("transformCoordinateSystem data[ " + i + "] = " + data[i]);
        }
    }).catch((err) => {
           console.info("Operation failed");
})
```

## sensor.getGeomagneticField

getGeomagneticField(locationOptions: LocationOptions, timeMillis: number, callback: AsyncCallback&lt;GeomagneticResponse&gt;): void

获取地球上特定位置的地磁场。

**系统能力**：SystemCapability.Sensors.Sensor

**参数：** 
| 参数名             | 类型                                       | 必填   | 说明                |
| --------------- | ---------------------------------------- | ---- | ----------------- |
| locationOptions | [LocationOptions](#locationoptions)      | 是    | 地理位置。             |
| timeMillis      | number                                   | 是    | 表示获取磁偏角的时间，单位为毫秒。 |
| callback        | AsyncCallback&lt;[GeomagneticResponse](#geomagneticresponse)&gt; | 是    | 返回磁场信息。           |

**示例：** 
```js
sensor.getGeomagneticField({latitude:80, longitude:0, altitude:0}, 1580486400000, function(err, data)  {
    if (err) {
        console.error('Operation failed. Error code: ' + err.code + '; message: ' + err.message);
        return;
    }
    console.info('sensor_getGeomagneticField_callback x: ' + data.x + ',y: ' + data.y + ',z: ' +
	             data.z + ',geomagneticDip: ' + data.geomagneticDip + ',deflectionAngle: ' + data.deflectionAngle +
		     ',levelIntensity: ' + data.levelIntensity + ',totalIntensity: ' + data.totalIntensity);
});
```
## sensor.getGeomagneticField

getGeomagneticField(locationOptions: LocationOptions, timeMillis: number): Promise&lt;GeomagneticResponse&gt;

获取地球上特定位置的地磁场。

**系统能力**：SystemCapability.Sensors.Sensor

**参数：** 
| 参数名             | 类型                                  | 必填   | 说明                |
| --------------- | ----------------------------------- | ---- | ----------------- |
| locationOptions | [LocationOptions](#locationoptions) | 是    | 地理位置。             |
| timeMillis      | number                              | 是    | 表示获取磁偏角的时间，单位为毫秒。 |

**返回值：** 
| 类型                                       | 说明      |
| ---------------------------------------- | ------- |
| Promise&lt;[GeomagneticResponse](#geomagneticresponse)&gt; | 返回磁场信息。 |

**示例：** 
  ```js
  const promise = sensor.getGeomagneticField({latitude:80, longitude:0, altitude:0}, 1580486400000);
      promise.then((data) => {
          console.info('sensor_getGeomagneticField_promise x: ' + data.x + ',y: ' + data.y + ',z: ' +
  	             data.z + ',geomagneticDip: ' + data.geomagneticDip + ',deflectionAngle: ' + data.deflectionAngle +
  		     ',levelIntensity: ' + data.levelIntensity + ',totalIntensity: ' + data.totalIntensity);
      }).catch((reason) => {
          console.info('Operation failed.');
  })
  ```

## sensor.getAltitude

getAltitude(seaPressure: number, currentPressure: number, callback: AsyncCallback&lt;number&gt;): void

根据气压值获取设备所在的海拔高度。

**系统能力**：SystemCapability.Sensors.Sensor

**参数：** 

| 参数名             | 类型                          | 必填   | 说明                   |
| --------------- | --------------------------- | ---- | -------------------- |
| seaPressure     | number                      | 是    | 表示海平面气压值，单位为hPa。     |
| currentPressure | number                      | 是    | 表示设备所在高度的气压值，单位为hPa。 |
| callback        | AsyncCallback&lt;number&gt; | 是    | 返回设备所在的海拔高度，单位为米。    |

**示例：** 

  ```js
  sensor.getAltitude(0, 200, function(err, data)  {
      if (err) {
          console.error(
  "Operation failed. Error code: " + err.code + ", message: " + err.message);
          return;
      }
          console.info("Successed to get getAltitude interface get data: " + data);
  });
  ```

## sensor.getAltitude

getAltitude(seaPressure: number, currentPressure: number): Promise&lt;number&gt;

根据气压值获取设备所在的海拔高度。

**系统能力**：SystemCapability.Sensors.Sensor

**参数：** 

| 参数名             | 类型     | 必填   | 说明                   |
| --------------- | ------ | ---- | -------------------- |
| seaPressure     | number | 是    | 表示海平面气压值，单位为hPa。     |
| currentPressure | number | 是    | 表示设备所在高度的气压值，单位为hPa。 |

**返回值：** 

| 类型                    | 说明                 |
| --------------------- | ------------------ |
| Promise&lt;number&gt; | 返回设备所在的海拔高度（单位：米）。 |

**示例：** 

  ```js
  const promise = sensor.getAltitude(0, 200);
      promise.then((data) => {
          console.info(' sensor_getAltitude_Promise success', data);
      }).catch((err) => {
          console.error("Operation failed");
  })
  ```


## sensor.getGeomagneticDip

getGeomagneticDip(inclinationMatrix: Array&lt;number&gt;, callback: AsyncCallback&lt;number&gt;): void

根据倾斜矩阵计算地磁倾斜角。

**系统能力**：SystemCapability.Sensors.Sensor

**参数：** 

| 参数名               | 类型                          | 必填   | 说明             |
| ----------------- | --------------------------- | ---- | -------------- |
| inclinationMatrix | Array&lt;number&gt;         | 是    | 表示倾斜矩阵。        |
| callback          | AsyncCallback&lt;number&gt; | 是    | 返回地磁倾斜角，单位为弧度。 |

**示例：** 

  ```js
  sensor.getGeomagneticDip([1, 0, 0, 0, 1, 0, 0, 0, 1], function(err, data)  {
      if (err) {
          console.error('SensorJsAPI--->Failed to register data, error code is: ' + err.code + ', message: ' + 
                        err.message);
          return;
      }
          console.info("Successed to get getGeomagneticDip interface get data: " + data);
  })
  ```

## sensor.getGeomagneticDip

getGeomagneticDip(inclinationMatrix: Array&lt;number&gt;): Promise&lt;number&gt;

根据倾斜矩阵计算地磁倾斜角。

**系统能力**：SystemCapability.Sensors.Sensor

**参数：** 

| 参数名               | 类型                  | 必填   | 说明      |
| ----------------- | ------------------- | ---- | ------- |
| inclinationMatrix | Array&lt;number&gt; | 是    | 表示倾斜矩阵。 |

**返回值：** 

| 类型                    | 说明             |
| --------------------- | -------------- |
| Promise&lt;number&gt; | 返回地磁倾斜角，单位为弧度。 |

**示例：** 

  ```js
  const promise = sensor.getGeomagneticDip([1, 0, 0, 0, 1, 0, 0, 0, 1]);
      promise.then((data) => {
          console.info(' getGeomagneticDip_promise successed', data);
      }).catch((err) => {
           console.error("Operation failed");
  })
  ```

## sensor. getAngleModify

getAngleModify(currentRotationMatrix: Array&lt;number&gt;, preRotationMatrix: Array&lt;number&gt;, callback: AsyncCallback&lt;Array&lt;number&gt;&gt;): void

获取两个旋转矩阵之间的角度变化。

**系统能力**：SystemCapability.Sensors.Sensor

**参数：** 

| 参数名                   | 类型                                       | 必填   | 说明                 |
| --------------------- | ---------------------------------------- | ---- | ------------------ |
| currentRotationMatrix | Array&lt;number&gt;                      | 是    | 表示当前旋转矩阵。          |
| preRotationMatrix     | Array&lt;number&gt;                      | 是    | 表示旋转矩阵。            |
| callback              | AsyncCallback&lt;Array&lt;number&gt;&gt; | 是    | 返回z、x、y轴方向的旋转角度变化。 |

**示例：** 

  ```js
  sensor. getAngleModify([1,0,0,0,1,0,0,0,1], [1, 0, 0, 0, 0.87, -0.50, 0, 0.50, 0.87], function(err, data)  {
      if (err) {
          console.error('Failed to register data, error code is: ' + err.code + ', message: ' + 
                        err.message);
          return;
      }
      for (var i=0; i < data.length; i++) {
          console.info("data[" + i + "]: " + data[i]);
      }
  })
  ```


## sensor. getAngleModify

getAngleModify(currentRotationMatrix: Array&lt;number&gt;, preRotationMatrix: Array&lt;number&gt;): Promise&lt;Array&lt;number&gt;&gt;

获取两个旋转矩阵之间的角度变化。

**系统能力**：SystemCapability.Sensors.Sensor

**参数：** 

| 参数名                   | 类型                  | 必填   | 说明        |
| --------------------- | ------------------- | ---- | --------- |
| currentRotationMatrix | Array&lt;number&gt; | 是    | 表示当前旋转矩阵。 |
| preRotationMatrix     | Array&lt;number&gt; | 是    | 表示旋转矩阵。   |

**返回值：** 

| 类型                                 | 说明                 |
| ---------------------------------- | ------------------ |
| Promise&lt;Array&lt;number&gt;&gt; | 返回z、x、y轴方向的旋转角度变化。 |

**示例：** 

  ```js
  const promise = sensor.getAngleModify([1,0,0,0,1,0,0,0,1], [1,0,0,0,0.87,-0.50,0,0.50,0.87]);
      promise.then((data) => {
          console.info('getAngleModifiy_promise success');
          for (var i=0; i < data.length; i++) {
              console.info("data[" + i + "]: " + data[i]);
          }
      }).catch((reason) => {
          console.info("promise::catch", reason);
  })
  ```


## sensor.createRotationMatrix

createRotationMatrix(rotationVector: Array&lt;number&gt;, callback: AsyncCallback&lt;Array&lt;number&gt;&gt;): void

将旋转矢量转换为旋转矩阵。

**系统能力**：SystemCapability.Sensors.Sensor

**参数：** 

| 参数名            | 类型                                       | 必填   | 说明      |
| -------------- | ---------------------------------------- | ---- | ------- |
| rotationVector | Array&lt;number&gt;                      | 是    | 表示旋转矢量。 |
| callback       | AsyncCallback&lt;Array&lt;number&gt;&gt; | 是    | 返回旋转矩阵。 |

**示例：** 

  ```js
  sensor.createRotationMatrix([0.20046076, 0.21907, 0.73978853, 0.60376877], function(err, data) {
      if (err) {
          console.error('SensorJsAPI--->Failed to register data, error code is: ' + err.code + ', message: ' + 
                        err.message);
          return;
      }
      for (var i=0; i < data.length; i++) {
          console.info("data[" + i + "]: " + data[i]);
      }
  })
  ```


## sensor.createRotationMatrix

createRotationMatrix(rotationVector: Array&lt;number&gt;): Promise&lt;Array&lt;number&gt;&gt;

将旋转矢量转换为旋转矩阵。

**系统能力**：SystemCapability.Sensors.Sensor

**参数：** 

| 参数名            | 类型                  | 必填   | 说明      |
| -------------- | ------------------- | ---- | ------- |
| rotationVector | Array&lt;number&gt; | 是    | 表示旋转矢量。 |

**返回值：** 

| 类型                                 | 说明      |
| ---------------------------------- | ------- |
| Promise&lt;Array&lt;number&gt;&gt; | 返回旋转矩阵。 |

**示例：** 

  ```js
  const promise = sensor.createRotationMatrix([0.20046076, 0.21907, 0.73978853, 0.60376877]);
      promise.then((data) => {
          console.info('createRotationMatrix_promise success');
          for (var i=0; i < data.length; i++) {
              console.info("data[" + i + "]: " + data[i]);
          }
      }).catch((reason) => {
          console.info("promise::catch", reason);
  })	
  ```


## sensor.createQuaternion

createQuaternion(rotationVector: Array&lt;number&gt;, callback: AsyncCallback&lt;Array&lt;number&gt;&gt;): void

将旋转矢量转换为四元数。

**系统能力**：SystemCapability.Sensors.Sensor

**参数：** 

| 参数名            | 类型                                       | 必填   | 说明      |
| -------------- | ---------------------------------------- | ---- | ------- |
| rotationVector | Array&lt;number&gt;                      | 是    | 表示旋转矢量。 |
| callback       | AsyncCallback&lt;Array&lt;number&gt;&gt; | 是    | 返回四元数。  |

**示例：** 

  ```js
  sensor.createQuaternion([0.20046076, 0.21907, 0.73978853, 0.60376877], function(err, data)  {
      if (err) {
          console.error('SensorJsAPI--->Failed to register data, error code is: ' + err.code + ', message: ' + 
                        err.message);
          return;
      }
      for (var i=0; i < data.length; i++) {
          console.info("data[" + i + "]: " + data[i]);
      }
  })
  ```


## sensor.createQuaternion

createQuaternion(rotationVector: Array&lt;number&gt;): Promise&lt;Array&lt;number&gt;&gt;

将旋转矢量转换为四元数。

**系统能力**：SystemCapability.Sensors.Sensor

**参数：** 

| 参数名            | 类型                  | 必填   | 说明      |
| -------------- | ------------------- | ---- | ------- |
| rotationVector | Array&lt;number&gt; | 是    | 表示旋转矢量。 |

**返回值：** 

| 类型                                 | 说明     |
| ---------------------------------- | ------ |
| Promise&lt;Array&lt;number&gt;&gt; | 返回四元数。 |

**示例：** 

  ```js
  const promise = sensor.createQuaternion([0.20046076, 0.21907, 0.73978853, 0.60376877]);
      promise.then((data) => {
          console.info('createQuaternion_promise successed');
          for (var i=0; i < data.length; i++) {
              console.info("data[" + i + "]: " + data[i]);
          }
      }).catch((err) => {
          console.info('promise failed');
  })
  ```


## sensor.getDirection

getDirection(rotationMatrix: Array&lt;number&gt;, callback: AsyncCallback&lt;Array&lt;number&gt;&gt;): void

根据旋转矩阵计算设备的方向。

**系统能力**：SystemCapability.Sensors.Sensor

**参数：** 

| 参数名            | 类型                                       | 必填   | 说明                 |
| -------------- | ---------------------------------------- | ---- | ------------------ |
| rotationMatrix | Array&lt;number&gt;                      | 是    | 表示旋转矩阵。            |
| callback       | AsyncCallback&lt;Array&lt;number&gt;&gt; | 是    | 返回围绕z、x、y轴方向的旋转角度。 |

**示例：** 

  ```js
  sensor.getDirection([1, 0, 0, 0, 1, 0, 0, 0, 1], function(err, data)  {
      if (err) {
          console.error('SensorJsAPI--->Failed to register data, error code is: ' + err.code + ', message: ' +
                        err.message);
          return;
      }
      for (var i = 1; i < data.length; i++) {
          console.info("sensor_getDirection_callback" + data[i]);
      }
  })
  ```


## sensor.getDirection

getDirection(rotationMatrix: Array&lt;number&gt;): Promise&lt;Array&lt;number&gt;&gt;

根据旋转矩阵计算设备的方向。

**系统能力**：SystemCapability.Sensors.Sensor

**参数：** 

| 参数名            | 类型                  | 必填   | 说明      |
| -------------- | ------------------- | ---- | ------- |
| rotationMatrix | Array&lt;number&gt; | 是    | 表示旋转矩阵。 |

**返回值：** 

| 类型                                 | 说明                 |
| ---------------------------------- | ------------------ |
| Promise&lt;Array&lt;number&gt;&gt; | 返回围绕z、x、y轴方向的旋转角度。 |

**示例：** 

  ```js
  const promise = sensor.getDirection([1, 0, 0, 0, 1, 0, 0, 0, 1]);
      promise.then((data) => {
          console.info('sensor_getAltitude_Promise success', data);
          for (var i = 1; i < data.length; i++) {
              console.info("sensor_getDirection_promise" + data[i]);
          }
      }).catch((err) => {
          console.info('promise failed');
  })
  ```


## sensor.createRotationMatrix

createRotationMatrix(gravity: Array&lt;number&gt;, geomagnetic: Array&lt;number&gt;, callback: AsyncCallback&lt;RotationMatrixResponse&gt;): void

根据重力矢量和地磁矢量计算旋转矩阵。

**系统能力**：SystemCapability.Sensors.Sensor

**参数：** 

| 参数名         | 类型                                       | 必填   | 说明      |
| ----------- | ---------------------------------------- | ---- | ------- |
| gravity     | Array&lt;number&gt;                      | 是    | 表示重力向量。 |
| geomagnetic | Array&lt;number&gt;                      | 是    | 表示地磁矢量。 |
| callback    | AsyncCallback&lt;[RotationMatrixResponse](#rotationmatrixresponse)&gt; | 是    | 返回旋转矩阵。 |

**示例：** 

  ```js
  sensor.createRotationMatrix([-0.27775216, 0.5351276, 9.788099], [210.87253, -78.6096, -111.44444], function(err, data)  {
      if (err) {
          console.error('error code is: ' + err.code + ', message: ' + err.message);
          return;
      }
<<<<<<< HEAD
      console.info("data[" + i + "]: " + data[i])
=======
      for (var i=0; i < data.rotation.length; i++) {
          console.info("data[" + i + "]: " + data[i])
      }
>>>>>>> 96ea64f8
  })
  ```


## sensor.createRotationMatrix

createRotationMatrix(gravity: Array&lt;number&gt;, geomagnetic: Array&lt;number&gt;,): Promise&lt;RotationMatrixResponse&gt;

根据重力矢量和地磁矢量计算旋转矩阵。

**系统能力**：SystemCapability.Sensors.Sensor

**参数：** 

| 参数名         | 类型                  | 必填   | 说明      |
| ----------- | ------------------- | ---- | ------- |
| gravity     | Array&lt;number&gt; | 是    | 表示重力向量。 |
| geomagnetic | Array&lt;number&gt; | 是    | 表示地磁矢量。 |

**返回值：** 

| 类型                                       | 说明      |
| ---------------------------------------- | ------- |
| Promise&lt;[RotationMatrixResponse](#rotationmatrixresponse)&gt; | 返回旋转矩阵。 |

**示例：** 

  ```js
  const promise = sensor.createRotationMatrix([-0.27775216, 0.5351276, 9.788099], [210.87253, -78.6096, -111.44444]);
      promise.then((data) => {
<<<<<<< HEAD
          console.info(JSON.stringify(data));
=======
          console.info('createRotationMatrix_promise successed');
          for (var i=0; i < data.rotation.length; i++) {
              console.info("data[" + i + "]: " + data[i]);
          }
>>>>>>> 96ea64f8
      }).catch((err) => {
          console.info('promise failed');
  })
  ```


## SensorType

表示要订阅或取消订阅的传感器类型。

**系统能力**：以下各项对应的系统能力均为SystemCapability.Sensors.Sensor


| 名称                                       | 默认值  | 说明          |
| ---------------------------------------- | ---- | ----------- |
| SENSOR_TYPE_ID_ACCELEROMETER             | 1    | 加速度传感器。     |
| SENSOR_TYPE_ID_GYROSCOPE                 | 2    | 陀螺仪传感器。     |
| SENSOR_TYPE_ID_AMBIENT_LIGHT             | 5    | 环境光传感器。     |
| SENSOR_TYPE_ID_MAGNETIC_FIELD            | 6    | 磁场传感器。      |
| SENSOR_TYPE_ID_BAROMETER                 | 8    | 气压计传感器。     |
| SENSOR_TYPE_ID_HALL                      | 10   | 霍尔传感器。      |
| SENSOR_TYPE_ID_PROXIMITY                 | 12   | 接近光传感器。     |
| SENSOR_TYPE_ID_HUMIDITY                  | 13   | 湿度传感器。      |
| SENSOR_TYPE_ID_ORIENTATION               | 256  | 方向传感器。      |
| SENSOR_TYPE_ID_GRAVITY                   | 257  | 重力传感器。      |
| SENSOR_TYPE_ID_LINEAR_ACCELERATION       | 258  | 线性加速度传感器。   |
| SENSOR_TYPE_ID_ROTATION_VECTOR           | 259  | 旋转矢量传感器。    |
| SENSOR_TYPE_ID_AMBIENT_TEMPERATURE       | 260  | 环境温度传感器。    |
| SENSOR_TYPE_ID_MAGNETIC_FIELD_UNCALIBRATED | 261  | 未校准磁场传感器。   |
| SENSOR_TYPE_ID_GYROSCOPE_UNCALIBRATED    | 263  | 未校准陀螺仪传感器。  |
| SENSOR_TYPE_ID_SIGNIFICANT_MOTION        | 264  | 有效运动传感器。    |
| SENSOR_TYPE_ID_PEDOMETER_DETECTION       | 265  | 计步检测传感器。    |
| SENSOR_TYPE_ID_PEDOMETER                 | 266  | 计步传感器。      |
| SENSOR_TYPE_ID_HEART_RATE                | 278  | 心率传感器。      |
| SENSOR_TYPE_ID_WEAR_DETECTION            | 280  | 佩戴检测传感器。    |
| SENSOR_TYPE_ID_ACCELEROMETER_UNCALIBRATED | 281  | 未校准加速度计传感器。 |


## Response

传感器数据的时间戳。

**系统能力**：以下各项对应的系统能力均为SystemCapability.Sensors.Sensor

| 名称        | 参数类型   | 可读   | 可写   | 说明           |
| --------- | ------ | ---- | ---- | ------------ |
| timestamp | number | 是    | 是    | 传感器数据上报的时间戳。 |


## AccelerometerResponse

加速度传感器数据，继承于[Response](#response)。

**系统能力**：以下各项对应的系统能力均为SystemCapability.Sensors.Sensor


| 名称   | 参数类型   | 可读   | 可写   | 说明                     |
| ---- | ------ | ---- | ---- | ---------------------- |
| x    | number | 是    | 是    | 施加在设备x轴的加速度，单位 : m/s2。 |
| y    | number | 是    | 是    | 施加在设备y轴的加速度，单位 : m/s2。 |
| z    | number | 是    | 是    | 施加在设备z轴的加速度，单位 : m/s2。 |


## LinearAccelerometerResponse

线性加速度传感器数据，继承于[Response](#response)。

**系统能力**：以下各项对应的系统能力均为SystemCapability.Sensors.Sensor


| 名称   | 参数类型   | 可读   | 可写   | 说明                       |
| ---- | ------ | ---- | ---- | ------------------------ |
| x    | number | 是    | 是    | 施加在设备x轴的线性加速度，单位 : m/s2。 |
| y    | number | 是    | 是    | 施加在设备y轴的线性加速度，单位 : m/s2。 |
| z    | number | 是    | 是    | 施加在设备z轴的线性加速度，单位 : m/s2。 |


## AccelerometerUncalibratedResponse

未校准加速度计传感器数据，继承于[Response](#response)。

**系统能力**：以下各项对应的系统能力均为SystemCapability.Sensors.Sensor


| 名称    | 参数类型   | 可读   | 可写   | 说明                           |
| ----- | ------ | ---- | ---- | ---------------------------- |
| x     | number | 是    | 是    | 施加在设备x轴未校准的加速度，单位 : m/s2。    |
| y     | number | 是    | 是    | 施加在设备y轴未校准的加速度，单位 : m/s2。    |
| z     | number | 是    | 是    | 施加在设备z轴未校准的加速度，单位 : m/s2。    |
| biasX | number | 是    | 是    | 施加在设备x轴未校准的加速度偏量，单位 : m/s2。  |
| biasY | number | 是    | 是    | 施加在设备上y轴未校准的加速度偏量，单位 : m/s2。 |
| biasZ | number | 是    | 是    | 施加在设备z轴未校准的加速度偏量，单位 : m/s2。  |


## GravityResponse

重力传感器数据，继承于[Response](#response)。

**系统能力**：以下各项对应的系统能力均为SystemCapability.Sensors.Sensor


| 名称   | 参数类型   | 可读   | 可写   | 说明                       |
| ---- | ------ | ---- | ---- | ------------------------ |
| x    | number | 是    | 是    | 施加在设备x轴的重力加速度，单位 : m/s2。 |
| y    | number | 是    | 是    | 施加在设备y轴的重力加速度，单位 : m/s2。 |
| z    | number | 是    | 是    | 施加在设备z轴的重力加速度，单位 : m/s2。 |


## OrientationResponse

方向传感器数据，继承于[Response](#response)。

**系统能力**：以下各项对应的系统能力均为SystemCapability.Sensors.Sensor


| 名称    | 参数类型   | 可读   | 可写   | 说明                |
| ----- | ------ | ---- | ---- | ----------------- |
| alpha | number | 是    | 是    | 设备围绕Z轴的旋转角度，单位：度。 |
| beta  | number | 是    | 是    | 设备围绕X轴的旋转角度，单位：度。 |
| gamma | number | 是    | 是    | 设备围绕Y轴的旋转角度，单位：度。 |


## RotationVectorResponse

旋转矢量传感器数据，继承于[Response](#response)。

**系统能力**：以下各项对应的系统能力均为SystemCapability.Sensors.Sensor


| 名称   | 参数类型   | 可读   | 可写   | 说明        |
| ---- | ------ | ---- | ---- | --------- |
| x    | number | 是    | 是    | 旋转矢量x轴分量。 |
| y    | number | 是    | 是    | 旋转矢量y轴分量。 |
| z    | number | 是    | 是    | 旋转矢量z轴分量。 |
| w    | number | 是    | 是    | 标量。       |


## GyroscopeResponse

陀螺仪传感器数据，继承于[Response](#response)。

**系统能力**：以下各项对应的系统能力均为SystemCapability.Sensors.Sensor


| 名称   | 参数类型   | 可读   | 可写   | 说明                  |
| ---- | ------ | ---- | ---- | ------------------- |
| x    | number | 是    | 是    | 设备x轴的旋转角速度，单位rad/s。 |
| y    | number | 是    | 是    | 设备y轴的旋转角速度，单位rad/s。 |
| z    | number | 是    | 是    | 设备z轴的旋转角速度，单位rad/s。 |


## GyroscopeUncalibratedResponse

未校准陀螺仪传感器数据，继承于[Response](#response)。

**系统能力**：以下各项对应的系统能力均为SystemCapability.Sensors.Sensor


| 名称    | 参数类型   | 可读   | 可写   | 说明                       |
| ----- | ------ | ---- | ---- | ------------------------ |
| x     | number | 是    | 是    | 设备x轴未校准的旋转角速度，单位rad/s。   |
| y     | number | 是    | 是    | 设备y轴未校准的旋转角速度，单位rad/s。   |
| z     | number | 是    | 是    | 设备z轴未校准的旋转角速度，单位rad/s。   |
| biasX | number | 是    | 是    | 设备x轴未校准的旋转角速度偏量，单位rad/s。 |
| biasY | number | 是    | 是    | 设备y轴未校准的旋转角速度偏量，单位rad/s。 |
| biasZ | number | 是    | 是    | 设备z轴未校准的旋转角速度偏量，单位rad/s。 |


## SignificantMotionResponse

有效运动传感器数据，继承于[Response](#response)。

**系统能力**：以下各项对应的系统能力均为SystemCapability.Sensors.Sensor


| 名称     | 参数类型   | 可读   | 可写   | 说明                                       |
| ------ | ------ | ---- | ---- | ---------------------------------------- |
| scalar | number | 是    | 是    | 表示剧烈运动程度。测量三个物理轴（x、y&nbsp;和&nbsp;z）上，设备是否存在大幅度运动；如果取值为1则代表存在大幅度运动，取值为0则代表没有大幅度运动。 |


## ProximityResponse

接近光传感器数据，继承于[Response](#response)。

**系统能力**：以下各项对应的系统能力均为SystemCapability.Sensors.Sensor


| 名称       | 参数类型   | 可读   | 可写   | 说明                           |
| -------- | ------ | ---- | ---- | ---------------------------- |
| distance | number | 是    | 是    | 可见物体与设备显示器的接近程度。0表示接近，1表示远离。 |


## LightResponse

环境光传感器数据，继承于[Response](#response)。

**系统能力**：以下各项对应的系统能力均为SystemCapability.Sensors.Sensor


| 名称        | 参数类型   | 可读   | 可写   | 说明          |
| --------- | ------ | ---- | ---- | ----------- |
| intensity | number | 是    | 是    | 光强（单位：勒克斯）。 |


## HallResponse

霍尔传感器数据，继承于[Response](#response)。

**系统能力**：以下各项对应的系统能力均为SystemCapability.Sensors.Sensor


| 名称   | 参数类型 | 可读 | 可写 | 说明                                                         |
| ------ | -------- | ---- | ---- | ------------------------------------------------------------ |
| status | number   | 是   | 是   | 显示霍尔状态。测量设备周围是否存在磁力吸引，0表示没有，大于0表示有。 |


## MagneticFieldResponse

磁场传感器数据，继承于[Response](#response)。

**系统能力**：以下各项对应的系统能力均为SystemCapability.Sensors.Sensor


| 名称 | 参数类型 | 可读 | 可写 | 说明                         |
| ---- | -------- | ---- | ---- | ---------------------------- |
| x    | number   | 是   | 是   | x轴环境磁场强度，单位 : μT。 |
| y    | number   | 是   | 是   | y轴环境磁场强度，单位 : μT。 |
| z    | number   | 是   | 是   | z轴环境磁场强度，单位 : μT。 |


## MagneticFieldUncalibratedResponse

未校准磁场传感器数据，继承于[Response](#response)。

**系统能力**：以下各项对应的系统能力均为SystemCapability.Sensors.Sensor


| 名称    | 参数类型   | 可读   | 可写   | 说明                     |
| ----- | ------ | ---- | ---- | ---------------------- |
| x     | number | 是    | 是    | x轴未校准环境磁场强度，单位 : μT。   |
| y     | number | 是    | 是    | y轴未校准环境磁场强度，单位 : μT。   |
| z     | number | 是    | 是    | z轴未校准环境磁场强度，单位 : μT。   |
| biasX | number | 是    | 是    | x轴未校准环境磁场强度偏量，单位 : μT。 |
| biasY | number | 是    | 是    | y轴未校准环境磁场强度偏量，单位 : μT。 |
| biasZ | number | 是    | 是    | z轴未校准环境磁场强度偏量，单位 : μT。 |


## PedometerResponse

计步传感器数据，继承于[Response](#response)。

**系统能力**：以下各项对应的系统能力均为SystemCapability.Sensors.Sensor


| 名称    | 参数类型   | 可读   | 可写   | 说明       |
| ----- | ------ | ---- | ---- | -------- |
| steps | number | 是    | 是    | 用户的行走步数。 |


## HumidityResponse

湿度传感器数据，继承于[Response](#response)。

**系统能力**：以下各项对应的系统能力均为SystemCapability.Sensors.Sensor


| 名称       | 参数类型   | 可读   | 可写   | 说明                                   |
| -------- | ------ | ---- | ---- | ------------------------------------ |
| humidity | number | 是    | 是    | 湿度值。测量环境的相对湿度，以百分比&nbsp;(%)&nbsp;表示。 |


## PedometerDetectionResponse

计步检测传感器数据，继承于[Response](#response)。

**系统能力**：以下各项对应的系统能力均为SystemCapability.Sensors.Sensor


| 名称     | 参数类型   | 可读   | 可写   | 说明                                       |
| ------ | ------ | ---- | ---- | ---------------------------------------- |
| scalar | number | 是    | 是    | 计步器检测。检测用户的计步动作，如果取值为1则代表用户产生了计步行走的动作，取值为0则代表用户没有发生运动。 |


## AmbientTemperatureResponse

温度传感器数据，继承于[Response](#response)。

**系统能力**：以下各项对应的系统能力均为SystemCapability.Sensors.Sensor


| 名称          | 参数类型   | 可读   | 可写   | 说明            |
| ----------- | ------ | ---- | ---- | ------------- |
| temperature | number | 是    | 是    | 环境温度（单位：摄氏度）。 |


## BarometerResponse

气压计传感器数据，继承于[Response](#response)。

**系统能力**：以下各项对应的系统能力均为SystemCapability.Sensors.Sensor


| 名称       | 参数类型   | 可读   | 可写   | 说明           |
| -------- | ------ | ---- | ---- | ------------ |
| pressure | number | 是    | 是    | 压力值（单位：帕斯卡）。 |


## HeartRateResponse

心率传感器数据，继承于[Response](#response)。

**系统能力**：以下各项对应的系统能力均为SystemCapability.Sensors.Sensor


| 名称        | 参数类型   | 可读   | 可写   | 说明                    |
| --------- | ------ | ---- | ---- | --------------------- |
| heartRate | number | 是    | 是    | 心率值。测量用户的心率数值，单位：bpm。 |


## WearDetectionResponse

佩戴检测传感器数据，继承于[Response](#response)。

**系统能力**：以下各项对应的系统能力均为SystemCapability.Sensors.Sensor


| 名称    | 参数类型   | 可读   | 可写   | 说明                        |
| ----- | ------ | ---- | ---- | ------------------------- |
| value | number | 是    | 是    | 表示设备是否被穿戴（1表示已穿戴，0表示未穿戴）。 |


## Options

设置传感器上报频率。

**系统能力**：以下各项对应的系统能力均为SystemCapability.Sensors.Sensor

| 名称       | 参数类型   | 说明                          |
| -------- | ------ | --------------------------- |
| interval | number | 表示传感器的上报频率，默认值为200000000ns。 |

## RotationMatrixResponse

设置旋转矩阵响应对象。

**系统能力**：以下各项对应的系统能力均为SystemCapability.Sensors.Sensor

| 名称          | 参数类型                | 可读   | 可写   | 说明    |
| ----------- | ------------------- | ---- | ---- | ----- |
| rotation    | Array&lt;number&gt; | 是    | 是    | 旋转矩阵。 |
| inclination | Array&lt;number&gt; | 是    | 是    | 倾斜矩阵。 |


## CoordinatesOptions

设置坐标选项对象。

**系统能力**：以下各项对应的系统能力均为SystemCapability.Sensors.Sensor

| 名称   | 参数类型   | 可读   | 可写   | 说明     |
| ---- | ------ | ---- | ---- | ------ |
| x    | number | 是    | 是    | x坐标方向。 |
| y    | number | 是    | 是    | y坐标方向。 |


## GeomagneticResponse

设置地磁响应对象，继承于[Response](#response)。

**系统能力**：以下各项对应的系统能力均为SystemCapability.Sensors.Sensor

| 名称              | 参数类型   | 可读   | 可写   | 说明                        |
| --------------- | ------ | ---- | ---- | ------------------------- |
| x               | number | 是    | 是    | 地磁场的北分量。                  |
| y               | number | 是    | 是    | 地磁场的东分量。                  |
| z               | number | 是    | 是    | 地磁场的垂直分量。                 |
| geomagneticDip  | number | 是    | 是    | 地磁倾角，即地球磁场线与水平面的夹角。       |
| deflectionAngle | number | 是    | 是    | 地磁偏角，即地磁北方向与正北方向在水平面上的角度。 |
| levelIntensity  | number | 是    | 是    | 地磁场的水平强度。                 |
| totalIntensity  | number | 是    | 是    | 地磁场的总强度。                  |

## LocationOptions

指示地理位置。

**系统能力**：以下各项对应的系统能力均为SystemCapability.Sensors.Sensor

| 名称        | 参数类型   | 可读   | 可写   | 说明    |
| --------- | ------ | ---- | ---- | ----- |
| latitude  | number | 是    | 是    | 纬度。   |
| longitude | number | 是    | 是    | 经度。   |
| altitude  | number | 是    | 是    | 海拔高度。 |<|MERGE_RESOLUTION|>--- conflicted
+++ resolved
@@ -1350,11 +1350,6 @@
 
 取消订阅传感器数据。
 
-<<<<<<< HEAD
-**需要权限**：ohos.permission.READ_HEALTH_DATA
-
-=======
->>>>>>> 96ea64f8
 **系统能力**：SystemCapability.Sensors.Sensor
 
 **参数：** 
@@ -1407,11 +1402,6 @@
 
 取消订阅传感器数据。
 
-<<<<<<< HEAD
-**需要权限**：ohos.permission.ACCELEROMETER
-
-=======
->>>>>>> 96ea64f8
 **系统能力**：SystemCapability.Sensors.Sensor
 
 **参数：** 
@@ -2172,13 +2162,7 @@
           console.error('error code is: ' + err.code + ', message: ' + err.message);
           return;
       }
-<<<<<<< HEAD
       console.info("data[" + i + "]: " + data[i])
-=======
-      for (var i=0; i < data.rotation.length; i++) {
-          console.info("data[" + i + "]: " + data[i])
-      }
->>>>>>> 96ea64f8
   })
   ```
 
@@ -2209,14 +2193,7 @@
   ```js
   const promise = sensor.createRotationMatrix([-0.27775216, 0.5351276, 9.788099], [210.87253, -78.6096, -111.44444]);
       promise.then((data) => {
-<<<<<<< HEAD
           console.info(JSON.stringify(data));
-=======
-          console.info('createRotationMatrix_promise successed');
-          for (var i=0; i < data.rotation.length; i++) {
-              console.info("data[" + i + "]: " + data[i]);
-          }
->>>>>>> 96ea64f8
       }).catch((err) => {
           console.info('promise failed');
   })
