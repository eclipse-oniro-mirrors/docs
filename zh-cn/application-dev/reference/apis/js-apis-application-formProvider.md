--- conflicted
+++ resolved
@@ -31,11 +31,7 @@
 **示例：**
 
   ```ts
-<<<<<<< HEAD
-  import Base from '@ohos.base';
-=======
   import Base from '@ohos.base'
->>>>>>> c03055df
 
   let formId: string = '12400633174999288';
   formProvider.setFormNextRefreshTime(formId, 5, (error: Base.BusinessError) => {
@@ -69,11 +65,7 @@
 **示例：**
 
   ```ts
-<<<<<<< HEAD
-  import Base from '@ohos.base';
-=======
   import Base from '@ohos.base'
->>>>>>> c03055df
 
   let formId: string = '12400633174999288';
   formProvider.setFormNextRefreshTime(formId, 5).then(() => {
@@ -102,13 +94,8 @@
 **示例：**
 
   ```ts
-<<<<<<< HEAD
   import Base from '@ohos.base';
   import formBindingData from '@ohos.application.formBindingData';
-=======
-  import formBindingData from '@ohos.app.form.formBindingData';
-  import Base from '@ohos.base'
->>>>>>> c03055df
 
   let formId: string = '12400633174999288';
   let obj: formBindingData.FormBindingData = formBindingData.createFormBindingData({
@@ -146,7 +133,6 @@
 **示例：**
 
   ```ts
-  import Base from '@ohos.base';
   import formBindingData from '@ohos.application.formBindingData';
   import Base from '@ohos.base'
 
