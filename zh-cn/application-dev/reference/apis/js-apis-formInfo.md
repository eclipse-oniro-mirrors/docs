# FormInfo

FormInfo模块提供对卡片的相关卡片信息和状态进行设置和查询的能力。

> **说明：**
>
> 本模块首批接口从API version 8开始支持。后续版本的新增接口，采用上角标单独标记接口的起始版本。
> 从API version 9 开始不再维护，建议使用[FormInfo](js-apis-app-form-forminfo.md)替代。

## 导入模块

```
import formInfo from '@ohos.application.formInfo';
```

## FormInfo

卡片信息

**系统能力**：SystemCapability.Ability.Form

<<<<<<< HEAD
| 名称        | 可读    | 可写     | 类型                 | 说明                                                         |
| ----------- | -------- |-------- | -------------------- | ------------------------------------------------------------ |
| bundleName  | 是    | 否      | string               | 表示卡片所属包的包名。                           |
| moduleName  | 是    | 否      | string               | 表示卡片所属模块的模块名。                       |
| abilityName | 是    | 否      | string               | 表示卡片所属的Ability名称。                       |
| name        | 是    | 否      | string               | 表示卡片名称。                                 |
| description | 是    | 否      | string               | 表示卡片描述。   |
| type        | 是    | 否      | [FormType](#formtype)             | 表示卡片类型，当前支持JS卡片。 |
| jsComponentName      | 是    | 否      | string               | 表示js卡片的组件名。               |
| colorMode  | 是    | 否      | [ColorMode](#colormode) | 表示卡片颜色模式。                                       |
| isDefault    | 是    | 否      | boolean      | 表示是否是默认卡片。                              |
| updateEnabled  | 是    | 否      | boolean               | 表示卡片是否使能更新。                    |
| formVisibleNotify  | 是    | 否      | string               | 表示卡片是否使能可见通知。            |
| relatedBundleName | 是    | 否      | string               | 表示卡片所属的相关联包名。                   |
| scheduledUpdateTime        | 是    | 否      | string               | 表示卡片更新时间。     |
| formConfigAbility | 是    | 否      | string               | 表示卡片配置ability。   |
| updateDuration        | 是    | 否      | string             | 表示卡片更新周期。 |
| defaultDimension  | 是    | 否      | number | 表示卡片规格                                       |
| supportDimensions    | 是    | 否      | Array&lt;number&gt;      | 表示卡片支持的规格。                 |
| customizeData    | 是    | 否      | {[key: string]: [value: string]}      | 表示卡片用户数据。         |
=======
| 名称        | 读写属性 | 类型                 | 描述                                                         |
| ----------- | -------- | -------------------- | ------------------------------------------------------------ |
| bundleName  | 只读     | string               | 卡片所属包的包名。                           |
| moduleName  | 只读     | string               | 卡片所属模块的模块名。                       |
| abilityName | 只读     | string               | 卡片所属的Ability名称。                       |
| name        | 只读     | string               | 卡片名称。                                 |
| description | 只读     | string               | 卡片描述。   |
| type        | 只读     | [FormType](#formtype)             | 卡片类型。当前支持JS卡片。 |
| jsComponentName      | 只读     | string               | js卡片的组件名。               |
| colorMode  | 只读     | [ColorMode](#colormode) | 卡片颜色模式。                                       |
| isDefault    | 只读     | boolean      | 卡片是否是默认卡片。                              |
| updateEnabled  | 只读     | boolean               | 卡片是否使能更新。                    |
| formVisibleNotify  | 只读     | string               | 卡片是否使能可见通知。            |
| relatedBundleName | 只读     | string               | 卡片所属的相关联包名。                   |
| scheduledUpdateTime        | 只读     | string               | 卡片更新时间。     |
| formConfigAbility | 只读     | string               | 卡片配置ability。指定长按卡片弹出的选择框内，编辑选项所对应的ability。   |
| updateDuration        | 只读     | string             | 卡片更新周期。 |
| defaultDimension  | 只读     | number | 表示卡片规格                                       |
| supportDimensions    | 只读     | Array&lt;number&gt;      | 卡片支持的规格。具体可选规格参考[FormDimension](#formdimension)   |
| customizeData    | 只读     | {[key: string]: [value: string]}      | 卡片用户数据。         |
>>>>>>> e2cd59b0

## FormType

支持的卡片类型枚举。

**系统能力**：SystemCapability.Ability.Form

| 名称        | 值   | 说明         |
| ----------- | ---- | ------------ |
| JS      | 1    | 卡片类型为JS。   |
| eTS     | 2    | 卡片类型为eTS。 |

## ColorMode

卡片支持的颜色模式枚举。

**系统能力**：SystemCapability.Ability.Form

| 名称        | 值   | 说明         |
| ----------- | ---- | ------------ |
| MODE_AUTO   | -1    | 表示自动模式。   |
| MODE_DARK    | 0   | 表示暗色。   |
| MODE_LIGHT     | 1   | 表示亮色。   |

## FormStateInfo

卡片状态信息。

**系统能力**：SystemCapability.Ability.Form

<<<<<<< HEAD
| 名称        | 可读    | 可写     | 类型                 | 说明                                                         |
| ----------- | -------- |-------- | -------------------- | ------------------------------------------------------------ |
| formState  | 是    | 否      | [FormState](#formstate)               | 表示卡片状态。                          |
| want  | 是    | 否      | Want               | Want文本内容。    |
=======
| 名称        | 读写属性 | 类型                 | 描述                                                         |
| ----------- | -------- | -------------------- | ------------------------------------------------------------ |
| formState  | 只读     | [FormState](#formstate)               | 卡片状态。                          |
| want  | 只读     | Want               | Want文本内容。    |
>>>>>>> e2cd59b0

##  FormState

卡片状态枚举。

**系统能力**：SystemCapability.Ability.Form

| 名称        | 值   | 说明         |
| ----------- | ---- | ------------ |
| UNKNOWN    | -1    | 表示未知状态。   |
| DEFAULT     | 0   | 表示默认状态。   |
| READY      | 1   | 表示就绪状态。   |

##  FormParam

卡片参数枚举。

**系统能力**：SystemCapability.Ability.Form

| 名称        | 值   | 说明         |
| ----------- | ---- | ------------ |
| IDENTITY_KEY<sup>9+</sup>     | "ohos.extra.param.key.form_identity"    | 卡片标识。<br>**系统接口**: 此接口为系统接口。   |
| DIMENSION_KEY      | "ohos.extra.param.key.form_dimension"  | 卡片规格样式。   |
| NAME_KEY       | "ohos.extra.param.key.form_name"   | 卡片名称。   |
| MODULE_NAME_KEY        | "ohos.extra.param.key.module_name"   | 卡片所属模块名称。   |
| WIDTH_KEY        | "ohos.extra.param.key.form_width"   | 卡片宽度。   |
| HEIGHT_KEY         | "ohos.extra.param.key.form_height"   | 卡片高度。   |
| TEMPORARY_KEY          | "ohos.extra.param.key.form_temporary"   | 临时卡片。   |
| ABILITY_NAME_KEY<sup>9+</sup>   | "ohos.extra.param.key.ability_name"   | ability名称   |
| DEVICE_ID_KEY<sup>9+</sup>      | "ohos.extra.param.key.device_id"   | 设备标识。<br/>**系统接口**: 此接口为系统接口。   |
| BUNDLE_NAME_KEY<sup>9+</sup>      | "ohos.extra.param.key.bundle_name"   | 指示指定要获取的捆绑包名称的键。|

##  FormDimension

定义卡片尺寸枚举。

**系统能力**：SystemCapability.Ability.Form

| 名称        | 值   | 说明         |
| ----------- | ---- | ------------ |
| Dimension_1_2<sup>9+</sup>      | 1   | 1 x 2 form。   |
| Dimension_2_2<sup>9+</sup>      | 2   | 2 x 2 form。   |
| Dimension_2_4<sup>9+</sup>      | 3   | 2 x 4 form。   |
| Dimension_4_4<sup>9+</sup>      | 4   | 4 x 4 form。   |
| Dimension_2_1<sup>9+</sup>      | 5   | 2 x 1 form。   |

## VisibilityType

卡片可见性。

**系统能力**：SystemCapability.Ability.Form

| 名称        | 值   | 说明         |
| ----------- | ---- | ------------ |
| FORM_VISIBLE         | 1   | 卡片状态为可见。  |
| FORM_INVISIBLE       | 2   | 卡片状态为不可见。 |      

## FormInfoFilter<sup>9+</sup>

卡片信息过滤器，仅将符合过滤器内要求的卡片信息返回。

**系统能力**：SystemCapability.Ability.Form

| 名称        |  必选   | 说明         |
| ----------- | ---- | ------------ |
| moduleName<sup>9+</sup>   | 否   | 仅保留moduleName与提供值相符的卡片信息。 |

## VisibilityType<sup>9+</sup>

卡片当前可见类型枚举。

**系统能力**：SystemCapability.Ability.Form

| 名称        |  值   | 说明         |
| ----------- | ---- | ------------ |
| FORM_VISIBLE<sup>9+<sup>   | 否   | 表示卡片为可见。 |
| FORM_INVISIBLE<sup>9+<sup>   | 否   | 表示卡片为不可见。 |<|MERGE_RESOLUTION|>--- conflicted
+++ resolved
@@ -19,7 +19,6 @@
 
 **系统能力**：SystemCapability.Ability.Form
 
-<<<<<<< HEAD
 | 名称        | 可读    | 可写     | 类型                 | 说明                                                         |
 | ----------- | -------- |-------- | -------------------- | ------------------------------------------------------------ |
 | bundleName  | 是    | 否      | string               | 表示卡片所属包的包名。                           |
@@ -40,28 +39,6 @@
 | defaultDimension  | 是    | 否      | number | 表示卡片规格                                       |
 | supportDimensions    | 是    | 否      | Array&lt;number&gt;      | 表示卡片支持的规格。                 |
 | customizeData    | 是    | 否      | {[key: string]: [value: string]}      | 表示卡片用户数据。         |
-=======
-| 名称        | 读写属性 | 类型                 | 描述                                                         |
-| ----------- | -------- | -------------------- | ------------------------------------------------------------ |
-| bundleName  | 只读     | string               | 卡片所属包的包名。                           |
-| moduleName  | 只读     | string               | 卡片所属模块的模块名。                       |
-| abilityName | 只读     | string               | 卡片所属的Ability名称。                       |
-| name        | 只读     | string               | 卡片名称。                                 |
-| description | 只读     | string               | 卡片描述。   |
-| type        | 只读     | [FormType](#formtype)             | 卡片类型。当前支持JS卡片。 |
-| jsComponentName      | 只读     | string               | js卡片的组件名。               |
-| colorMode  | 只读     | [ColorMode](#colormode) | 卡片颜色模式。                                       |
-| isDefault    | 只读     | boolean      | 卡片是否是默认卡片。                              |
-| updateEnabled  | 只读     | boolean               | 卡片是否使能更新。                    |
-| formVisibleNotify  | 只读     | string               | 卡片是否使能可见通知。            |
-| relatedBundleName | 只读     | string               | 卡片所属的相关联包名。                   |
-| scheduledUpdateTime        | 只读     | string               | 卡片更新时间。     |
-| formConfigAbility | 只读     | string               | 卡片配置ability。指定长按卡片弹出的选择框内，编辑选项所对应的ability。   |
-| updateDuration        | 只读     | string             | 卡片更新周期。 |
-| defaultDimension  | 只读     | number | 表示卡片规格                                       |
-| supportDimensions    | 只读     | Array&lt;number&gt;      | 卡片支持的规格。具体可选规格参考[FormDimension](#formdimension)   |
-| customizeData    | 只读     | {[key: string]: [value: string]}      | 卡片用户数据。         |
->>>>>>> e2cd59b0
 
 ## FormType
 
@@ -92,17 +69,10 @@
 
 **系统能力**：SystemCapability.Ability.Form
 
-<<<<<<< HEAD
 | 名称        | 可读    | 可写     | 类型                 | 说明                                                         |
 | ----------- | -------- |-------- | -------------------- | ------------------------------------------------------------ |
 | formState  | 是    | 否      | [FormState](#formstate)               | 表示卡片状态。                          |
 | want  | 是    | 否      | Want               | Want文本内容。    |
-=======
-| 名称        | 读写属性 | 类型                 | 描述                                                         |
-| ----------- | -------- | -------------------- | ------------------------------------------------------------ |
-| formState  | 只读     | [FormState](#formstate)               | 卡片状态。                          |
-| want  | 只读     | Want               | Want文本内容。    |
->>>>>>> e2cd59b0
 
 ##  FormState
 
