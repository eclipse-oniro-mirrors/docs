--- conflicted
+++ resolved
@@ -141,7 +141,6 @@
 | FORM_VISIBLE | 1   | 表示卡片为可见。 |
 | FORM_INVISIBLE   | 2   | 表示卡片为不可见。 |
 
-<<<<<<< HEAD
 ## RunningFormInfo 
 
 正在运行的卡片信息。
@@ -158,7 +157,6 @@
 | abilityName | string               | 是    | 否     | 卡片所属的Ability名称。                       |
 | formName        | string               | 是    | 否     | 卡片名称。                                 |
 | dimension    | number      | 是    | 否     | 卡片规格。具体可选规格参考[FormDimension](#formdimension)   |
-=======
 ## LaunchReason<sup>10+</sup>
 
 卡片创建原因枚举。
@@ -168,5 +166,4 @@
 | 名称        |  值   | 说明         |
 | ----------- | ---- | ------------ |
 | FORM_DEFAULT | 1   | 表示卡片创建原因为默认创建。 |
-| FORM_SHARE   | 2   | 表示卡片创建原因为共享创建。 |
->>>>>>> 9408cc1d
+| FORM_SHARE   | 2   | 表示卡片创建原因为共享创建。 |