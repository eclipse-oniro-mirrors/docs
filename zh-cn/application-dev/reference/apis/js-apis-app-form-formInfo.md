# @ohos.app.form.formInfo (formInfo)

formInfo模块提供了卡片信息和状态等相关类型和枚举。

> **说明：**
>
> 本模块首批接口从API version 9开始支持。后续版本的新增接口，采用上角标单独标记接口的起始版本。

## 导入模块

```ts
import formInfo from '@ohos.app.form.formInfo';
```

## FormInfo

卡片信息

**系统能力**：SystemCapability.Ability.Form

| 名称        | 类型                 | 可读    | 可写    | 说明                                                         |
| ----------- | -------- | -------- | -------------------- | ------------------------------------------------------------ |
| bundleName  | string               | 是    | 否     | 卡片所属包的Bundle名称。                   |
| moduleName  | string               | 是    | 否     | 卡片所属模块的模块名称。                      |
| abilityName | string               | 是    | 否     | 卡片所属的Ability名称。                       |
| name        | string               | 是    | 否     | 卡片名称。                                 |
| description | string               | 是    | 否     | 卡片描述。   |
| type        | [FormType](#formtype)             | 是    | 否     | 卡片类型。当前支持JS卡片。 |
| jsComponentName      | string               | 是    | 否     | js卡片的组件名。               |
| colorMode  | [ColorMode](#colormode) | 是    | 否     | 卡片颜色模式。                                       |
| isDefault    | boolean      | 是    | 否     | 卡片是否是默认卡片。                              |
| updateEnabled  | boolean               | 是    | 否     | 卡片是否使能更新。                    |
| formVisibleNotify  | boolean        | 是    | 否     | 卡片是否使能可见通知。            |
| scheduledUpdateTime        | string               | 是    | 否     | 卡片更新时间。     |
| formConfigAbility | string               | 是    | 否     | 卡片配置ability。指定长按卡片弹出的选择框内，编辑选项所对应的ability。   |
| updateDuration        | number       | 是    | 否     | 卡片更新周期。 |
| defaultDimension  | number | 是    | 否     | 表示卡片规格                                       |
| supportDimensions    | Array&lt;number&gt;      | 是    | 否     | 卡片支持的规格。具体可选规格参考[FormDimension](#formdimension)   |
| customizeData    | {[key: string]: [value: string]}      | 是    | 否     | 卡片用户数据。         |

## FormType

支持的卡片类型枚举。

**系统能力**：SystemCapability.Ability.Form

| 名称        | 值   | 说明         |
| ----------- | ---- | ------------ |
| JS      | 1    | 卡片类型为JS。   |
| eTS     | 2    | 卡片类型为ArkTS。 |

## ColorMode

卡片支持的颜色模式枚举。

**系统能力**：SystemCapability.Ability.Form

| 名称        | 值   | 说明         |
| ----------- | ---- | ------------ |
| MODE_AUTO   | -1    | 表示自动模式。   |
| MODE_DARK    | 0   | 表示暗色。   |
| MODE_LIGHT     | 1   | 表示亮色。   |

## FormStateInfo

卡片状态信息。

**系统能力**：SystemCapability.Ability.Form

| 名称        | 类型                 | 可读    | 可写    | 说明                                                         |
| ----------- | -------- | -------- | -------------------- | ------------------------------------------------------------ |
| formState  | [FormState](#formstate)               | 是    | 否     | 卡片状态。                          |
| want  | Want               | 是    | 否     | Want文本内容。    |

##  FormState

卡片状态枚举。

**系统能力**：SystemCapability.Ability.Form

| 名称        | 值   | 说明         |
| ----------- | ---- | ------------ |
| UNKNOWN    | -1    | 表示未知状态。   |
| DEFAULT     | 0   | 表示默认状态。   |
| READY      | 1   | 表示就绪状态。   |

##  FormParam

卡片参数枚举。

**系统能力**：SystemCapability.Ability.Form

| 名称        | 值   | 说明         |
| ----------- | ---- | ------------ |
| IDENTITY_KEY     | 'ohos.extra.param.key.form_identity'    | 卡片标识。   |
| DIMENSION_KEY      | 'ohos.extra.param.key.form_dimension'  | 卡片规格样式。   |
| NAME_KEY       | 'ohos.extra.param.key.form_name'   | 卡片名称。   |
| MODULE_NAME_KEY        | 'ohos.extra.param.key.module_name'   | 卡片所属模块名称。   |
| WIDTH_KEY        | 'ohos.extra.param.key.form_width'   | 卡片宽度。   |
| HEIGHT_KEY         | 'ohos.extra.param.key.form_height'   | 卡片高度。   |
| TEMPORARY_KEY          | 'ohos.extra.param.key.form_temporary'   | 临时卡片。   |
| ABILITY_NAME_KEY   | 'ohos.extra.param.key.ability_name'   | ability名称。  |
| DEVICE_ID_KEY    | 'ohos.extra.param.key.device_id'   | 设备标识。   |
| BUNDLE_NAME_KEY    | 'ohos.extra.param.key.bundle_name'   | 指示指定要获取的捆绑Bundle名称的键。 |
| LAUNCH_REASON_KEY<sup>10+</sup>    | 'ohos.extra.param.key.form_launch_reason'   | 卡片创建原因。   |
| PARAM_FORM_CUSTOMIZE_KEY<sup>10+</sup>    | 'ohos.extra.param.key.form_customize'   | 自定义数据。   |

##  FormDimension

定义卡片尺寸枚举。

**系统能力**：SystemCapability.Ability.Form

| 名称        | 值   | 说明         |
| ----------- | ---- | ------------ |
| Dimension_1_2      | 1   | 1 x 2 form。   |
| Dimension_2_2      | 2   | 2 x 2 form。   |
| Dimension_2_4      | 3   | 2 x 4 form。   |
| Dimension_4_4      | 4   | 4 x 4 form。   |
| Dimension_2_1      | 5   | 2 x 1 form。   |


## FormInfoFilter

卡片信息过滤器，仅将符合过滤器内要求的卡片信息返回。

**系统能力**：SystemCapability.Ability.Form

| 名称        | 类型   | 说明         |
| ----------- | ---- | ------------ |
| moduleName    | string    | 选填。仅保留moduleName与提供值相符的卡片信息。<br>未填写时则不通过moduleName进行过滤。   |

## VisibilityType

卡片当前可见类型枚举。

**系统能力**：SystemCapability.Ability.Form

| 名称        |  值   | 说明         |
| ----------- | ---- | ------------ |
| FORM_VISIBLE | 1   | 表示卡片为可见。 |
| FORM_INVISIBLE   | 2   | 表示卡片为不可见。 |

<<<<<<< HEAD
## RunningFormInfo<sup>10+</sup>

卡片使用方信息

**系统能力**：SystemCapability.Ability.Form

| 名称        | 类型                 | 可读    | 可写    | 说明                                                         |
| ----------- | -------- | -------- | -------------------- | ------------------------------------------------------------ |
| formId  | string               | 是    | 否     | 卡片标识。                   |
| bundleName  | string               | 是    | 否     | 提供方卡片所属包的Bundle名称。                   |
| hostBundleName  | string               | 是    | 否     | 使用方卡片所属包的Bundle名称。                   |
| visibilityType  | [VisibilityType](#visibilitytype)               | 是    | 否     | 卡片当前可见类型枚举。                   |
| moduleName  | string               | 是    | 否     | 卡片所属模块的模块名称。                      |
| abilityName | string               | 是    | 否     | 卡片所属的Ability名称。                       |
| formName        | string               | 是    | 否     | 卡片名称。                                 |
| dimension | number               | 是    | 否     | 卡片规格。   |

## formProviderFilter<sup>10+</sup>

卡片提供方信息

**系统能力**：SystemCapability.Ability.Form

| 名称        | 类型                 | 可读    | 可写    | 说明                                                         |
| ----------- | -------- | -------- | -------------------- | ------------------------------------------------------------ |
| bundleName  | string               | 是    | 否     | 提供方卡片所属包的Bundle名称。                   |
| formName        | string               | 是    | 否     | 卡片名称。                                 |
| moduleName  | string               | 是    | 否     | 卡片所属模块的模块名称。                      |
| abilityName | string               | 是    | 否     | 卡片所属的Ability名称。                       |
=======
## LaunchReason<sup>10+</sup>

卡片创建原因枚举。

**系统能力**：SystemCapability.Ability.Form

| 名称        |  值   | 说明         |
| ----------- | ---- | ------------ |
| FORM_DEFAULT | 1   | 表示卡片创建原因为默认创建。 |
| FORM_SHARE   | 2   | 表示卡片创建原因为共享创建。 |
>>>>>>> 005b50a8
<|MERGE_RESOLUTION|>--- conflicted
+++ resolved
@@ -141,7 +141,6 @@
 | FORM_VISIBLE | 1   | 表示卡片为可见。 |
 | FORM_INVISIBLE   | 2   | 表示卡片为不可见。 |
 
-<<<<<<< HEAD
 ## RunningFormInfo<sup>10+</sup>
 
 卡片使用方信息
@@ -171,7 +170,7 @@
 | formName        | string               | 是    | 否     | 卡片名称。                                 |
 | moduleName  | string               | 是    | 否     | 卡片所属模块的模块名称。                      |
 | abilityName | string               | 是    | 否     | 卡片所属的Ability名称。                       |
-=======
+
 ## LaunchReason<sup>10+</sup>
 
 卡片创建原因枚举。
@@ -181,5 +180,4 @@
 | 名称        |  值   | 说明         |
 | ----------- | ---- | ------------ |
 | FORM_DEFAULT | 1   | 表示卡片创建原因为默认创建。 |
-| FORM_SHARE   | 2   | 表示卡片创建原因为共享创建。 |
->>>>>>> 005b50a8
+| FORM_SHARE   | 2   | 表示卡片创建原因为共享创建。 |