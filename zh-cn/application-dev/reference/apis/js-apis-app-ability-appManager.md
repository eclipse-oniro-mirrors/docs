--- conflicted
+++ resolved
@@ -558,19 +558,11 @@
 
 **参数：**
 
-<<<<<<< HEAD
   | 参数名 | 类型 | 必填 | 说明 | 
   | -------- | -------- | -------- | -------- |
-  | bundleName | string | 是 | 应用包名。 | 
+  | bundleName | string | 是 | 应用Bundle名称。 | 
   | accountId | number | 是 | 系统帐号的帐号ID，详情参考[getCreatedOsAccountsCount](js-apis-osAccount.md#getosaccountlocalidfromprocess)。 | 
   | callback | AsyncCallback\<void\> | 是 | 以回调方式返回接口运行结果，可进行错误处理或其他自定义处理。 | 
-=======
-| 参数名 | 类型 | 必填 | 说明 |
-| -------- | -------- | -------- | -------- |
-| bundleName | string | 是 | 应用Bundle名称。 |
-| accountId | number | 是 | 系统帐号的帐号ID，详情参考[getCreatedOsAccountsCount](js-apis-osAccount.md#getosaccountlocalidfromprocess)。 |
-| callback | AsyncCallback\<void\> | 是 | 切断account进程的回调函数。 |
->>>>>>> 13f1d527
 
 **示例：**
 
@@ -603,13 +595,8 @@
 
 | 参数名 | 类型 | 必填 | 说明 |
 | -------- | -------- | -------- | -------- |
-<<<<<<< HEAD
-| bundleName | string | 是 | 表示包名。 |
+| bundleName | string | 是 | 表示Bundle名称。 |
 | callback | AsyncCallback\<void> | 是 | 以回调方式返回接口运行结果，可进行错误处理或其他自定义处理。 |
-=======
-| bundleName | string | 是 | 表示Bundle名称。 |
-| callback | AsyncCallback\<void> | 是 | 表示指定的回调方法。 |
->>>>>>> 13f1d527
 
 **示例：**
     
@@ -645,11 +632,7 @@
 
 | 参数名 | 类型 | 必填 | 说明 |
 | -------- | -------- | -------- | -------- |
-<<<<<<< HEAD
-| bundleName | string | 是 | 表示应用包名。 |
-=======
 | bundleName | string | 是 | 表示Bundle名称。 |
->>>>>>> 13f1d527
 
 **返回值：**
 
@@ -688,13 +671,8 @@
 
 | 参数名 | 类型 | 必填 | 说明 |
 | -------- | -------- | -------- | -------- |
-<<<<<<< HEAD
-| bundleName | string | 是 | 表示包名。 |
+| bundleName | string | 是 | 表示Bundle名称。 |
 | callback | AsyncCallback\<void> | 是 | 以回调方式返回接口运行结果，可进行错误处理或其他自定义处理。 |
-=======
-| bundleName | string | 是 | 表示Bundle名称。 |
-| callback | AsyncCallback\<void> | 是 | 表示指定的回调方法。 |
->>>>>>> 13f1d527
 
 **示例：**
     
