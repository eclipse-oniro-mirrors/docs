--- conflicted
+++ resolved
@@ -414,11 +414,7 @@
 
 getForegroundApplications(callback: AsyncCallback\<Array\<[AppStateData](js-apis-inner-application-appStateData.md)>>): void;
 
-<<<<<<< HEAD
-获取前台的应用程序。
-=======
 获取所有当前处于前台的应用信息。该应用信息由[AppStateData](js-apis-inner-application-appStateData.md)定义。
->>>>>>> aff5925e
 
 **需要权限**：ohos.permission.GET_RUNNING_INFO
 
@@ -430,11 +426,7 @@
 
 | 参数名 | 类型 | 必填 | 说明 |
 | -------- | -------- | -------- | -------- |
-<<<<<<< HEAD
 | callback | AsyncCallback\<Array\<[AppStateData](js-apis-inner-application-appStateData.md)>> | 是 | 以回调方式返回接口运行结果及应用状态数据数组，可进行错误处理或其他自定义处理。 |
-=======
-| callback | AsyncCallback\<Array\<[AppStateData](js-apis-inner-application-appStateData.md)>> | 是 | callback形式返回所有当前处于前台的应用信息。 |
->>>>>>> aff5925e
 
 **示例：**
     
@@ -469,11 +461,7 @@
 
 | 参数名 | 类型 | 必填 | 说明 |
 | -------- | -------- | -------- | -------- |
-<<<<<<< HEAD
 | callback | AsyncCallback\<Array\<[AppStateData](js-apis-inner-application-appStateData.md)>> | 是 | 以Promise方式返回接口运行结果及应用状态数据数组，可进行错误处理或其他自定义处理。 |
-=======
-| callback | AsyncCallback\<Array\<[AppStateData](js-apis-inner-application-appStateData.md)>> | 是 | callback形式返回所有当前处于前台的应用信息。 |
->>>>>>> aff5925e
 
 **示例：**
     
@@ -508,11 +496,7 @@
 
 | 类型 | 说明 |
 | -------- | -------- |
-<<<<<<< HEAD
 | Promise\<Array\<[AppStateData](js-apis-inner-application-appStateData.md)>> | 返回前台进程应用程序的数组。 |
-=======
-| Promise\<Array\<[AppStateData](js-apis-inner-application-appStateData.md)>> | Promise形式返回所有当前处于前台的应用信息。 |
->>>>>>> aff5925e
 
 **示例：**
     
