--- conflicted
+++ resolved
@@ -851,10 +851,6 @@
 | FLAG_ABILITY_CONTINUATION_REVERSIBLE | 0x00000400 | 表示迁移是否是可反向的。                               |
 | FLAG_INSTALL_ON_DEMAND               | 0x00000800 | 表示如果未安装指定的Ability，将安装该Ability。                       |
 | FLAG_INSTALL_WITH_BACKGROUND_MODE    | 0x80000000 | 表示如果未安装指定的Ability，将在后台安装该Ability。                       |
-<<<<<<< HEAD
-| FLAG_ABILITY_CLEAR_MISSION           | 0x00008000 | 表示清除其他任务的操作。可以为传递给 **[ohos.app.Context](js-apis-ability-context.md)** 中**startAbility**方法的**Want**设置此标志，并且必须与**FLAG_ABILITY_NEW_MISSION**一起使用。 |
-=======
 | FLAG_ABILITY_CLEAR_MISSION           | 0x00008000 | 表示清除其他任务的操作。可以为传递给 **FeatureAbility** 中[startAbility](#featureabilitystartability)方法的参数对象[parameter](js-apis-inner-ability-startAbilityParameter.md)下的[Want](js-apis-application-want.md)设置此标志，并且必须与**flag_ABILITY_NEW_MISSION**一起使用。 |
->>>>>>> 4a174bca
 | FLAG_ABILITY_NEW_MISSION             | 0x10000000 | 表示在已有的任务栈上创建任务的操作。                       |
 | FLAG_ABILITY_MISSION_TOP             | 0x20000000 | 表示如果启动的Ability的现有实例已位于任务栈顶，则将重用该实例。否则，将创建一个新的Ability实例。 |
