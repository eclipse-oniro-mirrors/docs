# @ohos.data.relationalStore (关系型数据库)

关系型数据库（Relational Database，RDB）是一种基于关系模型来管理数据的数据库。关系型数据库基于SQLite组件提供了一套完整的对本地数据库进行管理的机制，对外提供了一系列的增、删、改、查等接口，也可以直接运行用户输入的SQL语句来满足复杂的场景需要。

该模块提供以下关系型数据库相关的常用功能：

- [RdbPredicates](#rdbpredicates)： 数据库中用来代表数据实体的性质、特征或者数据实体之间关系的词项，主要用来定义数据库的操作条件。
- [RdbStore](#rdbstore)：提供管理关系数据库(RDB)方法的接口。
- [Resultset](#resultset)：提供用户调用关系型数据库查询接口之后返回的结果集合。

> **说明：**
> 
> 本模块首批接口从API version 9开始支持。后续版本的新增接口，采用上角标单独标记接口的起始版本。

## 导入模块

```js
import data_rdb from '@ohos.data.relationalStore';
```

## data_rdb.getRdbStore

getRdbStore(context: Context, config: StoreConfig, callback: AsyncCallback&lt;RdbStore&gt;): void

获得一个相关的RdbStore，操作关系型数据库，用户可以根据自己的需求配置RdbStore的参数，然后通过RdbStore调用相关接口可以执行相关的数据操作，使用callback异步回调。

**系统能力：** SystemCapability.DistributedDataManager.RelationalStore.Core

**参数：**

| 参数名   | 类型                                           | 必填 | 说明                                                         |
| -------- | ---------------------------------------------- | ---- | ------------------------------------------------------------ |
| context  | Context                                        | 是   | 应用的上下文。 <br>FA模型的应用Context定义见[Context](js-apis-inner-app-context.md)。<br>Stage模型的应用Context定义见[Context](js-apis-ability-context.md)。 |
| config   | [StoreConfig](#storeconfig)               | 是   | 与此RDB存储相关的数据库配置。                                |
| callback | AsyncCallback&lt;[RdbStore](#rdbstore)&gt; | 是   | 指定callback回调函数，返回RdbStore对象。                   |

**错误码：**

以下错误码的详细介绍请参见[关系型数据库错误码](../errorcodes/errorcode-data-rdb.md)。

| **错误码ID** | **错误信息**            |
| ------------ | ----------------------- |
| 14800010     | If failed delete database by invalid database name.  |
| 14800011     | If failed open database by database corrupted.     |

**示例：**

FA模型示例：

```js
// 获取context
import featureAbility from '@ohos.ability.featureAbility'
let context = featureAbility.getContext()

// 获取context后调用getRdbStore
const STORE_CONFIG = {
    name: "RdbTest.db",
    securityLevel: data_rdb.SecurityLevel.S1
}
data_rdb.getRdbStore(context, STORE_CONFIG, function (err, store) {
    if (err) {
        console.info("Get RdbStore failed, err: " + err)
        return
<<<<<<< HEAD
=======
    }    
    if (rdbStore.openStatus == data_rdb.OpenStatus.ON_CREATE) {
        console.log("RdbStore status is ON_CREATE")
    } else if (rdbStore.openStatus == data_rdb.OpenStatus.ON_OPEN) {
        console.log("RdbStore status is ON_OPEN")
    } else {
        return
>>>>>>> ea59cd0d
    }
    // 设置数据库版本应为大于0的正整数
    store.version = 3
    let version = store.version
    console.log("Get RdbStore version is " + version)
    console.log("Get RdbStore successfully.")
})
```

Stage模型示例：

```ts
// 获取context
import UIAbility from '@ohos.app.ability.UIAbility';

let context;

class EntryAbility extends UIAbility {
    onWindowStageCreate(windowStage){
        context = this.context
    }
}

// 获取context后调用getRdbStore
const STORE_CONFIG = {
    name: "RdbTest.db",
    securityLevel: data_rdb.SecurityLevel.S1
}
data_rdb.getRdbStore(context, STORE_CONFIG, function (err, store) {
    if (err) {
        console.info("Get RdbStore failed, err: " + err)
        return
    }
<<<<<<< HEAD
    // 设置数据库版本应为大于0的正整数
    store.version = 3
    let version = store.version
    console.log("Get RdbStore version is " + version)
=======
    if (rdbStore.openStatus == data_rdb.OpenStatus.ON_CREATE) {
        console.log("RdbStore status is ON_CREATE")
    } else if (rdbStore.openStatus == data_rdb.OpenStatus.ON_OPEN) {
        console.log("RdbStore status is ON_OPEN")
    } else {
        return
    }
>>>>>>> ea59cd0d
    console.log("Get RdbStore successfully.")
})
```

## data_rdb.getRdbStore

getRdbStore(context: Context, config: StoreConfig): Promise&lt;RdbStore&gt;

获得一个相关的RdbStore，操作关系型数据库，用户可以根据自己的需求配置RdbStore的参数，然后通过RdbStore调用相关接口可以执行相关的数据操作，使用Promise异步回调。

**系统能力：** SystemCapability.DistributedDataManager.RelationalStore.Core

**参数：**

| 参数名  | 类型                             | 必填 | 说明                                                         |
| ------- | -------------------------------- | ---- | ------------------------------------------------------------ |
| context | Context                          | 是   | 应用的上下文。 <br>FA模型的应用Context定义见[Context](js-apis-inner-app-context.md)。<br>Stage模型的应用Context定义见[Context](js-apis-ability-context.md)。 |
| config  | [StoreConfig](#storeconfig) | 是   | 与此RDB存储相关的数据库配置。                                |

**返回值**：

| 类型                                      | 说明                              |
| ----------------------------------------- | --------------------------------- |
| Promise&lt;[RdbStore](#rdbstore)&gt; | Promise对象。返回RdbStore对象。 |

**错误码：**

以下错误码的详细介绍请参见[关系型数据库错误码](../errorcodes/errorcode-data-rdb.md)。

| **错误码ID** | **错误信息**            |
| ------------ | ----------------------- |
| 14800010     | If failed delete database by invalid database name. |
| 14800011     | If failed open database by database corrupted.     |

**示例：**

FA模型示例：

```js
// 获取context
import featureAbility from '@ohos.ability.featureAbility'
let context = featureAbility.getContext()

// 获取context后调用getRdbStore
const STORE_CONFIG = {
    name: "RdbTest.db",
    securityLevel: data_rdb.SecurityLevel.S1
}
let promise = data_rdb.getRdbStore(context, STORE_CONFIG);
<<<<<<< HEAD
promise.then(async (store) => {
    // 设置数据库版本应为大于0的正整数
    store.version = 3
    let version = store.version
    console.log("Get RdbStore version is " + version)
=======
promise.then(async (rdbStore) => {
    if (rdbStore.openStatus == data_rdb.OpenStatus.ON_CREATE) {
        console.log("RdbStore status is ON_CREATE")
    } else if (rdbStore.openStatus == data_rdb.OpenStatus.ON_OPEN) {
        console.log("RdbStore status is ON_OPEN")
    } else {
        return
    }
>>>>>>> ea59cd0d
    console.log("Get RdbStore successfully.")
}).catch((err) => {
    console.log("Get RdbStore failed, err: " + err)
})
```

Stage模型示例：

```ts
// 获取context
import UIAbility from '@ohos.app.ability.UIAbility';

let context;

class EntryAbility extends UIAbility {
    onWindowStageCreate(windowStage){
        context = this.context
    }
}

// 获取context后调用getRdbStore
const STORE_CONFIG = {
    name: "RdbTest.db",
    securityLevel: data_rdb.SecurityLevel.S1
}
let promise = data_rdb.getRdbStore(context, STORE_CONFIG);
<<<<<<< HEAD
promise.then(async (store) => {
    // 设置数据库版本应为大于0的正整数
    store.version = 3
    let version = store.version
    console.log("Get RdbStore version is " + version)
=======
promise.then(async (rdbStore) => {
    if (rdbStore.openStatus == data_rdb.OpenStatus.ON_CREATE) {
        console.log("RdbStore status is ON_CREATE")
    } else if (rdbStore.openStatus == data_rdb.OpenStatus.ON_OPEN) {
        console.log("RdbStore status is ON_OPEN")
    } else {
        return
    }
>>>>>>> ea59cd0d
    console.log("Get RdbStore successfully.")
}).catch((err) => {
    console.log("Get RdbStore failed, err: " + err)
})
```

## data_rdb.deleteRdbStore

deleteRdbStore(context: Context, name: string, callback: AsyncCallback&lt;void&gt;): void

删除数据库，使用callback异步回调。

**系统能力：** SystemCapability.DistributedDataManager.RelationalStore.Core

**参数：**

| 参数名   | 类型                      | 必填 | 说明                                                         |
| -------- | ------------------------- | ---- | ------------------------------------------------------------ |
| context  | Context                   | 是   | 应用的上下文。 <br>FA模型的应用Context定义见[Context](js-apis-inner-app-context.md)。<br>Stage模型的应用Context定义见[Context](js-apis-ability-context.md)。 |
| name     | string                    | 是   | 数据库名称。                                                 |
| callback | AsyncCallback&lt;void&gt; | 是   | 指定callback回调函数。                                       |

**错误码：**

以下错误码的详细介绍请参见[关系型数据库错误码](../errorcodes/errorcode-data-rdb.md)。

| **错误码ID** | **错误信息**            |
| ------------ | ----------------------- |
| 14800010     | If failed delete database by invalid database name. |

**示例：**

FA模型示例：

```js
// 获取context
import featureAbility from '@ohos.ability.featureAbility'
let context = featureAbility.getContext()

// 获取context后调用deleteRdbStore
data_rdb.deleteRdbStore(context, "RdbTest.db", function (err) {
    if (err) {
        console.info("Delete RdbStore failed, err: " + err)
        return
    }
    console.log("Delete RdbStore successfully.")
})
```

Stage模型示例：

```ts
// 获取context
import UIAbility from '@ohos.app.ability.UIAbility';

let context;

class EntryAbility extends UIAbility {
    onWindowStageCreate(windowStage){
        context = this.context
    }
}

// 获取context后调用deleteRdbStore
data_rdb.deleteRdbStore(context, "RdbTest.db", function (err) {
    if (err) {
        console.info("Delete RdbStore failed, err: " + err)
        return
    }
    console.log("Delete RdbStore successfully.")
})
```

## data_rdb.deleteRdbStore

deleteRdbStore(context: Context, name: string): Promise&lt;void&gt;

使用指定的数据库文件配置删除数据库，使用Promise异步回调。

**系统能力：** SystemCapability.DistributedDataManager.RelationalStore.Core

**参数**

| 参数名  | 类型    | 必填 | 说明                                                         |
| ------- | ------- | ---- | ------------------------------------------------------------ |
| context | Context | 是   | 应用的上下文。 <br>FA模型的应用Context定义见[Context](js-apis-inner-app-context.md)。<br>Stage模型的应用Context定义见[Context](js-apis-ability-context.md)。 |
| name    | string  | 是   | 数据库名称。                                                 |

**返回值**：

| 类型                | 说明                      |
| ------------------- | ------------------------- |
| Promise&lt;void&gt; | 无返回结果的Promise对象。 |

**错误码：**

以下错误码的详细介绍请参见[关系型数据库错误码](../errorcodes/errorcode-data-rdb.md)。

| **错误码ID** | **错误信息**            |
| ------------ | ----------------------- |
| 14800010     | If failed delete database by invalid database name. |

**示例：**

FA模型示例：

```js
// 获取context
import featureAbility from '@ohos.ability.featureAbility'
let context = featureAbility.getContext()

// 获取context后调用deleteRdbStore
let promise = data_rdb.deleteRdbStore(context, "RdbTest.db")
promise.then(()=>{
    console.log("Delete RdbStore successfully.")
}).catch((err) => {
    console.info("Delete RdbStore failed, err: " + err)
})
```

Stage模型示例：

```ts
// 获取context
import UIAbility from '@ohos.app.ability.UIAbility';

let context;

class EntryAbility extends UIAbility {
    onWindowStageCreate(windowStage){
        context = this.context
    }
}

// 获取context后调用deleteRdbStore
let promise = data_rdb.deleteRdbStore(context, "RdbTest.db")
promise.then(()=>{
    console.log("Delete RdbStore successfully.")
}).catch((err) => {
    console.info("Delete RdbStore failed, err: " + err)
})
```

## StoreConfig

管理关系数据库配置。

**系统能力：** SystemCapability.DistributedDataManager.RelationalStore.Core

| 名称        | 类型          | 必填 | 说明                                                      |
| ------------- | ------------- | ---- | --------------------------------------------------------- |
| name          | string        | 是   | 数据库文件名。                                            |
| securityLevel | [SecurityLevel](#securitylevel) | 是   | 设置数据库安全级别                                        |
| encrypt       | boolean       | 否   | 指定数据库是否加密。<br/> true:加密。<br/> false:非加密。 |

## SecurityLevel

数据库的安全级别枚举。

**系统能力：** SystemCapability.DistributedDataManager.RelationalStore.Core

| 名称 | 值   | 说明                                                         |
| ---- | ---- | ------------------------------------------------------------ |
| S1   | 1    | 表示数据库的安全级别为低级别，当数据泄露时会产生较低影响。例如，包含壁纸等系统数据的数据库。 |
| S2   | 2    | 表示数据库的安全级别为中级别，当数据泄露时会产生较大影响。例如，包含录音、视频等用户生成数据或通话记录等信息的数据库。 |
| S3   | 3    | 表示数据库的安全级别为高级别，当数据泄露时会产生重大影响。例如，包含用户运动、健康、位置等信息的数据库。 |
| S4   | 4    | 表示数据库的安全级别为关键级别，当数据泄露时会产生严重影响。例如，包含认证凭据、财务数据等信息的数据库。 |

## ValueType

用于表示允许的数据字段类型。

**系统能力：** SystemCapability.DistributedDataManager.RelationalStore.Core

| 类型    | 说明                 |
| ------- | -------------------- |
| number  | 表示值类型为数字。   |
| string  | 表示值类型为字符。   |
| boolean | 表示值类型为布尔值。 |

## ValuesBucket

用于存储键值对的类型。

**系统能力：** SystemCapability.DistributedDataManager.RelationalStore.Core

| 键类型 | 值类型                                                      |
| ------ | ----------------------------------------------------------- |
| string | [ValueType](#valuetype)\|&nbsp;Uint8Array&nbsp;\|&nbsp;null |

## SyncMode

指数据库同步模式。

**系统能力：** SystemCapability.DistributedDataManager.RelationalStore.Core

| 名称           | 值   | 说明                               |
| -------------- | ---- | ---------------------------------- |
| SYNC_MODE_PUSH | 0    | 表示数据从本地设备推送到远程设备。 |
| SYNC_MODE_PULL | 1    | 表示数据从远程设备拉至本地设备。   |

## SubscribeType

描述订阅类型。

**需要权限：** ohos.permission.DISTRIBUTED_DATASYNC

**系统能力：** SystemCapability.DistributedDataManager.RelationalStore.Core

| 名称                  | 值   | 说明               |
| --------------------- | ---- | ------------------ |
| SUBSCRIBE_TYPE_REMOTE | 0    | 订阅远程数据更改。 |

## ConflictResolution<sup>10+</sup>

插入和修改接口的冲突解决方式。

**系统能力：** SystemCapability.DistributedDataManager.RelationalStore.Core

| 名称                 | 值   | 说明                                                         |
| -------------------- | ---- | ------------------------------------------------------------ |
| ON_CONFLICT_NONE | 0 | 表示当冲突发生时，不做任何处理。 |
| ON_CONFLICT_ROLLBACK | 1    | 表示当冲突发生时，中止SQL语句并回滚当前事务。                |
| ON_CONFLICT_ABORT    | 2    | 表示当冲突发生时，中止当前SQL语句，并撤销当前 SQL 语句所做的任何更改，但是由同一事务中先前的 SQL 语句引起的更改被保留并且事务保持活动状态。 |
| ON_CONFLICT_FAIL     | 3    | 表示当冲突发生时，中止当前 SQL 语句。但它不会撤销失败的 SQL 语句的先前更改，也不会结束事务。 |
| ON_CONFLICT_IGNORE   | 4    | 表示当冲突发生时，跳过包含违反约束的行并继续处理 SQL 语句的后续行。 |
| ON_CONFLICT_REPLACE  | 5    | 表示当冲突发生时，在插入或更新当前行之前删除导致约束违例的预先存在的行，并且命令会继续正常执行。 |

## OpenStatus<sup>10+</sup>

RdbStore的状态枚举。

**系统能力：** SystemCapability.DistributedDataManager.RelationalStore.Core

| 名称       | 值   | 说明                                                 |
| --------- | ---- | --------------------------------------------------- |
| ON_CREATE | 0    | 表示RdbStore首次创建，处于ON_CREATE状态。               |
| ON_OPEN   | 1    | 表示RdbStore非首次创建，处于ON_OPEN状态。                |

## RdbPredicates

表示关系型数据库（RDB）的谓词。该类确定RDB中条件表达式的值是true还是false。

### constructor

constructor(name: string)

构造函数。

**系统能力：** SystemCapability.DistributedDataManager.RelationalStore.Core

**参数：**

| 参数名 | 类型   | 必填 | 说明         |
| ------ | ------ | ---- | ------------ |
| name   | string | 是   | 数据库表名。 |

**示例：**

```js
let predicates = new data_rdb.RdbPredicates("EMPLOYEE")
```

### inDevices

inDevices(devices: Array&lt;string&gt;): RdbPredicates


同步分布式数据库时连接到组网内指定的远程设备。

**系统能力：** SystemCapability.DistributedDataManager.RelationalStore.Core

**参数：**

| 参数名  | 类型                | 必填 | 说明                       |
| ------- | ------------------- | ---- | -------------------------- |
| devices | Array&lt;string&gt; | 是   | 指定的组网内的远程设备ID。 |

**返回值**：

| 类型                                 | 说明                       |
| ------------------------------------ | -------------------------- |
| [RdbPredicates](#rdbpredicates) | 返回与指定字段匹配的谓词。 |

**示例：**

```js
let predicates = new data_rdb.RdbPredicates("EMPLOYEE")
predicates.inDevices(['12345678abcde'])
```

### inAllDevices

inAllDevices(): RdbPredicates


同步分布式数据库时连接到组网内所有的远程设备。

**系统能力：** SystemCapability.DistributedDataManager.RelationalStore.Core

**返回值**：

| 类型                                 | 说明                       |
| ------------------------------------ | -------------------------- |
| [RdbPredicates](#rdbpredicates) | 返回与指定字段匹配的谓词。 |

**示例：**

```js
let predicates = new data_rdb.RdbPredicates("EMPLOYEE")
predicates.inAllDevices()
```

### equalTo

equalTo(field: string, value: ValueType): RdbPredicates


配置谓词以匹配数据字段为ValueType且值等于指定值的字段。

**系统能力：** SystemCapability.DistributedDataManager.RelationalStore.Core

**参数：**

| 参数名 | 类型                    | 必填 | 说明                   |
| ------ | ----------------------- | ---- | ---------------------- |
| field  | string                  | 是   | 数据库表中的列名。     |
| value  | [ValueType](#valuetype) | 是   | 指示要与谓词匹配的值。 |

**返回值**：

| 类型                                 | 说明                       |
| ------------------------------------ | -------------------------- |
| [RdbPredicates](#rdbpredicates) | 返回与指定字段匹配的谓词。 |

**示例：**

```js
let predicates = new data_rdb.RdbPredicates("EMPLOYEE")
predicates.equalTo("NAME", "lisi")
```


### notEqualTo

notEqualTo(field: string, value: ValueType): RdbPredicates


配置谓词以匹配数据字段为ValueType且值不等于指定值的字段。

**系统能力：** SystemCapability.DistributedDataManager.RelationalStore.Core

**参数：**

| 参数名 | 类型                    | 必填 | 说明                   |
| ------ | ----------------------- | ---- | ---------------------- |
| field  | string                  | 是   | 数据库表中的列名。     |
| value  | [ValueType](#valuetype) | 是   | 指示要与谓词匹配的值。 |

**返回值**：

| 类型                                 | 说明                       |
| ------------------------------------ | -------------------------- |
| [RdbPredicates](#rdbpredicates) | 返回与指定字段匹配的谓词。 |

**示例：**

```js
let predicates = new data_rdb.RdbPredicates("EMPLOYEE")
predicates.notEqualTo("NAME", "lisi")
```


### beginWrap

beginWrap(): RdbPredicates


向谓词添加左括号。

**系统能力：** SystemCapability.DistributedDataManager.RelationalStore.Core

**返回值**：

| 类型                                 | 说明                      |
| ------------------------------------ | ------------------------- |
| [RdbPredicates](#rdbpredicates) | 返回带有左括号的Rdb谓词。 |

**示例：**

```js
let predicates = new data_rdb.RdbPredicates("EMPLOYEE")
predicates.equalTo("NAME", "lisi")
    .beginWrap()
    .equalTo("AGE", 18)
    .or()
    .equalTo("SALARY", 200.5)
    .endWrap()
```

### endWrap

endWrap(): RdbPredicates

向谓词添加右括号。

**系统能力：** SystemCapability.DistributedDataManager.RelationalStore.Core

**返回值**：

| 类型                                 | 说明                      |
| ------------------------------------ | ------------------------- |
| [RdbPredicates](#rdbpredicates) | 返回带有右括号的Rdb谓词。 |

**示例：**

```js
let predicates = new data_rdb.RdbPredicates("EMPLOYEE")
predicates.equalTo("NAME", "lisi")
    .beginWrap()
    .equalTo("AGE", 18)
    .or()
    .equalTo("SALARY", 200.5)
    .endWrap()
```

### or

or(): RdbPredicates

将或条件添加到谓词中。

**系统能力：** SystemCapability.DistributedDataManager.RelationalStore.Core

**返回值**：

| 类型                                 | 说明                      |
| ------------------------------------ | ------------------------- |
| [RdbPredicates](#rdbpredicates) | 返回带有或条件的Rdb谓词。 |

**示例：**

```js
let predicates = new data_rdb.RdbPredicates("EMPLOYEE")
predicates.equalTo("NAME", "Lisa")
    .or()
    .equalTo("NAME", "Rose")
```

### and

and(): RdbPredicates

向谓词添加和条件。

**系统能力：** SystemCapability.DistributedDataManager.RelationalStore.Core

**返回值**：

| 类型                                 | 说明                      |
| ------------------------------------ | ------------------------- |
| [RdbPredicates](#rdbpredicates) | 返回带有和条件的Rdb谓词。 |

**示例：**

```js
let predicates = new data_rdb.RdbPredicates("EMPLOYEE")
predicates.equalTo("NAME", "Lisa")
    .and()
    .equalTo("SALARY", 200.5)
```

### contains

contains(field: string, value: string): RdbPredicates

配置谓词以匹配数据字段为string且value包含指定值的字段。

**系统能力：** SystemCapability.DistributedDataManager.RelationalStore.Core

**参数：**

| 参数名 | 类型   | 必填 | 说明                   |
| ------ | ------ | ---- | ---------------------- |
| field  | string | 是   | 数据库表中的列名。     |
| value  | string | 是   | 指示要与谓词匹配的值。 |

**返回值**：

| 类型                                 | 说明                       |
| ------------------------------------ | -------------------------- |
| [RdbPredicates](#rdbpredicates) | 返回与指定字段匹配的谓词。 |

**示例：**

```js
let predicates = new data_rdb.RdbPredicates("EMPLOYEE")
predicates.contains("NAME", "os")
```

### beginsWith

beginsWith(field: string, value: string): RdbPredicates

配置谓词以匹配数据字段为string且值以指定字符串开头的字段。

**系统能力：** SystemCapability.DistributedDataManager.RelationalStore.Core

**参数：**

| 参数名 | 类型   | 必填 | 说明                   |
| ------ | ------ | ---- | ---------------------- |
| field  | string | 是   | 数据库表中的列名。     |
| value  | string | 是   | 指示要与谓词匹配的值。 |

**返回值**：

| 类型                                 | 说明                       |
| ------------------------------------ | -------------------------- |
| [RdbPredicates](#rdbpredicates) | 返回与指定字段匹配的谓词。 |

**示例：**

```js
let predicates = new data_rdb.RdbPredicates("EMPLOYEE")
predicates.beginsWith("NAME", "os")
```

### endsWith

endsWith(field: string, value: string): RdbPredicates

配置谓词以匹配数据字段为string且值以指定字符串结尾的字段。

**系统能力：** SystemCapability.DistributedDataManager.RelationalStore.Core

**参数：**

| 参数名 | 类型   | 必填 | 说明                   |
| ------ | ------ | ---- | ---------------------- |
| field  | string | 是   | 数据库表中的列名。     |
| value  | string | 是   | 指示要与谓词匹配的值。 |

**返回值**：

| 类型                                 | 说明                       |
| ------------------------------------ | -------------------------- |
| [RdbPredicates](#rdbpredicates) | 返回与指定字段匹配的谓词。 |

**示例：**

```js
let predicates = new data_rdb.RdbPredicates("EMPLOYEE")
predicates.endsWith("NAME", "se")
```

### isNull

isNull(field: string): RdbPredicates

配置谓词以匹配值为null的字段。

**系统能力：** SystemCapability.DistributedDataManager.RelationalStore.Core

**参数：**

| 参数名 | 类型   | 必填 | 说明               |
| ------ | ------ | ---- | ------------------ |
| field  | string | 是   | 数据库表中的列名。 |

**返回值**：

| 类型                                 | 说明                       |
| ------------------------------------ | -------------------------- |
| [RdbPredicates](#rdbpredicates) | 返回与指定字段匹配的谓词。 |

**示例**：

```js
let predicates = new data_rdb.RdbPredicates("EMPLOYEE")
predicates.isNull("NAME")
```

### isNotNull

isNotNull(field: string): RdbPredicates

配置谓词以匹配值不为null的指定字段。

**系统能力：** SystemCapability.DistributedDataManager.RelationalStore.Core

**参数：**

| 参数名 | 类型   | 必填 | 说明               |
| ------ | ------ | ---- | ------------------ |
| field  | string | 是   | 数据库表中的列名。 |

**返回值**：

| 类型                                 | 说明                       |
| ------------------------------------ | -------------------------- |
| [RdbPredicates](#rdbpredicates) | 返回与指定字段匹配的谓词。 |

**示例：**

```js
let predicates = new data_rdb.RdbPredicates("EMPLOYEE")
predicates.isNotNull("NAME")
```

### like

like(field: string, value: string): RdbPredicates

配置谓词以匹配数据字段为string且值类似于指定字符串的字段。

**系统能力：** SystemCapability.DistributedDataManager.RelationalStore.Core

**参数：**

| 参数名 | 类型   | 必填 | 说明                   |
| ------ | ------ | ---- | ---------------------- |
| field  | string | 是   | 数据库表中的列名。     |
| value  | string | 是   | 指示要与谓词匹配的值。 |

**返回值**：

| 类型                                 | 说明                       |
| ------------------------------------ | -------------------------- |
| [RdbPredicates](#rdbpredicates) | 返回与指定字段匹配的谓词。 |

**示例：**

```js
let predicates = new data_rdb.RdbPredicates("EMPLOYEE")
predicates.like("NAME", "%os%")
```

### glob

glob(field: string, value: string): RdbPredicates

配置RdbPredicates匹配数据字段为string的指定字段。

**系统能力：** SystemCapability.DistributedDataManager.RelationalStore.Core

**参数：**

| 参数名 | 类型   | 必填 | 说明                                                         |
| ------ | ------ | ---- | ------------------------------------------------------------ |
| field  | string | 是   | 数据库表中的列名。                                           |
| value  | string | 是   | 指示要与谓词匹配的值。<br>支持通配符，*表示0个、1个或多个数字或字符，?表示1个数字或字符。 |

**返回值**：

| 类型                                 | 说明                       |
| ------------------------------------ | -------------------------- |
| [RdbPredicates](#rdbpredicates) | 返回与指定字段匹配的谓词。 |

**示例：**

```js
let predicates = new data_rdb.RdbPredicates("EMPLOYEE")
predicates.glob("NAME", "?h*g")
```

### between

between(field: string, low: ValueType, high: ValueType): RdbPredicates

将谓词配置为匹配数据字段为ValueType且value在给定范围内的指定字段。

**系统能力：** SystemCapability.DistributedDataManager.RelationalStore.Core

**参数：**

| 参数名 | 类型                    | 必填 | 说明                       |
| ------ | ----------------------- | ---- | -------------------------- |
| field  | string                  | 是   | 数据库表中的列名。         |
| low    | [ValueType](#valuetype) | 是   | 指示与谓词匹配的最小值。   |
| high   | [ValueType](#valuetype) | 是   | 指示要与谓词匹配的最大值。 |

**返回值**：

| 类型                                 | 说明                       |
| ------------------------------------ | -------------------------- |
| [RdbPredicates](#rdbpredicates) | 返回与指定字段匹配的谓词。 |

**示例：**

```js
let predicates = new data_rdb.RdbPredicates("EMPLOYEE")
predicates.between("AGE", 10, 50)
```

### notBetween

notBetween(field: string, low: ValueType, high: ValueType): RdbPredicates

配置RdbPredicates以匹配数据字段为ValueType且value超出给定范围的指定字段。

**系统能力：** SystemCapability.DistributedDataManager.RelationalStore.Core

**参数：**

| 参数名 | 类型                    | 必填 | 说明                       |
| ------ | ----------------------- | ---- | -------------------------- |
| field  | string                  | 是   | 数据库表中的列名。         |
| low    | [ValueType](#valuetype) | 是   | 指示与谓词匹配的最小值。   |
| high   | [ValueType](#valuetype) | 是   | 指示要与谓词匹配的最大值。 |

**返回值**：

| 类型                                 | 说明                       |
| ------------------------------------ | -------------------------- |
| [RdbPredicates](#rdbpredicates) | 返回与指定字段匹配的谓词。 |

**示例：**

```js
let predicates = new data_rdb.RdbPredicates("EMPLOYEE")
predicates.notBetween("AGE", 10, 50)
```

### greaterThan

greaterThan(field: string, value: ValueType): RdbPredicates

配置谓词以匹配数据字段为ValueType且值大于指定值的字段。

**系统能力：** SystemCapability.DistributedDataManager.RelationalStore.Core

**参数：**

| 参数名 | 类型                    | 必填 | 说明                   |
| ------ | ----------------------- | ---- | ---------------------- |
| field  | string                  | 是   | 数据库表中的列名。     |
| value  | [ValueType](#valuetype) | 是   | 指示要与谓词匹配的值。 |

**返回值**：

| 类型                                 | 说明                       |
| ------------------------------------ | -------------------------- |
| [RdbPredicates](#rdbpredicates) | 返回与指定字段匹配的谓词。 |

**示例：**

```js
let predicates = new data_rdb.RdbPredicates("EMPLOYEE")
predicates.greaterThan("AGE", 18)
```

### lessThan

lessThan(field: string, value: ValueType): RdbPredicates

配置谓词以匹配数据字段为valueType且value小于指定值的字段。

**系统能力：** SystemCapability.DistributedDataManager.RelationalStore.Core

**参数：**

| 参数名 | 类型                    | 必填 | 说明                   |
| ------ | ----------------------- | ---- | ---------------------- |
| field  | string                  | 是   | 数据库表中的列名。     |
| value  | [ValueType](#valuetype) | 是   | 指示要与谓词匹配的值。 |

**返回值**：

| 类型                                 | 说明                       |
| ------------------------------------ | -------------------------- |
| [RdbPredicates](#rdbpredicates) | 返回与指定字段匹配的谓词。 |

**示例：**

```js
let predicates = new data_rdb.RdbPredicates("EMPLOYEE")
predicates.lessThan("AGE", 20)
```

### greaterThanOrEqualTo

greaterThanOrEqualTo(field: string, value: ValueType): RdbPredicates

配置谓词以匹配数据字段为ValueType且value大于或等于指定值的字段。

**系统能力：** SystemCapability.DistributedDataManager.RelationalStore.Core

**参数：**

| 参数名 | 类型                    | 必填 | 说明                   |
| ------ | ----------------------- | ---- | ---------------------- |
| field  | string                  | 是   | 数据库表中的列名。     |
| value  | [ValueType](#valuetype) | 是   | 指示要与谓词匹配的值。 |

**返回值**：

| 类型                                 | 说明                       |
| ------------------------------------ | -------------------------- |
| [RdbPredicates](#rdbpredicates) | 返回与指定字段匹配的谓词。 |

**示例：**

```js
let predicates = new data_rdb.RdbPredicates("EMPLOYEE")
predicates.greaterThanOrEqualTo("AGE", 18)
```

### lessThanOrEqualTo

lessThanOrEqualTo(field: string, value: ValueType): RdbPredicates

配置谓词以匹配数据字段为ValueType且value小于或等于指定值的字段。

**系统能力：** SystemCapability.DistributedDataManager.RelationalStore.Core

**参数：**

| 参数名 | 类型                    | 必填 | 说明                   |
| ------ | ----------------------- | ---- | ---------------------- |
| field  | string                  | 是   | 数据库表中的列名。     |
| value  | [ValueType](#valuetype) | 是   | 指示要与谓词匹配的值。 |

**返回值**：

| 类型                                 | 说明                       |
| ------------------------------------ | -------------------------- |
| [RdbPredicates](#rdbpredicates) | 返回与指定字段匹配的谓词。 |

**示例：**

```js
let predicates = new data_rdb.RdbPredicates("EMPLOYEE")
predicates.lessThanOrEqualTo("AGE", 20)
```

### orderByAsc

orderByAsc(field: string): RdbPredicates

配置谓词以匹配其值按升序排序的列。

**系统能力：** SystemCapability.DistributedDataManager.RelationalStore.Core

**参数：**

| 参数名 | 类型   | 必填 | 说明               |
| ------ | ------ | ---- | ------------------ |
| field  | string | 是   | 数据库表中的列名。 |

**返回值**：

| 类型                                 | 说明                       |
| ------------------------------------ | -------------------------- |
| [RdbPredicates](#rdbpredicates) | 返回与指定字段匹配的谓词。 |

**示例：**

```js
let predicates = new data_rdb.RdbPredicates("EMPLOYEE")
predicates.orderByAsc("NAME")
```

### orderByDesc

orderByDesc(field: string): RdbPredicates

配置谓词以匹配其值按降序排序的列。

**系统能力：** SystemCapability.DistributedDataManager.RelationalStore.Core

**参数：**

| 参数名 | 类型   | 必填 | 说明               |
| ------ | ------ | ---- | ------------------ |
| field  | string | 是   | 数据库表中的列名。 |

**返回值**：

| 类型                                 | 说明                       |
| ------------------------------------ | -------------------------- |
| [RdbPredicates](#rdbpredicates) | 返回与指定字段匹配的谓词。 |

**示例：**

```js
let predicates = new data_rdb.RdbPredicates("EMPLOYEE")
predicates.orderByDesc("AGE")
```

### distinct

distinct(): RdbPredicates

配置谓词以过滤重复记录并仅保留其中一个。

**系统能力：** SystemCapability.DistributedDataManager.RelationalStore.Core

**返回值**：

| 类型                                 | 说明                           |
| ------------------------------------ | ------------------------------ |
| [RdbPredicates](#rdbpredicates) | 返回可用于过滤重复记录的谓词。 |

**示例：**

```js
let predicates = new data_rdb.RdbPredicates("EMPLOYEE")
predicates.equalTo("NAME", "Rose").distinct()
```

### limitAs

limitAs(value: number): RdbPredicates

设置最大数据记录数的谓词。

**系统能力：** SystemCapability.DistributedDataManager.RelationalStore.Core

**参数：**

| 参数名 | 类型   | 必填 | 说明             |
| ------ | ------ | ---- | ---------------- |
| value  | number | 是   | 最大数据记录数。 |

**返回值**：

| 类型                                 | 说明                                 |
| ------------------------------------ | ------------------------------------ |
| [RdbPredicates](#rdbpredicates) | 返回可用于设置最大数据记录数的谓词。 |

**示例：**

```js
let predicates = new data_rdb.RdbPredicates("EMPLOYEE")
predicates.equalTo("NAME", "Rose").limitAs(3)
```

### offsetAs

offsetAs(rowOffset: number): RdbPredicates

配置RdbPredicates以指定返回结果的起始位置。

**系统能力：** SystemCapability.DistributedDataManager.RelationalStore.Core

**参数：**

| 参数名    | 类型   | 必填 | 说明                               |
| --------- | ------ | ---- | ---------------------------------- |
| rowOffset | number | 是   | 返回结果的起始位置，取值为正整数。 |

**返回值**：

| 类型                                 | 说明                                 |
| ------------------------------------ | ------------------------------------ |
| [RdbPredicates](#rdbpredicates) | 返回具有指定返回结果起始位置的谓词。 |

**示例：**

```js
let predicates = new data_rdb.RdbPredicates("EMPLOYEE")
predicates.equalTo("NAME", "Rose").offsetAs(3)
```

### groupBy

groupBy(fields: Array&lt;string&gt;): RdbPredicates

配置RdbPredicates按指定列分组查询结果。

**系统能力：** SystemCapability.DistributedDataManager.RelationalStore.Core

**参数：**

| 参数名 | 类型                | 必填 | 说明                 |
| ------ | ------------------- | ---- | -------------------- |
| fields | Array&lt;string&gt; | 是   | 指定分组依赖的列名。 |

**返回值**：

| 类型                                 | 说明                   |
| ------------------------------------ | ---------------------- |
| [RdbPredicates](#rdbpredicates) | 返回分组查询列的谓词。 |

**示例：**

```js
let predicates = new data_rdb.RdbPredicates("EMPLOYEE")
predicates.groupBy(["AGE", "NAME"])
```

### indexedBy

indexedBy(field: string): RdbPredicates

配置RdbPredicates以指定索引列。

**系统能力：** SystemCapability.DistributedDataManager.RelationalStore.Core

**参数：**

| 参数名 | 类型   | 必填 | 说明           |
| ------ | ------ | ---- | -------------- |
| field  | string | 是   | 索引列的名称。 |

**返回值**：


| 类型                                 | 说明                                  |
| ------------------------------------ | ------------------------------------- |
| [RdbPredicates](#rdbpredicates) | 返回具有指定索引列的RdbPredicates。 |

**示例：**

```js
let predicates = new data_rdb.RdbPredicates("EMPLOYEE")
predicates.indexedBy("SALARY_INDEX")
```

### in

in(field: string, value: Array&lt;ValueType&gt;): RdbPredicates

配置RdbPredicates以匹配数据字段为ValueType数组且值在给定范围内的指定字段。

**系统能力：** SystemCapability.DistributedDataManager.RelationalStore.Core

**参数：**

| 参数名 | 类型                                 | 必填 | 说明                                    |
| ------ | ------------------------------------ | ---- | --------------------------------------- |
| field  | string                               | 是   | 数据库表中的列名。                      |
| value  | Array&lt;[ValueType](#valuetype)&gt; | 是   | 以ValueType型数组形式指定的要匹配的值。 |

**返回值**：

| 类型                                 | 说明                       |
| ------------------------------------ | -------------------------- |
| [RdbPredicates](#rdbpredicates) | 返回与指定字段匹配的谓词。 |

**示例：**

```js
let predicates = new data_rdb.RdbPredicates("EMPLOYEE")
predicates.in("AGE", [18, 20])
```

### notIn

notIn(field: string, value: Array&lt;ValueType&gt;): RdbPredicates

将RdbPredicates配置为匹配数据字段为ValueType且值超出给定范围的指定字段。

**系统能力：** SystemCapability.DistributedDataManager.RelationalStore.Core

**参数：**

| 参数名 | 类型                                 | 必填 | 说明                                  |
| ------ | ------------------------------------ | ---- | ------------------------------------- |
| field  | string                               | 是   | 数据库表中的列名。                    |
| value  | Array&lt;[ValueType](#valuetype)&gt; | 是   | 以ValueType数组形式指定的要匹配的值。 |

**返回值**：

| 类型                                 | 说明                       |
| ------------------------------------ | -------------------------- |
| [RdbPredicates](#rdbpredicates) | 返回与指定字段匹配的谓词。 |

**示例：**

```js
let predicates = new data_rdb.RdbPredicates("EMPLOYEE")
predicates.notIn("NAME", ["Lisa", "Rose"])
```

## RdbStore

提供管理关系数据库(RDB)方法的接口。

在使用以下相关接口前，请使用[executeSql](#executesql)接口初始化数据库表结构和相关数据，具体可见[关系型数据库开发指导](../../database/database-relational-guidelines.md)。

### 属性<sup>10+</sup>

**系统能力：** SystemCapability.DistributedDataManager.RelationalStore.Core

| 名称         | 类型            | 必填 | 说明                             |
| ------------ | ----------- | ---- | -------------------------------- |
| openStatus<sup>10+</sup>  | number | 是   | RdbStore的状态。值为0时，表示RdbStore首次创建，处于ON_CREATE状态。值为1时，表示RdbStore非首次创建，处于ON_OPEN状态。       |

### insert

insert(table: string, values: ValuesBucket, callback: AsyncCallback&lt;number&gt;):void

向目标表中插入一行数据，使用callback异步回调。

**系统能力：** SystemCapability.DistributedDataManager.RelationalStore.Core

**参数：**

| 参数名   | 类型                          | 必填 | 说明                                                       |
| -------- | ----------------------------- | ---- | ---------------------------------------------------------- |
| table    | string                        | 是   | 指定的目标表名。                                           |
| values   | [ValuesBucket](#valuesbucket) | 是   | 表示要插入到表中的数据行。                                 |
| callback | AsyncCallback&lt;number&gt;   | 是   | 指定callback回调函数。如果操作成功，返回行ID；否则返回-1。 |

**示例：**

```js
const valueBucket = {
    "NAME": "Lisa",
    "AGE": 18,
    "SALARY": 100.5,
    "CODES": new Uint8Array([1, 2, 3, 4, 5]),
}
rdbStore.insert("EMPLOYEE", valueBucket, function (status, rowId) {
    if (status) {
        console.log("Insert is failed");
        return;
    }
    console.log("Insert is successful, rowId = " + rowId);
})
```

### insert<sup>10+</sup>

insert(table: string, values: ValuesBucket,  conflict: ConflictResolution, callback: AsyncCallback&lt;number&gt;):void

向目标表中插入一行数据，使用callback异步回调。

**系统能力：** SystemCapability.DistributedDataManager.RelationalStore.Core

**参数：**

| 参数名   | 类型                                        | 必填 | 说明                                                       |
| -------- | ------------------------------------------- | ---- | ---------------------------------------------------------- |
| table    | string                                      | 是   | 指定的目标表名。                                           |
| values   | [ValuesBucket](#valuesbucket)               | 是   | 表示要插入到表中的数据行。                                 |
| conflict | [ConflictResolution](#conflictresolution10) | 是   | 指定冲突解决方式。                                         |
| callback | AsyncCallback&lt;number&gt;                 | 是   | 指定callback回调函数。如果操作成功，返回行ID；否则返回-1。 |

**示例：**

```js
const valueBucket = {
    "NAME": "Lisa",
    "AGE": 18,
    "SALARY": 100.5,
    "CODES": new Uint8Array([1, 2, 3, 4, 5]),
}
rdbStore.insert("EMPLOYEE", valueBucket, data_rdb.ConflictResolution.ON_CONFLICT_REPLACE, function (status, rowId) {
    if (status) {
        console.log("Insert is failed");
        return;
    }
    console.log("Insert is successful, rowId = " + rowId);
})
```

### insert

insert(table: string, values: ValuesBucket):Promise&lt;number&gt;

向目标表中插入一行数据，使用Promise异步回调。

**系统能力：** SystemCapability.DistributedDataManager.RelationalStore.Core

**参数：**

| 参数名 | 类型                          | 必填 | 说明                       |
| ------ | ----------------------------- | ---- | -------------------------- |
| table  | string                        | 是   | 指定的目标表名。           |
| values | [ValuesBucket](#valuesbucket) | 是   | 表示要插入到表中的数据行。 |

**返回值**：

| 类型                  | 说明                                              |
| --------------------- | ------------------------------------------------- |
| Promise&lt;number&gt; | Promise对象。如果操作成功，返回行ID；否则返回-1。 |

**示例：**

```js
const valueBucket = {
    "NAME": "Lisa",
    "AGE": 18,
    "SALARY": 100.5,
    "CODES": new Uint8Array([1, 2, 3, 4, 5]),
}
let promise = rdbStore.insert("EMPLOYEE", valueBucket)
promise.then((rowId) => {
    console.log("Insert is successful, rowId = " + rowId);
}).catch((status) => {
    console.log("Insert is failed");
})
```

### insert<sup>10+</sup>

insert(table: string, values: ValuesBucket,  conflict: ConflictResolution):Promise&lt;number&gt;

向目标表中插入一行数据，使用Promise异步回调。

**系统能力：** SystemCapability.DistributedDataManager.RelationalStore.Core

**参数：**

| 参数名   | 类型                                        | 必填 | 说明                       |
| -------- | ------------------------------------------- | ---- | -------------------------- |
| table    | string                                      | 是   | 指定的目标表名。           |
| values   | [ValuesBucket](#valuesbucket)               | 是   | 表示要插入到表中的数据行。 |
| conflict | [ConflictResolution](#conflictresolution10) | 是   | 指定冲突解决方式。         |

**返回值**：

| 类型                  | 说明                                              |
| --------------------- | ------------------------------------------------- |
| Promise&lt;number&gt; | Promise对象。如果操作成功，返回行ID；否则返回-1。 |

**示例：**

```js
const valueBucket = {
    "NAME": "Lisa",
    "AGE": 18,
    "SALARY": 100.5,
    "CODES": new Uint8Array([1, 2, 3, 4, 5]),
}
let promise = rdbStore.insert("EMPLOYEE", valueBucket, data_rdb.ConflictResolution.ON_CONFLICT_REPLACE)
promise.then((rowId) => {
    console.log("Insert is successful, rowId = " + rowId);
}).catch((status) => {
    console.log("Insert is failed");
})
```

### batchInsert

batchInsert(table: string, values: Array&lt;ValuesBucket&gt;, callback: AsyncCallback&lt;number&gt;):void

向目标表中插入一组数据，使用callback异步回调。

**系统能力：** SystemCapability.DistributedDataManager.RelationalStore.Core

**参数：**

| 参数名   | 类型                                       | 必填 | 说明                                                         |
| -------- | ------------------------------------------ | ---- | ------------------------------------------------------------ |
| table    | string                                     | 是   | 指定的目标表名。                                             |
| values   | Array&lt;[ValuesBucket](#valuesbucket)&gt; | 是   | 表示要插入到表中的一组数据。                                 |
| callback | AsyncCallback&lt;number&gt;                | 是   | 指定callback回调函数。如果操作成功，返回插入的数据个数，否则返回-1。 |

**示例：**

```js
const valueBucket1 = {
    "NAME": "Lisa",
    "AGE": 18,
    "SALARY": 100.5,
    "CODES": new Uint8Array([1, 2, 3, 4, 5])
}
const valueBucket2 = {
    "NAME": "Jack",
    "AGE": 19,
    "SALARY": 101.5,
    "CODES": new Uint8Array([6, 7, 8, 9, 10])
}
const valueBucket3 = {
    "NAME": "Tom",
    "AGE": 20,
    "SALARY": 102.5,
    "CODES": new Uint8Array([11, 12, 13, 14, 15])
}

let valueBuckets = new Array(valueBucket1, valueBucket2, valueBucket3);
rdbStore.batchInsert("EMPLOYEE", valueBuckets, function(status, insertNum) {
    if (status) {
        console.log("batchInsert is failed, status = " + status);
        return;
    }
    console.log("batchInsert is successful, the number of values that were inserted = " + insertNum);
})
```

### batchInsert

batchInsert(table: string, values: Array&lt;ValuesBucket&gt;):Promise&lt;number&gt;

向目标表中插入一组数据，使用Promise异步回调。

**系统能力：** SystemCapability.DistributedDataManager.RelationalStore.Core

**参数：**

| 参数名 | 类型                                       | 必填 | 说明                         |
| ------ | ------------------------------------------ | ---- | ---------------------------- |
| table  | string                                     | 是   | 指定的目标表名。             |
| values | Array&lt;[ValuesBucket](#valuesbucket)&gt; | 是   | 表示要插入到表中的一组数据。 |

**返回值**：

| 类型                  | 说明                                                        |
| --------------------- | ----------------------------------------------------------- |
| Promise&lt;number&gt; | Promise对象。如果操作成功，返回插入的数据个数，否则返回-1。 |

**示例：**

```js
const valueBucket1 = {
    "NAME": "Lisa",
    "AGE": 18,
    "SALARY": 100.5,
    "CODES": new Uint8Array([1, 2, 3, 4, 5])
}
const valueBucket2 = {
    "NAME": "Jack",
    "AGE": 19,
    "SALARY": 101.5,
    "CODES": new Uint8Array([6, 7, 8, 9, 10])
}
const valueBucket3 = {
    "NAME": "Tom",
    "AGE": 20,
    "SALARY": 102.5,
    "CODES": new Uint8Array([11, 12, 13, 14, 15])
}

let valueBuckets = new Array(valueBucket1, valueBucket2, valueBucket3);
let promise = rdbStore.batchInsert("EMPLOYEE", valueBuckets);
promise.then((insertNum) => {
    console.log("batchInsert is successful, the number of values that were inserted = " + insertNum);
}).catch((status) => {
    console.log("batchInsert is failed, status = " + status);
})
```

### update

update(values: ValuesBucket, predicates: RdbPredicates, callback: AsyncCallback&lt;number&gt;):void

根据RdbPredicates的指定实例对象更新数据库中的数据，使用callback异步回调。

**系统能力：** SystemCapability.DistributedDataManager.RelationalStore.Core

**参数：**

| 参数名     | 类型                                 | 必填 | 说明                                                         |
| ---------- | ------------------------------------ | ---- | ------------------------------------------------------------ |
| values     | [ValuesBucket](#valuesbucket)        | 是   | values指示数据库中要更新的数据行。键值对与数据库表的列名相关联。 |
| predicates | [RdbPredicates](#rdbpredicates) | 是   | RdbPredicates的实例对象指定的更新条件。                    |
| callback   | AsyncCallback&lt;number&gt;          | 是   | 指定的callback回调方法。返回受影响的行数。                   |

**示例：**

```js
const valueBucket = {
    "NAME": "Rose",
    "AGE": 22,
    "SALARY": 200.5,
    "CODES": new Uint8Array([1, 2, 3, 4, 5]),
}
let predicates = new data_rdb.RdbPredicates("EMPLOYEE")
predicates.equalTo("NAME", "Lisa")
rdbStore.update(valueBucket, predicates, function (err, rows) {
    if (err) {
        console.info("Updated failed, err: " + err)
        return
    }
    console.log("Updated row count: " + rows)
})
```

### update<sup>10+</sup>

update(values: ValuesBucket, predicates: RdbPredicates, conflict: ConflictResolution, callback: AsyncCallback&lt;number&gt;):void

根据RdbPredicates的指定实例对象更新数据库中的数据，使用callback异步回调。

**系统能力：** SystemCapability.DistributedDataManager.RelationalStore.Core

**参数：**

| 参数名     | 类型                                        | 必填 | 说明                                                         |
| ---------- | ------------------------------------------- | ---- | ------------------------------------------------------------ |
| values     | [ValuesBucket](#valuesbucket)               | 是   | values指示数据库中要更新的数据行。键值对与数据库表的列名相关联。 |
| predicates | [RdbPredicates](#rdbpredicates)            | 是   | RdbPredicates的实例对象指定的更新条件。                      |
| conflict   | [ConflictResolution](#conflictresolution10) | 是   | 指定冲突解决方式。                                           |
| callback   | AsyncCallback&lt;number&gt;                 | 是   | 指定的callback回调方法。返回受影响的行数。                   |

**示例：**

```js
const valueBucket = {
    "NAME": "Rose",
    "AGE": 22,
    "SALARY": 200.5,
    "CODES": new Uint8Array([1, 2, 3, 4, 5]),
}
let predicates = new data_rdb.RdbPredicates("EMPLOYEE")
predicates.equalTo("NAME", "Lisa")
rdbStore.update(valueBucket, predicates, data_rdb.ConflictResolution.ON_CONFLICT_REPLACE, function (err, rows) {
    if (err) {
        console.info("Updated failed, err: " + err)
        return
    }
    console.log("Updated row count: " + rows)
})
```

### update

update(values: ValuesBucket, predicates: RdbPredicates):Promise&lt;number&gt;

根据RdbPredicates的指定实例对象更新数据库中的数据，使用Promise异步回调。

**系统能力：** SystemCapability.DistributedDataManager.RelationalStore.Core

**参数：**

| 参数名       | 类型                                 | 必填 | 说明                                                         |
| ------------ | ------------------------------------ | ---- | ------------------------------------------------------------ |
| values       | [ValuesBucket](#valuesbucket)        | 是   | values指示数据库中要更新的数据行。键值对与数据库表的列名相关联。 |
| predicates | [RdbPredicates](#rdbpredicates) | 是   | RdbPredicates的实例对象指定的更新条件。                    |

**返回值**：

| 类型                  | 说明                                      |
| --------------------- | ----------------------------------------- |
| Promise&lt;number&gt; | 指定的Promise回调方法。返回受影响的行数。 |

**示例：**

```js
const valueBucket = {
    "NAME": "Rose",
    "AGE": 22,
    "SALARY": 200.5,
    "CODES": new Uint8Array([1, 2, 3, 4, 5]),
}
let predicates = new data_rdb.RdbPredicates("EMPLOYEE")
predicates.equalTo("NAME", "Lisa")
let promise = rdbStore.update(valueBucket, predicates)
promise.then(async (rows) => {
    console.log("Updated row count: " + rows)
}).catch((err) => {
    console.info("Updated failed, err: " + err)
})
```

### update<sup>10+</sup>

update(values: ValuesBucket, predicates: RdbPredicates, conflict: ConflictResolution):Promise&lt;number&gt;

根据RdbPredicates的指定实例对象更新数据库中的数据，使用Promise异步回调。

**系统能力：** SystemCapability.DistributedDataManager.RelationalStore.Core

**参数：**

| 参数名     | 类型                                        | 必填 | 说明                                                         |
| ---------- | ------------------------------------------- | ---- | ------------------------------------------------------------ |
| values     | [ValuesBucket](#valuesbucket)               | 是   | values指示数据库中要更新的数据行。键值对与数据库表的列名相关联。 |
| predicates | [RdbPredicates](#rdbpredicates)            | 是   | RdbPredicates的实例对象指定的更新条件。                      |
| conflict   | [ConflictResolution](#conflictresolution10) | 是   | 指定冲突解决方式。                                           |

**返回值**：

| 类型                  | 说明                                      |
| --------------------- | ----------------------------------------- |
| Promise&lt;number&gt; | 指定的Promise回调方法。返回受影响的行数。 |

**示例：**

```js
const valueBucket = {
    "NAME": "Rose",
    "AGE": 22,
    "SALARY": 200.5,
    "CODES": new Uint8Array([1, 2, 3, 4, 5]),
}
let predicates = new data_rdb.RdbPredicates("EMPLOYEE")
predicates.equalTo("NAME", "Lisa")
let promise = rdbStore.update(valueBucket, predicates, data_rdb.ConflictResolution.ON_CONFLICT_REPLACE)
promise.then(async (rows) => {
    console.log("Updated row count: " + rows)
}).catch((err) => {
    console.info("Updated failed, err: " + err)
})
```

### update

update(table: string, values: ValuesBucket, predicates: dataSharePredicates.DataSharePredicates, callback: AsyncCallback&lt;number&gt;):void

根据DataSharePredicates的指定实例对象更新数据库中的数据，使用callback异步回调。

**系统能力：** SystemCapability.DistributedDataManager.RelationalStore.Core

**系统接口：** 此接口为系统接口。

**参数：**

| 参数名     | 类型                                                         | 必填 | 说明                                                         |
| ---------- | ------------------------------------------------------------ | ---- | ------------------------------------------------------------ |
| table      | string                                                       | 是   | 指定的目标表名。                                             |
| values     | [ValuesBucket](#valuesbucket)                                | 是   | values指示数据库中要更新的数据行。键值对与数据库表的列名相关联。 |
| predicates | [dataSharePredicates.DataSharePredicates](js-apis-data-dataSharePredicates.md#datasharepredicates) | 是   | DataSharePredicates的实例对象指定的更新条件。                |
| callback   | AsyncCallback&lt;number&gt;                                  | 是   | 指定的callback回调方法。返回受影响的行数。                   |

**示例：**

```js
import dataSharePredicates from '@ohos.data.dataSharePredicates'
const valueBucket = {
    "NAME": "Rose",
    "AGE": 22,
    "SALARY": 200.5,
    "CODES": new Uint8Array([1, 2, 3, 4, 5]),
}
let predicates = new dataSharePredicates.DataSharePredicates()
predicates.equalTo("NAME", "Lisa")
rdbStore.update("EMPLOYEE", valueBucket, predicates, function (err, rows) {
    if (err) {
        console.info("Updated failed, err: " + err)
        return
    }
    console.log("Updated row count: " + rows)
})
```

### update

update(table: string, values: ValuesBucket, predicates: dataSharePredicates.DataSharePredicates):Promise&lt;number&gt;

根据DataSharePredicates的指定实例对象更新数据库中的数据，使用Promise异步回调。

**系统能力：** SystemCapability.DistributedDataManager.RelationalStore.Core

**系统接口：** 此接口为系统接口。

**参数：**

| 参数名     | 类型                                                         | 必填 | 说明                                                         |
| ---------- | ------------------------------------------------------------ | ---- | ------------------------------------------------------------ |
| table      | string                                                       | 是   | 指定的目标表名。                                             |
| values     | [ValuesBucket](#valuesbucket)                                | 是   | values指示数据库中要更新的数据行。键值对与数据库表的列名相关联。 |
| predicates | [dataSharePredicates.DataSharePredicates](js-apis-data-dataSharePredicates.md#datasharepredicates) | 是   | DataSharePredicates的实例对象指定的更新条件。                |

**返回值**：

| 类型                  | 说明                                      |
| --------------------- | ----------------------------------------- |
| Promise&lt;number&gt; | 指定的Promise回调方法。返回受影响的行数。 |

**示例：**

```js
import dataSharePredicates from '@ohos.data.dataSharePredicates'
const valueBucket = {
    "NAME": "Rose",
    "AGE": 22,
    "SALARY": 200.5,
    "CODES": new Uint8Array([1, 2, 3, 4, 5]),
}
let predicates = new dataSharePredicates.DataSharePredicates()
predicates.equalTo("NAME", "Lisa")
let promise = rdbStore.update("EMPLOYEE", valueBucket, predicates)
promise.then(async (rows) => {
    console.log("Updated row count: " + rows)
}).catch((err) => {
    console.info("Updated failed, err: " + err)
})
```

### delete

delete(predicates: RdbPredicates, callback: AsyncCallback&lt;number&gt;):void

根据RdbPredicates的指定实例对象从数据库中删除数据，使用callback异步回调。

**系统能力：** SystemCapability.DistributedDataManager.RelationalStore.Core

**参数：**

| 参数名     | 类型                                 | 必填 | 说明                                      |
| ---------- | ------------------------------------ | ---- | ----------------------------------------- |
| predicates | [RdbPredicates](#rdbpredicates) | 是   | RdbPredicates的实例对象指定的删除条件。 |
| callback   | AsyncCallback&lt;number&gt;          | 是   | 指定callback回调函数。返回受影响的行数。  |

**示例：**

```js
let predicates = new data_rdb.RdbPredicates("EMPLOYEE")
predicates.equalTo("NAME", "Lisa")
rdbStore.delete(predicates, function (err, rows) {
    if (err) {
        console.info("Delete failed, err: " + err)
        return
    }
    console.log("Delete rows: " + rows)
})
```

### delete

delete(predicates: RdbPredicates):Promise&lt;number&gt;

根据RdbPredicates的指定实例对象从数据库中删除数据，使用Promise异步回调。

**系统能力：** SystemCapability.DistributedDataManager.RelationalStore.Core

**参数：**

| 参数名     | 类型                                 | 必填 | 说明                                      |
| ---------- | ------------------------------------ | ---- | ----------------------------------------- |
| predicates | [RdbPredicates](#rdbpredicates) | 是   | RdbPredicates的实例对象指定的删除条件。 |

**返回值**：

| 类型                  | 说明                            |
| --------------------- | ------------------------------- |
| Promise&lt;number&gt; | Promise对象。返回受影响的行数。 |

**示例：**

```js
let predicates = new data_rdb.RdbPredicates("EMPLOYEE")
predicates.equalTo("NAME", "Lisa")
let promise = rdbStore.delete(predicates)
promise.then((rows) => {
    console.log("Delete rows: " + rows)
}).catch((err) => {
    console.info("Delete failed, err: " + err)
})
```

### delete

delete(table: string, predicates: dataSharePredicates.DataSharePredicates, callback: AsyncCallback&lt;number&gt;):void

根据DataSharePredicates的指定实例对象从数据库中删除数据，使用callback异步回调。

**系统能力：** SystemCapability.DistributedDataManager.RelationalStore.Core

**系统接口：** 此接口为系统接口。

**参数：**

| 参数名     | 类型                                                         | 必填 | 说明                                          |
| ---------- | ------------------------------------------------------------ | ---- | --------------------------------------------- |
| table      | string                                                       | 是   | 指定的目标表名。                              |
| predicates | [dataSharePredicates.DataSharePredicates](js-apis-data-dataSharePredicates.md#datasharepredicates) | 是   | DataSharePredicates的实例对象指定的删除条件。 |
| callback   | AsyncCallback&lt;number&gt;                                  | 是   | 指定callback回调函数。返回受影响的行数。      |

**示例：**

```js
import dataSharePredicates from '@ohos.data.dataSharePredicates'
let predicates = new dataSharePredicates.DataSharePredicates()
predicates.equalTo("NAME", "Lisa")
rdbStore.delete("EMPLOYEE", predicates, function (err, rows) {
    if (err) {
        console.info("Delete failed, err: " + err)
        return
    }
    console.log("Delete rows: " + rows)
})
```

### delete

delete(table: string, predicates: dataSharePredicates.DataSharePredicates):Promise&lt;number&gt;

根据DataSharePredicates的指定实例对象从数据库中删除数据，使用Promise异步回调。

**系统能力：** SystemCapability.DistributedDataManager.RelationalStore.Core

**系统接口：** 此接口为系统接口。

**参数：**

| 参数名     | 类型                                                         | 必填 | 说明                                          |
| ---------- | ------------------------------------------------------------ | ---- | --------------------------------------------- |
| table      | string                                                       | 是   | 指定的目标表名。                              |
| predicates | [dataSharePredicates.DataSharePredicates](js-apis-data-dataSharePredicates.md#datasharepredicates) | 是   | DataSharePredicates的实例对象指定的删除条件。 |

**返回值**：

| 类型                  | 说明                            |
| --------------------- | ------------------------------- |
| Promise&lt;number&gt; | Promise对象。返回受影响的行数。 |

**示例：**

```js
import dataSharePredicates from '@ohos.data.dataSharePredicates'
let predicates = new dataSharePredicates.DataSharePredicates()
predicates.equalTo("NAME", "Lisa")
let promise = rdbStore.delete("EMPLOYEE", predicates)
promise.then((rows) => {
    console.log("Delete rows: " + rows)
}).catch((err) => {
    console.info("Delete failed, err: " + err)
})
```

### query

query(predicates: RdbPredicates, columns: Array&lt;string&gt;, callback: AsyncCallback&lt;ResultSet&gt;):void

根据指定条件查询数据库中的数据，使用callback异步回调。

**系统能力：** SystemCapability.DistributedDataManager.RelationalStore.Core

**参数：**

| 参数名     | 类型                                                         | 必填 | 说明                                                        |
| ---------- | ------------------------------------------------------------ | ---- | ----------------------------------------------------------- |
| predicates | [RdbPredicates](#rdbpredicates)                         | 是   | RdbPredicates的实例对象指定的查询条件。                   |
| columns    | Array&lt;string&gt;                                          | 是   | 表示要查询的列。如果值为空，则查询应用于所有列。            |
| callback   | AsyncCallback&lt;[ResultSet](#resultset)&gt; | 是   | 指定callback回调函数。如果操作成功，则返回ResultSet对象。 |

**示例：**

```js
let predicates = new data_rdb.RdbPredicates("EMPLOYEE")
predicates.equalTo("NAME", "Rose")
rdbStore.query(predicates, ["ID", "NAME", "AGE", "SALARY", "CODES"], function (err, resultSet) {
    if (err) {
        console.info("Query failed, err: " + err)
        return
    }
    console.log("ResultSet column names: " + resultSet.columnNames)
    console.log("ResultSet column count: " + resultSet.columnCount)
})
```

### query

query(predicates: RdbPredicates, columns?: Array&lt;string&gt;):Promise&lt;ResultSet&gt;

根据指定条件查询数据库中的数据，使用Promise异步回调。

**系统能力：** SystemCapability.DistributedDataManager.RelationalStore.Core

**参数：**

| 参数名     | 类型                                 | 必填 | 说明                                             |
| ---------- | ------------------------------------ | ---- | ------------------------------------------------ |
| predicates | [RdbPredicates](#rdbpredicates) | 是   | RdbPredicates的实例对象指定的查询条件。        |
| columns    | Array&lt;string&gt;                  | 否   | 表示要查询的列。如果值为空，则查询应用于所有列。 |

**返回值**：

| 类型                                                    | 说明                                               |
| ------------------------------------------------------- | -------------------------------------------------- |
| Promise&lt;[ResultSet](#resultset)&gt; | Promise对象。如果操作成功，则返回ResultSet对象。 |

**示例：**

  ```js
let predicates = new data_rdb.RdbPredicates("EMPLOYEE")
predicates.equalTo("NAME", "Rose")
let promise = rdbStore.query(predicates, ["ID", "NAME", "AGE", "SALARY", "CODES"])
promise.then((resultSet) => {
    console.log("ResultSet column names: " + resultSet.columnNames)
    console.log("ResultSet column count: " + resultSet.columnCount)
}).catch((err) => {
    console.info("Query failed, err: " + err)
})
  ```

### query

query(table: string, predicates: dataSharePredicates.DataSharePredicates, columns: Array&lt;string&gt;, callback: AsyncCallback&lt;ResultSet&gt;):void

根据指定条件查询数据库中的数据，使用callback异步回调。

**系统能力：** SystemCapability.DistributedDataManager.RelationalStore.Core

**系统接口：** 此接口为系统接口。

**参数：**

| 参数名     | 类型                                                         | 必填 | 说明                                                        |
| ---------- | ------------------------------------------------------------ | ---- | ----------------------------------------------------------- |
| table      | string                                                       | 是   | 指定的目标表名。                                            |
| predicates | [dataSharePredicates.DataSharePredicates](js-apis-data-dataSharePredicates.md#datasharepredicates) | 是   | DataSharePredicates的实例对象指定的查询条件。               |
| columns    | Array&lt;string&gt;                                          | 是   | 表示要查询的列。如果值为空，则查询应用于所有列。            |
| callback   | AsyncCallback&lt;[ResultSet](#resultset)&gt; | 是   | 指定callback回调函数。如果操作成功，则返回ResultSet对象。 |

**示例：**

```js
import dataSharePredicates from '@ohos.data.dataSharePredicates'
let predicates = new dataSharePredicates.DataSharePredicates()
predicates.equalTo("NAME", "Rose")
rdbStore.query("EMPLOYEE", predicates, ["ID", "NAME", "AGE", "SALARY", "CODES"], function (err, resultSet) {
    if (err) {
        console.info("Query failed, err: " + err)
        return
    }
    console.log("ResultSet column names: " + resultSet.columnNames)
    console.log("ResultSet column count: " + resultSet.columnCount)
})
```

### query

query(table: string, predicates: dataSharePredicates.DataSharePredicates, columns?: Array&lt;string&gt;):Promise&lt;ResultSet&gt;

根据指定条件查询数据库中的数据，使用Promise异步回调。

**系统能力：** SystemCapability.DistributedDataManager.RelationalStore.Core

**系统接口：** 此接口为系统接口。

**参数：**

| 参数名     | 类型                                                         | 必填 | 说明                                             |
| ---------- | ------------------------------------------------------------ | ---- | ------------------------------------------------ |
| table      | string                                                       | 是   | 指定的目标表名。                                 |
| predicates | [dataSharePredicates.DataSharePredicates](js-apis-data-dataSharePredicates.md#datasharepredicates) | 是   | DataSharePredicates的实例对象指定的查询条件。    |
| columns    | Array&lt;string&gt;                                          | 否   | 表示要查询的列。如果值为空，则查询应用于所有列。 |

**返回值**：

| 类型                                                    | 说明                                               |
| ------------------------------------------------------- | -------------------------------------------------- |
| Promise&lt;[ResultSet](#resultset)&gt; | Promise对象。如果操作成功，则返回ResultSet对象。 |

**示例：**

```js
import dataSharePredicates from '@ohos.data.dataSharePredicates'
let predicates = new dataSharePredicates.DataSharePredicates()
predicates.equalTo("NAME", "Rose")
let promise = rdbStore.query("EMPLOYEE", predicates, ["ID", "NAME", "AGE", "SALARY", "CODES"])
promise.then((resultSet) => {
    console.log("ResultSet column names: " + resultSet.columnNames)
    console.log("ResultSet column count: " + resultSet.columnCount)
}).catch((err) => {
    console.info("Query failed, err: " + err)
})
```

### remoteQuery

remoteQuery(device: string, table: string, predicates: RdbPredicates, columns: Array&lt;string&gt; , callback: AsyncCallback&lt;ResultSet&gt;): void

根据指定条件查询远程设备数据库中的数据。使用callback异步回调。

**系统能力：** SystemCapability.DistributedDataManager.RelationalStore.Core

**参数：**

| 参数名     | 类型                                                         | 必填 | 说明                                                        |
| ---------- | ------------------------------------------------------------ | ---- | ----------------------------------------------------------- |
| device     | string                                                       | 是   | 指定的远程设备的networkId。                                 |
| table      | string                                                       | 是   | 指定的目标表名。                                            |
| predicates | [RdbPredicates](#rdbpredicates)                         | 是   | RdbPredicates的实例对象，指定查询的条件。                 |
| columns    | Array&lt;string&gt;                                          | 是   | 表示要查询的列。如果值为空，则查询应用于所有列。            |
| callback   | AsyncCallback&lt;[ResultSet](#resultset)&gt; | 是   | 指定callback回调函数。如果操作成功，则返回ResultSet对象。 |

**示例：**

```js
let predicates = new data_rdb.RdbPredicates('EMPLOYEE')
predicates.greaterThan("id", 0)
rdbStore.remoteQuery("deviceId", "EMPLOYEE", predicates, ["ID", "NAME", "AGE", "SALARY", "CODES"],
    function(err, resultSet){
    if (err) {
        console.info("Failed to remoteQuery, err: " + err)
        return
    }
    console.info("ResultSet column names: " + resultSet.columnNames)
    console.info("ResultSet column count: " + resultSet.columnCount)
})
```

### remoteQuery

remoteQuery(device: string, table: string, predicates: RdbPredicates, columns: Array&lt;string&gt;): Promise&lt;ResultSet&gt;

根据指定条件查询远程设备数据库中的数据。使用Promise异步回调。

**系统能力：** SystemCapability.DistributedDataManager.RelationalStore.Core

**参数：**

| 参数名     | 类型                                 | 必填 | 说明                                             |
| ---------- | ------------------------------------ | ---- | ------------------------------------------------ |
| device     | string                               | 是   | 指定的远程设备的networkId。                      |
| table      | string                               | 是   | 指定的目标表名。                                 |
| predicates | [RdbPredicates](#rdbpredicates) | 是   | RdbPredicates的实例对象，指定查询的条件。      |
| columns    | Array&lt;string&gt;                  | 是   | 表示要查询的列。如果值为空，则查询应用于所有列。 |

**返回值**：

| 类型                                                         | 说明                                               |
| ------------------------------------------------------------ | -------------------------------------------------- |
| Promise&lt;[ResultSet](#resultset)&gt; | Promise对象。如果操作成功，则返回ResultSet对象。 |

**示例：**

```js
let predicates = new data_rdb.RdbPredicates('EMPLOYEE')
predicates.greaterThan("id", 0)
let promise = rdbStore.remoteQuery("deviceId", "EMPLOYEE", predicates, ["ID", "NAME", "AGE", "SALARY", "CODES"])
promise.then((resultSet) => {
    console.info("ResultSet column names: " + resultSet.columnNames)
    console.info("ResultSet column count: " + resultSet.columnCount)
}).catch((err) => {
    console.info("Failed to remoteQuery , err: " + err)
})
```

### querySql

querySql(sql: string, bindArgs: Array&lt;ValueType&gt;, callback: AsyncCallback&lt;ResultSet&gt;):void

根据指定SQL语句查询数据库中的数据，使用callback异步回调。

**系统能力：** SystemCapability.DistributedDataManager.RelationalStore.Core

**参数：**

| 参数名   | 类型                                                         | 必填 | 说明                                                        |
| -------- | ------------------------------------------------------------ | ---- | ----------------------------------------------------------- |
| sql      | string                                                       | 是   | 指定要执行的SQL语句。                                       |
| bindArgs | Array&lt;[ValueType](#valuetype)&gt;                         | 是   | SQL语句中参数的值。                                         |
| callback | AsyncCallback&lt;[ResultSet](#resultset)&gt; | 是   | 指定callback回调函数。如果操作成功，则返回ResultSet对象。 |

**示例：**

```js
rdbStore.querySql("SELECT * FROM EMPLOYEE CROSS JOIN BOOK WHERE BOOK.NAME = ?", ['sanguo'], function (err, resultSet) {
    if (err) {
        console.info("Query failed, err: " + err)
        return
    }
    console.log("ResultSet column names: " + resultSet.columnNames)
    console.log("ResultSet column count: " + resultSet.columnCount)
})
```

### querySql

querySql(sql: string, bindArgs?: Array&lt;ValueType&gt;):Promise&lt;ResultSet&gt;

根据指定SQL语句查询数据库中的数据，使用Promise异步回调。

**系统能力：** SystemCapability.DistributedDataManager.RelationalStore.Core

**参数：**

| 参数名   | 类型                                 | 必填 | 说明                  |
| -------- | ------------------------------------ | ---- | --------------------- |
| sql      | string                               | 是   | 指定要执行的SQL语句。 |
| bindArgs | Array&lt;[ValueType](#valuetype)&gt; | 否   | SQL语句中参数的值。   |

**返回值**：

| 类型                                                    | 说明                                               |
| ------------------------------------------------------- | -------------------------------------------------- |
| Promise&lt;[ResultSet](#resultset)&gt; | Promise对象。如果操作成功，则返回ResultSet对象。 |

**示例：**

```js
let promise = rdbStore.querySql("SELECT * FROM EMPLOYEE CROSS JOIN BOOK WHERE BOOK.NAME = ?", ['sanguo'])
promise.then((resultSet) => {
    console.log("ResultSet column names: " + resultSet.columnNames)
    console.log("ResultSet column count: " + resultSet.columnCount)
}).catch((err) => {
    console.info("Query failed, err: " + err)
})
```

### executeSql

executeSql(sql: string, bindArgs: Array&lt;ValueType&gt;, callback: AsyncCallback&lt;void&gt;):void

执行包含指定参数但不返回值的SQL语句，使用callback异步回调。

**系统能力：** SystemCapability.DistributedDataManager.RelationalStore.Core

**参数：**

| 参数名   | 类型                                 | 必填 | 说明                   |
| -------- | ------------------------------------ | ---- | ---------------------- |
| sql      | string                               | 是   | 指定要执行的SQL语句。  |
| bindArgs | Array&lt;[ValueType](#valuetype)&gt; | 是   | SQL语句中参数的值。    |
| callback | AsyncCallback&lt;void&gt;            | 是   | 指定callback回调函数。 |

**示例：**

```js
const SQL_CREATE_TABLE = "CREATE TABLE IF NOT EXISTS EMPLOYEE (ID INTEGER PRIMARY KEY AUTOINCREMENT, NAME TEXT NOT NULL, AGE INTEGER, SALARY REAL, CODES BLOB)"
rdbStore.executeSql(SQL_CREATE_TABLE, null, function(err) {
    if (err) {
        console.info("ExecuteSql failed, err: " + err)
        return
    }
    console.info('Create table done.')
})
```

### executeSql

executeSql(sql: string, bindArgs?: Array&lt;ValueType&gt;):Promise&lt;void&gt;

执行包含指定参数但不返回值的SQL语句，使用Promise异步回调。

**系统能力：** SystemCapability.DistributedDataManager.RelationalStore.Core

**参数：**

| 参数名   | 类型                                 | 必填 | 说明                  |
| -------- | ------------------------------------ | ---- | --------------------- |
| sql      | string                               | 是   | 指定要执行的SQL语句。 |
| bindArgs | Array&lt;[ValueType](#valuetype)&gt; | 否   | SQL语句中参数的值。   |

**返回值**：

| 类型                | 说明                      |
| ------------------- | ------------------------- |
| Promise&lt;void&gt; | 无返回结果的Promise对象。 |

**示例：**

```js
const SQL_CREATE_TABLE = "CREATE TABLE IF NOT EXISTS EMPLOYEE (ID INTEGER PRIMARY KEY AUTOINCREMENT, NAME TEXT NOT NULL, AGE INTEGER, SALARY REAL, CODES BLOB)"
let promise = rdbStore.executeSql(SQL_CREATE_TABLE)
promise.then(() => {
    console.info('Create table done.')
}).catch((err) => {
    console.info("ExecuteSql failed, err: " + err)
})
```

### beginTransaction

beginTransaction():void

在开始执行SQL语句之前，开始事务。

**系统能力：** SystemCapability.DistributedDataManager.RelationalStore.Core

**示例：**

```js
import featureAbility from '@ohos.ability.featureAbility'
let context = featureAbility.getContext()
const STORE_CONFIG = { name: "RdbTest.db",
                     securityLevel: data_rdb.SecurityLevel.S1}
data_rdb.getRdbStore(context, STORE_CONFIG, async function (err, rdbStore) {
    rdbStore.beginTransaction()
	const valueBucket = {
		"name": "lisi",
		"age": 18,
		"salary": 100.5,
		"blobType": new Uint8Array([1, 2, 3]),
	}
	await rdbStore.insert("test", valueBucket)
	rdbStore.commit()
})
```

### commit

commit():void

提交已执行的SQL语句。

**系统能力：** SystemCapability.DistributedDataManager.RelationalStore.Core

**示例：**

```js
import featureAbility from '@ohos.ability.featureAbility'
let context = featureAbility.getContext()
const STORE_CONFIG = { name: "RdbTest.db",
                     securityLevel: data_rdb.SecurityLevel.S1}
data_rdb.getRdbStore(context, STORE_CONFIG, async function (err, rdbStore) {
    rdbStore.beginTransaction()
	const valueBucket = {
		"name": "lisi",
		"age": 18,
		"salary": 100.5,
		"blobType": new Uint8Array([1, 2, 3]),
	}
	await rdbStore.insert("test", valueBucket)
	rdbStore.commit()
})
```

### rollBack

rollBack():void

回滚已经执行的SQL语句。

**系统能力：** SystemCapability.DistributedDataManager.RelationalStore.Core

**示例：**

```js
import featureAbility from '@ohos.ability.featureAbility'
let context = featureAbility.getContext()
const STORE_CONFIG = { name: "RdbTest.db",
                     securityLevel: data_rdb.SecurityLevel.S1}
data_rdb.getRdbStore(context, STORE_CONFIG, async function (err, rdbStore) {
    try {
		rdbStore.beginTransaction()
		const valueBucket = {
			"id": 1,
			"name": "lisi",
			"age": 18,
			"salary": 100.5,
			"blobType": new Uint8Array([1, 2, 3]),
		}
		await rdbStore.insert("test", valueBucket)
		rdbStore.commit()
	} catch (e) {
		rdbStore.rollBack()
	}
})
```

### backup

backup(destName:string, callback: AsyncCallback&lt;void&gt;):void

以指定名称备份数据库，使用callback异步回调。

**系统能力：** SystemCapability.DistributedDataManager.RelationalStore.Core

**参数：**

| 参数名   | 类型                      | 必填 | 说明                     |
| -------- | ------------------------- | ---- | ------------------------ |
| destName | string                    | 是   | 指定数据库的备份文件名。 |
| callback | AsyncCallback&lt;void&gt; | 是   | 指定callback回调函数。   |

**示例：**

```js
rdbStore.backup("dbBackup.db", function(err) {
    if (err) {
        console.info('Backup failed, err: ' + err)
        return
    }
    console.info('Backup success.')
})
```

### backup

backup(destName:string): Promise&lt;void&gt;

以指定名称备份数据库，使用Promise异步回调。

**系统能力：** SystemCapability.DistributedDataManager.RelationalStore.Core

**参数：**

| 参数名   | 类型   | 必填 | 说明                     |
| -------- | ------ | ---- | ------------------------ |
| destName | string | 是   | 指定数据库的备份文件名。 |

**返回值**：

| 类型                | 说明                      |
| ------------------- | ------------------------- |
| Promise&lt;void&gt; | 无返回结果的Promise对象。 |

**示例：**

```js
let promiseBackup = rdbStore.backup("dbBackup.db")
promiseBackup.then(()=>{
    console.info('Backup success.')
}).catch((err)=>{
    console.info('Backup failed, err: ' + err)
})
```

### restore

restore(srcName:string, callback: AsyncCallback&lt;void&gt;):void

从指定的数据库备份文件恢复数据库，使用callback异步回调。

**系统能力：** SystemCapability.DistributedDataManager.RelationalStore.Core

**参数：**

| 参数名   | 类型                      | 必填 | 说明                     |
| -------- | ------------------------- | ---- | ------------------------ |
| srcName  | string                    | 是   | 指定数据库的备份文件名。 |
| callback | AsyncCallback&lt;void&gt; | 是   | 指定callback回调函数。   |

**示例：**

```js
rdbStore.restore("dbBackup.db", function(err) {
    if (err) {
        console.info('Restore failed, err: ' + err)
        return
    }
    console.info('Restore success.')
})
```

### restore

restore(srcName:string): Promise&lt;void&gt;

从指定的数据库备份文件恢复数据库，使用Promise异步回调。

**系统能力：** SystemCapability.DistributedDataManager.RelationalStore.Core

**参数：**

| 参数名  | 类型   | 必填 | 说明                     |
| ------- | ------ | ---- | ------------------------ |
| srcName | string | 是   | 指定数据库的备份文件名。 |

**返回值**：

| 类型                | 说明                      |
| ------------------- | ------------------------- |
| Promise&lt;void&gt; | 无返回结果的Promise对象。 |

**示例：**

```js
let promiseRestore = rdbStore.restore("dbBackup.db")
promiseRestore.then(()=>{
    console.info('Restore success.')
}).catch((err)=>{
    console.info('Restore failed, err: ' + err)
})
```

### setDistributedTables

setDistributedTables(tables: Array&lt;string&gt;, callback: AsyncCallback&lt;void&gt;): void

设置分布式列表，使用callback异步回调。

**需要权限：** ohos.permission.DISTRIBUTED_DATASYNC

**系统能力：** SystemCapability.DistributedDataManager.RelationalStore.Core

**参数：**

| 参数名   | 类型                      | 必填 | 说明                   |
| -------- | ------------------------- | ---- | ---------------------- |
| tables   | Array&lt;string&gt;       | 是   | 要设置的分布式列表表名 |
| callback | AsyncCallback&lt;void&gt; | 是   | 指定callback回调函数。 |

**示例：**

```js
rdbStore.setDistributedTables(["EMPLOYEE"], function (err) {
    if (err) {
        console.info('SetDistributedTables failed, err: ' + err)
        return
    }
    console.info('SetDistributedTables successfully.')
})
```

### setDistributedTables

 setDistributedTables(tables: Array&lt;string&gt;): Promise&lt;void&gt;

设置分布式列表，使用Promise异步回调。

**需要权限：** ohos.permission.DISTRIBUTED_DATASYNC

**系统能力：** SystemCapability.DistributedDataManager.RelationalStore.Core

**参数：**

| 参数名 | 类型                | 必填 | 说明                     |
| ------ | ------------------- | ---- | ------------------------ |
| tables | Array&lt;string&gt; | 是   | 要设置的分布式列表表名。 |

**返回值**：

| 类型                | 说明                      |
| ------------------- | ------------------------- |
| Promise&lt;void&gt; | 无返回结果的Promise对象。 |

**示例：**

```js
let promise = rdbStore.setDistributedTables(["EMPLOYEE"])
promise.then(() => {
    console.info("SetDistributedTables successfully.")
}).catch((err) => {
    console.info("SetDistributedTables failed, err: " + err)
})
```

### obtainDistributedTableName

obtainDistributedTableName(device: string, table: string, callback: AsyncCallback&lt;string&gt;): void

根据本地表名获取指定远程设备的分布式表名。在查询远程设备数据库时，需要使用分布式表名, 使用callback异步回调。

**需要权限：** ohos.permission.DISTRIBUTED_DATASYNC

**系统能力：** SystemCapability.DistributedDataManager.RelationalStore.Core

**参数：**

| 参数名   | 类型                        | 必填 | 说明                                                         |
| -------- | --------------------------- | ---- | ------------------------------------------------------------ |
| device   | string                      | 是   | 远程设备 。                                                  |
| table    | string                      | 是   | 本地表名。                                                   |
| callback | AsyncCallback&lt;string&gt; | 是   | 指定的callback回调函数。如果操作成功，返回远程设备的分布式表名。 |

**示例：**

```js
rdbStore.obtainDistributedTableName("12345678abcde", "EMPLOYEE", function (err, tableName) {
    if (err) {
        console.info('ObtainDistributedTableName failed, err: ' + err)
        return
    }
    console.info('ObtainDistributedTableName successfully, tableName=.' + tableName)
})
```

### obtainDistributedTableName

 obtainDistributedTableName(device: string, table: string): Promise&lt;string&gt;

根据本地表名获取指定远程设备的分布式表名。在查询远程设备数据库时，需要使用分布式表名，使用Promise异步回调。

**需要权限：** ohos.permission.DISTRIBUTED_DATASYNC

**系统能力：** SystemCapability.DistributedDataManager.RelationalStore.Core

**参数：**

| 参数名 | 类型   | 必填 | 说明       |
| ------ | ------ | ---- | ---------- |
| device | string | 是   | 远程设备。 |
| table  | string | 是   | 本地表名。 |

**返回值**：

| 类型                  | 说明                                                  |
| --------------------- | ----------------------------------------------------- |
| Promise&lt;string&gt; | Promise对象。如果操作成功，返回远程设备的分布式表名。 |

**示例：**

```js
let promise = rdbStore.obtainDistributedTableName("12345678abcde", "EMPLOYEE")
promise.then((tableName) => {
    console.info('ObtainDistributedTableName successfully, tableName= ' + tableName)
}).catch((err) => {
    console.info('ObtainDistributedTableName failed, err: ' + err)
})
```

### sync

sync(mode: SyncMode, predicates: RdbPredicates, callback: AsyncCallback&lt;Array&lt;[string, number]&gt;&gt;): void

在设备之间同步数据, 使用callback异步回调。

**需要权限：** ohos.permission.DISTRIBUTED_DATASYNC

**系统能力：** SystemCapability.DistributedDataManager.RelationalStore.Core

**参数：**

| 参数名     | 类型                                               | 必填 | 说明                                                         |
| ---------- | -------------------------------------------------- | ---- | ------------------------------------------------------------ |
| mode       | [SyncMode](#syncmode)                             | 是   | 指同步模式。该值可以是推、拉。                               |
| predicates | [RdbPredicates](#rdbpredicates)               | 是   | 约束同步数据和设备。                                         |
| callback   | AsyncCallback&lt;Array&lt;[string, number]&gt;&gt; | 是   | 指定的callback回调函数，用于向调用者发送同步结果。string：设备ID；number：每个设备同步状态，0表示成功，其他值表示失败。 |

**示例：**

```js
let predicates = new data_rdb.RdbPredicates('EMPLOYEE')
predicates.inDevices(['12345678abcde'])
rdbStore.sync(data_rdb.SyncMode.SYNC_MODE_PUSH, predicates, function (err, result) {
    if (err) {
        console.log('Sync failed, err: ' + err)
        return
    }
    console.log('Sync done.')
    for (let i = 0; i < result.length; i++) {
        console.log('device=' + result[i][0] + ' status=' + result[i][1])
    }
})
```

### sync

 sync(mode: SyncMode, predicates: RdbPredicates): Promise&lt;Array&lt;[string, number]&gt;&gt;

在设备之间同步数据，使用Promise异步回调。

**需要权限：** ohos.permission.DISTRIBUTED_DATASYNC

**系统能力：** SystemCapability.DistributedDataManager.RelationalStore.Core

**参数：**

| 参数名     | 类型                                 | 必填 | 说明                           |
| ---------- | ------------------------------------ | ---- | ------------------------------ |
| mode       | [SyncMode](#syncmode)               | 是   | 指同步模式。该值可以是推、拉。 |
| predicates | [RdbPredicates](#rdbpredicates) | 是   | 约束同步数据和设备。           |

**返回值**：

| 类型                                         | 说明                                                         |
| -------------------------------------------- | ------------------------------------------------------------ |
| Promise&lt;Array&lt;[string, number]&gt;&gt; | Promise对象，用于向调用者发送同步结果。string：设备ID；number：每个设备同步状态，0表示成功，其他值表示失败。 |

**示例：**

```js
let predicates = new data_rdb.RdbPredicates('EMPLOYEE')
predicates.inDevices(['12345678abcde'])
let promise = rdbStore.sync(data_rdb.SyncMode.SYNC_MODE_PUSH, predicates)
promise.then((resultSet) =>{
    console.log('Sync done.')
    for (let i = 0; i < resultSet.length; i++) {
        console.log('device=' + resultSet[i][0] + ' status=' + resultSet[i][1])
    }
}).catch((err) => {
    console.log('Sync failed')
})
```

### on('dataChange')

on(event: 'dataChange', type: SubscribeType, observer: Callback&lt;Array&lt;string&gt;&gt;): void

注册数据库的观察者。当分布式数据库中的数据发生更改时，将调用回调。

**系统能力：** SystemCapability.DistributedDataManager.RelationalStore.Core

**参数：**

| 参数名   | 类型                                | 必填 | 说明                                        |
| -------- | ----------------------------------- | ---- | ------------------------------------------- |
| event    | string                              | 是   | 取值为'dataChange'，表示数据更改。          |
| type     | [SubscribeType](#subscribetype)    | 是   | 订阅类型。 |
| observer | Callback&lt;Array&lt;string&gt;&gt; | 是   | 指分布式数据库中数据更改事件的观察者。      |

**示例：**

```js
function storeObserver(devices) {
    for (let i = 0; i < devices.length; i++) {
        console.log('device=' + devices[i] + ' data changed')
    }
}
try {
    rdbStore.on('dataChange', data_rdb.SubscribeType.SUBSCRIBE_TYPE_REMOTE, storeObserver)
} catch (err) {
    console.log('Register observer failed')
}
```

### off('dataChange')

off(event:'dataChange', type: SubscribeType, observer: Callback&lt;Array&lt;string&gt;&gt;): void

从数据库中删除指定类型的指定观察者, 使用callback异步回调。

**系统能力：** SystemCapability.DistributedDataManager.RelationalStore.Core

**参数：**

| 参数名   | 类型                                | 必填 | 说明                                        |
| -------- | ---------------------------------- | ---- | ------------------------------------------ |
| event    | string                              | 是   | 取值为'dataChange'，表示数据更改。          |
| type     | [SubscribeType](#subscribetype)     | 是   | 订阅类型。                                 |
| observer | Callback&lt;Array&lt;string&gt;&gt; | 是   | 指已注册的数据更改观察者。                  |

**示例：**

```js
function storeObserver(devices) {
    for (let i = 0; i < devices.length; i++) {
        console.log('device=' + devices[i] + ' data changed')
    }
}
try {
    rdbStore.off('dataChange', data_rdb.SubscribeType.SUBSCRIBE_TYPE_REMOTE, storeObserver)
} catch (err) {
    console.log('Unregister observer failed')
}
```

## ResultSet

提供通过查询数据库生成的数据库结果集的访问方法。结果集是指用户调用关系型数据库查询接口之后返回的结果集合，提供了多种灵活的数据访问方式，以便用户获取各项数据。

### 使用说明

需要通过[RdbStore.query()](#query)获取resultSet对象。

```js
import dataRdb from '@ohos.data.rdb';
let predicates = new dataRdb.RdbPredicates("EMPLOYEE");
predicates.equalTo("AGE", 18);
let promise = rdbStore.query(predicates, ["ID", "NAME", "AGE", "SALARY", "CODES"]);
promise.then((resultSet) => {
    console.log(TAG + "resultSet columnNames:" + resultSet.columnNames);
    console.log(TAG + "resultSet columnCount:" + resultSet.columnCount);
});
```

### 属性

**系统能力：** SystemCapability.DistributedDataManager.RelationalStore.Core

| 名称         | 类型            | 必填 | 说明                             |
| ------------ | ------------------- | ---- | -------------------------------- |
| columnNames  | Array&lt;string&gt; | 是   | 获取结果集中所有列的名称。       |
| columnCount  | number              | 是   | 获取结果集中的列数。             |
| rowCount     | number              | 是   | 获取结果集中的行数。             |
| rowIndex     | number              | 是   | 获取结果集当前行的索引。         |
| isAtFirstRow | boolean             | 是   | 检查结果集是否位于第一行。       |
| isAtLastRow  | boolean             | 是   | 检查结果集是否位于最后一行。     |
| isEnded      | boolean             | 是   | 检查结果集是否位于最后一行之后。 |
| isStarted    | boolean             | 是   | 检查指针是否移动过。             |
| isClosed     | boolean             | 是   | 检查当前结果集是否关闭。         |

### getColumnIndex

getColumnIndex(columnName: string): number

根据指定的列名获取列索引。

**系统能力：** SystemCapability.DistributedDataManager.RelationalStore.Core

**参数：**

| 参数名     | 类型   | 必填 | 说明                       |
| ---------- | ------ | ---- | -------------------------- |
| columnName | string | 是   | 表示结果集中指定列的名称。 |

**返回值：**

| 类型   | 说明               |
| ------ | ------------------ |
| number | 返回指定列的索引。 |

**错误码：**

以下错误码的详细介绍请参见[关系型数据库错误码](../errorcodes/errorcode-data-rdb.md)。

| **错误码ID** | **错误信息**                                                 |
| ------------ | ------------------------------------------------------------ |
| 14800013     | The column value is null or the column type is incompatible. |

**示例：**

  ```js
resultSet.goToFirstRow();
const id = resultSet.getLong(resultSet.getColumnIndex("ID"));
const name = resultSet.getString(resultSet.getColumnIndex("NAME"));
const age = resultSet.getLong(resultSet.getColumnIndex("AGE"));
const salary = resultSet.getDouble(resultSet.getColumnIndex("SALARY"));
  ```

### getColumnName

getColumnName(columnIndex: number): string

根据指定的列索引获取列名。

**系统能力：** SystemCapability.DistributedDataManager.RelationalStore.Core

**参数：**

| 参数名      | 类型   | 必填 | 说明                       |
| ----------- | ------ | ---- | -------------------------- |
| columnIndex | number | 是   | 表示结果集中指定列的索引。 |

**返回值：**

| 类型   | 说明               |
| ------ | ------------------ |
| string | 返回指定列的名称。 |

**错误码：**

以下错误码的详细介绍请参见[关系型数据库错误码](../errorcodes/errorcode-data-rdb.md)。

| **错误码ID** | **错误信息**                                                 |
| ------------ | ------------------------------------------------------------ |
| 14800013     | The column value is null or the column type is incompatible. |

**示例：**

  ```js
const id = resultSet.getColumnName(0);
const name = resultSet.getColumnName(1);
const age = resultSet.getColumnName(2);
  ```

### goTo

goTo(offset:number): boolean

向前或向后转至结果集的指定行，相对于其当前位置偏移。

**系统能力：** SystemCapability.DistributedDataManager.RelationalStore.Core

**参数：**

| 参数名 | 类型   | 必填 | 说明                         |
| ------ | ------ | ---- | ---------------------------- |
| offset | number | 是   | 表示相对于当前位置的偏移量。 |

**返回值：**

| 类型    | 说明                                          |
| ------- | --------------------------------------------- |
| boolean | 如果成功移动结果集，则为true；否则返回false。 |

**错误码：**

以下错误码的详细介绍请参见[关系型数据库错误码](../errorcodes/errorcode-data-rdb.md)。

| **错误码ID** | **错误信息**                                                 |
| ------------ | ------------------------------------------------------------ |
| 14800012     | The result set is  empty or the specified location is invalid. |

**示例：**

  ```js
let predicates = new dataRdb.RdbPredicates("EMPLOYEE");
let promise= rdbStore.query(predicates, ["ID", "NAME", "AGE", "SALARY", "CODES"]);
promise.then((resultSet) => {
    resultSet.goTo(1);
    resultSet.close();
}).catch((err) => {
    console.log('query failed');
});
  ```

### goToRow

goToRow(position: number): boolean

转到结果集的指定行。

**系统能力：** SystemCapability.DistributedDataManager.RelationalStore.Core

**参数：**

| 参数名   | 类型   | 必填 | 说明                     |
| -------- | ------ | ---- | ------------------------ |
| position | number | 是   | 表示要移动到的指定位置。 |

**返回值：**

| 类型    | 说明                                          |
| ------- | --------------------------------------------- |
| boolean | 如果成功移动结果集，则为true；否则返回false。 |

**错误码：**

以下错误码的详细介绍请参见[关系型数据库错误码](../errorcodes/errorcode-data-rdb.md)。

| **错误码ID** | **错误信息**                                                 |
| ------------ | ------------------------------------------------------------ |
| 14800012     | The result set is  empty or the specified location is invalid. |

**示例：**

  ```js
let predicates = new dataRdb.RdbPredicates("EMPLOYEE");
let promise = rdbStore.query(predicates, ["ID", "NAME", "AGE", "SALARY", "CODES"]);
promise.then((resultSet) => {
    resultSet.(5);
    resultSet.close();
}).catch((err) => {
    console.log('query failed');
});
  ```

### goToFirstRow

goToFirstRow(): boolean


转到结果集的第一行。

**系统能力：** SystemCapability.DistributedDataManager.RelationalStore.Core

**返回值：**

| 类型    | 说明                                          |
| ------- | --------------------------------------------- |
| boolean | 如果成功移动结果集，则为true；否则返回false。 |

**错误码：**

以下错误码的详细介绍请参见[关系型数据库错误码](../errorcodes/errorcode-data-rdb.md)。

| **错误码ID** | **错误信息**                                                 |
| ------------ | ------------------------------------------------------------ |
| 14800012     | The result set is  empty or the specified location is invalid. |

**示例：**

  ```js
let predicates = new dataRdb.RdbPredicates("EMPLOYEE");
let promise = rdbStore.query(predicates, ["ID", "NAME", "AGE", "SALARY", "CODES"]);
promise.then((resultSet) => {
    resultSet.goToFirstRow();
    resultSet.close();
}).catch((err) => {
    console.log('query failed');
});
  ```

### goToLastRow

goToLastRow(): boolean

转到结果集的最后一行。

**系统能力：** SystemCapability.DistributedDataManager.RelationalStore.Core

**返回值：**

| 类型    | 说明                                          |
| ------- | --------------------------------------------- |
| boolean | 如果成功移动结果集，则为true；否则返回false。 |

**错误码：**

以下错误码的详细介绍请参见[关系型数据库错误码](../errorcodes/errorcode-data-rdb.md)。

| **错误码ID** | **错误信息**                                                 |
| ------------ | ------------------------------------------------------------ |
| 14800012     | The result set is  empty or the specified location is invalid. |

**示例：**

  ```js
let predicates = new dataRdb.RdbPredicates("EMPLOYEE");
let promise = rdbStore.query(predicates, ["ID", "NAME", "AGE", "SALARY", "CODES"]);
promise.then((resultSet) => {
    resultSet.goToLastRow();
    resultSet.close();
}).catch((err) => {
    console.log('query failed');
});
  ```

### goToNextRow

goToNextRow(): boolean

转到结果集的下一行。

**系统能力：** SystemCapability.DistributedDataManager.RelationalStore.Core

**返回值：**

| 类型    | 说明                                          |
| ------- | --------------------------------------------- |
| boolean | 如果成功移动结果集，则为true；否则返回false。 |

**错误码：**

以下错误码的详细介绍请参见[关系型数据库错误码](../errorcodes/errorcode-data-rdb.md)。

| **错误码ID** | **错误信息**                                                 |
| ------------ | ------------------------------------------------------------ |
| 14800012     | The result set is  empty or the specified location is invalid. |

**示例：**

  ```js
let predicates = new dataRdb.RdbPredicates("EMPLOYEE");
let promise = rdbStore.query(predicates, ["ID", "NAME", "AGE", "SALARY", "CODES"]);
promise.then((resultSet) => {
    resultSet.goToNextRow();
    resultSet.close();
}).catch((err) => {
    console.log('query failed');
});
  ```

### goToPreviousRow

goToPreviousRow(): boolean

转到结果集的上一行。

**系统能力：** SystemCapability.DistributedDataManager.RelationalStore.Core

**返回值：**

| 类型    | 说明                                          |
| ------- | --------------------------------------------- |
| boolean | 如果成功移动结果集，则为true；否则返回false。 |

**错误码：**

以下错误码的详细介绍请参见[关系型数据库错误码](../errorcodes/errorcode-data-rdb.md)。

| **错误码ID** | **错误信息**                                                 |
| ------------ | ------------------------------------------------------------ |
| 14800012     | The result set is  empty or the specified location is invalid. |

**示例：**

  ```js
let predicates = new dataRdb.RdbPredicates("EMPLOYEE");
let promise = rdbStore.query(predicates, ["ID", "NAME", "AGE", "SALARY", "CODES"]);
promise.then((resultSet) => {
    resultSet.goToPreviousRow();
    resultSet.close();
}).catch((err) => {
    console.log('query failed');
});
  ```

### getBlob

getBlob(columnIndex: number): Uint8Array

以字节数组的形式获取当前行中指定列的值。

**系统能力：** SystemCapability.DistributedDataManager.RelationalStore.Core

**参数：**

| 参数名      | 类型   | 必填 | 说明                    |
| ----------- | ------ | ---- | ----------------------- |
| columnIndex | number | 是   | 指定的列索引，从0开始。 |

**返回值：**

| 类型       | 说明                             |
| ---------- | -------------------------------- |
| Uint8Array | 以字节数组的形式返回指定列的值。 |

**示例：**

  ```js
const codes = resultSet.getBlob(resultSet.getColumnIndex("CODES"));
  ```

### getString

getString(columnIndex: number): string

以字符串形式获取当前行中指定列的值。

**系统能力：** SystemCapability.DistributedDataManager.RelationalStore.Core

**参数：**

| 参数名      | 类型   | 必填 | 说明                    |
| ----------- | ------ | ---- | ----------------------- |
| columnIndex | number | 是   | 指定的列索引，从0开始。 |

**返回值：**

| 类型   | 说明                         |
| ------ | ---------------------------- |
| string | 以字符串形式返回指定列的值。 |

**示例：**

  ```js
const name = resultSet.getString(resultSet.getColumnIndex("NAME"));
  ```

### getLong

getLong(columnIndex: number): number

以Long形式获取当前行中指定列的值。

**系统能力：** SystemCapability.DistributedDataManager.RelationalStore.Core

**参数：**

| 参数名      | 类型   | 必填 | 说明                    |
| ----------- | ------ | ---- | ----------------------- |
| columnIndex | number | 是   | 指定的列索引，从0开始。 |

**返回值：**

| 类型   | 说明                       |
| ------ | -------------------------- |
| number | 以Long形式返回指定列的值。 |

**示例：**

  ```js
const age = resultSet.getLong(resultSet.getColumnIndex("AGE"));
  ```

### getDouble

getDouble(columnIndex: number): number

以double形式获取当前行中指定列的值。

**系统能力：** SystemCapability.DistributedDataManager.RelationalStore.Core

**参数：**

| 参数名      | 类型   | 必填 | 说明                    |
| ----------- | ------ | ---- | ----------------------- |
| columnIndex | number | 是   | 指定的列索引，从0开始。 |

**返回值：**

| 类型   | 说明                         |
| ------ | ---------------------------- |
| number | 以double形式返回指定列的值。 |

**示例：**

  ```js
const salary = resultSet.getDouble(resultSet.getColumnIndex("SALARY"));
  ```

### isColumnNull

isColumnNull(columnIndex: number): boolean

检查当前行中指定列的值是否为null。

**系统能力：** SystemCapability.DistributedDataManager.RelationalStore.Core

**参数：**

| 参数名      | 类型   | 必填 | 说明                    |
| ----------- | ------ | ---- | ----------------------- |
| columnIndex | number | 是   | 指定的列索引，从0开始。 |

**返回值：**

| 类型    | 说明                                                      |
| ------- | --------------------------------------------------------- |
| boolean | 如果当前行中指定列的值为null，则返回true，否则返回false。 |

**错误码：**

以下错误码的详细介绍请参见[关系型数据库错误码](../errorcodes/errorcode-data-rdb.md)。

| **错误码ID** | **错误信息**                                                 |
| ------------ | ------------------------------------------------------------ |
| 14800013     | The column value is null or the column type is incompatible. |

**示例：**

  ```js
const isColumnNull = resultSet.isColumnNull(resultSet.getColumnIndex("CODES"));
  ```

### close

close(): void

关闭结果集。

**系统能力：** SystemCapability.DistributedDataManager.RelationalStore.Core

**示例：**

  ```js
let predicatesClose = new dataRdb.RdbPredicates("EMPLOYEE");
let promiseClose = rdbStore.query(predicatesClose, ["ID", "NAME", "AGE", "SALARY", "CODES"]);
promiseClose.then((resultSet) => {
    resultSet.close();
}).catch((err) => {
    console.log('resultset close failed');
});
  ```

**错误码：**

以下错误码的详细介绍请参见[关系型数据库错误码](../errorcodes/errorcode-data-rdb.md)。

| **错误码ID** | **错误信息**                                                 |
| ------------ | ------------------------------------------------------------ |
| 14800012     | The result set is  empty or the specified location is invalid. |<|MERGE_RESOLUTION|>--- conflicted
+++ resolved
@@ -48,34 +48,22 @@
 FA模型示例：
 
 ```js
+
+import featureAbility from '@ohos.ability.featureAbility'
+
 // 获取context
-import featureAbility from '@ohos.ability.featureAbility'
 let context = featureAbility.getContext()
 
-// 获取context后调用getRdbStore
 const STORE_CONFIG = {
     name: "RdbTest.db",
     securityLevel: data_rdb.SecurityLevel.S1
 }
-data_rdb.getRdbStore(context, STORE_CONFIG, function (err, store) {
+
+data_rdb.getRdbStore(context, STORE_CONFIG, function (err, rdbStore) {
     if (err) {
         console.info("Get RdbStore failed, err: " + err)
         return
-<<<<<<< HEAD
-=======
-    }    
-    if (rdbStore.openStatus == data_rdb.OpenStatus.ON_CREATE) {
-        console.log("RdbStore status is ON_CREATE")
-    } else if (rdbStore.openStatus == data_rdb.OpenStatus.ON_OPEN) {
-        console.log("RdbStore status is ON_OPEN")
-    } else {
-        return
->>>>>>> ea59cd0d
     }
-    // 设置数据库版本应为大于0的正整数
-    store.version = 3
-    let version = store.version
-    console.log("Get RdbStore version is " + version)
     console.log("Get RdbStore successfully.")
 })
 ```
@@ -83,106 +71,73 @@
 Stage模型示例：
 
 ```ts
-// 获取context
-import UIAbility from '@ohos.app.ability.UIAbility';
-
-let context;
+import UIAbility from '@ohos.app.ability.UIAbility'
 
 class EntryAbility extends UIAbility {
     onWindowStageCreate(windowStage){
-        context = this.context
+        const STORE_CONFIG = {
+            name: "RdbTest.db",
+            securityLevel: data_rdb.SecurityLevel.S1
+        }
+        
+        data_rdb.getRdbStore(this.context, STORE_CONFIG, function (err, rdbStore) {
+            if (err) {
+                console.info("Get RdbStore failed, err: " + err)
+                return
+            }
+            console.log("Get RdbStore successfully.")
+        })
     }
 }
-
-// 获取context后调用getRdbStore
+```
+
+## data_rdb.getRdbStore
+
+getRdbStore(context: Context, config: StoreConfig): Promise&lt;RdbStore&gt;
+
+获得一个相关的RdbStore，操作关系型数据库，用户可以根据自己的需求配置RdbStore的参数，然后通过RdbStore调用相关接口可以执行相关的数据操作，使用Promise异步回调。
+
+**系统能力：** SystemCapability.DistributedDataManager.RelationalStore.Core
+
+**参数：**
+
+| 参数名  | 类型                             | 必填 | 说明                                                         |
+| ------- | -------------------------------- | ---- | ------------------------------------------------------------ |
+| context | Context                          | 是   | 应用的上下文。 <br>FA模型的应用Context定义见[Context](js-apis-inner-app-context.md)。<br>Stage模型的应用Context定义见[Context](js-apis-ability-context.md)。 |
+| config  | [StoreConfig](#storeconfig) | 是   | 与此RDB存储相关的数据库配置。                                |
+
+**返回值**：
+
+| 类型                                      | 说明                              |
+| ----------------------------------------- | --------------------------------- |
+| Promise&lt;[RdbStore](#rdbstore)&gt; | Promise对象。返回RdbStore对象。 |
+
+**错误码：**
+
+以下错误码的详细介绍请参见[关系型数据库错误码](../errorcodes/errorcode-data-rdb.md)。
+
+| **错误码ID** | **错误信息**            |
+| ------------ | ----------------------- |
+| 14800010     | If failed delete database by invalid database name. |
+| 14800011     | If failed open database by database corrupted.     |
+
+**示例：**
+
+FA模型示例：
+
+```js
+import featureAbility from '@ohos.ability.featureAbility'
+
+// 获取context
+let context = featureAbility.getContext()
+
 const STORE_CONFIG = {
     name: "RdbTest.db",
     securityLevel: data_rdb.SecurityLevel.S1
 }
-data_rdb.getRdbStore(context, STORE_CONFIG, function (err, store) {
-    if (err) {
-        console.info("Get RdbStore failed, err: " + err)
-        return
-    }
-<<<<<<< HEAD
-    // 设置数据库版本应为大于0的正整数
-    store.version = 3
-    let version = store.version
-    console.log("Get RdbStore version is " + version)
-=======
-    if (rdbStore.openStatus == data_rdb.OpenStatus.ON_CREATE) {
-        console.log("RdbStore status is ON_CREATE")
-    } else if (rdbStore.openStatus == data_rdb.OpenStatus.ON_OPEN) {
-        console.log("RdbStore status is ON_OPEN")
-    } else {
-        return
-    }
->>>>>>> ea59cd0d
-    console.log("Get RdbStore successfully.")
-})
-```
-
-## data_rdb.getRdbStore
-
-getRdbStore(context: Context, config: StoreConfig): Promise&lt;RdbStore&gt;
-
-获得一个相关的RdbStore，操作关系型数据库，用户可以根据自己的需求配置RdbStore的参数，然后通过RdbStore调用相关接口可以执行相关的数据操作，使用Promise异步回调。
-
-**系统能力：** SystemCapability.DistributedDataManager.RelationalStore.Core
-
-**参数：**
-
-| 参数名  | 类型                             | 必填 | 说明                                                         |
-| ------- | -------------------------------- | ---- | ------------------------------------------------------------ |
-| context | Context                          | 是   | 应用的上下文。 <br>FA模型的应用Context定义见[Context](js-apis-inner-app-context.md)。<br>Stage模型的应用Context定义见[Context](js-apis-ability-context.md)。 |
-| config  | [StoreConfig](#storeconfig) | 是   | 与此RDB存储相关的数据库配置。                                |
-
-**返回值**：
-
-| 类型                                      | 说明                              |
-| ----------------------------------------- | --------------------------------- |
-| Promise&lt;[RdbStore](#rdbstore)&gt; | Promise对象。返回RdbStore对象。 |
-
-**错误码：**
-
-以下错误码的详细介绍请参见[关系型数据库错误码](../errorcodes/errorcode-data-rdb.md)。
-
-| **错误码ID** | **错误信息**            |
-| ------------ | ----------------------- |
-| 14800010     | If failed delete database by invalid database name. |
-| 14800011     | If failed open database by database corrupted.     |
-
-**示例：**
-
-FA模型示例：
-
-```js
-// 获取context
-import featureAbility from '@ohos.ability.featureAbility'
-let context = featureAbility.getContext()
-
-// 获取context后调用getRdbStore
-const STORE_CONFIG = {
-    name: "RdbTest.db",
-    securityLevel: data_rdb.SecurityLevel.S1
-}
+
 let promise = data_rdb.getRdbStore(context, STORE_CONFIG);
-<<<<<<< HEAD
-promise.then(async (store) => {
-    // 设置数据库版本应为大于0的正整数
-    store.version = 3
-    let version = store.version
-    console.log("Get RdbStore version is " + version)
-=======
 promise.then(async (rdbStore) => {
-    if (rdbStore.openStatus == data_rdb.OpenStatus.ON_CREATE) {
-        console.log("RdbStore status is ON_CREATE")
-    } else if (rdbStore.openStatus == data_rdb.OpenStatus.ON_OPEN) {
-        console.log("RdbStore status is ON_OPEN")
-    } else {
-        return
-    }
->>>>>>> ea59cd0d
     console.log("Get RdbStore successfully.")
 }).catch((err) => {
     console.log("Get RdbStore failed, err: " + err)
@@ -192,43 +147,23 @@
 Stage模型示例：
 
 ```ts
-// 获取context
-import UIAbility from '@ohos.app.ability.UIAbility';
-
-let context;
+import UIAbility from '@ohos.app.ability.UIAbility'
 
 class EntryAbility extends UIAbility {
     onWindowStageCreate(windowStage){
-        context = this.context
+        const STORE_CONFIG = {
+            name: "RdbTest.db",
+            securityLevel: data_rdb.SecurityLevel.S1
+        }
+        
+        let promise = data_rdb.getRdbStore(this.context, STORE_CONFIG);
+        promise.then(async (rdbStore) => {
+            console.log("Get RdbStore successfully.")
+        }).catch((err) => {
+            console.log("Get RdbStore failed, err: " + err)
+        })
     }
 }
-
-// 获取context后调用getRdbStore
-const STORE_CONFIG = {
-    name: "RdbTest.db",
-    securityLevel: data_rdb.SecurityLevel.S1
-}
-let promise = data_rdb.getRdbStore(context, STORE_CONFIG);
-<<<<<<< HEAD
-promise.then(async (store) => {
-    // 设置数据库版本应为大于0的正整数
-    store.version = 3
-    let version = store.version
-    console.log("Get RdbStore version is " + version)
-=======
-promise.then(async (rdbStore) => {
-    if (rdbStore.openStatus == data_rdb.OpenStatus.ON_CREATE) {
-        console.log("RdbStore status is ON_CREATE")
-    } else if (rdbStore.openStatus == data_rdb.OpenStatus.ON_OPEN) {
-        console.log("RdbStore status is ON_OPEN")
-    } else {
-        return
-    }
->>>>>>> ea59cd0d
-    console.log("Get RdbStore successfully.")
-}).catch((err) => {
-    console.log("Get RdbStore failed, err: " + err)
-})
 ```
 
 ## data_rdb.deleteRdbStore
@@ -260,11 +195,11 @@
 FA模型示例：
 
 ```js
+import featureAbility from '@ohos.ability.featureAbility'
+
 // 获取context
-import featureAbility from '@ohos.ability.featureAbility'
 let context = featureAbility.getContext()
 
-// 获取context后调用deleteRdbStore
 data_rdb.deleteRdbStore(context, "RdbTest.db", function (err) {
     if (err) {
         console.info("Delete RdbStore failed, err: " + err)
@@ -277,25 +212,19 @@
 Stage模型示例：
 
 ```ts
-// 获取context
-import UIAbility from '@ohos.app.ability.UIAbility';
-
-let context;
+import UIAbility from '@ohos.app.ability.UIAbility'
 
 class EntryAbility extends UIAbility {
     onWindowStageCreate(windowStage){
-        context = this.context
+        data_rdb.deleteRdbStore(this.context, "RdbTest.db", function (err) {
+            if (err) {
+                console.info("Delete RdbStore failed, err: " + err)
+                return
+            }
+            console.log("Delete RdbStore successfully.")
+        })
     }
 }
-
-// 获取context后调用deleteRdbStore
-data_rdb.deleteRdbStore(context, "RdbTest.db", function (err) {
-    if (err) {
-        console.info("Delete RdbStore failed, err: " + err)
-        return
-    }
-    console.log("Delete RdbStore successfully.")
-})
 ```
 
 ## data_rdb.deleteRdbStore
@@ -332,11 +261,11 @@
 FA模型示例：
 
 ```js
+import featureAbility from '@ohos.ability.featureAbility'
+
 // 获取context
-import featureAbility from '@ohos.ability.featureAbility'
 let context = featureAbility.getContext()
 
-// 获取context后调用deleteRdbStore
 let promise = data_rdb.deleteRdbStore(context, "RdbTest.db")
 promise.then(()=>{
     console.log("Delete RdbStore successfully.")
@@ -348,24 +277,18 @@
 Stage模型示例：
 
 ```ts
-// 获取context
-import UIAbility from '@ohos.app.ability.UIAbility';
-
-let context;
+import UIAbility from '@ohos.app.ability.UIAbility'
 
 class EntryAbility extends UIAbility {
     onWindowStageCreate(windowStage){
-        context = this.context
+        let promise = data_rdb.deleteRdbStore(this.context, "RdbTest.db")
+        promise.then(()=>{
+            console.log("Delete RdbStore successfully.")
+        }).catch((err) => {
+            console.info("Delete RdbStore failed, err: " + err)
+        })
     }
 }
-
-// 获取context后调用deleteRdbStore
-let promise = data_rdb.deleteRdbStore(context, "RdbTest.db")
-promise.then(()=>{
-    console.log("Delete RdbStore successfully.")
-}).catch((err) => {
-    console.info("Delete RdbStore failed, err: " + err)
-})
 ```
 
 ## StoreConfig
@@ -453,17 +376,6 @@
 | ON_CONFLICT_IGNORE   | 4    | 表示当冲突发生时，跳过包含违反约束的行并继续处理 SQL 语句的后续行。 |
 | ON_CONFLICT_REPLACE  | 5    | 表示当冲突发生时，在插入或更新当前行之前删除导致约束违例的预先存在的行，并且命令会继续正常执行。 |
 
-## OpenStatus<sup>10+</sup>
-
-RdbStore的状态枚举。
-
-**系统能力：** SystemCapability.DistributedDataManager.RelationalStore.Core
-
-| 名称       | 值   | 说明                                                 |
-| --------- | ---- | --------------------------------------------------- |
-| ON_CREATE | 0    | 表示RdbStore首次创建，处于ON_CREATE状态。               |
-| ON_OPEN   | 1    | 表示RdbStore非首次创建，处于ON_OPEN状态。                |
-
 ## RdbPredicates
 
 表示关系型数据库（RDB）的谓词。该类确定RDB中条件表达式的值是true还是false。
@@ -1313,7 +1225,16 @@
 
 | 名称         | 类型            | 必填 | 说明                             |
 | ------------ | ----------- | ---- | -------------------------------- |
-| openStatus<sup>10+</sup>  | number | 是   | RdbStore的状态。值为0时，表示RdbStore首次创建，处于ON_CREATE状态。值为1时，表示RdbStore非首次创建，处于ON_OPEN状态。       |
+| version<sup>10+</sup>  | number | 是   | 设置和获取数据库版本，值为大于0的正整数。       |
+
+**示例：**
+
+```js
+// 设置数据库版本
+rdbStore.version = 3
+// 获取数据库版本
+console.info("Get RdbStore version is " + rdbStore.version)
+```
 
 ### insert
 
