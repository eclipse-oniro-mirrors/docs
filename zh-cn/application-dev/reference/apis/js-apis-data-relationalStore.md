--- conflicted
+++ resolved
@@ -823,39 +823,20 @@
 **示例：**
 
 ```js
-<<<<<<< HEAD
-import deviceManager from '@ohos.distributedHardware.deviceManager';
-
+import deviceManager from '@ohos.distributedDeviceManager';
 let dmInstance: deviceManager.DeviceManager = null;
 let deviceIds: Array<string> = [];
-deviceManager.createDeviceManager("com.example.appdatamgrverify", (err, manager) => {
-  if (err) {
-    console.log("create device manager failed, err=" + err);
-    return;
-  }
-  dmInstance = manager;
-  let devices = dmInstance.getTrustedDeviceListSync();
-  for (let i = 0; i < devices.length; i++) {
-    deviceIds[i] = devices[i].deviceId;
-  }
-})
-                                  
-=======
-import deviceManager from '@ohos.distributedDeviceManager';
-let dmInstance = null;
-let deviceIds = [];
 
 try {
   dmInstance = deviceManager.createDeviceManager("com.example.appdatamgrverify");
   let devices = dmInstance.getAvailableDeviceListSync();
-  for (var i = 0; i < devices.length; i++) {
+  for (let i = 0; i < devices.length; i++) {
       deviceIds[i] = devices[i].networkId;
   }
 } catch (err) {
   console.error("createDeviceManager errCode:" + err.code + ",errMessage:" + err.message);
 }
 
->>>>>>> 55fb7230
 let predicates = new relationalStore.RdbPredicates("EMPLOYEE");
 predicates.inDevices(deviceIds);
 ```
@@ -2895,24 +2876,9 @@
 **示例：**
 
 ```js
-<<<<<<< HEAD
-import deviceManager from '@ohos.distributedHardware.deviceManager';
+import deviceManager from '@ohos.distributedDeviceManager';
 let dmInstance: deviceManager.DeviceManager = null;
 let deviceId: string = null;
-
-deviceManager.createDeviceManager("com.example.appdatamgrverify", (err, manager) => {
-  if (err) {
-    console.log("create device manager failed, err=" + err);
-    return;
-  }
-  dmInstance = manager;
-  let devices = dmInstance.getTrustedDeviceListSync();
-  deviceId = devices[0].deviceId;
-})
-=======
-import deviceManager from '@ohos.distributedDeviceManager';
-let dmInstance = null;
-let deviceId = null;
 
 try {
   dmInstance = deviceManager.createDeviceManager("com.example.appdatamgrverify");
@@ -2921,7 +2887,6 @@
 } catch (err) {
   console.error("createDeviceManager errCode:" + err.code + ",errMessage:" + err.message);
 }
->>>>>>> 55fb7230
 
 let predicates = new relationalStore.RdbPredicates('EMPLOYEE');
 predicates.greaterThan("id", 0);
@@ -2981,15 +2946,9 @@
 **示例：**
 
 ```js
-<<<<<<< HEAD
-import deviceManager from '@ohos.distributedHardware.deviceManager';
+import deviceManager from '@ohos.distributedDeviceManager';
 let dmInstance: deviceManager.DeviceManager = null;
 let deviceId: string = null;
-=======
-import deviceManager from '@ohos.distributedDeviceManager';
-let dmInstance = null;
-let deviceId = null;
->>>>>>> 55fb7230
 
 try {
   dmInstance = deviceManager.createDeviceManager("com.example.appdatamgrverify");
@@ -3884,24 +3843,9 @@
 **示例：**
 
 ```js
-<<<<<<< HEAD
-import deviceManager from '@ohos.distributedHardware.deviceManager';
+import deviceManager from '@ohos.distributedDeviceManager';
 let dmInstance: deviceManager.DeviceManager = null;
 let deviceId: string = null;
-
-deviceManager.createDeviceManager("com.example.appdatamgrverify", (err, manager) => {
-  if (err) {
-    console.log("create device manager failed, err=" + err);
-    return;
-  }
-  dmInstance = manager;
-  let devices = dmInstance.getTrustedDeviceListSync();
-  deviceId = devices[0].deviceId;
-})
-=======
-import deviceManager from '@ohos.distributedDeviceManager';
-let dmInstance = null;
-let deviceId = null;
 
 try {
   dmInstance = deviceManager.createDeviceManager("com.example.appdatamgrverify");
@@ -3910,7 +3854,6 @@
 } catch (err) {
   console.error("createDeviceManager errCode:" + err.code + ",errMessage:" + err.message);
 }
->>>>>>> 55fb7230
 
 store.obtainDistributedTableName(deviceId, "EMPLOYEE", (err, tableName) => {
   if (err) {
@@ -3959,24 +3902,9 @@
 **示例：**
 
 ```js
-<<<<<<< HEAD
-import deviceManager from '@ohos.distributedHardware.deviceManager';
+import deviceManager from '@ohos.distributedDeviceManager';
 let dmInstance: deviceManager.DeviceManager = null;
 let deviceId: string = null;
-
-deviceManager.createDeviceManager("com.example.appdatamgrverify", (err, manager) => {
-  if (err) {
-    console.log("create device manager failed, err=" + err);
-    return;
-  }
-  dmInstance = manager;
-  let devices = dmInstance.getTrustedDeviceListSync();
-  deviceId = devices[0].deviceId;
-})
-=======
-import deviceManager from '@ohos.distributedDeviceManager';
-let dmInstance = null;
-let deviceId = null;
 
 try {
   dmInstance = deviceManager.createDeviceManager("com.example.appdatamgrverify");
@@ -3985,7 +3913,6 @@
 } catch (err) {
   console.error("createDeviceManager errCode:" + err.code + ",errMessage:" + err.message);
 }
->>>>>>> 55fb7230
 
 let promise = store.obtainDistributedTableName(deviceId, "EMPLOYEE");
 promise.then((tableName: string) => {
@@ -4024,37 +3951,19 @@
 **示例：**
 
 ```js
-<<<<<<< HEAD
-import deviceManager from '@ohos.distributedHardware.deviceManager';
+import deviceManager from '@ohos.distributedDeviceManager';
 let dmInstance: deviceManager.DeviceManager = null;
 let deviceIds: Array<string> = [];
-
-deviceManager.createDeviceManager("com.example.appdatamgrverify", (err, manager) => {
-  if (err) {
-    console.log("create device manager failed, err=" + err);
-    return;
-  }
-  dmInstance = manager;
-  let devices = dmInstance.getTrustedDeviceListSync();
-  for (let i = 0; i < devices.length; i++) {
-    deviceIds[i] = devices[i].deviceId;
-  }
-})
-=======
-import deviceManager from '@ohos.distributedDeviceManager';
-let dmInstance = null;
-let deviceIds = [];
 
 try {
   dmInstance = deviceManager.createDeviceManager("com.example.appdatamgrverify");
   let devices = dmInstance.getAvailableDeviceListSync();
-  for (var i = 0; i < devices.length; i++) {
+  for (let i = 0; i < devices.length; i++) {
       deviceIds[i] = devices[i].networkId;
   }
 } catch (err) {
   console.error("createDeviceManager errCode:" + err.code + ",errMessage:" + err.message);
 }
->>>>>>> 55fb7230
 
 let predicates = new relationalStore.RdbPredicates('EMPLOYEE');
 predicates.inDevices(deviceIds);
@@ -4104,37 +4013,19 @@
 **示例：**
 
 ```js
-<<<<<<< HEAD
-import deviceManager from '@ohos.distributedHardware.deviceManager';
+import deviceManager from '@ohos.distributedDeviceManager';
 let dmInstance: deviceManager.DeviceManager = null;
 let deviceIds: Array<string> = [];
-
-deviceManager.createDeviceManager("com.example.appdatamgrverify", (err, manager) => {
-  if (err) {
-    console.log("create device manager failed, err=" + err);
-    return;
-  }
-  dmInstance = manager;
-  let devices = dmInstance.getTrustedDeviceListSync();
-  for (let i = 0; i < devices.length; i++) {
-    deviceIds[i] = devices[i].deviceId;
-  }
-})
-=======
-import deviceManager from '@ohos.distributedDeviceManager';
-let dmInstance = null;
-let deviceIds = [];
 
 try {
   dmInstance = deviceManager.createDeviceManager("com.example.appdatamgrverify");
   let devices = dmInstance.getAvailableDeviceListSync();
-  for (var i = 0; i < devices.length; i++) {
+  for (let i = 0; i < devices.length; i++) {
       deviceIds[i] = devices[i].networkId;
   }
 } catch (err) {
   console.error("createDeviceManager errCode:" + err.code + ",errMessage:" + err.message);
 }
->>>>>>> 55fb7230
 
 let predicates = new relationalStore.RdbPredicates('EMPLOYEE');
 predicates.inDevices(deviceIds);
@@ -5071,13 +4962,9 @@
 **示例：**
 
   ```js
-let predicatesClose = new relationalStore.RdbPredicates("EMPLOYEE");
-let promiseClose = store.query(predicatesClose, ["ID", "NAME", "AGE", "SALARY", "CODES"]);
-promiseClose.then((resultSet: relationalStore.ResultSet) => {
+
   resultSet.close();
-}).catch((err: BusinessError) => {
-  console.error(`resultset close failed, code is ${err.code},message is ${err.message}`);
-});
+
   ```
 
 **错误码：**
