--- conflicted
+++ resolved
@@ -60,7 +60,6 @@
     caPath: "", // 可选，默认使用系统预设CA证书，自API 10开始支持该属性
   },
   (err: BusinessError, data: http.HttpResponse ) => {
-<<<<<<< HEAD
   if (!err) {
     // data.result为HTTP响应内容，可根据业务需要进行解析
     console.info('Result:' + JSON.stringify(data.result));
@@ -78,24 +77,6 @@
     httpRequest.off('headersReceive');
     // 当该请求使用完毕时，开发者务必调用destroy方法主动销毁该JavaScript Object。
     httpRequest.destroy();
-=======
-    if (!err) {
-      // data.result为HTTP响应内容，可根据业务需要进行解析
-      console.info('Result:' + JSON.stringify(data.result));
-      console.info('code:' + JSON.stringify(data.responseCode));
-      // data.header为HTTP响应头，可根据业务需要进行解析
-      console.info('header:' + JSON.stringify(data.header));
-      console.info('cookies:' + JSON.stringify(data.cookies)); // 8+
-      // 当该请求使用完毕时，开发者务必调用destroy方法主动销毁该JavaScript Object。
-      httpRequest.destroy();
-    } else {
-      console.info('error:' + JSON.stringify(err));
-      // 取消订阅HTTP响应头事件
-      httpRequest.off('headersReceive');
-      // 当该请求使用完毕时，开发者务必调用destroy方法主动销毁该JavaScript Object。
-      httpRequest.destroy();
-    }
->>>>>>> 22d5fa1c
   }
 );
 ```
