--- conflicted
+++ resolved
@@ -33,12 +33,7 @@
   message: 'Message Info',
     duration: 2000,      
 });
-<<<<<<< HEAD
-  ```
- ![zh-cn_image_0001](figures/zh-cn_image_0001.gif) 
-=======
-```
->>>>>>> 5a97f6d8
+```
 
 ## ShowToastOptions
 
@@ -248,13 +243,7 @@
   .catch(err => {
     console.info('showActionMenu error: ' + err);
   })
-<<<<<<< HEAD
-  ```
- ![zh-cn_image_0006](figures/zh-cn_image_0006.gif) 
-
-=======
-```
->>>>>>> 5a97f6d8
+```
 ## ActionMenuOptions
 
 操作菜单的选项。
