--- conflicted
+++ resolved
@@ -1,2586 +1,2578 @@
-# Notification模块
-
->**说明：**
->
->本模块首批接口从API version 7开始支持。后续版本的新增接口，采用上角标单独标记接口的起始版本。
-
-## 导入模块
-
-```js
-import Notification from '@ohos.notification';
-```
-
-## Notification.publish
-
-publish(request: NotificationRequest, callback: AsyncCallback\<void\>): void
-
-发布通知（callback形式）。
-
-**系统能力**：SystemCapability.Notification.Notification
-
-**参数：**
-
-| 名称     | 可读 | 可写 | 类型                                        | 必填 | 描述                                        |
-| -------- | ---- | ---- | ------------------------------------------- | ---- | ------------------------------------------- |
-| request  | 是   | 否   |[NotificationRequest](#notificationrequest) | 是   | 设置要发布通知内容的NotificationRequest对象。 |
-| callback | 是   | 否   |AsyncCallback\<void\>                       | 是   | 被指定的回调方法。                            |
-
-**示例：**
-
-```js
-//publish回调
-function publishCallback(err) {
-	console.info("==========================>publishCallback=======================>");
-}
-//通知Request对象
-var notificationRequest = {
-    id: 1,
-    content: {
-        contentType: Notification.ContentType.NOTIFICATION_CONTENT_BASIC_TEXT,
-        normal: {
-            title: "test_title",
-            text: "test_text",
-            additionalText: "test_additionalText"
-        }
-    }
-}
-Notification.publish(notificationRequest, publishCallback)
-```
-
-
-
-## Notification.publish
-
-publish(request: NotificationRequest): Promise\<void\>
-
-发布通知（Promise形式）。
-
-**系统能力**：SystemCapability.Notification.Notification
-
-**示例：**
-
-```js
-//通知Request对象
-var notificationRequest = {
-    notificationId: 1,
-    content: {
-        contentType: Notification.ContentType.NOTIFICATION_CONTENT_BASIC_TEXT,
-        normal: {
-            title: "test_title",
-            text: "test_text",
-            additionalText: "test_additionalText"
-        }
-    }
-}
-Notification.publish(notificationRequest).then(() => {
-	console.info("==========================>publishCallback=======================>");
-});
-
-```
-
-## Notification.publish<sup>8+</sup>
-
-publish(request: NotificationRequest, userId: number, callback: AsyncCallback\<void\>): void
-
-发布通知（callback形式）。
-
-**系统能力**：SystemCapability.Notification.Notification
-
-**参数：**
-
-| 名称     | 可读 | 可写 | 类型                                        | 必填 | 描述                                        |
-| -------- | ---- | ---- | ----------------------------------------- | ---- | ------------------------------------------- |
-| request  | 是   | 否   |[NotificationRequest](#notificationrequest) | 是   | 设置要发布通知内容的NotificationRequest对象。 |
-| userId   | 是   | 否   |number                                      | 是   | 接收通知用户的Id。                           |
-| callback | 是   | 否   |AsyncCallback\<void\>                       | 是   | 被指定的回调方法。                           |
-
-**示例：**
-
-```js
-//publish回调
-function publishCallback(err) {
-	console.info("==========================>publishCallback=======================>");
-}
-// 接收通知的用户ID
-var userId = 1
-//通知Request对象
-var notificationRequest = {
-    id: 1,
-    content: {
-        contentType: Notification.ContentType.NOTIFICATION_CONTENT_BASIC_TEXT,
-        normal: {
-            title: "test_title",
-            text: "test_text",
-            additionalText: "test_additionalText"
-        }
-    }
-}
-Notification.publish(notificationRequest, userId, publishCallback);
-```
-
-## Notification.publish<sup>8+</sup>
-
-publish(request: NotificationRequest, userId: number): Promise\<void\>
-
-发布通知（Promise形式）。
-
-**系统能力**：SystemCapability.Notification.Notification
-
-**参数：**
-
-| 名称     | 可读 | 可写 | 类型                                        | 必填 | 描述                                        |
-| -------- | ---- | ---- | ----------------------------------------- | ---- | ------------------------------------------- |
-| request  | 是   | 否   |[NotificationRequest](#notificationrequest) | 是   | 设置要发布通知内容的NotificationRequest对象。 |
-| userId   | 是   | 否   |number                                      | 是   | 接收通知用户的Id。                           |
-
-**示例：**
-
-```js
-var notificationRequest = {
-    notificationId: 1,
-    content: {
-        contentType: Notification.ContentType.NOTIFICATION_CONTENT_BASIC_TEXT,
-        normal: {
-            title: "test_title",
-            text: "test_text",
-            additionalText: "test_additionalText"
-        }
-    }
-}
-
-var userId = 1
-
-Notification.publish(notificationRequest, userId).then(() => {
-	console.info("==========================>publishCallback=======================>");
-});
-```
-
-
-## Notification.cancel
-
-cancel(id: number, label: string, callback: AsyncCallback\<void\>): void
-
-取消与指定id和label相匹配的已发布通知（callback形式）。
-
-**系统能力**：SystemCapability.Notification.Notification
-
-**参数：**
-
-| 名称     | 可读 | 可写 | 类型                  | 必填 | 描述                 |
-| -------- | --- | ---- | --------------------- | ---- | -------------------- |
-| id       | 是   | 否   | number                | 是   | 通知ID。               |
-| label    | 是   | 否   | string                | 是   | 通知标签。             |
-| callback | 是   | 否   | AsyncCallback\<void\> | 是   | 表示被指定的回调方法。 |
-
-**示例：**
-
-```js
-//cancel回调
-function cancelCallback(err) {
-	console.info("==========================>cancelCallback=======================>");
-}
-Notification.cancel(0, "label", cancelCallback)
-```
-
-
-
-## Notification.cancel
-
-cancel(id：number, label?: string): Promise\<void\>
-
-<<<<<<< HEAD
-取消与指定id相匹配的已发布通知,label可以指定也可以不指定（Promise形式）。
-=======
-取消与指定id相匹配的已发布通知，label可以指定也可以不指定（Promise形式）。
->>>>>>> 2419103f
-
-**系统能力**：SystemCapability.Notification.Notification
-
-**参数：**
-
-| 名称  | 可读 | 可写 | 类型   | 必填 | 描述     |
-| ----- | --- | ---- | ------ | ---- | -------- |
-| id    | 是   | 否   | number | 是   | 通知ID。   |
-| label | 是   | 否   | string | 否   | 通知标签。 |
-
-**示例：**
-
-```js
-Notification.cancel(0).then(() => {
-	console.info("==========================>cancelCallback=======================>");
-});
-```
-
-
-
-## Notification.cancel
-
-cancel(id: number, callback: AsyncCallback\<void\>): void
-
-取消与指定id相匹配的已发布通知（callback形式）。
-
-**系统能力**：SystemCapability.Notification.Notification
-
-**参数：**
-
-| 名称     | 可读 | 可写 | 类型                  | 必填 | 描述                 |
-| -------- | ---- | --- | --------------------- | ---- | -------------------- |
-| id       | 是   | 否  | number                | 是   | 通知ID。               |
-| callback | 是   | 否  | AsyncCallback\<void\> | 是   | 表示被指定的回调方法。 |
-
-**示例：**
-
-```js
-//cancel回调
-function cancelCallback(err) {
-	console.info("==========================>cancelCallback=======================>");
-}
-Notification.cancel(0, cancelCallback)
-```
-
-
-
-## Notification.cancelAll
-
-cancelAll(callback: AsyncCallback\<void\>): void
-
-取消所有已发布的通知（callback形式）。
-
-**系统能力**：SystemCapability.Notification.Notification
-
-**参数：**
-
-| 名称     | 可读 | 可写 | 类型                  | 必填 | 描述                 |
-| -------- | ---- | --- | --------------------- | ---- | -------------------- |
-| callback | 是   | 否  | AsyncCallback\<void\> | 是   | 表示被指定的回调方法。 |
-
-**示例：**
-
-```js
-//cancel回调
-function cancelAllCallback(err) {
-	console.info("==========================>cancelAllCallback=======================>");
-}
-Notification.cancelAll(cancelAllCallback)
-```
-
-
-
-## Notification.cancelAll
-
-cancelAll(): Promise\<void\>
-
-取消所有已发布的通知（Promise形式）。
-
-**系统能力**：SystemCapability.Notification.Notification
-
-**示例：**
-
-```js
-Notification.cancelAll().then(() => {
-	console.info("==========================>cancelAllCallback=======================>");
-});
-```
-
-
-
-## Notification.addSlot
-
-addSlot(slot: NotificationSlot, callback: AsyncCallback\<void\>): void
-
-创建通知通道（callback形式）。
-
-**系统能力**：SystemCapability.Notification.Notification
-
-**参数：**
-
-| 名称     | 可读 | 可写 | 类型                  | 必填 | 描述                 |
-| -------- | ---- | --- | --------------------- | ---- | -------------------- |
-| slot     | 是   | 否  | NotificationSlot      | 是   | 要创建的通知通道对象。 |
-| callback | 是   | 否  | AsyncCallback\<void\> | 是   | 表示被指定的回调方法。 |
-
-**示例：**
-
-```js
-//addslot回调
-function addSlotCallBack(err) {
-	console.info("==========================>addSlotCallBack=======================>");
-}
-//通知slot对象
-var notificationSlot = {
-    type: Notification.SlotType.SOCIAL_COMMUNICATION
-}
-Notification.addSlot(notificationSlot, addSlotCallBack)
-```
-
-
-
-## Notification.addSlot
-
-addSlot(slot: NotificationSlot): Promise\<void\>
-
-创建通知通道（Promise形式）。
-
-**系统能力**：SystemCapability.Notification.Notification
-
-**参数：**
-
-| 名称 | 可读 | 可写 | 类型             | 必填 | 描述                 |
-| ---- | ---- | --- | ---------------- | ---- | -------------------- |
-| slot | 是   | 否  | NotificationSlot | 是   | 要创建的通知通道对象。 |
-
-**示例：**
-
-```js
-//通知slot对象
-var notificationSlot = {
-    type: Notification.SlotType.SOCIAL_COMMUNICATION
-}
-Notification.addSlot(notificationSlot).then(() => {
-	console.info("==========================>addSlotCallback=======================>");
-});
-```
-
-
-
-## Notification.addSlot
-
-addSlot(type: SlotType, callback: AsyncCallback\<void\>): void
-
-创建通知通道（callback形式）。
-
-**系统能力**：SystemCapability.Notification.Notification
-
-**参数：**
-
-| 名称     | 可读 | 可写 | 类型                  | 必填 | 描述                   |
-| -------- | ---- | --- | --------------------- | ---- | ---------------------- |
-| type     | 是   | 否  | [SlotType](#slottype)              | 是   | 要创建的通知通道的类型。 |
-| callback | 是   | 否  | AsyncCallback\<void\> | 是   | 表示被指定的回调方法。   |
-
-**示例：**
-
-```js
-//addslot回调
-function addSlotCallBack(err) {
-	console.info("==========================>addSlotCallBack=======================>");
-}
-Notification.addSlot(Notification.SlotType.SOCIAL_COMMUNICATION, addSlotCallBack)
-```
-
-
-
-## Notification.addSlot
-
-addSlot(type: SlotType): Promise\<void\>
-
-创建通知通道（Promise形式）。
-
-**系统能力**：SystemCapability.Notification.Notification
-
-**参数：**
-
-| 名称 | 可读 | 可写 | 类型     | 必填 | 描述                   |
-| ---- | ---- | --- | -------- | ---- | ---------------------- |
-| type | 是   | 否  | [SlotType](#slottype) | 是   | 要创建的通知通道的类型。 |
-
-**示例：**
-
-```js
-Notification.addSlot(Notification.SlotType.SOCIAL_COMMUNICATION).then(() => {
-	console.info("==========================>addSlotCallback=======================>");
-});
-```
-
-
-
-## Notification.addSlots
-
-addSlots(slots: Array\<NotificationSlot\>, callback: AsyncCallback\<void\>): void
-
-创建多个通知通道（callback形式）。
-
-**系统能力**：SystemCapability.Notification.Notification
-
-**参数：**
-
-| 名称     | 可读 | 可写 | 类型                      | 必填 | 描述                     |
-| -------- | ---- | --- | ------------------------- | ---- | ------------------------ |
-| slots    | 是   | 否  | Array\<NotificationSlot\> | 是   | 要创建的通知通道对象数组。 |
-| callback | 是   | 否  | AsyncCallback\<void\>     | 是   | 表示被指定的回调方法。     |
-
-**示例：**
-
-```js
-//addSlots回调
-function addSlotsCallBack(err) {
-	console.info("==========================>addSlotsCallBack=======================>");
-}
-//通知slot对象
-var notificationSlot = {
-    type: Notification.SlotType.SOCIAL_COMMUNICATION
-}
-//通知slot array 对象
-var notificationSlotArray = new Array();
-notificationSlotArray[0] = notificationSlot;
-
-Notification.addSlots(notificationSlotArray, addSlotsCallBack)
-```
-
-
-
-## Notification.addSlots
-
-addSlots(slots: Array\<NotificationSlot\>): Promise\<void\>
-
-创建多个通知通道（Promise形式）。
-
-**系统能力**：SystemCapability.Notification.Notification
-
-**参数：**
-
-| 名称  | 可读 | 可写 | 类型                      | 必填 | 描述                     |
-| ----- | ---- | --- | ------------------------- | ---- | ------------------------ |
-| slots | 是   | 否  | Array\<NotificationSlot\> | 是   | 要创建的通知通道对象数组。 |
-
-**示例：**
-
-```js
-//通知slot对象
-var notificationSlot = {
-    type: Notification.SlotType.SOCIAL_COMMUNICATION
-}
-//通知slot array 对象
-var notificationSlotArray = new Array();
-notificationSlotArray[0] = notificationSlot;
-
-Notification.addSlots(notificationSlotArray).then(() => {
-	console.info("==========================>addSlotCallback=======================>");
-});
-```
-
-
-
-## Notification.getSlot
-
-getSlot(slotType: SlotType, callback: AsyncCallback\<NotificationSlot\>): void
-
-获取一个通知通道（callback形式）。
-
-**系统能力**：SystemCapability.Notification.Notification
-
-**参数：**
-
-| 名称     | 可读 | 可写 | 类型                              | 必填 | 描述                                                        |
-| -------- | ---- | --- | --------------------------------- | ---- | ----------------------------------------------------------- |
-| slotType | 是   | 否  | [SlotType](#slottype)                          | 是   | 通知渠道类型,目前分为社交通信、服务提醒、内容咨询和其他类型。 |
-| callback | 是   | 否  | AsyncCallback\<NotificationSlot\> | 是   | 表示被指定的回调方法。                                        |
-
-**示例：**
-
-```js
-//getSlot回调
-function getSlotCallback(err,data) {
-	console.info("==========================>getSlotCallback=======================>");
-}
-var slotType = Notification.SlotType.SOCIAL_COMMUNICATION;
-Notification.getSlot(slotType, getSlotCallback)
-```
-
-
-
-## Notification.getSlot
-
-getSlot(slotType: SlotType): Promise\<NotificationSlot\>
-
-获取一个通知通道（Promise形式）。
-
-**系统能力**：SystemCapability.Notification.Notification
-
-**参数：**
-
-| 名称     | 可读 | 可写 | 类型     | 必填 | 描述                                                        |
-| -------- | ---- | --- | -------- | ---- | ----------------------------------------------------------- |
-| slotType | 是   | 否  | [SlotType](#slottype) | 是   | 通知渠道类型,目前分为社交通信、服务提醒、内容咨询和其他类型。 |
-
-**返回值：**
-
-| 类型                                                        | 说明                                                         |
-| ----------------------------------------------------------- | ------------------------------------------------------------ |
-| Promise\<NotificationSlot\> | 以Promise形式返回获取一个通知通道。 |
-
-**示例：**
-
-```js
-var slotType = Notification.SlotType.SOCIAL_COMMUNICATION;
-Notification.getSlot(slotType).then((data) => {
-	console.info("==========================>getSlotCallback=======================>");
-});
-```
-
-
-
-## Notification.getSlots
-
-getSlots(callback: AsyncCallback<Array\<NotificationSlot\>>): void
-
-获取此应用程序的所有通知通道（callback形式）。
-
-**系统能力**：SystemCapability.Notification.Notification
-
-**参数：**
-
-| 名称     | 可读 | 可写 | 类型                              | 必填 | 描述                 |
-| -------- | ---- | --- | --------------------------------- | ---- | -------------------- |
-| callback | 是   | 否  | AsyncCallback\<NotificationSlot\> | 是   | 表示被指定的回调方法。 |
-
-**示例：**
-
-```js
-//getSlots回调
-function getSlotsCallback(err,data) {
-	console.info("==========================>getSlotsCallback=======================>");
-}
-Notification.getSlots(getSlotsCallback)
-```
-
-
-
-## Notification.getSlots
-
-getSlots(): Promise\<Array\<NotificationSlot\>>
-
-获取此应用程序的所有通知通道（Promise形式）。
-
-**系统能力**：SystemCapability.Notification.Notification
-
-**返回值：**
-
-| 类型                                                        | 说明                                                         |
-| ----------------------------------------------------------- | ------------------------------------------------------------ |
-| Promise\<Array\<NotificationSlot\>\> | 以Promise形式返回获取此应用程序的所有通知通道的结果。 |
-
-**示例：**
-
-```js
-Notification.getSlots().then((data) => {
-	console.info("==========================>getSlotsCallback=======================>");
-});
-```
-
-
-
-## Notification.removeSlot
-
-removeSlot(slotType: SlotType, callback: AsyncCallback\<void\>): void
-
-根据通知通道类型删除创建的通知通道（callback形式）。
-
-**系统能力**：SystemCapability.Notification.Notification
-
-**参数：**
-
-| 名称     | 可读 | 可写 | 类型                  | 必填 | 描述                                                        |
-| -------- | ---- | --- | --------------------- | ---- | ----------------------------------------------------------- |
-| slotType | 是   | 否  | [SlotType](#slottype)              | 是   | 通知渠道类型,目前分为社交通信、服务提醒、内容咨询和其他类型。 |
-| callback | 是   | 否  | AsyncCallback\<void\> | 是   | 表示被指定的回调方法。                                        |
-
-**示例：**
-
-```js
-//removeSlot回调
-function removeSlotCallback(err) {
-	console.info("==========================>removeSlotCallback=======================>");
-}
-var slotType = Notification.SlotType.SOCIAL_COMMUNICATION;
-Notification.removeSlot(slotType,removeSlotCallback)
-```
-
-
-
-## Notification.removeSlot
-
-removeSlot(slotType: SlotType): Promise\<void\>
-
-根据通知通道类型删除创建的通知通道（Promise形式）。
-
-**系统能力**：SystemCapability.Notification.Notification
-
-**参数：**
-
-| 名称     | 可读 | 可写 | 类型     | 必填 | 描述                                                        |
-| -------- | ---- | --- | -------- | ---- | ----------------------------------------------------------- |
-| slotType | 是   | 否  | [SlotType](#slottype) | 是   | 通知渠道类型,目前分为社交通信、服务提醒、内容咨询和其他类型。 |
-
-**示例：**
-
-```js
-var slotType = Notification.SlotType.SOCIAL_COMMUNICATION;
-Notification.removeSlot(slotType).then(() => {
-	console.info("==========================>removeSlotCallback=======================>");
-});
-```
-
-
-
-## Notification.removeAllSlots
-
-removeAllSlots(callback: AsyncCallback\<void\>): void
-
-删除所有通知通道（callback形式）。
-
-**系统能力**：SystemCapability.Notification.Notification
-
-**参数：**
-
-| 名称     | 可读 | 可写 | 类型                  | 必填 | 描述                 |
-| -------- | ---- | --- | --------------------- | ---- | -------------------- |
-| callback | 是   | 否  | AsyncCallback\<void\> | 是   | 表示被指定的回调方法。 |
-
-**示例：**
-
-```js
-function removeAllCallBack(err) {
-	console.info("================>removeAllCallBack=======================>");
-}
-Notification.removeAllSlots(removeAllCallBack)
-```
-
-
-
-## Notification.removeAllSlots
-
-removeAllSlots(): Promise\<void\>
-
-<<<<<<< HEAD
-删除所有通知通道(Promise形式）。
-=======
-删除所有通知通道（Promise形式）。
->>>>>>> 2419103f
-
-**系统能力**：SystemCapability.Notification.Notification
-
-**示例：**
-
-```js
-Notification.removeAllSlots().then(() => {
-	console.info("==========================>removeAllCallBack=======================>");
-});
-```
-
-
-
-## Notification.subscribe
-
-subscribe(subscriber: NotificationSubscriber, info: NotificationSubscribeInfo, callback: AsyncCallback\<void\>): void
-
-订阅通知并指定订阅信息（callback形式）。
-
-**系统能力**：SystemCapability.Notification.Notification
-
-**参数：**
-
-| 名称       | 可读 | 可写 | 类型                      | 必填 | 描述             |
-| ---------- | ---- | --- | ------------------------- | ---- | ---------------- |
-| subscriber | 是   | 否  | [NotificationSubscriber](#notificationsubscriber)    | 是   | 通知订阅对象。     |
-| info       | 是   | 否  | [NotificationSubscribeInfo](#notificationsubscribeinfo) | 是   | 订阅信息。         |
-| callback   | 是   | 否  | AsyncCallback\<void\>     | 是   | 订阅动作回调函数。 |
-
-**示例：**
-
-```js
-//subscribe回调
-function subscribeCallback(err) {
-	console.info("==========================>subscribeCallback=======================>");
-}
-function onConsumeCallback(err, data) {
-	console.info("==========================>onConsumeCallback=======================>");
-}
-var subscriber = {
-    onConsume: onConsumeCallback
-}
-var info = {
-    bundleNames: ["bundleName1","bundleName2"]
-}
-Notification.subscribe(subscriber, info, subscribeCallback);
-```
-
-
-
-## Notification.subscribe
-
-subscribe(subscriber: NotificationSubscriber, callback: AsyncCallback\<void\>): void
-
-订阅通知并指定订阅信息（callback形式）。
-
-**系统能力**：SystemCapability.Notification.Notification
-
-**参数：**
-
-| 名称       | 可读 | 可写 | 类型                   | 必填 | 描述             |
-| ---------- | ---- | --- | ---------------------- | ---- | ---------------- |
-| subscriber | 是   | 否  | [NotificationSubscriber](#notificationsubscriber) | 是   | 通知订阅对象。     |
-| callback   | 是   | 否  | AsyncCallback\<void\>  | 是   | 订阅动作回调函数。 |
-
-**示例：**
-
-```js
-function subscribeCallback(err) {
-	console.info("==========================>subscribeCallback=======================>");
-}
-function onConsumeCallback(err, data) {
-	console.info("==========================>onConsumeCallback=======================>");
-}
-var subscriber = {
-    onConsume: onConsumeCallback
-}
-Notification.subscribe(subscriber, subscribeCallback);
-```
-
-
-
-## Notification.subscribe
-
-subscribe(subscriber: NotificationSubscriber, info?: NotificationSubscribeInfo): Promise\<void\>
-
-订阅通知并指定订阅信息（Promise形式）。
-
-**系统能力**：SystemCapability.Notification.Notification
-
-**参数：**
-
-| 名称       | 可读 | 可写 | 类型                      | 必填 | 描述         |
-| ---------- | ---- | --- | ------------------------- | ---- | ------------ |
-| subscriber | 是   | 否  | [NotificationSubscriber](#notificationsubscriber)    | 是   | 通知订阅对象。 |
-| info       | 是   | 否  | [NotificationSubscribeInfo](#notificationsubscribeinfo) | 否   | 订阅信息。     |
-
-**示例：**
-
-```js
-function onConsumeCallback(err, data) {
-	console.info("==========================>onConsumeCallback=======================>");
-}
-var subscriber = {
-    onConsume: onConsumeCallback
-};
-Notification.subscribe(subscriber).then(() => {
-	console.info("==========================>subscribeCallback=======================>");
-});
-```
-
-
-
-## Notification.unsubscribe
-
-unsubscribe(subscriber: NotificationSubscriber, callback: AsyncCallback\<void\>): void
-
-取消订阅（callbcak形式）。
-
-**系统能力**：SystemCapability.Notification.Notification
-
-**参数：**
-
-| 名称       | 可读 | 可写 | 类型                   | 必填 | 描述                 |
-| ---------- | ---- | --- | ---------------------- | ---- | -------------------- |
-| subscriber | 是   | 否  | [NotificationSubscriber](#notificationsubscriber) | 是   | 通知订阅对象。         |
-| callback   | 是   | 否  | AsyncCallback\<void\>  | 是   | 取消订阅动作回调函数。 |
-
-**示例：**
-
-```js
-function unsubscribeCallback(err) {
-	console.info("==========================>unsubscribeCallback=======================>");
-}
-function onConsumeCallback(err, data) {
-	console.info("==========================>onConsumeCallback=======================>");
-}
-var subscriber = {
-    onConsume: onConsumeCallback
-}
-Notification.unsubscribe(subscriber, unsubscribeCallback);
-```
-
-
-
-## Notification.unsubscribe
-
-unsubscribe(subscriber: NotificationSubscriber): Promise\<void\>
-
-取消订阅（Promise形式）。
-
-**系统能力**：SystemCapability.Notification.Notification
-
-**参数：**
-
-| 名称       | 可读 | 可写 | 类型                   | 必填 | 描述         |
-| ---------- | ---- | --- | ---------------------- | ---- | ------------ |
-| subscriber | 是   | 否  | [NotificationSubscriber](#notificationsubscriber) | 是   | 通知订阅对象。 |
-
-**示例：**
-
-```js
-function onConsumeCallback(err, data) {
-	console.info("==========================>onConsumeCallback=======================>");
-}
-var subscriber = {
-    onConsume: onConsumeCallback
-};
-Notification.unsubscribe(subscriber).then(() => {
-	console.info("==========================>unsubscribeCallback=======================>");
-});
-```
-
-
-
-## Notification.enableNotification
-
-enableNotification(bundle: BundleOption, enable: boolean, callback: AsyncCallback\<void\>): void
-
-设定指定包的通知使能状态（Callback形式）。
-
-**系统能力**：SystemCapability.Notification.Notification
-
-**参数：**
-
-| 名称     | 可读 | 可写 | 类型                  | 必填 | 描述                 |
-| -------- | ---- | --- | --------------------- | ---- | -------------------- |
-| bundle   | 是   | 否  | [BundleOption](#bundleoption)          | 是   | 指定包信息。           |
-| enable   | 是   | 否  | boolean               | 是   | 使能状态。             |
-| callback | 是   | 否  | AsyncCallback\<void\> | 是   | 设定通知使能回调函数。 |
-
-**示例：**
-
-```js
-function enableNotificationCallback(err) {
-	console.info("==========================>enableNotificationCallback=======================>");
-}
-var bundle = {
-    bundle: "bundleName1",
-}
-Notification.enableNotification(bundle, false, enableNotificationCallback);
-```
-
-
-
-## Notification.enableNotification
-
-enableNotification(bundle: BundleOption, enable: boolean): Promise\<void\>
-
-设定指定包的通知使能状态（Promise形式）。
-
-**系统能力**：SystemCapability.Notification.Notification
-
-**参数：**
-
-| 名称   | 可读 | 可写 | 类型         | 必填 | 描述       |
-| ------ | ---- | --- | ------------ | ---- | ---------- |
-| bundle | 是   | 否  | [BundleOption](#bundleoption) | 是   | 指定包信息。 |
-| enable | 是   | 否  | boolean      | 是   | 使能状态。   |
-
-**示例：**
-
-```js
-var bundle = {
-    bundle: "bundleName1",
-}
-Notification.enableNotification(bundle, false).then(() => {
-	console.info("==========================>enableNotificationCallback=======================>");
-});
-```
-
-
-
-## Notification.isNotificationEnabled
-
-isNotificationEnabled(bundle: BundleOption, callback: AsyncCallback\<boolean\>): void
-
-获取指定包的通知使能状态（Callback形式）。
-
-**系统能力**：SystemCapability.Notification.Notification
-
-**参数：**
-
-| 名称     | 可读 | 可写 | 类型                  | 必填 | 描述                     |
-| -------- | ---- | --- | --------------------- | ---- | ------------------------ |
-| bundle   | 是   | 否  | [BundleOption](#bundleoption)          | 是   | 指定包信息。               |
-| callback | 是   | 否  | AsyncCallback\<void\> | 是   | 获取通知使能状态回调函数。 |
-
-**示例：**
-
-```js
-function isNotificationEnabledCallback(err, data) {
-	console.info("==========================>isNotificationEnabledCallback=======================>");
-}
-var bundle = {
-    bundle: "bundleName1",
-}
-Notification.isNotificationEnabled(bundle, isNotificationEnabledCallback);
-```
-
-
-
-## Notification.isNotificationEnabled
-
-isNotificationEnabled(bundle: BundleOption): Promise\<boolean\>
-
-获取指定包的通知使能状态（Promise形式）。
-
-**系统能力**：SystemCapability.Notification.Notification
-
-**参数：**
-
-| 名称   | 可读 | 可写 | 类型         | 必填 | 描述       |
-| ------ | ---- | --- | ------------ | ---- | ---------- |
-| bundle | 是   | 否  | [BundleOption](#bundleoption) | 是   | 指定包信息。 |
-
-**返回值：**
-
-| 类型                                                        | 说明                                                         |
-| ----------------------------------------------------------- | ------------------------------------------------------------ |
-| Promise\<boolean\> | 以Promise形式返回获取指定包的通知使能状态的结果。 |
-
-**示例：**
-
-```js
-var bundle = {
-    bundle: "bundleName1",
-}
-Notification.isNotificationEnabled(bundle).then((data) => {
-	console.info("==========================>isNotificationEnabledCallback=======================>");
-});
-```
-
-
-
-## Notification.isNotificationEnabled
-
-isNotificationEnabled(callback: AsyncCallback\<boolean\>): void
-
-获取通知使能状态（Callback形式）。
-
-**系统能力**：SystemCapability.Notification.Notification
-
-**参数：**
-
-| 名称     | 可读 | 可写 | 类型                  | 必填 | 描述                     |
-| -------- | ---- | --- | --------------------- | ---- | ------------------------ |
-| callback | 是   | 否  | AsyncCallback\<void\> | 是   | 获取通知使能状态回调函数。 |
-
-**示例：**
-
-```js
-function isNotificationEnabledCallback(err, data) {
-	console.info("==========================>isNotificationEnabledCallback=======================>");
-}
-
-Notification.isNotificationEnabled(isNotificationEnabledCallback);
-```
-
-
-
-## Notification.isNotificationEnabled
-
-isNotificationEnabled(): Promise\<boolean\>
-
-获取通知使能状态（Promise形式）。
-
-**系统能力**：SystemCapability.Notification.Notification
-
-**参数：**
-
-| 名称   | 可读 | 可写 | 类型         | 必填 | 描述       |
-| ------ | ---- | --- | ------------ | ---- | ---------- |
-| bundle | 是   | 否  | [BundleOption](#bundleoption) | 是   | 指定包信息。 |
-
-**返回值：**
-
-| 类型                                                        | 说明                                                         |
-| ----------------------------------------------------------- | ------------------------------------------------------------ |
-| Promise\<boolean\> | 以Promise形式返回获取通知使能状态的结果。 |
-
-**示例：**
-
-```js
-Notification.isNotificationEnabled().then((data) => {
-	console.info("==========================>isNotificationEnabledCallback=======================>");
-});
-```
-
-
-
-## Notification.displayBadge
-
-displayBadge(bundle: BundleOption, enable: boolean, callback: AsyncCallback\<void\>): void
-
-设定指定包的角标使能状态（Callback形式）。
-
-**系统能力**：SystemCapability.Notification.Notification
-
-**参数：**
-
-| 名称     | 可读 | 可写 | 类型                  | 必填 | 描述                 |
-| -------- | ---- | --- | --------------------- | ---- | -------------------- |
-| bundle   | 是   | 否  | [BundleOption](#bundleoption)          | 是   | 指定包信息。           |
-| enable   | 是   | 否  | boolean               | 是   | 使能状态。             |
-| callback | 是   | 否  | AsyncCallback\<void\> | 是   | 设定角标使能回调函数。 |
-
-**示例：**
-
-```js
-function displayBadgeCallback(err) {
-	console.info("==========================>displayBadgeCallback=======================>");
-}
-var bundle = {
-    bundle: "bundleName1",
-}
-Notification.displayBadge(bundle, false, displayBadgeCallback);
-```
-
-
-
-## Notification.displayBadge
-
-displayBadge(bundle: BundleOption, enable: boolean): Promise\<void\>
-
-设定指定包的角标使能状态（Promise形式）。
-
-**系统能力**：SystemCapability.Notification.Notification
-
-**参数：**
-
-| 名称   | 可读 | 可写 | 类型         | 必填 | 描述       |
-| ------ | ---- | --- | ------------ | ---- | ---------- |
-| bundle | 是   | 否  | [BundleOption](#bundleoption) | 是   | 指定包信息。 |
-| enable | 是   | 否  | boolean      | 是   | 使能状态。   |
-
-**示例：**
-
-```js
-var bundle = {
-    bundle: "bundleName1",
-}
-Notification.displayBadge(bundle, false).then(() => {
-	console.info("==========================>displayBadgeCallback=======================>");
-});
-```
-
-
-
-## Notification.isBadgeDisplayed
-
-isBadgeDisplayed(bundle: BundleOption, callback: AsyncCallback\<boolean\>): void
-
-获取指定包的角标使能状态（Callback形式）。
-
-**系统能力**：SystemCapability.Notification.Notification
-
-**参数：**
-
-| 名称     | 可读 | 可写 | 类型                  | 必填 | 描述                     |
-| -------- | ---- | --- | --------------------- | ---- | ------------------------ |
-| bundle   | 是   | 否  | [BundleOption](#bundleoption)          | 是   | 指定包信息。               |
-| callback | 是   | 否  | AsyncCallback\<void\> | 是   | 获取角标使能状态回调函数。 |
-
-**示例：**
-
-```js
-function isBadgeDisplayedCallback(err, data) {
-	console.info("==========================>isBadgeDisplayedCallback=======================>");
-}
-var bundle = {
-    bundle: "bundleName1",
-}
-Notification.isBadgeDisplayed(bundle, isBadgeDisplayedCallback);
-```
-
-
-
-## Notification.isBadgeDisplayed
-
-isBadgeDisplayed(bundle: BundleOption): Promise\<boolean\>
-
-获取指定包的角标使能状态（Promise形式）。
-
-**系统能力**：SystemCapability.Notification.Notification
-
-**参数：**
-
-| 名称   | 可读 | 可写 | 类型         | 必填 | 描述       |
-| ------ | ---- | --- | ------------ | ---- | ---------- |
-| bundle | 是   | 否  | [BundleOption](#bundleoption) | 是   | 指定包信息。 |
-
-**返回值：**
-
-| 类型                                                        | 说明                                                         |
-| ----------------------------------------------------------- | ------------------------------------------------------------ |
-| Promise\<boolean\> | 以Promise形式返回获取指定包的角标使能状态。 |
-
-**示例：**
-
-```js
-var bundle = {
-    bundle: "bundleName1",
-}
-Notification.isBadgeDisplayed(bundle).then((data) => {
-	console.info("==========================>isBadgeDisplayedCallback=======================>");
-});
-```
-
-
-
-## Notification.setSlotByBundle
-
-setSlotByBundle(bundle: BundleOption, slot: NotificationSlot, callback: AsyncCallback\<void\>): void
-
-设定指定包的通知通道状态（Callback形式）。
-
-**系统能力**：SystemCapability.Notification.Notification
-
-**参数：**
-
-| 名称     | 可读 | 可写 | 类型                  | 必填 | 描述                 |
-| -------- | ---- | --- | --------------------- | ---- | -------------------- |
-| bundle   | 是   | 否  | [BundleOption](#bundleoption)          | 是   | 指定包信息。           |
-| slot     | 是   | 否  | NotificationSlot      | 是   | 通知通道。             |
-| callback | 是   | 否  | AsyncCallback\<void\> | 是   | 设定通知通道回调函数。 |
-
-**示例：**
-
-```js
-function setSlotByBundleCallback(err) {
-	console.info("==========================>setSlotByBundleCallback=======================>");
-}
-var bundle = {
-    bundle: "bundleName1",
-}
-var notificationSlot = {
-    type: Notification.SlotType.SOCIAL_COMMUNICATION
-}
-Notification.setSlotByBundle(bundle, notificationSlot, setSlotByBundleCallback);
-```
-
-
-
-## Notification.setSlotByBundle
-
-setSlotByBundle(bundle: BundleOption, slot: NotificationSlot): Promise\<void\>
-
-设定指定包的角标使能状态（Promise形式）。
-
-**系统能力**：SystemCapability.Notification.Notification
-
-**参数：**
-
-| 名称   | 可读 | 可写 | 类型         | 必填 | 描述       |
-| ------ | ---- | --- | ------------ | ---- | ---------- |
-| bundle | 是   | 否  | [BundleOption](#bundleoption) | 是   | 指定包信息。 |
-| enable | 是   | 否  | boolean      | 是   | 使能状态。   |
-
-**示例：**
-
-```js
-var bundle = {
-    bundle: "bundleName1",
-}
-var notificationSlot = {
-    type: Notification.SlotType.SOCIAL_COMMUNICATION
-}
-Notification.displayBadge(bundle, notificationSlot).then(() => {
-	console.info("==========================>setSlotByBundleCallback=======================>");
-});
-```
-
-
-
-## Notification.getSlotsByBundle
-
-getSlotsByBundle(bundle: BundleOption, callback: AsyncCallback<Array\<NotificationSlot\>>): void
-
-获取指定包的通知通道（Callback形式）。
-
-**系统能力**：SystemCapability.Notification.Notification
-
-**参数：**
-
-| 名称     | 可读 | 可写 | 类型                                     | 必填 | 描述                 |
-| -------- | ---- | --- | ---------------------------------------- | ---- | -------------------- |
-| bundle   | 是   | 否  | [BundleOption](#bundleoption)                             | 是   | 指定包信息。           |
-| callback | 是   | 否  | AsyncCallback<Array\<NotificationSlot\>> | 是   | 获取通知通道回调函数。 |
-
-**示例：**
-
-```js
-function getSlotsByBundleCallback(err, data) {
-	console.info("==========================>getSlotsByBundleCallback=======================>");
-}
-var bundle = {
-    bundle: "bundleName1",
-}
-Notification.getSlotsByBundle(bundle, getSlotsByBundleCallback);
-```
-
-
-
-## Notification.getSlotsByBundle
-
-getSlotsByBundle(bundle: BundleOption): Promise<Array\<NotificationSlot\>>
-
-获取指定包的通知通道（Promise形式）。
-
-**系统能力**：SystemCapability.Notification.Notification
-
-**参数：**
-
-| 名称   | 可读 | 可写 | 类型         | 必填 | 描述       |
-| ------ | ---- | --- | ------------ | ---- | ---------- |
-| bundle | 是   | 否  | [BundleOption](#bundleoption) | 是   | 指定包信息。 |
-
-**返回值：**
-
-| 类型                                                        | 说明                                                         |
-| ----------------------------------------------------------- | ------------------------------------------------------------ |
-| Promise<Array\<NotificationSlot\>> | 以Promise形式返回获取指定包的通知通道。 |
-
-**示例：**
-
-```js
-var bundle = {
-    bundle: "bundleName1",
-}
-Notification.getSlotsByBundle(bundle).then((data) => {
-	console.info("==========================>getSlotsByBundleCallback=======================>");
-});
-```
-
-
-
-## Notification.getSlotNumByBundle
-
-getSlotNumByBundle(bundle: BundleOption, callback: AsyncCallback\<number\>): void
-
-获取指定包的通知通道数（Callback形式）。
-
-**系统能力**：SystemCapability.Notification.Notification
-
-**参数：**
-
-| 名称     | 可读 | 可写 | 类型                      | 必填 | 描述                   |
-| -------- | ---- | --- | ------------------------- | ---- | ---------------------- |
-| bundle   | 是   | 否  | [BundleOption](#bundleoption)              | 是   | 指定包信息。             |
-| callback | 是   | 否  | AsyncCallback\<number\> | 是   | 获取通知通道数回调函数。 |
-
-**示例：**
-
-```js
-function getSlotNumByBundle(err, data) {
-	console.info("==========================>getSlotNumByBundleCallback=======================>");
-}
-var bundle = {
-    bundle: "bundleName1",
-}
-Notification.getSlotNumByBundle(bundle, getSlotNumByBundleCallback);
-```
-
-
-
-## Notification.getSlotNumByBundle
-
-getSlotNumByBundle(bundle: BundleOption): Promise\<number\>
-
-获取指定包的通知通道数（Promise形式）。
-
-**系统能力**：SystemCapability.Notification.Notification
-
-**参数：**
-
-| 名称   | 可读 | 可写 | 类型         | 必填 | 描述       |
-| ------ | ---- | --- | ------------ | ---- | ---------- |
-| bundle | 是   | 否  | [BundleOption](#bundleoption) | 是   | 指定包信息。 |
-
-**返回值：**
-
-| 类型                                                        | 说明                                                         |
-| ----------------------------------------------------------- | ------------------------------------------------------------ |
-| Promise\<number\> | 以Promise形式返回获取指定包的通知通道数。 |
-
-**示例：**
-
-```js
-var bundle = {
-    bundle: "bundleName1",
-}
-Notification.getSlotNumByBundle(bundle).then((data) => {
-	console.info("==========================>getSlotNumByBundleCallback=======================>");
-});
-```
-
-
-
-## Notification.remove
-
-remove(bundle: BundleOption, notificationKey: NotificationKey, callback: AsyncCallback\<void\>): void
-
-删除指定通知（Callback形式）。
-
-**系统能力**：SystemCapability.Notification.Notification
-
-**参数：**
-
-| 名称            | 可读 | 可写 | 类型                                | 必填 | 描述                 |
-| --------------- | ---- | --- | ----------------------------------- | ---- | -------------------- |
-| bundle          | 是   | 否  | [BundleOption](#bundleoption)       | 是   | 指定包信息。           |
-| notificationKey | 是   | 否  | [NotificationKey](#notificationkey) | 是   | 通知键值。             |
-| callback        | 是   | 否  | AsyncCallback\<void\>               | 是   | 删除指定通知回调函数。 |
-
-**示例：**
-
-```js
-function removeCallback(err) {
-	console.info("==========================>removeCallback=======================>");
-}
-var bundle = {
-    bundle: "bundleName1",
-}
-var notificationKey = {
-    id: 0,
-    label: "label",
-}
-Notification.remove(bundle, notificationKey, removeCallback);
-```
-
-
-
-## Notification.remove
-
-remove(bundle: BundleOption, notificationKey: NotificationKey): Promise\<void\>
-
-删除指定通知（Promise形式）。
-
-**系统能力**：SystemCapability.Notification.Notification
-
-**参数：**
-
-| 名称            | 可读 | 可写 | 类型            | 必填 | 描述       |
-| --------------- | ---- | --- | --------------- | ---- | ---------- |
-| bundle          | 是   | 否  | [BundleOption](#bundleoption)    | 是   | 指定包信息。 |
-| notificationKey | 是   | 否  | [NotificationKey](#notificationkey) | 是   | 通知键值。   |
-
-**示例：**
-
-```js
-var bundle = {
-    bundle: "bundleName1",
-}
-var notificationKey = {
-    id: 0,
-    label: "label",
-}
-Notification.remove(bundle, notificationKey).then(() => {
-	console.info("==========================>removeCallback=======================>");
-});
-```
-
-
-
-## Notification.remove
-
-remove(hashCode: string, callback: AsyncCallback\<void\>): void
-
-删除指定通知（Callback形式）。
-
-**系统能力**：SystemCapability.Notification.Notification
-
-**参数：**
-
-| 名称     | 可读 | 可写 | 类型                  | 必填 | 描述                 |
-| -------- | ---- | --- | --------------------- | ---- | -------------------- |
-| hashCode | 是   | 否  | string                | 是   | 通知唯一ID。           |
-| callback | 是   | 否  | AsyncCallback\<void\> | 是   | 删除指定通知回调函数。 |
-
-**示例：**
-
-```js
-function removeCallback(err) {
-	console.info("==========================>removeCallback=======================>");
-}
-
-Notification.remove(hashCode, removeCallback);
-```
-
-
-
-## Notification.remove
-
-remove(hashCode: string): Promise\<void\>
-
-删除指定通知（Promise形式）。
-
-**系统能力**：SystemCapability.Notification.Notification
-
-**参数：**
-
-| 名称     | 可读 | 可写 | 类型       | 必填 | 描述       |
-| -------- | ---- | --- | ---------- | ---- | ---------- |
-| hashCode | 是   | 否  | string | 是   | 通知唯一ID。 |
-
-**示例：**
-
-```js
-Notification.remove(hashCode).then(() => {
-	console.info("==========================>removeCallback=======================>");
-});
-```
-
-
-
-## Notification.removeAll
-
-removeAll(bundle: BundleOption, callback: AsyncCallback\<void\>): void
-
-删除指定包的所有通知（Callback形式）。
-
-**系统能力**：SystemCapability.Notification.Notification
-
-**参数：**
-
-| 名称     | 可读 | 可写 | 类型                  | 必填 | 描述                         |
-| -------- | ---- | --- | --------------------- | ---- | ---------------------------- |
-| bundle   | 是   | 否  | [BundleOption](#bundleoption)          | 是   | 指定包信息。                   |
-| callback | 是   | 否  | AsyncCallback\<void\> | 是   | 删除指定包的所有通知回调函数。 |
-
-**示例：**
-
-```js
-function removeAllCallback(err) {
-	console.info("==========================>removeAllCallback=======================>");
-}
-var bundle = {
-    bundle: "bundleName1",
-}
-Notification.removeAll(bundle, removeAllCallback);
-```
-
-
-
-## Notification.removeAll
-
-removeAll(callback: AsyncCallback\<void\>): void
-
-删除所有通知（Callback形式）。
-
-**系统能力**：SystemCapability.Notification.Notification
-
-**参数：**
-
-| 名称     | 可读 | 可写 | 类型                  | 必填 | 描述                 |
-| -------- | ---- | --- | --------------------- | ---- | -------------------- |
-| callback | 是   | 否  | AsyncCallback\<void\> | 是   | 删除所有通知回调函数。 |
-
-**示例：**
-
-```js
-function removeAllCallback(err) {
-	console.info("==========================>removeAllCallback=======================>");
-}
-
-Notification.removeAll(removeAllCallback);
-```
-
-
-
-## Notification.removeAll
-
-removeAll(bundle?: BundleOption): Promise\<void\>
-
-删除所有通知（Promise形式）。
-
-**系统能力**：SystemCapability.Notification.Notification
-
-**参数：**
-
-| 名称   | 可读 | 可写 | 类型         | 必填 | 描述       |
-| ------ | ---- | --- | ------------ | ---- | ---------- |
-| bundle | 是   | 否  | [BundleOption](#bundleoption) | 否   | 指定包信息。 |
-
-**示例：**
-
-```js
-Notification.removeAll().then(() => {
-	console.info("==========================>removeAllCallback=======================>");
-});
-```
-
-## Notification.removeAll<sup>8+</sup>
-
-removeAll(userId: number, callback: AsyncCallback\<void>): void
-
-删除所有通知（callback形式）。
-
-**系统能力**：SystemCapability.Notification.Notification
-
-**参数：**
-
-| 名称   | 可读 | 可写 | 类型         | 必填 | 描述       |
-| ------ | ---- | --- | ------------ | ---- | ---------- |
-| userId | 是   | 否  | number | 是   | 接收通知用户的Id。 |
-| callback | 是   | 否  | AsyncCallback\<void\> | 是   | 删除所有通知回调函数。 |
-
-**示例：**
-
-```js
-function removeAllCallback(err) {
-	console.info("==========================>removeAllCallback=======================>");
-}
-
-var userId = 1
-
-Notification.removeAll(userId, removeAllCallback);
-```
-
-## Notification.removeAll<sup>8+</sup>
-
-removeAll(userId: number): Promise\<void>
-
-删除所有通知（Promise形式）。
-
-**系统能力**：SystemCapability.Notification.Notification
-
-**参数：**
-
-| 名称   | 可读 | 可写 | 类型         | 必填 | 描述       |
-| ------ | ---- | --- | ------------ | ---- | ---------- |
-| userId | 是   | 否  | number | 是   | 接收通知用户的Id。 |
-
-**示例：**
-
-```js
-function removeAllCallback(err) {
-	console.info("==========================>removeAllCallback=======================>");
-}
-
-var userId = 1
-
-Notification.removeAll(userId, removeAllCallback);
-```
-
-
-## Notification.getAllActiveNotifications
-
-getAllActiveNotifications(callback: AsyncCallback<Array\<NotificationRequest\>>): void
-
-获取活动通知（Callback形式）。
-
-**系统能力**：SystemCapability.Notification.Notification
-
-**参数：**
-
-| 名称     | 可读 | 可写 | 类型                                                         | 必填 | 描述                 |
-| -------- | ---- | --- | ------------------------------------------------------------ | ---- | -------------------- |
-| callback | 是   | 否  | AsyncCallback<Array\<[NotificationRequest](#notificationrequest)\>> | 是   | 获取活动通知回调函数。 |
-
-**示例：**
-
-```js
-function getAllActiveNotificationsCallback(err, data) {
-	console.info("==========================>getAllActiveNotificationsCallback=======================>");
-}
-
-Notification.getAllActiveNotifications(getAllActiveNotificationsCallback);
-```
-
-
-
-## Notification.getAllActiveNotifications
-
-getAllActiveNotifications(): Promise\<Array\<[NotificationRequest](#notificationrequest)\>\>
-
-获取活动通知（Promise形式）。
-
-**系统能力**：SystemCapability.Notification.Notification
-
-**返回值：**
-
-| 类型                                                        | 说明                                                         |
-| ----------------------------------------------------------- | ------------------------------------------------------------ |
-| Promise\<Array\<[NotificationRequest](#notificationrequest)\>\> | 以Promise形式返回获取活动通知。 |
-
-**示例：**
-
-```js
-Notification.getAllActiveNotifications().then((data) => {
-	console.info("==========================>getAllActiveNotificationsCallback=======================>");
-});
-```
-
-
-
-## Notification.getActiveNotificationCount
-
-getActiveNotificationCount(callback: AsyncCallback\<number\>): void
-
-获取当前应用的活动通知数（Callback形式）。
-
-**系统能力**：SystemCapability.Notification.Notification
-
-**参数：**
-
-| 名称     | 可读 | 可写 | 类型                   | 必填 | 描述                   |
-| -------- | ---- | --- | ---------------------- | ---- | ---------------------- |
-| callback | 是   | 否  | AsyncCallback\<number\> | 是   | 获取活动通知数回调函数。 |
-
-**示例：**
-
-```js
-function getActiveNotificationCountCallback(err, data) {
-	console.info("==========================>getActiveNotificationCountCallback=======================>");
-}
-
-Notification.getActiveNotificationCount(getActiveNotificationCountCallback);
-```
-
-
-
-## Notification.getActiveNotificationCount
-
-getActiveNotificationCount(): Promise\<number\>
-
-获取当前应用的活动通知数（Promise形式）。
-
-**系统能力**：SystemCapability.Notification.Notification
-
-**返回值：**
-
-| 类型                                                        | 说明                                                         |
-| ----------------------------------------------------------- | ------------------------------------------------------------ |
-| Promise\<number\> | 以Promise形式返回获取当前应用的活动通知数。 |
-
-**示例：**
-
-```js
-Notification.getActiveNotificationCount().then((data) => {
-	console.info("==========================>getActiveNotificationCountCallback=======================>");
-});
-```
-
-
-
-## Notification.getActiveNotifications
-
-getActiveNotifications(callback: AsyncCallback<Array\<NotificationRequest\>>): void
-
-获取当前应用的活动通知（Callback形式）。
-
-**系统能力**：SystemCapability.Notification.Notification
-
-**参数：**
-
-| 名称     | 可读 | 可写 | 类型                                                         | 必填 | 描述                           |
-| -------- | ---- | --- | ------------------------------------------------------------ | ---- | ------------------------------ |
-| callback | 是   | 否  | AsyncCallback<Array\<[NotificationRequest](#notificationrequest)\>> | 是   | 获取当前应用的活动通知回调函数。 |
-
-**示例：**
-
-```js
-function getActiveNotificationsCallback(err, data) {
-	console.info("==========================>getActiveNotificationsCallback=======================>");
-}
-
-Notification.getActiveNotifications(getActiveNotificationsCallback);
-```
-
-
-
-## Notification.getActiveNotifications
-
-getActiveNotifications(): Promise\<Array\<[NotificationRequest](#notificationrequest)\>\>
-
-获取当前应用的活动通知（Promise形式）。
-
-**系统能力**：SystemCapability.Notification.Notification
-
-**返回值：**
-
-| 类型                                                        | 说明                                                         |
-| ----------------------------------------------------------- | ------------------------------------------------------------ |
-| Promise\<Array\<[NotificationRequest](#notificationrequest)\>\> | 以Promise形式返回获取当前应用的活动通知。 |
-
-**示例：**
-
-```js
-Notification.getActiveNotifications().then((data) => {
-	console.info("==========================>getActiveNotificationsCallback=======================>");
-});
-```
-
-
-
-## Notification.cancelGroup<sup>8+</sup>
-
-cancelGroup(groupName: string, callback: AsyncCallback\<void\>): void
-
-取消本应用指定组通知（Callback形式）。
-
-**系统能力**：SystemCapability.Notification.Notification
-
-**参数：**
-
-| 名称      | 可读 | 可写 | 类型                  | 必填 | 描述                         |
-| --------- | ---- | --- | --------------------- | ---- | ---------------------------- |
-| groupName | 是   | 否  | string                | 是   | 指定通知组名称。               |
-| callback  | 是   | 否  | AsyncCallback\<void\> | 是   | 取消本应用指定组通知回调函数。 |
-
-**示例：**
-
-```js
-function cancelGroupCallback(err) {
-   console.info("==========================>cancelGroupCallback=======================>");
-}
-
-var groupName = "GroupName";
-
-Notification.cancelGroup(groupName, cancelGroupCallback);
-```
-
-
-
-## Notification.cancelGroup<sup>8+</sup>
-
-cancelGroup(groupName: string): Promise\<void\>
-
-取消本应用指定组通知（Promise形式）。
-
-**系统能力**：SystemCapability.Notification.Notification
-
-**参数：**
-
-| 名称      | 可读 | 可写 | 类型   | 必填 | 描述           |
-| --------- | ---- | --- | ------ | ---- | -------------- |
-| groupName | 是   | 否  | string | 是   | 指定通知组名称。 |
-
-**示例：**
-
-```js
-var groupName = "GroupName";
-Notification.cancelGroup(groupName).then(() => {
-	console.info("==========================>cancelGroupPromise=======================>");
-});
-```
-
-
-
-## Notification.removeGroupByBundle<sup>8+</sup>
-
-removeGroupByBundle(bundle: BundleOption, groupName: string, callback: AsyncCallback\<void\>): void
-
-删除指定应用指定组通知（Callback形式）。
-
-**系统能力**：SystemCapability.Notification.Notification
-
-**参数：**
-
-| 名称      | 可读 | 可写 | 类型                  | 必填 | 描述                         |
-| --------- | ---- | --- | --------------------- | ---- | ---------------------------- |
-| bundle    | 是   | 否  | [BundleOption](#bundleoption)          | 是   | 指定包信息。                   |
-| groupName | 是   | 否  | string                | 是   | 指定通知组名称。               |
-| callback  | 是   | 否  | AsyncCallback\<void\> | 是   | 删除本应用指定组通知回调函数。 |
-
-**示例：**
-
-```js
-function removeGroupByBundleCallback(err) {
-   console.info("==========================>removeGroupByBundleCallback=======================>");
-}
-
-var bundleOption = {bundle: "Bundle"};
-var groupName = "GroupName";
-
-Notification.removeGroupByBundle(bundleOption, groupName, removeGroupByBundleCallback);
-```
-
-
-
-## Notification.removeGroupByBundle<sup>8+</sup>
-
-removeGroupByBundle(bundle: BundleOption, groupName: string): Promise\<void\>
-
-删除指定应用指定组通知（Promise形式）。
-
-**系统能力**：SystemCapability.Notification.Notification
-
-**参数：**
-
-| 名称      | 可读 | 可写 | 类型         | 必填 | 描述           |
-| --------- | ---- | --- | ------------ | ---- | -------------- |
-| bundle    | 是   | 否  | [BundleOption](#bundleoption) | 是   | 指定包信息。     |
-| groupName | 是   | 否  | string       | 是   | 指定通知组名称。 |
-
-**示例：**
-
-```js
-var bundleOption = {bundle: "Bundle"};
-var groupName = "GroupName";
-Notification.removeGroupByBundle(bundleOption, groupName).then(() => {
-	console.info("==========================>removeGroupByBundlePromise=======================>");
-});
-```
-
-
-
-## Notification.setDoNotDisturbDate<sup>8+</sup>
-
-setDoNotDisturbDate(date: DoNotDisturbDate, callback: AsyncCallback\<void\>): void
-
-设置免打扰时间（Callback形式）。
-
-**系统能力**：SystemCapability.Notification.Notification
-
-**参数：**
-
-| 名称     | 可读 | 可写 | 类型                  | 必填 | 描述                   |
-| -------- | ---- | --- | --------------------- | ---- | ---------------------- |
-| date     | 是   | 否  | DoNotDisturbDate      | 是   | 免打扰时间选项。         |
-| callback | 是   | 否  | AsyncCallback\<void\> | 是   | 设置免打扰时间回调函数。 |
-
-**示例：**
-
-```js
-function setDoNotDisturbDateCallback(err) {
-   console.info("==========================>setDoNotDisturbDateCallback=======================>");
-}
-
-var doNotDisturbDate = {
-    type: Notification.DoNotDisturbType.TYPE_ONCE,
-    begin: new Date(),
-    end: new Date(2021, 11, 15, 18, 0)
-}
-
-Notification.setDoNotDisturbDate(doNotDisturbDate, setDoNotDisturbDateCallback);
-```
-
-
-
-## Notification.setDoNotDisturbDate<sup>8+</sup>
-
-setDoNotDisturbDate(date: DoNotDisturbDate): Promise\<void\>
-
-设置免打扰时间接口（Promise形式）。
-
-**系统能力**：SystemCapability.Notification.Notification
-
-**参数：**
-
-| 名称 | 可读 | 可写 | 类型             | 必填 | 描述           |
-| ---- | ---- | --- | ---------------- | ---- | -------------- |
-| date | 是   | 否  | DoNotDisturbDate | 是   | 免打扰时间选项。 |
-
-**示例：**
-
-```js
-var doNotDisturbDate = {
-    type: Notification.DoNotDisturbType.TYPE_ONCE,
-    begin: new Date(),
-    end: new Date(2021, 11, 15, 18, 0)
-}
-Notification.setDoNotDisturbDate(doNotDisturbDate).then(() => {
-	console.info("==========================>setDoNotDisturbDatePromise=======================>");
-});
-```
-
-
-## Notification.setDoNotDisturbDate<sup>8+</sup>
-
-setDoNotDisturbDate(date: DoNotDisturbDate, userId: number, callback: AsyncCallback\<void\>): void
-
-指定用户设置免打扰时间（Callback形式）。
-
-**系统能力**：SystemCapability.Notification.Notification
-
-**参数：**
-
-| 名称     | 可读 | 可写 | 类型                  | 必填 | 描述                   |
-| -------- | ---- | --- | --------------------- | ---- | ---------------------- |
-| date     | 是   | 否  | DoNotDisturbDate      | 是   | 免打扰时间选项。         |
-| userId   | 是   | 否  | number                | 是   | 设置免打扰事件的用户ID。 |
-| callback | 是   | 否  | AsyncCallback\<void\> | 是   | 设置免打扰时间回调函数。 |
-
-**示例：**
-
-```js
-function setDoNotDisturbDateCallback(err) {
-   console.info("==========================>setDoNotDisturbDateCallback=======================>");
-}
-
-var doNotDisturbDate = {
-    type: Notification.DoNotDisturbType.TYPE_ONCE,
-    begin: new Date(),
-    end: new Date(2021, 11, 15, 18, 0)
-}
-
-var userId = 1
-
-Notification.setDoNotDisturbDate(doNotDisturbDate, userId, setDoNotDisturbDateCallback);
-```
-
-
-
-## Notification.setDoNotDisturbDate<sup>8+</sup>
-
-setDoNotDisturbDate(date: DoNotDisturbDate, userId: number): Promise\<void\>
-
-指定用户设置免打扰时间接口（Promise形式）。
-
-**系统能力**：SystemCapability.Notification.Notification
-
-**参数：**
-
-| 名称   | 可读 | 可写 | 类型             | 必填 | 描述           |
-| ------ | ---- | --- | ---------------- | ---- | -------------- |
-| date   | 是   | 否  | DoNotDisturbDate | 是   | 免打扰时间选项。 |
-| userId | 是   | 否  | number           | 是   | 设置免打扰事件的用户ID。 |
-
-**示例：**
-
-```js
-var doNotDisturbDate = {
-    type: Notification.DoNotDisturbType.TYPE_ONCE,
-    begin: new Date(),
-    end: new Date(2021, 11, 15, 18, 0)
-}
-
-var userId = 1
-
-Notification.setDoNotDisturbDate(doNotDisturbDate, userId).then(() => {
-	console.info("==========================>setDoNotDisturbDatePromise=======================>");
-});
-```
-
-
-## Notification.getDoNotDisturbDate<sup>8+</sup>
-
-getDoNotDisturbDate(callback: AsyncCallback\<DoNotDisturbDate\>): void
-
-查询免打扰时间接口（Callback形式）。
-
-**系统能力**：SystemCapability.Notification.Notification
-
-**参数：**
-
-| 名称     | 可读 | 可写 | 类型                              | 必填 | 描述                   |
-| -------- | ---- | --- | --------------------------------- | ---- | ---------------------- |
-| callback | 是   | 否  | AsyncCallback\<DoNotDisturbDate\> | 是   | 查询免打扰时间回调函数。 |
-
-**示例：**
-
-```js
-function getDoNotDisturbDateCallback(err,data) {
-   console.info("==========================>getDoNotDisturbDateCallback=======================>");
-}
-
-Notification.getDoNotDisturbDate(getDoNotDisturbDateCallback);
-```
-
-
-
-## Notification.getDoNotDisturbDate<sup>8+</sup>
-
-getDoNotDisturbDate(): Promise\<DoNotDisturbDate\>
-
-查询免打扰时间接口（Promise形式）。
-
-**系统能力**：SystemCapability.Notification.Notification
-
-**返回值：**
-
-| 类型                                                        | 说明                                                         |
-| ----------------------------------------------------------- | ------------------------------------------------------------ |
-| Promise\<DoNotDisturbDate\> | 以Promise形式返回获取查询免打扰时间接口。 |
-
-**示例：**
-
-```js
-Notification.getDoNotDisturbDate().then((data) => {
-	console.info("==========================>getDoNotDisturbDatePromise=======================>");
-});
-```
-
-
-## Notification.getDoNotDisturbDate<sup>8+</sup>
-
-getDoNotDisturbDate(userId: number, callback: AsyncCallback\<DoNotDisturbDate\>): void
-
-指定用户查询免打扰时间接口（Callback形式）。
-
-**系统能力**：SystemCapability.Notification.Notification
-
-**参数：**
-
-| 名称     | 可读 | 可写 | 类型                              | 必填 | 描述                   |
-| -------- | ---- | --- | --------------------------------- | ---- | ---------------------- |
-| callback | 是   | 否  | AsyncCallback\<DoNotDisturbDate\> | 是   | 查询免打扰时间回调函数。 |
-| userId   | 是   | 否  | number                            | 是   | 设置免打扰事件的用户ID。 |
-
-**示例：**
-
-```js
-function getDoNotDisturbDateCallback(err,data) {
-   console.info("==========================>getDoNotDisturbDateCallback=======================>");
-}
-
-var userId = 1
-
-Notification.getDoNotDisturbDate(userId, getDoNotDisturbDateCallback);
-```
-
-
-
-## Notification.getDoNotDisturbDate<sup>8+</sup>
-
-getDoNotDisturbDate(userId: number): Promise\<DoNotDisturbDate\>
-
-指定用户查询免打扰时间接口（Promise形式）。
-
-**系统能力**：SystemCapability.Notification.Notification
-
-**参数：**
-
-| 名称     | 可读 | 可写 | 类型                              | 必填 | 描述                   |
-| -------- | ---- | --- | --------------------------------- | ---- | ---------------------- |
-| userId   | 是   | 否  | number                            | 是   | 设置免打扰事件的用户ID。 |
-
-**返回值：**
-
-| 类型                                                        | 说明                                                         |
-| ----------------------------------------------------------- | ------------------------------------------------------------ |
-| Promise\<DoNotDisturbDate\> | 以Promise形式返回获取查询免打扰时间接口。 |
-
-**示例：**
-
-```js
-var userId = 1
-
-Notification.getDoNotDisturbDate(userId).then((data) => {
-	console.info("==========================>getDoNotDisturbDatePromise=======================>");
-});
-```
-
-
-## Notification.supportDoNotDisturbMode<sup>8+</sup>
-
-supportDoNotDisturbMode(callback: AsyncCallback\<boolean\>): void
-
-查询是否支持勿扰模式功能（Callback形式）。
-
-**系统能力**：SystemCapability.Notification.Notification
-
-**参数：**
-
-| 名称     | 可读 | 可写 | 类型                     | 必填 | 描述                             |
-| -------- | ---- | --- | ------------------------ | ---- | -------------------------------- |
-| callback | 是   | 否  | AsyncCallback\<boolean\> | 是   | 查询是否支持勿扰模式功能回调函数。 |
-
-**示例：**
-
-```js
-function supportDoNotDisturbModeCallback(err,data) {
-   console.info("==========================>supportDoNotDisturbModeCallback=======================>");
-}
-
-Notification.supportDoNotDisturbMode(supportDoNotDisturbModeCallback);
-```
-
-
-
-## Notification.supportDoNotDisturbMode<sup>8+</sup>
-
-supportDoNotDisturbMode(): Promise\<boolean\>
-
-查询是否支持勿扰模式功能（Promise形式）。
-
-**系统能力**：SystemCapability.Notification.Notification
-
-**返回值：**
-
-| 类型                                                        | 说明                                                         |
-| ----------------------------------------------------------- | ------------------------------------------------------------ |
-| Promise\<boolean\> | 以Promise形式返回获取是否支持勿扰模式功能的结果。 |
-
-**示例：**
-
-```js
-Notification.supportDoNotDisturbMode().then((data) => {
-	console.info("==========================>supportDoNotDisturbModePromise=======================>");
-});
-```
-
-
-
-## Notification.isSupportTemplate<sup>8+</sup>
-
-isSupportTemplate(templateName: string, callback: AsyncCallback\<boolean\>): void
-
-查询模板是否存在（Callback形式）。
-
-**系统能力**：SystemCapability.Notification.Notification
-
-**参数：**
-
-| 参数名       | 类型                     | 必填 | 说明                       |
-| ------------ | ------------------------ | ---- | -------------------------- |
-| templateName | string                   | 是   | 模板名称。                   |
-| callback     | AsyncCallback\<boolean\> | 是   | 查询模板是否存在的回调函数。 |
-
-**示例：**
-
-```javascript
-var templateName = 'process';
-function isSupportTemplateCallback(err, data) {
-    console.info("isSupportTemplateCallback");
-}
-
-Notification.isSupportTemplate(templateName, isSupportTemplateCallback);
-```
-
-
-
-## Notification.isSupportTemplate<sup>8+</sup>
-
-isSupportTemplate(templateName: string): Promise\<boolean\>
-
-查询模板是否存在（Promise形式）。
-
-**系统能力**：SystemCapability.Notification.Notification
-
-**参数：**
-
-| 参数名       | 类型   | 必填 | 说明     |
-| ------------ | ------ | ---- | -------- |
-| templateName | string | 是   | 模板名称。 |
-
-**返回值：**
-
-| 类型               | 说明            |
-| ------------------ | --------------- |
-| Promise\<boolean\> | Promise方式返回模板是否存在的结果。 |
-
-**示例：**
-
-```javascript
-var templateName = 'process';
-
-Notification.isSupportTemplate(templateName).then((data) => {
-    console.info("isSupportTemplateCallback");
-});
-```
-
-
-
-## Notification.requestEnableNotification<sup>8+</sup>
-
-requestEnableNotification(callback: AsyncCallback\<void\>): void
-
-应用请求通知使能（Callback形式）。
-
-**系统能力**：SystemCapability.Notification.Notification
-
-**参数：**
-
-| 参数名   | 类型                     | 必填 | 说明                       |
-| -------- | ------------------------ | ---- | -------------------------- |
-| callback | AsyncCallback\<void\> | 是   | 应用请求通知使能的回调函数。 |
-
-**示例：**
-
-```javascript
-function requestEnabledNotificationCallback() {
-    console.log('------------- requestEnabledNotification --------------');
-};
-
-Notification.requestEnabledNotification(requestEnabledNotificationCallback);
-```
-
-
-
-## Notification.requestEnableNotification<sup>8+</sup>
-
-requestEnableNotification(): Promise\<void\>
-
-应用请求通知使能（Promise形式）。
-
-**系统能力**：SystemCapability.Notification.Notification
-
-**示例：**
-
-```javascript
-Notification.requestEnableNotification()
-    .then(() => {
-        console.info("requestEnableNotification ");
-	});
-```
-
-
-## Notification.enableDistributed<sup>8+</sup>
-
-enableDistributed(enable: boolean, callback: AsyncCallback\<void\>): void
-
-设置设备是否支持分布式通知（Callback形式）。
-
-**系统能力**：SystemCapability.Notification.Notification
-
-**参数：**
-
-| 参数名   | 类型                     | 必填 | 说明                       |
-| -------- | ------------------------ | ---- | -------------------------- |
-| enable   | boolean                  | 是   | 是否支持。<br/>true 支持。<br/>false 不支持。|
-| callback | AsyncCallback\<void\> | 是   | 设置设备是否支持分布式通知的回调函数。 |
-
-**示例：**
-
-```javascript
-function enabledNotificationCallback() {
-    console.log('----------- enableDistributed ------------');
-};
-
-var enable = true
-
-Notification.enableDistributed(enable, enabledNotificationCallback);
-```
-
-
-
-## Notification.enableDistributed<sup>8+</sup>
-
-enableDistributed(enable: boolean): Promise\<void>
-
-设置设备是否支持分布式通知（Promise形式）。
-
-**系统能力**：SystemCapability.Notification.Notification
-
-**参数：**
-
-| 参数名   | 类型                     | 必填 | 说明                       |
-| -------- | ------------------------ | ---- | -------------------------- |
-| enable   | boolean                  | 是   | 是否支持。<br/>true 支持。<br/>false 不支持。|
-
-**示例：**
-
-```javascript
-var enable = true
-
-Notification.enableDistributed(enable)
-    .then(() => {
-        console.log('-------- enableDistributed ----------');
-    });
-```
-
-
-## Notification.isDistributedEnabled<sup>8+</sup>
-
-isDistributedEnabled(callback: AsyncCallback\<boolean>): void
-
-获取设备是否支持分布式通知（Callback形式）。
-
-**系统能力**：SystemCapability.Notification.Notification
-
-**参数：**
-
-| 参数名   | 类型                     | 必填 | 说明                       |
-| -------- | ------------------------ | ---- | -------------------------- |
-| callback | AsyncCallback\<boolean\> | 是   | 设备是否支持分布式通知的回调函数。 |
-
-**示例：**
-
-```javascript
-function isDistributedEnabledCallback() {
-    console.log('----------- isDistributedEnabled ------------');
-};
-
-Notification.enableDistributed(isDistributedEnabledCallback);
-```
-
-
-
-## Notification.isDistributedEnabled<sup>8+</sup>
-
-isDistributedEnabled(): Promise\<boolean>
-
-获取设备是否支持分布式通知（Promise形式）。
-
-**系统能力**：SystemCapability.Notification.Notification
-
-**返回值：**
-
-| 类型               | 说明            |
-| ------------------ | --------------- |
-| Promise\<boolean\> | Promise方式返回设备是否支持分布式通知的结果。<br/>true 支持。<br/>false 不支持。 |
-
-**示例：**
-
-```javascript
-Notification.isDistributedEnabled()
-    .then((data) => {
-        console.log('-------- isDistributedEnabled ----------');
-    });
-```
-
-
-## Notification.enableDistributedByBundle<sup>8+</sup>
-
-enableDistributedByBundle(bundle: BundleOption, enable: boolean, callback: AsyncCallback\<void>): void
-
-根据应用的包设置应用程序是否支持分布式通知（Callback形式）。
-
-**系统能力**：SystemCapability.Notification.Notification
-
-**参数：**
-
-| 参数名   | 类型                     | 必填 | 说明                       |
-| -------- | ------------------------ | ---- | -------------------------- |
-| bundle   | BundleOption             | 是   | 应用的包。                     |
-| enable   | boolean                  | 是   | 是否支持。                       |
-| callback | AsyncCallback\<void\> | 是   | 应用程序是否支持分布式通知的回调函数。 |
-
-**示例：**
-
-```javascript
-function enableDistributedByBundleCallback() {
-    console.log('----------- enableDistributedByBundle ------------');
-};
-
-var bundle = {
-    bundle: "bundleName1",
-}
-
-var enable = true
-
-Notification.enableDistributedByBundle(bundle, enable, enableDistributedByBundleCallback);
-```
-
-
-
-## Notification.enableDistributedByBundle<sup>8+</sup>
-
-根据bundleenableDistributedByBundle(bundle: BundleOption, enable: boolean): Promise<void>
-
-根据应用的包设置应用程序是否支持分布式通知（Promise形式）。
-
-**系统能力**：SystemCapability.Notification.Notification
-
-**参数：**
-
-| 参数名   | 类型                     | 必填 | 说明                       |
-| -------- | ------------------------ | ---- | -------------------------- |
-| bundle   | BundleOption             | 是   | 应用的包。                |
-| enable   | boolean                  | 是   | 是否支持。                  |
-
-**示例：**
-
-```javascript
-var bundle = {
-    bundle: "bundleName1",
-}
-
-var enable = true
-
-Notification.enableDistributedByBundle(bundle, enable)
-    .then(() => {
-        console.log('-------- enableDistributedByBundle ----------');
-    });
-```
-
-## Notification.isDistributedEnabledByBundle<sup>8+</sup>
-
-isDistributedEnabledByBundle(bundle: BundleOption, callback: AsyncCallback\<boolean>): void
-
-根据应用的包获取应用程序是否支持分布式通知（Callback形式）。
-
-**系统能力**：SystemCapability.Notification.Notification
-
-**参数：**
-
-| 参数名   | 类型                     | 必填 | 说明                       |
-| -------- | ------------------------ | ---- | -------------------------- |
-| bundle   | BundleOption             | 是   | 应用的包。                     |
-| callback | AsyncCallback\<boolean\> | 是   | 应用程序是否支持分布式通知的回调函数。 |
-
-**示例：**
-
-```javascript
-function isDistributedEnabledByBundleCallback(data) {
-    console.log('----------- isDistributedEnabledByBundle ------------', data);
-};
-
-var bundle = {
-    bundle: "bundleName1",
-}
-
-Notification.enableDistributedByBundle(bundle, isDistributedEnabledByBundleCallback);
-```
-
-
-
-## Notification.isDistributedEnabledByBundle<sup>8+</sup>
-
-isDistributedEnabledByBundle(bundle: BundleOption): Promise\<boolean>
-
-根据应用的包获取应用程序是否支持分布式通知（Promise形式）。
-
-**系统能力**：SystemCapability.Notification.Notification
-
-**参数：**
-
-| 参数名   | 类型                     | 必填 | 说明                       |
-| -------- | ------------------------ | ---- | -------------------------- |
-| bundle   | BundleOption             | 是   | 应用的包。                |
-
-**返回值：**
-
-| 类型               | 说明            |
-| ------------------ | --------------- |
-| Promise\<boolean\> | Promise方式返回应用程序是否支持分布式通知的结果。<br/>true 支持。<br/>false 不支持。 |
-
-**示例：**
-
-```javascript
-var bundle = {
-    bundle: "bundleName1",
-}
-
-Notification.isDistributedEnabledByBundle(bundle)
-    .then((data) => {
-        console.log('-------- isDistributedEnabledByBundle ----------', data);
-    });
-```
-
-
-## Notification.getDeviceRemindType<sup>8+</sup>
-
-getDeviceRemindType(callback: AsyncCallback\<DeviceRemindType\>): void
-
-获取通知的提醒方式（Callback形式）。
-
-**系统能力**：SystemCapability.Notification.Notification
-
-**参数：**
-
-| 参数名   | 类型                               | 必填 | 说明                       |
-| -------- | --------------------------------- | ---- | -------------------------- |
-| callback | AsyncCallback\<DeviceRemindType\> | 是   | 获取通知的提醒方式的回调函数。 |
-
-**示例：**
-
-```javascript
-function getDeviceRemindTypeCallback(data) {
-    console.log('----------- getDeviceRemindType ------------', data);
-};
-
-Notification.getDeviceRemindType(getDeviceRemindTypeCallback);
-```
-
-
-
-## Notification.getDeviceRemindType<sup>8+</sup>
-
-getDeviceRemindType(): Promise\<DeviceRemindType\>
-
-获取通知的提醒方式（Promise形式）。
-
-**系统能力**：SystemCapability.Notification.Notification
-
-**返回值：**
-
-| 类型               | 说明            |
-| ------------------ | --------------- |
-| Promise\<DeviceRemindType\> | Promise方式返回通知的提醒方式的结果。 |
-
-**示例：**
-
-```javascript
-Notification.getDeviceRemindType()
-    .then((data) => {
-        console.log('-------- getDeviceRemindType ----------', data);
-    });
-```
-
-
-## DoNotDisturbDate<sup>8+</sup>
-
-**系统能力**：以下各项对应的系统能力均为SystemCapability.Notification.Notification
-
-| 名称  | 可读 | 可写 | 类型                                  | 描述                     |
-| ----- | ---- | --- | ------------------------------------- | ------------------------ |
-| type  | 是  | 否  | [DoNotDisturbType](#donotdisturbtype) | 指定免打扰设置的时间类型。 |
-| begin | 是  | 否  | Date                                  | 指定免打扰设置的起点时间。 |
-| end   | 是  | 否  | Date                                  | 指定免打扰设置的终点时间。 |
-
-
-
-## DoNotDisturbType<sup>8+</sup>
-
-**系统能力**：以下各项对应的系统能力均为SystemCapability.Notification.Notification
-
-
-| 名称         | 值               | 说明                                       |
-| ------------ | ---------------- | ------------------------------------------ |
-| TYPE_NONE    | DoNotDisturbType | 非通知勿扰类型。                           |
-| TYPE_ONCE    | DoNotDisturbType | 以设置时间段(只看小时和分钟)一次执行勿扰。 |
-| TYPE_DAILY   | DoNotDisturbType | 以设置时间段(只看小时和分钟)每天执行勿扰。 |
-| TYPE_CLEARLY | DoNotDisturbType | 以设置时间段(明确年月日时分)执行勿扰。     |
-
-
-## ContentType
-
-**系统能力**：以下各项对应的系统能力均为SystemCapability.Notification.Notification
-
-| 名称                              | 值          | 说明               |
-| --------------------------------- | ----------- | ------------------ |
-| NOTIFICATION_CONTENT_BASIC_TEXT   | ContentType | 普通类型通知。     |
-| NOTIFICATION_CONTENT_LONG_TEXT    | ContentType | 长文本类型通知。   |
-| NOTIFICATION_CONTENT_PICTURE      | ContentType | 图片类型通知。     |
-| NOTIFICATION_CONTENT_CONVERSATION | ContentType | 社交类型通知。     |
-| NOTIFICATION_CONTENT_MULTILINE    | ContentType | 多行文本类型通知。 |
-
-## SlotLevel
-
-**系统能力**：以下各项对应的系统能力均为SystemCapability.Notification.Notification
-
-| 名称                              | 值          | 说明               |
-| --------------------------------- | ----------- | ------------------ |
-| LEVEL_NONE                        | 0           | 表示关闭通知功能。     |
-| LEVEL_MIN                         | 1           | 启用通知功能，但通知不启用。   |
-| LEVEL_LOW                         | 2           | 通知和通知功能都启用。 |
-| LEVEL_DEFAULT                     | 3           | 通知和通知功能都启用。   |
-| LEVEL_HIGH                        | 4           | 通知和通知功能都启用。   |
-
-
-## BundleOption
-
-**系统能力**：以下各项对应的系统能力均为SystemCapability.Notification.Notification
-
-| 名称   | 可读 | 可写 | 类型   | 必填 | 描述   |
-| ------ | ---- | --- | ------ | ---- | ------ |
-| bundle | 是  | 是  | string | 是   | 包名。   |
-| uid    | 是  | 是  | number | 否   | 用户id。 |
-
-
-
-## NotificationKey
-
-**系统能力**：以下各项对应的系统能力均为SystemCapability.Notification.Notification
-
-| 名称  | 可读 | 可写 | 类型   | 必填 | 描述     |
-| ----- | ---- | --- | ------ | ---- | -------- |
-| id    | 是  | 是  | number | 是   | 通知ID。   |
-| label | 是  | 是  | string | 否   | 通知标签。 |
-
-
-## SlotType
-
-**系统能力**：以下各项对应的系统能力均为SystemCapability.Notification.Notification
-
-| 名称                 | 值       | 说明       |
-| -------------------- | -------- | ---------- |
-| UNKNOWN_TYPE         | SlotType | 未知类型。 |
-| SOCIAL_COMMUNICATION | SlotType | 社交类型。 |
-| SERVICE_INFORMATION  | SlotType | 服务类型。 |
-| CONTENT_INFORMATION  | SlotType | 内容类型。 |
+# Notification模块
+
+>**说明：**
+>
+>本模块首批接口从API version 7开始支持。后续版本的新增接口，采用上角标单独标记接口的起始版本。
+
+## 导入模块
+
+```js
+import Notification from '@ohos.notification';
+```
+
+## Notification.publish
+
+publish(request: NotificationRequest, callback: AsyncCallback\<void\>): void
+
+发布通知（callback形式）。
+
+**系统能力**：SystemCapability.Notification.Notification
+
+**参数：**
+
+| 名称     | 可读 | 可写 | 类型                                        | 必填 | 描述                                        |
+| -------- | ---- | ---- | ------------------------------------------- | ---- | ------------------------------------------- |
+| request  | 是   | 否   |[NotificationRequest](#notificationrequest) | 是   | 设置要发布通知内容的NotificationRequest对象。 |
+| callback | 是   | 否   |AsyncCallback\<void\>                       | 是   | 被指定的回调方法。                            |
+
+**示例：**
+
+```js
+//publish回调
+function publishCallback(err) {
+	console.info("==========================>publishCallback=======================>");
+}
+//通知Request对象
+var notificationRequest = {
+    id: 1,
+    content: {
+        contentType: Notification.ContentType.NOTIFICATION_CONTENT_BASIC_TEXT,
+        normal: {
+            title: "test_title",
+            text: "test_text",
+            additionalText: "test_additionalText"
+        }
+    }
+}
+Notification.publish(notificationRequest, publishCallback)
+```
+
+
+
+## Notification.publish
+
+publish(request: NotificationRequest): Promise\<void\>
+
+发布通知（Promise形式）。
+
+**系统能力**：SystemCapability.Notification.Notification
+
+**示例：**
+
+```js
+//通知Request对象
+var notificationRequest = {
+    notificationId: 1,
+    content: {
+        contentType: Notification.ContentType.NOTIFICATION_CONTENT_BASIC_TEXT,
+        normal: {
+            title: "test_title",
+            text: "test_text",
+            additionalText: "test_additionalText"
+        }
+    }
+}
+Notification.publish(notificationRequest).then(() => {
+	console.info("==========================>publishCallback=======================>");
+});
+
+```
+
+## Notification.publish<sup>8+</sup>
+
+publish(request: NotificationRequest, userId: number, callback: AsyncCallback\<void\>): void
+
+发布通知（callback形式）。
+
+**系统能力**：SystemCapability.Notification.Notification
+
+**参数：**
+
+| 名称     | 可读 | 可写 | 类型                                        | 必填 | 描述                                        |
+| -------- | ---- | ---- | ----------------------------------------- | ---- | ------------------------------------------- |
+| request  | 是   | 否   |[NotificationRequest](#notificationrequest) | 是   | 设置要发布通知内容的NotificationRequest对象。 |
+| userId   | 是   | 否   |number                                      | 是   | 接收通知用户的Id。                           |
+| callback | 是   | 否   |AsyncCallback\<void\>                       | 是   | 被指定的回调方法。                           |
+
+**示例：**
+
+```js
+//publish回调
+function publishCallback(err) {
+	console.info("==========================>publishCallback=======================>");
+}
+// 接收通知的用户ID
+var userId = 1
+//通知Request对象
+var notificationRequest = {
+    id: 1,
+    content: {
+        contentType: Notification.ContentType.NOTIFICATION_CONTENT_BASIC_TEXT,
+        normal: {
+            title: "test_title",
+            text: "test_text",
+            additionalText: "test_additionalText"
+        }
+    }
+}
+Notification.publish(notificationRequest, userId, publishCallback);
+```
+
+## Notification.publish<sup>8+</sup>
+
+publish(request: NotificationRequest, userId: number): Promise\<void\>
+
+发布通知（Promise形式）。
+
+**系统能力**：SystemCapability.Notification.Notification
+
+**参数：**
+
+| 名称     | 可读 | 可写 | 类型                                        | 必填 | 描述                                        |
+| -------- | ---- | ---- | ----------------------------------------- | ---- | ------------------------------------------- |
+| request  | 是   | 否   |[NotificationRequest](#notificationrequest) | 是   | 设置要发布通知内容的NotificationRequest对象。 |
+| userId   | 是   | 否   |number                                      | 是   | 接收通知用户的Id。                           |
+
+**示例：**
+
+```js
+var notificationRequest = {
+    notificationId: 1,
+    content: {
+        contentType: Notification.ContentType.NOTIFICATION_CONTENT_BASIC_TEXT,
+        normal: {
+            title: "test_title",
+            text: "test_text",
+            additionalText: "test_additionalText"
+        }
+    }
+}
+
+var userId = 1
+
+Notification.publish(notificationRequest, userId).then(() => {
+	console.info("==========================>publishCallback=======================>");
+});
+```
+
+
+## Notification.cancel
+
+cancel(id: number, label: string, callback: AsyncCallback\<void\>): void
+
+取消与指定id和label相匹配的已发布通知（callback形式）。
+
+**系统能力**：SystemCapability.Notification.Notification
+
+**参数：**
+
+| 名称     | 可读 | 可写 | 类型                  | 必填 | 描述                 |
+| -------- | --- | ---- | --------------------- | ---- | -------------------- |
+| id       | 是   | 否   | number                | 是   | 通知ID。               |
+| label    | 是   | 否   | string                | 是   | 通知标签。             |
+| callback | 是   | 否   | AsyncCallback\<void\> | 是   | 表示被指定的回调方法。 |
+
+**示例：**
+
+```js
+//cancel回调
+function cancelCallback(err) {
+	console.info("==========================>cancelCallback=======================>");
+}
+Notification.cancel(0, "label", cancelCallback)
+```
+
+
+
+## Notification.cancel
+
+cancel(id：number, label?: string): Promise\<void\>
+
+取消与指定id相匹配的已发布通知，label可以指定也可以不指定（Promise形式）。
+
+**系统能力**：SystemCapability.Notification.Notification
+
+**参数：**
+
+| 名称  | 可读 | 可写 | 类型   | 必填 | 描述     |
+| ----- | --- | ---- | ------ | ---- | -------- |
+| id    | 是   | 否   | number | 是   | 通知ID。   |
+| label | 是   | 否   | string | 否   | 通知标签。 |
+
+**示例：**
+
+```js
+Notification.cancel(0).then(() => {
+	console.info("==========================>cancelCallback=======================>");
+});
+```
+
+
+
+## Notification.cancel
+
+cancel(id: number, callback: AsyncCallback\<void\>): void
+
+取消与指定id相匹配的已发布通知（callback形式）。
+
+**系统能力**：SystemCapability.Notification.Notification
+
+**参数：**
+
+| 名称     | 可读 | 可写 | 类型                  | 必填 | 描述                 |
+| -------- | ---- | --- | --------------------- | ---- | -------------------- |
+| id       | 是   | 否  | number                | 是   | 通知ID。               |
+| callback | 是   | 否  | AsyncCallback\<void\> | 是   | 表示被指定的回调方法。 |
+
+**示例：**
+
+```js
+//cancel回调
+function cancelCallback(err) {
+	console.info("==========================>cancelCallback=======================>");
+}
+Notification.cancel(0, cancelCallback)
+```
+
+
+
+## Notification.cancelAll
+
+cancelAll(callback: AsyncCallback\<void\>): void
+
+取消所有已发布的通知（callback形式）。
+
+**系统能力**：SystemCapability.Notification.Notification
+
+**参数：**
+
+| 名称     | 可读 | 可写 | 类型                  | 必填 | 描述                 |
+| -------- | ---- | --- | --------------------- | ---- | -------------------- |
+| callback | 是   | 否  | AsyncCallback\<void\> | 是   | 表示被指定的回调方法。 |
+
+**示例：**
+
+```js
+//cancel回调
+function cancelAllCallback(err) {
+	console.info("==========================>cancelAllCallback=======================>");
+}
+Notification.cancelAll(cancelAllCallback)
+```
+
+
+
+## Notification.cancelAll
+
+cancelAll(): Promise\<void\>
+
+取消所有已发布的通知（Promise形式）。
+
+**系统能力**：SystemCapability.Notification.Notification
+
+**示例：**
+
+```js
+Notification.cancelAll().then(() => {
+	console.info("==========================>cancelAllCallback=======================>");
+});
+```
+
+
+
+## Notification.addSlot
+
+addSlot(slot: NotificationSlot, callback: AsyncCallback\<void\>): void
+
+创建通知通道（callback形式）。
+
+**系统能力**：SystemCapability.Notification.Notification
+
+**参数：**
+
+| 名称     | 可读 | 可写 | 类型                  | 必填 | 描述                 |
+| -------- | ---- | --- | --------------------- | ---- | -------------------- |
+| slot     | 是   | 否  | NotificationSlot      | 是   | 要创建的通知通道对象。 |
+| callback | 是   | 否  | AsyncCallback\<void\> | 是   | 表示被指定的回调方法。 |
+
+**示例：**
+
+```js
+//addslot回调
+function addSlotCallBack(err) {
+	console.info("==========================>addSlotCallBack=======================>");
+}
+//通知slot对象
+var notificationSlot = {
+    type: Notification.SlotType.SOCIAL_COMMUNICATION
+}
+Notification.addSlot(notificationSlot, addSlotCallBack)
+```
+
+
+
+## Notification.addSlot
+
+addSlot(slot: NotificationSlot): Promise\<void\>
+
+创建通知通道（Promise形式）。
+
+**系统能力**：SystemCapability.Notification.Notification
+
+**参数：**
+
+| 名称 | 可读 | 可写 | 类型             | 必填 | 描述                 |
+| ---- | ---- | --- | ---------------- | ---- | -------------------- |
+| slot | 是   | 否  | NotificationSlot | 是   | 要创建的通知通道对象。 |
+
+**示例：**
+
+```js
+//通知slot对象
+var notificationSlot = {
+    type: Notification.SlotType.SOCIAL_COMMUNICATION
+}
+Notification.addSlot(notificationSlot).then(() => {
+	console.info("==========================>addSlotCallback=======================>");
+});
+```
+
+
+
+## Notification.addSlot
+
+addSlot(type: SlotType, callback: AsyncCallback\<void\>): void
+
+创建通知通道（callback形式）。
+
+**系统能力**：SystemCapability.Notification.Notification
+
+**参数：**
+
+| 名称     | 可读 | 可写 | 类型                  | 必填 | 描述                   |
+| -------- | ---- | --- | --------------------- | ---- | ---------------------- |
+| type     | 是   | 否  | [SlotType](#slottype)              | 是   | 要创建的通知通道的类型。 |
+| callback | 是   | 否  | AsyncCallback\<void\> | 是   | 表示被指定的回调方法。   |
+
+**示例：**
+
+```js
+//addslot回调
+function addSlotCallBack(err) {
+	console.info("==========================>addSlotCallBack=======================>");
+}
+Notification.addSlot(Notification.SlotType.SOCIAL_COMMUNICATION, addSlotCallBack)
+```
+
+
+
+## Notification.addSlot
+
+addSlot(type: SlotType): Promise\<void\>
+
+创建通知通道（Promise形式）。
+
+**系统能力**：SystemCapability.Notification.Notification
+
+**参数：**
+
+| 名称 | 可读 | 可写 | 类型     | 必填 | 描述                   |
+| ---- | ---- | --- | -------- | ---- | ---------------------- |
+| type | 是   | 否  | [SlotType](#slottype) | 是   | 要创建的通知通道的类型。 |
+
+**示例：**
+
+```js
+Notification.addSlot(Notification.SlotType.SOCIAL_COMMUNICATION).then(() => {
+	console.info("==========================>addSlotCallback=======================>");
+});
+```
+
+
+
+## Notification.addSlots
+
+addSlots(slots: Array\<NotificationSlot\>, callback: AsyncCallback\<void\>): void
+
+创建多个通知通道（callback形式）。
+
+**系统能力**：SystemCapability.Notification.Notification
+
+**参数：**
+
+| 名称     | 可读 | 可写 | 类型                      | 必填 | 描述                     |
+| -------- | ---- | --- | ------------------------- | ---- | ------------------------ |
+| slots    | 是   | 否  | Array\<NotificationSlot\> | 是   | 要创建的通知通道对象数组。 |
+| callback | 是   | 否  | AsyncCallback\<void\>     | 是   | 表示被指定的回调方法。     |
+
+**示例：**
+
+```js
+//addSlots回调
+function addSlotsCallBack(err) {
+	console.info("==========================>addSlotsCallBack=======================>");
+}
+//通知slot对象
+var notificationSlot = {
+    type: Notification.SlotType.SOCIAL_COMMUNICATION
+}
+//通知slot array 对象
+var notificationSlotArray = new Array();
+notificationSlotArray[0] = notificationSlot;
+
+Notification.addSlots(notificationSlotArray, addSlotsCallBack)
+```
+
+
+
+## Notification.addSlots
+
+addSlots(slots: Array\<NotificationSlot\>): Promise\<void\>
+
+创建多个通知通道（Promise形式）。
+
+**系统能力**：SystemCapability.Notification.Notification
+
+**参数：**
+
+| 名称  | 可读 | 可写 | 类型                      | 必填 | 描述                     |
+| ----- | ---- | --- | ------------------------- | ---- | ------------------------ |
+| slots | 是   | 否  | Array\<NotificationSlot\> | 是   | 要创建的通知通道对象数组。 |
+
+**示例：**
+
+```js
+//通知slot对象
+var notificationSlot = {
+    type: Notification.SlotType.SOCIAL_COMMUNICATION
+}
+//通知slot array 对象
+var notificationSlotArray = new Array();
+notificationSlotArray[0] = notificationSlot;
+
+Notification.addSlots(notificationSlotArray).then(() => {
+	console.info("==========================>addSlotCallback=======================>");
+});
+```
+
+
+
+## Notification.getSlot
+
+getSlot(slotType: SlotType, callback: AsyncCallback\<NotificationSlot\>): void
+
+获取一个通知通道（callback形式）。
+
+**系统能力**：SystemCapability.Notification.Notification
+
+**参数：**
+
+| 名称     | 可读 | 可写 | 类型                              | 必填 | 描述                                                        |
+| -------- | ---- | --- | --------------------------------- | ---- | ----------------------------------------------------------- |
+| slotType | 是   | 否  | [SlotType](#slottype)                          | 是   | 通知渠道类型,目前分为社交通信、服务提醒、内容咨询和其他类型。 |
+| callback | 是   | 否  | AsyncCallback\<NotificationSlot\> | 是   | 表示被指定的回调方法。                                        |
+
+**示例：**
+
+```js
+//getSlot回调
+function getSlotCallback(err,data) {
+	console.info("==========================>getSlotCallback=======================>");
+}
+var slotType = Notification.SlotType.SOCIAL_COMMUNICATION;
+Notification.getSlot(slotType, getSlotCallback)
+```
+
+
+
+## Notification.getSlot
+
+getSlot(slotType: SlotType): Promise\<NotificationSlot\>
+
+获取一个通知通道（Promise形式）。
+
+**系统能力**：SystemCapability.Notification.Notification
+
+**参数：**
+
+| 名称     | 可读 | 可写 | 类型     | 必填 | 描述                                                        |
+| -------- | ---- | --- | -------- | ---- | ----------------------------------------------------------- |
+| slotType | 是   | 否  | [SlotType](#slottype) | 是   | 通知渠道类型,目前分为社交通信、服务提醒、内容咨询和其他类型。 |
+
+**返回值：**
+
+| 类型                                                        | 说明                                                         |
+| ----------------------------------------------------------- | ------------------------------------------------------------ |
+| Promise\<NotificationSlot\> | 以Promise形式返回获取一个通知通道。 |
+
+**示例：**
+
+```js
+var slotType = Notification.SlotType.SOCIAL_COMMUNICATION;
+Notification.getSlot(slotType).then((data) => {
+	console.info("==========================>getSlotCallback=======================>");
+});
+```
+
+
+
+## Notification.getSlots
+
+getSlots(callback: AsyncCallback<Array\<NotificationSlot\>>): void
+
+获取此应用程序的所有通知通道（callback形式）。
+
+**系统能力**：SystemCapability.Notification.Notification
+
+**参数：**
+
+| 名称     | 可读 | 可写 | 类型                              | 必填 | 描述                 |
+| -------- | ---- | --- | --------------------------------- | ---- | -------------------- |
+| callback | 是   | 否  | AsyncCallback\<NotificationSlot\> | 是   | 表示被指定的回调方法。 |
+
+**示例：**
+
+```js
+//getSlots回调
+function getSlotsCallback(err,data) {
+	console.info("==========================>getSlotsCallback=======================>");
+}
+Notification.getSlots(getSlotsCallback)
+```
+
+
+
+## Notification.getSlots
+
+getSlots(): Promise\<Array\<NotificationSlot\>>
+
+获取此应用程序的所有通知通道（Promise形式）。
+
+**系统能力**：SystemCapability.Notification.Notification
+
+**返回值：**
+
+| 类型                                                        | 说明                                                         |
+| ----------------------------------------------------------- | ------------------------------------------------------------ |
+| Promise\<Array\<NotificationSlot\>\> | 以Promise形式返回获取此应用程序的所有通知通道的结果。 |
+
+**示例：**
+
+```js
+Notification.getSlots().then((data) => {
+	console.info("==========================>getSlotsCallback=======================>");
+});
+```
+
+
+
+## Notification.removeSlot
+
+removeSlot(slotType: SlotType, callback: AsyncCallback\<void\>): void
+
+根据通知通道类型删除创建的通知通道（callback形式）。
+
+**系统能力**：SystemCapability.Notification.Notification
+
+**参数：**
+
+| 名称     | 可读 | 可写 | 类型                  | 必填 | 描述                                                        |
+| -------- | ---- | --- | --------------------- | ---- | ----------------------------------------------------------- |
+| slotType | 是   | 否  | [SlotType](#slottype)              | 是   | 通知渠道类型,目前分为社交通信、服务提醒、内容咨询和其他类型。 |
+| callback | 是   | 否  | AsyncCallback\<void\> | 是   | 表示被指定的回调方法。                                        |
+
+**示例：**
+
+```js
+//removeSlot回调
+function removeSlotCallback(err) {
+	console.info("==========================>removeSlotCallback=======================>");
+}
+var slotType = Notification.SlotType.SOCIAL_COMMUNICATION;
+Notification.removeSlot(slotType,removeSlotCallback)
+```
+
+
+
+## Notification.removeSlot
+
+removeSlot(slotType: SlotType): Promise\<void\>
+
+根据通知通道类型删除创建的通知通道（Promise形式）。
+
+**系统能力**：SystemCapability.Notification.Notification
+
+**参数：**
+
+| 名称     | 可读 | 可写 | 类型     | 必填 | 描述                                                        |
+| -------- | ---- | --- | -------- | ---- | ----------------------------------------------------------- |
+| slotType | 是   | 否  | [SlotType](#slottype) | 是   | 通知渠道类型,目前分为社交通信、服务提醒、内容咨询和其他类型。 |
+
+**示例：**
+
+```js
+var slotType = Notification.SlotType.SOCIAL_COMMUNICATION;
+Notification.removeSlot(slotType).then(() => {
+	console.info("==========================>removeSlotCallback=======================>");
+});
+```
+
+
+
+## Notification.removeAllSlots
+
+removeAllSlots(callback: AsyncCallback\<void\>): void
+
+删除所有通知通道（callback形式）。
+
+**系统能力**：SystemCapability.Notification.Notification
+
+**参数：**
+
+| 名称     | 可读 | 可写 | 类型                  | 必填 | 描述                 |
+| -------- | ---- | --- | --------------------- | ---- | -------------------- |
+| callback | 是   | 否  | AsyncCallback\<void\> | 是   | 表示被指定的回调方法。 |
+
+**示例：**
+
+```js
+function removeAllCallBack(err) {
+	console.info("================>removeAllCallBack=======================>");
+}
+Notification.removeAllSlots(removeAllCallBack)
+```
+
+
+
+## Notification.removeAllSlots
+
+removeAllSlots(): Promise\<void\>
+
+删除所有通知通道（Promise形式）。
+
+**系统能力**：SystemCapability.Notification.Notification
+
+**示例：**
+
+```js
+Notification.removeAllSlots().then(() => {
+	console.info("==========================>removeAllCallBack=======================>");
+});
+```
+
+
+
+## Notification.subscribe
+
+subscribe(subscriber: NotificationSubscriber, info: NotificationSubscribeInfo, callback: AsyncCallback\<void\>): void
+
+订阅通知并指定订阅信息（callback形式）。
+
+**系统能力**：SystemCapability.Notification.Notification
+
+**参数：**
+
+| 名称       | 可读 | 可写 | 类型                      | 必填 | 描述             |
+| ---------- | ---- | --- | ------------------------- | ---- | ---------------- |
+| subscriber | 是   | 否  | [NotificationSubscriber](#notificationsubscriber)    | 是   | 通知订阅对象。     |
+| info       | 是   | 否  | [NotificationSubscribeInfo](#notificationsubscribeinfo) | 是   | 订阅信息。         |
+| callback   | 是   | 否  | AsyncCallback\<void\>     | 是   | 订阅动作回调函数。 |
+
+**示例：**
+
+```js
+//subscribe回调
+function subscribeCallback(err) {
+	console.info("==========================>subscribeCallback=======================>");
+}
+function onConsumeCallback(err, data) {
+	console.info("==========================>onConsumeCallback=======================>");
+}
+var subscriber = {
+    onConsume: onConsumeCallback
+}
+var info = {
+    bundleNames: ["bundleName1","bundleName2"]
+}
+Notification.subscribe(subscriber, info, subscribeCallback);
+```
+
+
+
+## Notification.subscribe
+
+subscribe(subscriber: NotificationSubscriber, callback: AsyncCallback\<void\>): void
+
+订阅通知并指定订阅信息（callback形式）。
+
+**系统能力**：SystemCapability.Notification.Notification
+
+**参数：**
+
+| 名称       | 可读 | 可写 | 类型                   | 必填 | 描述             |
+| ---------- | ---- | --- | ---------------------- | ---- | ---------------- |
+| subscriber | 是   | 否  | [NotificationSubscriber](#notificationsubscriber) | 是   | 通知订阅对象。     |
+| callback   | 是   | 否  | AsyncCallback\<void\>  | 是   | 订阅动作回调函数。 |
+
+**示例：**
+
+```js
+function subscribeCallback(err) {
+	console.info("==========================>subscribeCallback=======================>");
+}
+function onConsumeCallback(err, data) {
+	console.info("==========================>onConsumeCallback=======================>");
+}
+var subscriber = {
+    onConsume: onConsumeCallback
+}
+Notification.subscribe(subscriber, subscribeCallback);
+```
+
+
+
+## Notification.subscribe
+
+subscribe(subscriber: NotificationSubscriber, info?: NotificationSubscribeInfo): Promise\<void\>
+
+订阅通知并指定订阅信息（Promise形式）。
+
+**系统能力**：SystemCapability.Notification.Notification
+
+**参数：**
+
+| 名称       | 可读 | 可写 | 类型                      | 必填 | 描述         |
+| ---------- | ---- | --- | ------------------------- | ---- | ------------ |
+| subscriber | 是   | 否  | [NotificationSubscriber](#notificationsubscriber)    | 是   | 通知订阅对象。 |
+| info       | 是   | 否  | [NotificationSubscribeInfo](#notificationsubscribeinfo) | 否   | 订阅信息。     |
+
+**示例：**
+
+```js
+function onConsumeCallback(err, data) {
+	console.info("==========================>onConsumeCallback=======================>");
+}
+var subscriber = {
+    onConsume: onConsumeCallback
+};
+Notification.subscribe(subscriber).then(() => {
+	console.info("==========================>subscribeCallback=======================>");
+});
+```
+
+
+
+## Notification.unsubscribe
+
+unsubscribe(subscriber: NotificationSubscriber, callback: AsyncCallback\<void\>): void
+
+取消订阅（callbcak形式）。
+
+**系统能力**：SystemCapability.Notification.Notification
+
+**参数：**
+
+| 名称       | 可读 | 可写 | 类型                   | 必填 | 描述                 |
+| ---------- | ---- | --- | ---------------------- | ---- | -------------------- |
+| subscriber | 是   | 否  | [NotificationSubscriber](#notificationsubscriber) | 是   | 通知订阅对象。         |
+| callback   | 是   | 否  | AsyncCallback\<void\>  | 是   | 取消订阅动作回调函数。 |
+
+**示例：**
+
+```js
+function unsubscribeCallback(err) {
+	console.info("==========================>unsubscribeCallback=======================>");
+}
+function onConsumeCallback(err, data) {
+	console.info("==========================>onConsumeCallback=======================>");
+}
+var subscriber = {
+    onConsume: onConsumeCallback
+}
+Notification.unsubscribe(subscriber, unsubscribeCallback);
+```
+
+
+
+## Notification.unsubscribe
+
+unsubscribe(subscriber: NotificationSubscriber): Promise\<void\>
+
+取消订阅（Promise形式）。
+
+**系统能力**：SystemCapability.Notification.Notification
+
+**参数：**
+
+| 名称       | 可读 | 可写 | 类型                   | 必填 | 描述         |
+| ---------- | ---- | --- | ---------------------- | ---- | ------------ |
+| subscriber | 是   | 否  | [NotificationSubscriber](#notificationsubscriber) | 是   | 通知订阅对象。 |
+
+**示例：**
+
+```js
+function onConsumeCallback(err, data) {
+	console.info("==========================>onConsumeCallback=======================>");
+}
+var subscriber = {
+    onConsume: onConsumeCallback
+};
+Notification.unsubscribe(subscriber).then(() => {
+	console.info("==========================>unsubscribeCallback=======================>");
+});
+```
+
+
+
+## Notification.enableNotification
+
+enableNotification(bundle: BundleOption, enable: boolean, callback: AsyncCallback\<void\>): void
+
+设定指定包的通知使能状态（Callback形式）。
+
+**系统能力**：SystemCapability.Notification.Notification
+
+**参数：**
+
+| 名称     | 可读 | 可写 | 类型                  | 必填 | 描述                 |
+| -------- | ---- | --- | --------------------- | ---- | -------------------- |
+| bundle   | 是   | 否  | [BundleOption](#bundleoption)          | 是   | 指定包信息。           |
+| enable   | 是   | 否  | boolean               | 是   | 使能状态。             |
+| callback | 是   | 否  | AsyncCallback\<void\> | 是   | 设定通知使能回调函数。 |
+
+**示例：**
+
+```js
+function enableNotificationCallback(err) {
+	console.info("==========================>enableNotificationCallback=======================>");
+}
+var bundle = {
+    bundle: "bundleName1",
+}
+Notification.enableNotification(bundle, false, enableNotificationCallback);
+```
+
+
+
+## Notification.enableNotification
+
+enableNotification(bundle: BundleOption, enable: boolean): Promise\<void\>
+
+设定指定包的通知使能状态（Promise形式）。
+
+**系统能力**：SystemCapability.Notification.Notification
+
+**参数：**
+
+| 名称   | 可读 | 可写 | 类型         | 必填 | 描述       |
+| ------ | ---- | --- | ------------ | ---- | ---------- |
+| bundle | 是   | 否  | [BundleOption](#bundleoption) | 是   | 指定包信息。 |
+| enable | 是   | 否  | boolean      | 是   | 使能状态。   |
+
+**示例：**
+
+```js
+var bundle = {
+    bundle: "bundleName1",
+}
+Notification.enableNotification(bundle, false).then(() => {
+	console.info("==========================>enableNotificationCallback=======================>");
+});
+```
+
+
+
+## Notification.isNotificationEnabled
+
+isNotificationEnabled(bundle: BundleOption, callback: AsyncCallback\<boolean\>): void
+
+获取指定包的通知使能状态（Callback形式）。
+
+**系统能力**：SystemCapability.Notification.Notification
+
+**参数：**
+
+| 名称     | 可读 | 可写 | 类型                  | 必填 | 描述                     |
+| -------- | ---- | --- | --------------------- | ---- | ------------------------ |
+| bundle   | 是   | 否  | [BundleOption](#bundleoption)          | 是   | 指定包信息。               |
+| callback | 是   | 否  | AsyncCallback\<void\> | 是   | 获取通知使能状态回调函数。 |
+
+**示例：**
+
+```js
+function isNotificationEnabledCallback(err, data) {
+	console.info("==========================>isNotificationEnabledCallback=======================>");
+}
+var bundle = {
+    bundle: "bundleName1",
+}
+Notification.isNotificationEnabled(bundle, isNotificationEnabledCallback);
+```
+
+
+
+## Notification.isNotificationEnabled
+
+isNotificationEnabled(bundle: BundleOption): Promise\<boolean\>
+
+获取指定包的通知使能状态（Promise形式）。
+
+**系统能力**：SystemCapability.Notification.Notification
+
+**参数：**
+
+| 名称   | 可读 | 可写 | 类型         | 必填 | 描述       |
+| ------ | ---- | --- | ------------ | ---- | ---------- |
+| bundle | 是   | 否  | [BundleOption](#bundleoption) | 是   | 指定包信息。 |
+
+**返回值：**
+
+| 类型                                                        | 说明                                                         |
+| ----------------------------------------------------------- | ------------------------------------------------------------ |
+| Promise\<boolean\> | 以Promise形式返回获取指定包的通知使能状态的结果。 |
+
+**示例：**
+
+```js
+var bundle = {
+    bundle: "bundleName1",
+}
+Notification.isNotificationEnabled(bundle).then((data) => {
+	console.info("==========================>isNotificationEnabledCallback=======================>");
+});
+```
+
+
+
+## Notification.isNotificationEnabled
+
+isNotificationEnabled(callback: AsyncCallback\<boolean\>): void
+
+获取通知使能状态（Callback形式）。
+
+**系统能力**：SystemCapability.Notification.Notification
+
+**参数：**
+
+| 名称     | 可读 | 可写 | 类型                  | 必填 | 描述                     |
+| -------- | ---- | --- | --------------------- | ---- | ------------------------ |
+| callback | 是   | 否  | AsyncCallback\<void\> | 是   | 获取通知使能状态回调函数。 |
+
+**示例：**
+
+```js
+function isNotificationEnabledCallback(err, data) {
+	console.info("==========================>isNotificationEnabledCallback=======================>");
+}
+
+Notification.isNotificationEnabled(isNotificationEnabledCallback);
+```
+
+
+
+## Notification.isNotificationEnabled
+
+isNotificationEnabled(): Promise\<boolean\>
+
+获取通知使能状态（Promise形式）。
+
+**系统能力**：SystemCapability.Notification.Notification
+
+**参数：**
+
+| 名称   | 可读 | 可写 | 类型         | 必填 | 描述       |
+| ------ | ---- | --- | ------------ | ---- | ---------- |
+| bundle | 是   | 否  | [BundleOption](#bundleoption) | 是   | 指定包信息。 |
+
+**返回值：**
+
+| 类型                                                        | 说明                                                         |
+| ----------------------------------------------------------- | ------------------------------------------------------------ |
+| Promise\<boolean\> | 以Promise形式返回获取通知使能状态的结果。 |
+
+**示例：**
+
+```js
+Notification.isNotificationEnabled().then((data) => {
+	console.info("==========================>isNotificationEnabledCallback=======================>");
+});
+```
+
+
+
+## Notification.displayBadge
+
+displayBadge(bundle: BundleOption, enable: boolean, callback: AsyncCallback\<void\>): void
+
+设定指定包的角标使能状态（Callback形式）。
+
+**系统能力**：SystemCapability.Notification.Notification
+
+**参数：**
+
+| 名称     | 可读 | 可写 | 类型                  | 必填 | 描述                 |
+| -------- | ---- | --- | --------------------- | ---- | -------------------- |
+| bundle   | 是   | 否  | [BundleOption](#bundleoption)          | 是   | 指定包信息。           |
+| enable   | 是   | 否  | boolean               | 是   | 使能状态。             |
+| callback | 是   | 否  | AsyncCallback\<void\> | 是   | 设定角标使能回调函数。 |
+
+**示例：**
+
+```js
+function displayBadgeCallback(err) {
+	console.info("==========================>displayBadgeCallback=======================>");
+}
+var bundle = {
+    bundle: "bundleName1",
+}
+Notification.displayBadge(bundle, false, displayBadgeCallback);
+```
+
+
+
+## Notification.displayBadge
+
+displayBadge(bundle: BundleOption, enable: boolean): Promise\<void\>
+
+设定指定包的角标使能状态（Promise形式）。
+
+**系统能力**：SystemCapability.Notification.Notification
+
+**参数：**
+
+| 名称   | 可读 | 可写 | 类型         | 必填 | 描述       |
+| ------ | ---- | --- | ------------ | ---- | ---------- |
+| bundle | 是   | 否  | [BundleOption](#bundleoption) | 是   | 指定包信息。 |
+| enable | 是   | 否  | boolean      | 是   | 使能状态。   |
+
+**示例：**
+
+```js
+var bundle = {
+    bundle: "bundleName1",
+}
+Notification.displayBadge(bundle, false).then(() => {
+	console.info("==========================>displayBadgeCallback=======================>");
+});
+```
+
+
+
+## Notification.isBadgeDisplayed
+
+isBadgeDisplayed(bundle: BundleOption, callback: AsyncCallback\<boolean\>): void
+
+获取指定包的角标使能状态（Callback形式）。
+
+**系统能力**：SystemCapability.Notification.Notification
+
+**参数：**
+
+| 名称     | 可读 | 可写 | 类型                  | 必填 | 描述                     |
+| -------- | ---- | --- | --------------------- | ---- | ------------------------ |
+| bundle   | 是   | 否  | [BundleOption](#bundleoption)          | 是   | 指定包信息。               |
+| callback | 是   | 否  | AsyncCallback\<void\> | 是   | 获取角标使能状态回调函数。 |
+
+**示例：**
+
+```js
+function isBadgeDisplayedCallback(err, data) {
+	console.info("==========================>isBadgeDisplayedCallback=======================>");
+}
+var bundle = {
+    bundle: "bundleName1",
+}
+Notification.isBadgeDisplayed(bundle, isBadgeDisplayedCallback);
+```
+
+
+
+## Notification.isBadgeDisplayed
+
+isBadgeDisplayed(bundle: BundleOption): Promise\<boolean\>
+
+获取指定包的角标使能状态（Promise形式）。
+
+**系统能力**：SystemCapability.Notification.Notification
+
+**参数：**
+
+| 名称   | 可读 | 可写 | 类型         | 必填 | 描述       |
+| ------ | ---- | --- | ------------ | ---- | ---------- |
+| bundle | 是   | 否  | [BundleOption](#bundleoption) | 是   | 指定包信息。 |
+
+**返回值：**
+
+| 类型                                                        | 说明                                                         |
+| ----------------------------------------------------------- | ------------------------------------------------------------ |
+| Promise\<boolean\> | 以Promise形式返回获取指定包的角标使能状态。 |
+
+**示例：**
+
+```js
+var bundle = {
+    bundle: "bundleName1",
+}
+Notification.isBadgeDisplayed(bundle).then((data) => {
+	console.info("==========================>isBadgeDisplayedCallback=======================>");
+});
+```
+
+
+
+## Notification.setSlotByBundle
+
+setSlotByBundle(bundle: BundleOption, slot: NotificationSlot, callback: AsyncCallback\<void\>): void
+
+设定指定包的通知通道状态（Callback形式）。
+
+**系统能力**：SystemCapability.Notification.Notification
+
+**参数：**
+
+| 名称     | 可读 | 可写 | 类型                  | 必填 | 描述                 |
+| -------- | ---- | --- | --------------------- | ---- | -------------------- |
+| bundle   | 是   | 否  | [BundleOption](#bundleoption)          | 是   | 指定包信息。           |
+| slot     | 是   | 否  | NotificationSlot      | 是   | 通知通道。             |
+| callback | 是   | 否  | AsyncCallback\<void\> | 是   | 设定通知通道回调函数。 |
+
+**示例：**
+
+```js
+function setSlotByBundleCallback(err) {
+	console.info("==========================>setSlotByBundleCallback=======================>");
+}
+var bundle = {
+    bundle: "bundleName1",
+}
+var notificationSlot = {
+    type: Notification.SlotType.SOCIAL_COMMUNICATION
+}
+Notification.setSlotByBundle(bundle, notificationSlot, setSlotByBundleCallback);
+```
+
+
+
+## Notification.setSlotByBundle
+
+setSlotByBundle(bundle: BundleOption, slot: NotificationSlot): Promise\<void\>
+
+设定指定包的角标使能状态（Promise形式）。
+
+**系统能力**：SystemCapability.Notification.Notification
+
+**参数：**
+
+| 名称   | 可读 | 可写 | 类型         | 必填 | 描述       |
+| ------ | ---- | --- | ------------ | ---- | ---------- |
+| bundle | 是   | 否  | [BundleOption](#bundleoption) | 是   | 指定包信息。 |
+| enable | 是   | 否  | boolean      | 是   | 使能状态。   |
+
+**示例：**
+
+```js
+var bundle = {
+    bundle: "bundleName1",
+}
+var notificationSlot = {
+    type: Notification.SlotType.SOCIAL_COMMUNICATION
+}
+Notification.displayBadge(bundle, notificationSlot).then(() => {
+	console.info("==========================>setSlotByBundleCallback=======================>");
+});
+```
+
+
+
+## Notification.getSlotsByBundle
+
+getSlotsByBundle(bundle: BundleOption, callback: AsyncCallback<Array\<NotificationSlot\>>): void
+
+获取指定包的通知通道（Callback形式）。
+
+**系统能力**：SystemCapability.Notification.Notification
+
+**参数：**
+
+| 名称     | 可读 | 可写 | 类型                                     | 必填 | 描述                 |
+| -------- | ---- | --- | ---------------------------------------- | ---- | -------------------- |
+| bundle   | 是   | 否  | [BundleOption](#bundleoption)                             | 是   | 指定包信息。           |
+| callback | 是   | 否  | AsyncCallback<Array\<NotificationSlot\>> | 是   | 获取通知通道回调函数。 |
+
+**示例：**
+
+```js
+function getSlotsByBundleCallback(err, data) {
+	console.info("==========================>getSlotsByBundleCallback=======================>");
+}
+var bundle = {
+    bundle: "bundleName1",
+}
+Notification.getSlotsByBundle(bundle, getSlotsByBundleCallback);
+```
+
+
+
+## Notification.getSlotsByBundle
+
+getSlotsByBundle(bundle: BundleOption): Promise<Array\<NotificationSlot\>>
+
+获取指定包的通知通道（Promise形式）。
+
+**系统能力**：SystemCapability.Notification.Notification
+
+**参数：**
+
+| 名称   | 可读 | 可写 | 类型         | 必填 | 描述       |
+| ------ | ---- | --- | ------------ | ---- | ---------- |
+| bundle | 是   | 否  | [BundleOption](#bundleoption) | 是   | 指定包信息。 |
+
+**返回值：**
+
+| 类型                                                        | 说明                                                         |
+| ----------------------------------------------------------- | ------------------------------------------------------------ |
+| Promise<Array\<NotificationSlot\>> | 以Promise形式返回获取指定包的通知通道。 |
+
+**示例：**
+
+```js
+var bundle = {
+    bundle: "bundleName1",
+}
+Notification.getSlotsByBundle(bundle).then((data) => {
+	console.info("==========================>getSlotsByBundleCallback=======================>");
+});
+```
+
+
+
+## Notification.getSlotNumByBundle
+
+getSlotNumByBundle(bundle: BundleOption, callback: AsyncCallback\<number\>): void
+
+获取指定包的通知通道数（Callback形式）。
+
+**系统能力**：SystemCapability.Notification.Notification
+
+**参数：**
+
+| 名称     | 可读 | 可写 | 类型                      | 必填 | 描述                   |
+| -------- | ---- | --- | ------------------------- | ---- | ---------------------- |
+| bundle   | 是   | 否  | [BundleOption](#bundleoption)              | 是   | 指定包信息。             |
+| callback | 是   | 否  | AsyncCallback\<number\> | 是   | 获取通知通道数回调函数。 |
+
+**示例：**
+
+```js
+function getSlotNumByBundle(err, data) {
+	console.info("==========================>getSlotNumByBundleCallback=======================>");
+}
+var bundle = {
+    bundle: "bundleName1",
+}
+Notification.getSlotNumByBundle(bundle, getSlotNumByBundleCallback);
+```
+
+
+
+## Notification.getSlotNumByBundle
+
+getSlotNumByBundle(bundle: BundleOption): Promise\<number\>
+
+获取指定包的通知通道数（Promise形式）。
+
+**系统能力**：SystemCapability.Notification.Notification
+
+**参数：**
+
+| 名称   | 可读 | 可写 | 类型         | 必填 | 描述       |
+| ------ | ---- | --- | ------------ | ---- | ---------- |
+| bundle | 是   | 否  | [BundleOption](#bundleoption) | 是   | 指定包信息。 |
+
+**返回值：**
+
+| 类型                                                        | 说明                                                         |
+| ----------------------------------------------------------- | ------------------------------------------------------------ |
+| Promise\<number\> | 以Promise形式返回获取指定包的通知通道数。 |
+
+**示例：**
+
+```js
+var bundle = {
+    bundle: "bundleName1",
+}
+Notification.getSlotNumByBundle(bundle).then((data) => {
+	console.info("==========================>getSlotNumByBundleCallback=======================>");
+});
+```
+
+
+
+## Notification.remove
+
+remove(bundle: BundleOption, notificationKey: NotificationKey, callback: AsyncCallback\<void\>): void
+
+删除指定通知（Callback形式）。
+
+**系统能力**：SystemCapability.Notification.Notification
+
+**参数：**
+
+| 名称            | 可读 | 可写 | 类型                                | 必填 | 描述                 |
+| --------------- | ---- | --- | ----------------------------------- | ---- | -------------------- |
+| bundle          | 是   | 否  | [BundleOption](#bundleoption)       | 是   | 指定包信息。           |
+| notificationKey | 是   | 否  | [NotificationKey](#notificationkey) | 是   | 通知键值。             |
+| callback        | 是   | 否  | AsyncCallback\<void\>               | 是   | 删除指定通知回调函数。 |
+
+**示例：**
+
+```js
+function removeCallback(err) {
+	console.info("==========================>removeCallback=======================>");
+}
+var bundle = {
+    bundle: "bundleName1",
+}
+var notificationKey = {
+    id: 0,
+    label: "label",
+}
+Notification.remove(bundle, notificationKey, removeCallback);
+```
+
+
+
+## Notification.remove
+
+remove(bundle: BundleOption, notificationKey: NotificationKey): Promise\<void\>
+
+删除指定通知（Promise形式）。
+
+**系统能力**：SystemCapability.Notification.Notification
+
+**参数：**
+
+| 名称            | 可读 | 可写 | 类型            | 必填 | 描述       |
+| --------------- | ---- | --- | --------------- | ---- | ---------- |
+| bundle          | 是   | 否  | [BundleOption](#bundleoption)    | 是   | 指定包信息。 |
+| notificationKey | 是   | 否  | [NotificationKey](#notificationkey) | 是   | 通知键值。   |
+
+**示例：**
+
+```js
+var bundle = {
+    bundle: "bundleName1",
+}
+var notificationKey = {
+    id: 0,
+    label: "label",
+}
+Notification.remove(bundle, notificationKey).then(() => {
+	console.info("==========================>removeCallback=======================>");
+});
+```
+
+
+
+## Notification.remove
+
+remove(hashCode: string, callback: AsyncCallback\<void\>): void
+
+删除指定通知（Callback形式）。
+
+**系统能力**：SystemCapability.Notification.Notification
+
+**参数：**
+
+| 名称     | 可读 | 可写 | 类型                  | 必填 | 描述                 |
+| -------- | ---- | --- | --------------------- | ---- | -------------------- |
+| hashCode | 是   | 否  | string                | 是   | 通知唯一ID。           |
+| callback | 是   | 否  | AsyncCallback\<void\> | 是   | 删除指定通知回调函数。 |
+
+**示例：**
+
+```js
+function removeCallback(err) {
+	console.info("==========================>removeCallback=======================>");
+}
+
+Notification.remove(hashCode, removeCallback);
+```
+
+
+
+## Notification.remove
+
+remove(hashCode: string): Promise\<void\>
+
+删除指定通知（Promise形式）。
+
+**系统能力**：SystemCapability.Notification.Notification
+
+**参数：**
+
+| 名称     | 可读 | 可写 | 类型       | 必填 | 描述       |
+| -------- | ---- | --- | ---------- | ---- | ---------- |
+| hashCode | 是   | 否  | string | 是   | 通知唯一ID。 |
+
+**示例：**
+
+```js
+Notification.remove(hashCode).then(() => {
+	console.info("==========================>removeCallback=======================>");
+});
+```
+
+
+
+## Notification.removeAll
+
+removeAll(bundle: BundleOption, callback: AsyncCallback\<void\>): void
+
+删除指定包的所有通知（Callback形式）。
+
+**系统能力**：SystemCapability.Notification.Notification
+
+**参数：**
+
+| 名称     | 可读 | 可写 | 类型                  | 必填 | 描述                         |
+| -------- | ---- | --- | --------------------- | ---- | ---------------------------- |
+| bundle   | 是   | 否  | [BundleOption](#bundleoption)          | 是   | 指定包信息。                   |
+| callback | 是   | 否  | AsyncCallback\<void\> | 是   | 删除指定包的所有通知回调函数。 |
+
+**示例：**
+
+```js
+function removeAllCallback(err) {
+	console.info("==========================>removeAllCallback=======================>");
+}
+var bundle = {
+    bundle: "bundleName1",
+}
+Notification.removeAll(bundle, removeAllCallback);
+```
+
+
+
+## Notification.removeAll
+
+removeAll(callback: AsyncCallback\<void\>): void
+
+删除所有通知（Callback形式）。
+
+**系统能力**：SystemCapability.Notification.Notification
+
+**参数：**
+
+| 名称     | 可读 | 可写 | 类型                  | 必填 | 描述                 |
+| -------- | ---- | --- | --------------------- | ---- | -------------------- |
+| callback | 是   | 否  | AsyncCallback\<void\> | 是   | 删除所有通知回调函数。 |
+
+**示例：**
+
+```js
+function removeAllCallback(err) {
+	console.info("==========================>removeAllCallback=======================>");
+}
+
+Notification.removeAll(removeAllCallback);
+```
+
+
+
+## Notification.removeAll
+
+removeAll(bundle?: BundleOption): Promise\<void\>
+
+删除所有通知（Promise形式）。
+
+**系统能力**：SystemCapability.Notification.Notification
+
+**参数：**
+
+| 名称   | 可读 | 可写 | 类型         | 必填 | 描述       |
+| ------ | ---- | --- | ------------ | ---- | ---------- |
+| bundle | 是   | 否  | [BundleOption](#bundleoption) | 否   | 指定包信息。 |
+
+**示例：**
+
+```js
+Notification.removeAll().then(() => {
+	console.info("==========================>removeAllCallback=======================>");
+});
+```
+
+## Notification.removeAll<sup>8+</sup>
+
+removeAll(userId: number, callback: AsyncCallback\<void>): void
+
+删除所有通知（callback形式）。
+
+**系统能力**：SystemCapability.Notification.Notification
+
+**参数：**
+
+| 名称   | 可读 | 可写 | 类型         | 必填 | 描述       |
+| ------ | ---- | --- | ------------ | ---- | ---------- |
+| userId | 是   | 否  | number | 是   | 接收通知用户的Id。 |
+| callback | 是   | 否  | AsyncCallback\<void\> | 是   | 删除所有通知回调函数。 |
+
+**示例：**
+
+```js
+function removeAllCallback(err) {
+	console.info("==========================>removeAllCallback=======================>");
+}
+
+var userId = 1
+
+Notification.removeAll(userId, removeAllCallback);
+```
+
+## Notification.removeAll<sup>8+</sup>
+
+removeAll(userId: number): Promise\<void>
+
+删除所有通知（Promise形式）。
+
+**系统能力**：SystemCapability.Notification.Notification
+
+**参数：**
+
+| 名称   | 可读 | 可写 | 类型         | 必填 | 描述       |
+| ------ | ---- | --- | ------------ | ---- | ---------- |
+| userId | 是   | 否  | number | 是   | 接收通知用户的Id。 |
+
+**示例：**
+
+```js
+function removeAllCallback(err) {
+	console.info("==========================>removeAllCallback=======================>");
+}
+
+var userId = 1
+
+Notification.removeAll(userId, removeAllCallback);
+```
+
+
+## Notification.getAllActiveNotifications
+
+getAllActiveNotifications(callback: AsyncCallback<Array\<NotificationRequest\>>): void
+
+获取活动通知（Callback形式）。
+
+**系统能力**：SystemCapability.Notification.Notification
+
+**参数：**
+
+| 名称     | 可读 | 可写 | 类型                                                         | 必填 | 描述                 |
+| -------- | ---- | --- | ------------------------------------------------------------ | ---- | -------------------- |
+| callback | 是   | 否  | AsyncCallback<Array\<[NotificationRequest](#notificationrequest)\>> | 是   | 获取活动通知回调函数。 |
+
+**示例：**
+
+```js
+function getAllActiveNotificationsCallback(err, data) {
+	console.info("==========================>getAllActiveNotificationsCallback=======================>");
+}
+
+Notification.getAllActiveNotifications(getAllActiveNotificationsCallback);
+```
+
+
+
+## Notification.getAllActiveNotifications
+
+getAllActiveNotifications(): Promise\<Array\<[NotificationRequest](#notificationrequest)\>\>
+
+获取活动通知（Promise形式）。
+
+**系统能力**：SystemCapability.Notification.Notification
+
+**返回值：**
+
+| 类型                                                        | 说明                                                         |
+| ----------------------------------------------------------- | ------------------------------------------------------------ |
+| Promise\<Array\<[NotificationRequest](#notificationrequest)\>\> | 以Promise形式返回获取活动通知。 |
+
+**示例：**
+
+```js
+Notification.getAllActiveNotifications().then((data) => {
+	console.info("==========================>getAllActiveNotificationsCallback=======================>");
+});
+```
+
+
+
+## Notification.getActiveNotificationCount
+
+getActiveNotificationCount(callback: AsyncCallback\<number\>): void
+
+获取当前应用的活动通知数（Callback形式）。
+
+**系统能力**：SystemCapability.Notification.Notification
+
+**参数：**
+
+| 名称     | 可读 | 可写 | 类型                   | 必填 | 描述                   |
+| -------- | ---- | --- | ---------------------- | ---- | ---------------------- |
+| callback | 是   | 否  | AsyncCallback\<number\> | 是   | 获取活动通知数回调函数。 |
+
+**示例：**
+
+```js
+function getActiveNotificationCountCallback(err, data) {
+	console.info("==========================>getActiveNotificationCountCallback=======================>");
+}
+
+Notification.getActiveNotificationCount(getActiveNotificationCountCallback);
+```
+
+
+
+## Notification.getActiveNotificationCount
+
+getActiveNotificationCount(): Promise\<number\>
+
+获取当前应用的活动通知数（Promise形式）。
+
+**系统能力**：SystemCapability.Notification.Notification
+
+**返回值：**
+
+| 类型                                                        | 说明                                                         |
+| ----------------------------------------------------------- | ------------------------------------------------------------ |
+| Promise\<number\> | 以Promise形式返回获取当前应用的活动通知数。 |
+
+**示例：**
+
+```js
+Notification.getActiveNotificationCount().then((data) => {
+	console.info("==========================>getActiveNotificationCountCallback=======================>");
+});
+```
+
+
+
+## Notification.getActiveNotifications
+
+getActiveNotifications(callback: AsyncCallback<Array\<NotificationRequest\>>): void
+
+获取当前应用的活动通知（Callback形式）。
+
+**系统能力**：SystemCapability.Notification.Notification
+
+**参数：**
+
+| 名称     | 可读 | 可写 | 类型                                                         | 必填 | 描述                           |
+| -------- | ---- | --- | ------------------------------------------------------------ | ---- | ------------------------------ |
+| callback | 是   | 否  | AsyncCallback<Array\<[NotificationRequest](#notificationrequest)\>> | 是   | 获取当前应用的活动通知回调函数。 |
+
+**示例：**
+
+```js
+function getActiveNotificationsCallback(err, data) {
+	console.info("==========================>getActiveNotificationsCallback=======================>");
+}
+
+Notification.getActiveNotifications(getActiveNotificationsCallback);
+```
+
+
+
+## Notification.getActiveNotifications
+
+getActiveNotifications(): Promise\<Array\<[NotificationRequest](#notificationrequest)\>\>
+
+获取当前应用的活动通知（Promise形式）。
+
+**系统能力**：SystemCapability.Notification.Notification
+
+**返回值：**
+
+| 类型                                                        | 说明                                                         |
+| ----------------------------------------------------------- | ------------------------------------------------------------ |
+| Promise\<Array\<[NotificationRequest](#notificationrequest)\>\> | 以Promise形式返回获取当前应用的活动通知。 |
+
+**示例：**
+
+```js
+Notification.getActiveNotifications().then((data) => {
+	console.info("==========================>getActiveNotificationsCallback=======================>");
+});
+```
+
+
+
+## Notification.cancelGroup<sup>8+</sup>
+
+cancelGroup(groupName: string, callback: AsyncCallback\<void\>): void
+
+取消本应用指定组通知（Callback形式）。
+
+**系统能力**：SystemCapability.Notification.Notification
+
+**参数：**
+
+| 名称      | 可读 | 可写 | 类型                  | 必填 | 描述                         |
+| --------- | ---- | --- | --------------------- | ---- | ---------------------------- |
+| groupName | 是   | 否  | string                | 是   | 指定通知组名称。               |
+| callback  | 是   | 否  | AsyncCallback\<void\> | 是   | 取消本应用指定组通知回调函数。 |
+
+**示例：**
+
+```js
+function cancelGroupCallback(err) {
+   console.info("==========================>cancelGroupCallback=======================>");
+}
+
+var groupName = "GroupName";
+
+Notification.cancelGroup(groupName, cancelGroupCallback);
+```
+
+
+
+## Notification.cancelGroup<sup>8+</sup>
+
+cancelGroup(groupName: string): Promise\<void\>
+
+取消本应用指定组通知（Promise形式）。
+
+**系统能力**：SystemCapability.Notification.Notification
+
+**参数：**
+
+| 名称      | 可读 | 可写 | 类型   | 必填 | 描述           |
+| --------- | ---- | --- | ------ | ---- | -------------- |
+| groupName | 是   | 否  | string | 是   | 指定通知组名称。 |
+
+**示例：**
+
+```js
+var groupName = "GroupName";
+Notification.cancelGroup(groupName).then(() => {
+	console.info("==========================>cancelGroupPromise=======================>");
+});
+```
+
+
+
+## Notification.removeGroupByBundle<sup>8+</sup>
+
+removeGroupByBundle(bundle: BundleOption, groupName: string, callback: AsyncCallback\<void\>): void
+
+删除指定应用指定组通知（Callback形式）。
+
+**系统能力**：SystemCapability.Notification.Notification
+
+**参数：**
+
+| 名称      | 可读 | 可写 | 类型                  | 必填 | 描述                         |
+| --------- | ---- | --- | --------------------- | ---- | ---------------------------- |
+| bundle    | 是   | 否  | [BundleOption](#bundleoption)          | 是   | 指定包信息。                   |
+| groupName | 是   | 否  | string                | 是   | 指定通知组名称。               |
+| callback  | 是   | 否  | AsyncCallback\<void\> | 是   | 删除本应用指定组通知回调函数。 |
+
+**示例：**
+
+```js
+function removeGroupByBundleCallback(err) {
+   console.info("==========================>removeGroupByBundleCallback=======================>");
+}
+
+var bundleOption = {bundle: "Bundle"};
+var groupName = "GroupName";
+
+Notification.removeGroupByBundle(bundleOption, groupName, removeGroupByBundleCallback);
+```
+
+
+
+## Notification.removeGroupByBundle<sup>8+</sup>
+
+removeGroupByBundle(bundle: BundleOption, groupName: string): Promise\<void\>
+
+删除指定应用指定组通知（Promise形式）。
+
+**系统能力**：SystemCapability.Notification.Notification
+
+**参数：**
+
+| 名称      | 可读 | 可写 | 类型         | 必填 | 描述           |
+| --------- | ---- | --- | ------------ | ---- | -------------- |
+| bundle    | 是   | 否  | [BundleOption](#bundleoption) | 是   | 指定包信息。     |
+| groupName | 是   | 否  | string       | 是   | 指定通知组名称。 |
+
+**示例：**
+
+```js
+var bundleOption = {bundle: "Bundle"};
+var groupName = "GroupName";
+Notification.removeGroupByBundle(bundleOption, groupName).then(() => {
+	console.info("==========================>removeGroupByBundlePromise=======================>");
+});
+```
+
+
+
+## Notification.setDoNotDisturbDate<sup>8+</sup>
+
+setDoNotDisturbDate(date: DoNotDisturbDate, callback: AsyncCallback\<void\>): void
+
+设置免打扰时间（Callback形式）。
+
+**系统能力**：SystemCapability.Notification.Notification
+
+**参数：**
+
+| 名称     | 可读 | 可写 | 类型                  | 必填 | 描述                   |
+| -------- | ---- | --- | --------------------- | ---- | ---------------------- |
+| date     | 是   | 否  | DoNotDisturbDate      | 是   | 免打扰时间选项。         |
+| callback | 是   | 否  | AsyncCallback\<void\> | 是   | 设置免打扰时间回调函数。 |
+
+**示例：**
+
+```js
+function setDoNotDisturbDateCallback(err) {
+   console.info("==========================>setDoNotDisturbDateCallback=======================>");
+}
+
+var doNotDisturbDate = {
+    type: Notification.DoNotDisturbType.TYPE_ONCE,
+    begin: new Date(),
+    end: new Date(2021, 11, 15, 18, 0)
+}
+
+Notification.setDoNotDisturbDate(doNotDisturbDate, setDoNotDisturbDateCallback);
+```
+
+
+
+## Notification.setDoNotDisturbDate<sup>8+</sup>
+
+setDoNotDisturbDate(date: DoNotDisturbDate): Promise\<void\>
+
+设置免打扰时间接口（Promise形式）。
+
+**系统能力**：SystemCapability.Notification.Notification
+
+**参数：**
+
+| 名称 | 可读 | 可写 | 类型             | 必填 | 描述           |
+| ---- | ---- | --- | ---------------- | ---- | -------------- |
+| date | 是   | 否  | DoNotDisturbDate | 是   | 免打扰时间选项。 |
+
+**示例：**
+
+```js
+var doNotDisturbDate = {
+    type: Notification.DoNotDisturbType.TYPE_ONCE,
+    begin: new Date(),
+    end: new Date(2021, 11, 15, 18, 0)
+}
+Notification.setDoNotDisturbDate(doNotDisturbDate).then(() => {
+	console.info("==========================>setDoNotDisturbDatePromise=======================>");
+});
+```
+
+
+## Notification.setDoNotDisturbDate<sup>8+</sup>
+
+setDoNotDisturbDate(date: DoNotDisturbDate, userId: number, callback: AsyncCallback\<void\>): void
+
+指定用户设置免打扰时间（Callback形式）。
+
+**系统能力**：SystemCapability.Notification.Notification
+
+**参数：**
+
+| 名称     | 可读 | 可写 | 类型                  | 必填 | 描述                   |
+| -------- | ---- | --- | --------------------- | ---- | ---------------------- |
+| date     | 是   | 否  | DoNotDisturbDate      | 是   | 免打扰时间选项。         |
+| userId   | 是   | 否  | number                | 是   | 设置免打扰事件的用户ID。 |
+| callback | 是   | 否  | AsyncCallback\<void\> | 是   | 设置免打扰时间回调函数。 |
+
+**示例：**
+
+```js
+function setDoNotDisturbDateCallback(err) {
+   console.info("==========================>setDoNotDisturbDateCallback=======================>");
+}
+
+var doNotDisturbDate = {
+    type: Notification.DoNotDisturbType.TYPE_ONCE,
+    begin: new Date(),
+    end: new Date(2021, 11, 15, 18, 0)
+}
+
+var userId = 1
+
+Notification.setDoNotDisturbDate(doNotDisturbDate, userId, setDoNotDisturbDateCallback);
+```
+
+
+
+## Notification.setDoNotDisturbDate<sup>8+</sup>
+
+setDoNotDisturbDate(date: DoNotDisturbDate, userId: number): Promise\<void\>
+
+指定用户设置免打扰时间接口（Promise形式）。
+
+**系统能力**：SystemCapability.Notification.Notification
+
+**参数：**
+
+| 名称   | 可读 | 可写 | 类型             | 必填 | 描述           |
+| ------ | ---- | --- | ---------------- | ---- | -------------- |
+| date   | 是   | 否  | DoNotDisturbDate | 是   | 免打扰时间选项。 |
+| userId | 是   | 否  | number           | 是   | 设置免打扰事件的用户ID。 |
+
+**示例：**
+
+```js
+var doNotDisturbDate = {
+    type: Notification.DoNotDisturbType.TYPE_ONCE,
+    begin: new Date(),
+    end: new Date(2021, 11, 15, 18, 0)
+}
+
+var userId = 1
+
+Notification.setDoNotDisturbDate(doNotDisturbDate, userId).then(() => {
+	console.info("==========================>setDoNotDisturbDatePromise=======================>");
+});
+```
+
+
+## Notification.getDoNotDisturbDate<sup>8+</sup>
+
+getDoNotDisturbDate(callback: AsyncCallback\<DoNotDisturbDate\>): void
+
+查询免打扰时间接口（Callback形式）。
+
+**系统能力**：SystemCapability.Notification.Notification
+
+**参数：**
+
+| 名称     | 可读 | 可写 | 类型                              | 必填 | 描述                   |
+| -------- | ---- | --- | --------------------------------- | ---- | ---------------------- |
+| callback | 是   | 否  | AsyncCallback\<DoNotDisturbDate\> | 是   | 查询免打扰时间回调函数。 |
+
+**示例：**
+
+```js
+function getDoNotDisturbDateCallback(err,data) {
+   console.info("==========================>getDoNotDisturbDateCallback=======================>");
+}
+
+Notification.getDoNotDisturbDate(getDoNotDisturbDateCallback);
+```
+
+
+
+## Notification.getDoNotDisturbDate<sup>8+</sup>
+
+getDoNotDisturbDate(): Promise\<DoNotDisturbDate\>
+
+查询免打扰时间接口（Promise形式）。
+
+**系统能力**：SystemCapability.Notification.Notification
+
+**返回值：**
+
+| 类型                                                        | 说明                                                         |
+| ----------------------------------------------------------- | ------------------------------------------------------------ |
+| Promise\<DoNotDisturbDate\> | 以Promise形式返回获取查询免打扰时间接口。 |
+
+**示例：**
+
+```js
+Notification.getDoNotDisturbDate().then((data) => {
+	console.info("==========================>getDoNotDisturbDatePromise=======================>");
+});
+```
+
+
+## Notification.getDoNotDisturbDate<sup>8+</sup>
+
+getDoNotDisturbDate(userId: number, callback: AsyncCallback\<DoNotDisturbDate\>): void
+
+指定用户查询免打扰时间接口（Callback形式）。
+
+**系统能力**：SystemCapability.Notification.Notification
+
+**参数：**
+
+| 名称     | 可读 | 可写 | 类型                              | 必填 | 描述                   |
+| -------- | ---- | --- | --------------------------------- | ---- | ---------------------- |
+| callback | 是   | 否  | AsyncCallback\<DoNotDisturbDate\> | 是   | 查询免打扰时间回调函数。 |
+| userId   | 是   | 否  | number                            | 是   | 设置免打扰事件的用户ID。 |
+
+**示例：**
+
+```js
+function getDoNotDisturbDateCallback(err,data) {
+   console.info("==========================>getDoNotDisturbDateCallback=======================>");
+}
+
+var userId = 1
+
+Notification.getDoNotDisturbDate(userId, getDoNotDisturbDateCallback);
+```
+
+
+
+## Notification.getDoNotDisturbDate<sup>8+</sup>
+
+getDoNotDisturbDate(userId: number): Promise\<DoNotDisturbDate\>
+
+指定用户查询免打扰时间接口（Promise形式）。
+
+**系统能力**：SystemCapability.Notification.Notification
+
+**参数：**
+
+| 名称     | 可读 | 可写 | 类型                              | 必填 | 描述                   |
+| -------- | ---- | --- | --------------------------------- | ---- | ---------------------- |
+| userId   | 是   | 否  | number                            | 是   | 设置免打扰事件的用户ID。 |
+
+**返回值：**
+
+| 类型                                                        | 说明                                                         |
+| ----------------------------------------------------------- | ------------------------------------------------------------ |
+| Promise\<DoNotDisturbDate\> | 以Promise形式返回获取查询免打扰时间接口。 |
+
+**示例：**
+
+```js
+var userId = 1
+
+Notification.getDoNotDisturbDate(userId).then((data) => {
+	console.info("==========================>getDoNotDisturbDatePromise=======================>");
+});
+```
+
+
+## Notification.supportDoNotDisturbMode<sup>8+</sup>
+
+supportDoNotDisturbMode(callback: AsyncCallback\<boolean\>): void
+
+查询是否支持勿扰模式功能（Callback形式）。
+
+**系统能力**：SystemCapability.Notification.Notification
+
+**参数：**
+
+| 名称     | 可读 | 可写 | 类型                     | 必填 | 描述                             |
+| -------- | ---- | --- | ------------------------ | ---- | -------------------------------- |
+| callback | 是   | 否  | AsyncCallback\<boolean\> | 是   | 查询是否支持勿扰模式功能回调函数。 |
+
+**示例：**
+
+```js
+function supportDoNotDisturbModeCallback(err,data) {
+   console.info("==========================>supportDoNotDisturbModeCallback=======================>");
+}
+
+Notification.supportDoNotDisturbMode(supportDoNotDisturbModeCallback);
+```
+
+
+
+## Notification.supportDoNotDisturbMode<sup>8+</sup>
+
+supportDoNotDisturbMode(): Promise\<boolean\>
+
+查询是否支持勿扰模式功能（Promise形式）。
+
+**系统能力**：SystemCapability.Notification.Notification
+
+**返回值：**
+
+| 类型                                                        | 说明                                                         |
+| ----------------------------------------------------------- | ------------------------------------------------------------ |
+| Promise\<boolean\> | 以Promise形式返回获取是否支持勿扰模式功能的结果。 |
+
+**示例：**
+
+```js
+Notification.supportDoNotDisturbMode().then((data) => {
+	console.info("==========================>supportDoNotDisturbModePromise=======================>");
+});
+```
+
+
+
+## Notification.isSupportTemplate<sup>8+</sup>
+
+isSupportTemplate(templateName: string, callback: AsyncCallback\<boolean\>): void
+
+查询模板是否存在（Callback形式）。
+
+**系统能力**：SystemCapability.Notification.Notification
+
+**参数：**
+
+| 参数名       | 类型                     | 必填 | 说明                       |
+| ------------ | ------------------------ | ---- | -------------------------- |
+| templateName | string                   | 是   | 模板名称。                   |
+| callback     | AsyncCallback\<boolean\> | 是   | 查询模板是否存在的回调函数。 |
+
+**示例：**
+
+```javascript
+var templateName = 'process';
+function isSupportTemplateCallback(err, data) {
+    console.info("isSupportTemplateCallback");
+}
+
+Notification.isSupportTemplate(templateName, isSupportTemplateCallback);
+```
+
+
+
+## Notification.isSupportTemplate<sup>8+</sup>
+
+isSupportTemplate(templateName: string): Promise\<boolean\>
+
+查询模板是否存在（Promise形式）。
+
+**系统能力**：SystemCapability.Notification.Notification
+
+**参数：**
+
+| 参数名       | 类型   | 必填 | 说明     |
+| ------------ | ------ | ---- | -------- |
+| templateName | string | 是   | 模板名称。 |
+
+**返回值：**
+
+| 类型               | 说明            |
+| ------------------ | --------------- |
+| Promise\<boolean\> | Promise方式返回模板是否存在的结果。 |
+
+**示例：**
+
+```javascript
+var templateName = 'process';
+
+Notification.isSupportTemplate(templateName).then((data) => {
+    console.info("isSupportTemplateCallback");
+});
+```
+
+
+
+## Notification.requestEnableNotification<sup>8+</sup>
+
+requestEnableNotification(callback: AsyncCallback\<void\>): void
+
+应用请求通知使能（Callback形式）。
+
+**系统能力**：SystemCapability.Notification.Notification
+
+**参数：**
+
+| 参数名   | 类型                     | 必填 | 说明                       |
+| -------- | ------------------------ | ---- | -------------------------- |
+| callback | AsyncCallback\<void\> | 是   | 应用请求通知使能的回调函数。 |
+
+**示例：**
+
+```javascript
+function requestEnabledNotificationCallback() {
+    console.log('------------- requestEnabledNotification --------------');
+};
+
+Notification.requestEnabledNotification(requestEnabledNotificationCallback);
+```
+
+
+
+## Notification.requestEnableNotification<sup>8+</sup>
+
+requestEnableNotification(): Promise\<void\>
+
+应用请求通知使能（Promise形式）。
+
+**系统能力**：SystemCapability.Notification.Notification
+
+**示例：**
+
+```javascript
+Notification.requestEnableNotification()
+    .then(() => {
+        console.info("requestEnableNotification ");
+	});
+```
+
+
+## Notification.enableDistributed<sup>8+</sup>
+
+enableDistributed(enable: boolean, callback: AsyncCallback\<void\>): void
+
+设置设备是否支持分布式通知（Callback形式）。
+
+**系统能力**：SystemCapability.Notification.Notification
+
+**参数：**
+
+| 参数名   | 类型                     | 必填 | 说明                       |
+| -------- | ------------------------ | ---- | -------------------------- |
+| enable   | boolean                  | 是   | 是否支持。<br/>true 支持。<br/>false 不支持。|
+| callback | AsyncCallback\<void\> | 是   | 设置设备是否支持分布式通知的回调函数。 |
+
+**示例：**
+
+```javascript
+function enabledNotificationCallback() {
+    console.log('----------- enableDistributed ------------');
+};
+
+var enable = true
+
+Notification.enableDistributed(enable, enabledNotificationCallback);
+```
+
+
+
+## Notification.enableDistributed<sup>8+</sup>
+
+enableDistributed(enable: boolean): Promise\<void>
+
+设置设备是否支持分布式通知（Promise形式）。
+
+**系统能力**：SystemCapability.Notification.Notification
+
+**参数：**
+
+| 参数名   | 类型                     | 必填 | 说明                       |
+| -------- | ------------------------ | ---- | -------------------------- |
+| enable   | boolean                  | 是   | 是否支持。<br/>true 支持。<br/>false 不支持。|
+
+**示例：**
+
+```javascript
+var enable = true
+
+Notification.enableDistributed(enable)
+    .then(() => {
+        console.log('-------- enableDistributed ----------');
+    });
+```
+
+
+## Notification.isDistributedEnabled<sup>8+</sup>
+
+isDistributedEnabled(callback: AsyncCallback\<boolean>): void
+
+获取设备是否支持分布式通知（Callback形式）。
+
+**系统能力**：SystemCapability.Notification.Notification
+
+**参数：**
+
+| 参数名   | 类型                     | 必填 | 说明                       |
+| -------- | ------------------------ | ---- | -------------------------- |
+| callback | AsyncCallback\<boolean\> | 是   | 设备是否支持分布式通知的回调函数。 |
+
+**示例：**
+
+```javascript
+function isDistributedEnabledCallback() {
+    console.log('----------- isDistributedEnabled ------------');
+};
+
+Notification.enableDistributed(isDistributedEnabledCallback);
+```
+
+
+
+## Notification.isDistributedEnabled<sup>8+</sup>
+
+isDistributedEnabled(): Promise\<boolean>
+
+获取设备是否支持分布式通知（Promise形式）。
+
+**系统能力**：SystemCapability.Notification.Notification
+
+**返回值：**
+
+| 类型               | 说明            |
+| ------------------ | --------------- |
+| Promise\<boolean\> | Promise方式返回设备是否支持分布式通知的结果。<br/>true 支持。<br/>false 不支持。 |
+
+**示例：**
+
+```javascript
+Notification.isDistributedEnabled()
+    .then((data) => {
+        console.log('-------- isDistributedEnabled ----------');
+    });
+```
+
+
+## Notification.enableDistributedByBundle<sup>8+</sup>
+
+enableDistributedByBundle(bundle: BundleOption, enable: boolean, callback: AsyncCallback\<void>): void
+
+根据应用的包设置应用程序是否支持分布式通知（Callback形式）。
+
+**系统能力**：SystemCapability.Notification.Notification
+
+**参数：**
+
+| 参数名   | 类型                     | 必填 | 说明                       |
+| -------- | ------------------------ | ---- | -------------------------- |
+| bundle   | BundleOption             | 是   | 应用的包。                     |
+| enable   | boolean                  | 是   | 是否支持。                       |
+| callback | AsyncCallback\<void\> | 是   | 应用程序是否支持分布式通知的回调函数。 |
+
+**示例：**
+
+```javascript
+function enableDistributedByBundleCallback() {
+    console.log('----------- enableDistributedByBundle ------------');
+};
+
+var bundle = {
+    bundle: "bundleName1",
+}
+
+var enable = true
+
+Notification.enableDistributedByBundle(bundle, enable, enableDistributedByBundleCallback);
+```
+
+
+
+## Notification.enableDistributedByBundle<sup>8+</sup>
+
+根据bundleenableDistributedByBundle(bundle: BundleOption, enable: boolean): Promise<void>
+
+根据应用的包设置应用程序是否支持分布式通知（Promise形式）。
+
+**系统能力**：SystemCapability.Notification.Notification
+
+**参数：**
+
+| 参数名   | 类型                     | 必填 | 说明                       |
+| -------- | ------------------------ | ---- | -------------------------- |
+| bundle   | BundleOption             | 是   | 应用的包。                |
+| enable   | boolean                  | 是   | 是否支持。                  |
+
+**示例：**
+
+```javascript
+var bundle = {
+    bundle: "bundleName1",
+}
+
+var enable = true
+
+Notification.enableDistributedByBundle(bundle, enable)
+    .then(() => {
+        console.log('-------- enableDistributedByBundle ----------');
+    });
+```
+
+## Notification.isDistributedEnabledByBundle<sup>8+</sup>
+
+isDistributedEnabledByBundle(bundle: BundleOption, callback: AsyncCallback\<boolean>): void
+
+根据应用的包获取应用程序是否支持分布式通知（Callback形式）。
+
+**系统能力**：SystemCapability.Notification.Notification
+
+**参数：**
+
+| 参数名   | 类型                     | 必填 | 说明                       |
+| -------- | ------------------------ | ---- | -------------------------- |
+| bundle   | BundleOption             | 是   | 应用的包。                     |
+| callback | AsyncCallback\<boolean\> | 是   | 应用程序是否支持分布式通知的回调函数。 |
+
+**示例：**
+
+```javascript
+function isDistributedEnabledByBundleCallback(data) {
+    console.log('----------- isDistributedEnabledByBundle ------------', data);
+};
+
+var bundle = {
+    bundle: "bundleName1",
+}
+
+Notification.enableDistributedByBundle(bundle, isDistributedEnabledByBundleCallback);
+```
+
+
+
+## Notification.isDistributedEnabledByBundle<sup>8+</sup>
+
+isDistributedEnabledByBundle(bundle: BundleOption): Promise\<boolean>
+
+根据应用的包获取应用程序是否支持分布式通知（Promise形式）。
+
+**系统能力**：SystemCapability.Notification.Notification
+
+**参数：**
+
+| 参数名   | 类型                     | 必填 | 说明                       |
+| -------- | ------------------------ | ---- | -------------------------- |
+| bundle   | BundleOption             | 是   | 应用的包。                |
+
+**返回值：**
+
+| 类型               | 说明            |
+| ------------------ | --------------- |
+| Promise\<boolean\> | Promise方式返回应用程序是否支持分布式通知的结果。<br/>true 支持。<br/>false 不支持。 |
+
+**示例：**
+
+```javascript
+var bundle = {
+    bundle: "bundleName1",
+}
+
+Notification.isDistributedEnabledByBundle(bundle)
+    .then((data) => {
+        console.log('-------- isDistributedEnabledByBundle ----------', data);
+    });
+```
+
+
+## Notification.getDeviceRemindType<sup>8+</sup>
+
+getDeviceRemindType(callback: AsyncCallback\<DeviceRemindType\>): void
+
+获取通知的提醒方式（Callback形式）。
+
+**系统能力**：SystemCapability.Notification.Notification
+
+**参数：**
+
+| 参数名   | 类型                               | 必填 | 说明                       |
+| -------- | --------------------------------- | ---- | -------------------------- |
+| callback | AsyncCallback\<DeviceRemindType\> | 是   | 获取通知的提醒方式的回调函数。 |
+
+**示例：**
+
+```javascript
+function getDeviceRemindTypeCallback(data) {
+    console.log('----------- getDeviceRemindType ------------', data);
+};
+
+Notification.getDeviceRemindType(getDeviceRemindTypeCallback);
+```
+
+
+
+## Notification.getDeviceRemindType<sup>8+</sup>
+
+getDeviceRemindType(): Promise\<DeviceRemindType\>
+
+获取通知的提醒方式（Promise形式）。
+
+**系统能力**：SystemCapability.Notification.Notification
+
+**返回值：**
+
+| 类型               | 说明            |
+| ------------------ | --------------- |
+| Promise\<DeviceRemindType\> | Promise方式返回通知的提醒方式的结果。 |
+
+**示例：**
+
+```javascript
+Notification.getDeviceRemindType()
+    .then((data) => {
+        console.log('-------- getDeviceRemindType ----------', data);
+    });
+```
+
+
+## DoNotDisturbDate<sup>8+</sup>
+
+**系统能力**：以下各项对应的系统能力均为SystemCapability.Notification.Notification
+
+| 名称  | 可读 | 可写 | 类型                                  | 描述                     |
+| ----- | ---- | --- | ------------------------------------- | ------------------------ |
+| type  | 是  | 否  | [DoNotDisturbType](#donotdisturbtype) | 指定免打扰设置的时间类型。 |
+| begin | 是  | 否  | Date                                  | 指定免打扰设置的起点时间。 |
+| end   | 是  | 否  | Date                                  | 指定免打扰设置的终点时间。 |
+
+
+
+## DoNotDisturbType<sup>8+</sup>
+
+**系统能力**：以下各项对应的系统能力均为SystemCapability.Notification.Notification
+
+
+| 名称         | 值               | 说明                                       |
+| ------------ | ---------------- | ------------------------------------------ |
+| TYPE_NONE    | DoNotDisturbType | 非通知勿扰类型。                           |
+| TYPE_ONCE    | DoNotDisturbType | 以设置时间段(只看小时和分钟)一次执行勿扰。 |
+| TYPE_DAILY   | DoNotDisturbType | 以设置时间段(只看小时和分钟)每天执行勿扰。 |
+| TYPE_CLEARLY | DoNotDisturbType | 以设置时间段(明确年月日时分)执行勿扰。     |
+
+
+## ContentType
+
+**系统能力**：以下各项对应的系统能力均为SystemCapability.Notification.Notification
+
+| 名称                              | 值          | 说明               |
+| --------------------------------- | ----------- | ------------------ |
+| NOTIFICATION_CONTENT_BASIC_TEXT   | ContentType | 普通类型通知。     |
+| NOTIFICATION_CONTENT_LONG_TEXT    | ContentType | 长文本类型通知。   |
+| NOTIFICATION_CONTENT_PICTURE      | ContentType | 图片类型通知。     |
+| NOTIFICATION_CONTENT_CONVERSATION | ContentType | 社交类型通知。     |
+| NOTIFICATION_CONTENT_MULTILINE    | ContentType | 多行文本类型通知。 |
+
+## SlotLevel
+
+**系统能力**：以下各项对应的系统能力均为SystemCapability.Notification.Notification
+
+| 名称                              | 值          | 说明               |
+| --------------------------------- | ----------- | ------------------ |
+| LEVEL_NONE                        | 0           | 表示关闭通知功能。     |
+| LEVEL_MIN                         | 1           | 启用通知功能，但通知不启用。   |
+| LEVEL_LOW                         | 2           | 通知和通知功能都启用。 |
+| LEVEL_DEFAULT                     | 3           | 通知和通知功能都启用。   |
+| LEVEL_HIGH                        | 4           | 通知和通知功能都启用。   |
+
+
+## BundleOption
+
+**系统能力**：以下各项对应的系统能力均为SystemCapability.Notification.Notification
+
+| 名称   | 可读 | 可写 | 类型   | 必填 | 描述   |
+| ------ | ---- | --- | ------ | ---- | ------ |
+| bundle | 是  | 是  | string | 是   | 包名。   |
+| uid    | 是  | 是  | number | 否   | 用户id。 |
+
+
+
+## NotificationKey
+
+**系统能力**：以下各项对应的系统能力均为SystemCapability.Notification.Notification
+
+| 名称  | 可读 | 可写 | 类型   | 必填 | 描述     |
+| ----- | ---- | --- | ------ | ---- | -------- |
+| id    | 是  | 是  | number | 是   | 通知ID。   |
+| label | 是  | 是  | string | 否   | 通知标签。 |
+
+
+## SlotType
+
+**系统能力**：以下各项对应的系统能力均为SystemCapability.Notification.Notification
+
+| 名称                 | 值       | 说明       |
+| -------------------- | -------- | ---------- |
+| UNKNOWN_TYPE         | SlotType | 未知类型。 |
+| SOCIAL_COMMUNICATION | SlotType | 社交类型。 |
+| SERVICE_INFORMATION  | SlotType | 服务类型。 |
+| CONTENT_INFORMATION  | SlotType | 内容类型。 |
 | OTHER_TYPES          | SlotType | 其他类型。 |