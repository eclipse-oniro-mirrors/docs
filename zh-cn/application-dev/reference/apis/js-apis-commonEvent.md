# @ohos.commonEvent (公共事件模块)

本模块提供了公共事件的能力，包括公共事件的权限列表，发布公共事件，订阅或取消订阅公共事件，获取或修改公共事件结果代码、结果数据等。

> **说明：**
> - 从API Version 9开始，该接口不再维护，推荐使用新接口[@ohos.commonEventManager](js-apis-commonEventManager.md)。
> - 本模块首批接口从API version 7开始支持。后续版本的新增接口，采用上角标单独标记接口的起始版本。

## 导入模块

```js
import CommonEvent from '@ohos.commonEvent';
```

## Support

<<<<<<< HEAD
系统公共事件是指由系统服务或系统应用发布的事件，订阅这些系统公共事件需要特定的权限。发布或订阅这些事件需要使用如下链接中的枚举定义。

全部系统公共事件枚举定义请参见[系统公共事件定义](./commonEvent-definitions.md)。
=======
CommonEvent模块支持的事件类型。名称指的是系统公共事件宏；值指的是系统公共事件。

**系统能力：** SystemCapability.Notification.CommonEvent

| 名称      | 值          | 订阅者所需权限     | 说明               |
| ------------ | ------------------ | ---------------------- | -------------------- |
| COMMON_EVENT_BOOT_COMPLETED                                  | usual.event.BOOT_COMPLETED                                  | ohos.permission.RECEIVER_STARTUP_COMPLETED                   | 指示用户已完成引导并加载系统的公共事件的操作。        |
| COMMON_EVENT_LOCKED_BOOT_COMPLETED                           | usual.event.LOCKED_BOOT_COMPLETED                           | ohos.permission.RECEIVER_STARTUP_COMPLETED                   | 表示用户已完成引导，系统已加载，但屏幕仍锁定的公共事件的操作。          |
| COMMON_EVENT_SHUTDOWN                                        | usual.event.SHUTDOWN                                        | 无                                                           | 指示设备正在关闭并将继续最终关闭的公共事件的操作。            |
| COMMON_EVENT_BATTERY_CHANGED                                 | usual.event.BATTERY_CHANGED                                 | 无                                                           | 表示电池充电状态、电平和其他信息发生变化的公共事件的动作。          |
| COMMON_EVENT_BATTERY_LOW                                     | usual.event.BATTERY_LOW                                     | 无                                                           | 表示电池电量低的普通事件的动作。          |
| COMMON_EVENT_BATTERY_OKAY                                    | usual.event.BATTERY_OKAY                                    | 无                                                           | 表示电池退出低电平状态的公共事件的动作。    |
| COMMON_EVENT_POWER_CONNECTED                                 | usual.event.POWER_CONNECTED                                 | 无                                                           | 设备连接到外部电源的公共事件的动作。            |
| COMMON_EVENT_POWER_DISCONNECTED                              | usual.event.POWER_DISCONNECTED                              | 无                                                           | 设备与外部电源断开的公共事件的动作。            |
| COMMON_EVENT_SCREEN_OFF                                      | usual.event.SCREEN_OFF                                      | 无                                                           | 指示设备屏幕关闭且设备处于睡眠状态的普通事件的动作。            |
| COMMON_EVENT_SCREEN_ON                                       | usual.event.SCREEN_ON                                       | 无                                                           | 指示设备屏幕打开且设备处于交互状态的公共事件的操作。  |
| COMMON_EVENT_THERMAL_LEVEL_CHANGED<sup>8+<sup>                           | usual.event.THERMAL_LEVEL_CHANGED                           | 无                                                           | 指示设备热状态的公共事件的动作。  |
| COMMON_EVENT_USER_PRESENT                                    | usual.event.USER_PRESENT                                    | 无                                                           | 用户解锁设备的公共事件的动作。      |
| COMMON_EVENT_TIME_TICK                                       | usual.event.TIME_TICK                                       | 无                                                           | 表示系统时间更改的公共事件的动作。        |
| COMMON_EVENT_TIME_CHANGED                                    | usual.event.TIME_CHANGED                                    | 无                                                           | 设置系统时间的公共事件的动作。      |
| COMMON_EVENT_DATE_CHANGED                                    | usual.event.DATE_CHANGED                                    | 无                                                           | 表示系统日期已更改的公共事件的动作。        |
| COMMON_EVENT_TIMEZONE_CHANGED                                | usual.event.TIMEZONE_CHANGED                                | 无                                                           | 表示系统时区更改的公共事件的动作。          |
| COMMON_EVENT_CLOSE_SYSTEM_DIALOGS                            | usual.event.CLOSE_SYSTEM_DIALOGS                            | 无                                                           | 表示用户关闭临时系统对话框的公共事件的动作。        |
| COMMON_EVENT_PACKAGE_ADDED                                   | usual.event.PACKAGE_ADDED                                   | 无                                                           | 设备上已安装新应用包的公共事件的动作。      |
| COMMON_EVENT_PACKAGE_REPLACED                                | usual.event.PACKAGE_REPLACED                                | 无                                                           | 指示已安装的应用程序包的新版本已替换设备上的旧版本的公共事件的操作。        |
| COMMON_EVENT_MY_PACKAGE_REPLACED                             | usual.event.MY_PACKAGE_REPLACED                             | 无                                                           | 指示应用程序包的新版本已取代前一个版本的公共事件的操作。  
| COMMON_EVENT_PACKAGE_REMOVED                                 | usual.event.PACKAGE_REMOVED                                 | 无                                                           | 指示已从设备卸载已安装的应用程序，但应用程序数据保留的公共事件的操作。    |
| COMMON_EVENT_BUNDLE_REMOVED                                  | usual.event.BUNDLE_REMOVED                                  | 无                                                           | 指示已从设备中卸载已安装的捆绑包，但应用程序数据仍保留的公共事件的操作。    |
| COMMON_EVENT_PACKAGE_FULLY_REMOVED                           | usual.event.PACKAGE_FULLY_REMOVED                           | 无                                                           | 指示已从设备中完全卸载已安装的应用程序（包括应用程序数据和代码）的公共事件的操作。    |
| COMMON_EVENT_PACKAGE_CHANGED                                 | usual.event.PACKAGE_CHANGED                                 | 无                                                           | 指示应用包已更改的公共事件的动作（例如，包中的组件已启用或禁用）。  |
| COMMON_EVENT_PACKAGE_RESTARTED                               | usual.event.PACKAGE_RESTARTED                               | 无                                                           | 表示用户重启应用包并杀死其所有进程的普通事件的动作。    |
| COMMON_EVENT_PACKAGE_DATA_CLEARED                            | usual.event.PACKAGE_DATA_CLEARED                            | 无                                                           | 用户清除应用包数据的公共事件的动作。        |
| COMMON_EVENT_PACKAGE_CACHE_CLEARED<sup>9+</sup>              | usual.event.PACKAGE_CACHE_CLEARED                           | 无                                                           | 用户清除应用包缓存数据的公共事件的动作。        |
| COMMON_EVENT_PACKAGES_SUSPENDED                              | usual.event.PACKAGES_SUSPENDED                              | 无                                                           | 表示应用包已挂起的公共事件的动作。          |
| COMMON_EVENT_PACKAGES_UNSUSPENDED                            | usual.event.PACKAGES_UNSUSPENDED                            | 无                                                           | 表示应用包未挂起的公共事件的动作。        |
| COMMON_EVENT_MY_PACKAGE_SUSPENDED                            | usual.event.MY_PACKAGE_SUSPENDED                            | 无                                                           | 应用包被挂起的公共事件的动作。          |
| COMMON_EVENT_MY_PACKAGE_UNSUSPENDED                          | usual.event.MY_PACKAGE_UNSUSPENDED                          | 无                                                           | 表示应用包未挂起的公共事件的动作。        |
| COMMON_EVENT_UID_REMOVED                                     | usual.event.UID_REMOVED                                     | 无                                                           | 表示用户ID已从系统中删除的公共事件的动作。    |
| COMMON_EVENT_PACKAGE_FIRST_LAUNCH                            | usual.event.PACKAGE_FIRST_LAUNCH                            | 无                                                           | 表示首次启动已安装应用程序的公共事件的动作。    |
| COMMON_EVENT_PACKAGE_NEEDS_VERIFICATION                      | usual.event.PACKAGE_NEEDS_VERIFICATION                      | 无                                                           | 表示应用需要系统校验的公共事件的动作。         |
| COMMON_EVENT_PACKAGE_VERIFIED                                | usual.event.PACKAGE_VERIFIED                                | 无                                                           | 表示应用已被系统校验的公共事件的动作。        |
| COMMON_EVENT_EXTERNAL_APPLICATIONS_AVAILABLE                 | usual.event.EXTERNAL_APPLICATIONS_AVAILABLE                 | 无                                                           | 指示安装在外部存储上的应用程序对系统可用的公共事件的操作。      |
| COMMON_EVENT_EXTERNAL_APPLICATIONS_UNAVAILABLE               | usual.event.EXTERNAL_APPLICATIONS_UNAVAILABLE               | 无                                                           | 指示安装在外部存储上的应用程序对系统不可用的公共事件的操作。        |
| COMMON_EVENT_CONFIGURATION_CHANGED                           | usual.event.CONFIGURATION_CHANGED                           | 无                                                           | 指示设备状态（例如，方向和区域设置）已更改的公共事件的操作。        |
| COMMON_EVENT_LOCALE_CHANGED                                  | usual.event.LOCALE_CHANGED                                  | 无                                                           | 指示设备区域设置已更改的公共事件的操作。      |
| COMMON_EVENT_MANAGE_PACKAGE_STORAGE                          | usual.event.MANAGE_PACKAGE_STORAGE                          | 无                                                           | 设备存储空间不足的公共事件的动作。        |
| COMMON_EVENT_DRIVE_MODE                                      | common.event.DRIVE_MODE                                     | 无                                                           | 指示系统处于驾驶模式的公共事件的动作。      |
| COMMON_EVENT_HOME_MODE                                       | common.event.HOME_MODE                                      | 无                                                           | 表示系统处于HOME模式的公共事件的动作。    |
| COMMON_EVENT_OFFICE_MODE                                     | common.event.OFFICE_MODE                                    | 无                                                           | 表示系统处于办公模式的公共事件的动作。      |
| COMMON_EVENT_USER_STARTED                                    | usual.event.USER_STARTED                                    | 无                                                           | 表示用户已启动的公共事件的动作。      |
| COMMON_EVENT_USER_BACKGROUND                                 | usual.event.USER_BACKGROUND                                 | 无                                                           | 表示用户已被带到后台的公共事件的动作。      |
| COMMON_EVENT_USER_FOREGROUND                                 | usual.event.USER_FOREGROUND                                 | 无                                                           | 表示用户已被带到前台的公共事件的动作。        |
| COMMON_EVENT_USER_SWITCHED                                   | usual.event.USER_SWITCHED                                   | ohos.permission.MANAGE_LOCAL_ACCOUNTS                                 | 表示用户切换正在发生的公共事件的动作。      |
| COMMON_EVENT_USER_STARTING                                   | usual.event.USER_STARTING                                   | ohos.permission.INTERACT_ACROSS_LOCAL_ACCOUNTS                        | 表示要启动用户的公共事件的动作。        |
| COMMON_EVENT_USER_UNLOCKED                                   | usual.event.USER_UNLOCKED                                   | 无                                                           | 设备重启后解锁时，当前用户的凭据加密存储已解锁的公共事件的动作。     |
| COMMON_EVENT_USER_STOPPING                                   | usual.event.USER_STOPPING                                   | ohos.permission.INTERACT_ACROSS_LOCAL_ACCOUNTS                        | 表示要停止用户的公共事件的动作。    |
| COMMON_EVENT_USER_STOPPED                                    | usual.event.USER_STOPPED                                    | 无                                                           | 表示用户已停止的公共事件的动作。    |
| COMMON_EVENT_WIFI_POWER_STATE                                | usual.event.wifi.POWER_STATE                                | 无                                                           | Wi-Fi状态公共事件的动作，如启用和禁用。      |
| COMMON_EVENT_WIFI_SCAN_FINISHED                              | usual.event.wifi.SCAN_FINISHED                              | ohos.permission.LOCATION                                     | 表示Wi-Fi接入点已被扫描并证明可用的公共事件的操作。       |
| COMMON_EVENT_WIFI_RSSI_VALUE                                 | usual.event.wifi.RSSI_VALUE                                 | ohos.permission.GET_WIFI_INFO                                | 表示Wi-Fi信号强度（RSSI）改变的公共事件的动作。      |
| COMMON_EVENT_WIFI_CONN_STATE                                 | usual.event.wifi.CONN_STATE                                 | 无                                                           | Wi-Fi连接状态发生改变的公共事件的动作。       |
| COMMON_EVENT_WIFI_HOTSPOT_STATE                              | usual.event.wifi.HOTSPOT_STATE                              | 无                                                           | Wi-Fi热点状态的公共事件的动作，如启用或禁用。   |
| COMMON_EVENT_WIFI_AP_STA_JOIN                                | usual.event.wifi.WIFI_HS_STA_JOIN                           | ohos.permission.GET_WIFI_INFO                                | 客户端加入当前设备Wi-Fi热点的普通事件的动作。       |
| COMMON_EVENT_WIFI_AP_STA_LEAVE                               | usual.event.wifi.WIFI_HS_STA_LEAVE                          | ohos.permission.GET_WIFI_INFO                                |客户端已断开与当前设备Wi-Fi热点的连接的公共事件的动作。       |
| COMMON_EVENT_WIFI_MPLINK_STATE_CHANGE                        | usual.event.wifi.mplink.STATE_CHANGE                        | ohos.permission.MPLINK_CHANGE_STATE                          | 表示MPLink（增强Wi-Fi功能）状态已更改的公共事件的动作。     |
| COMMON_EVENT_WIFI_P2P_CONN_STATE                             | usual.event.wifi.p2p.CONN_STATE_CHANGE                      | ohos.permission.GET_WIFI_INFO and ohos.permission.LOCATION   | Wi-Fi P2P连接状态改变的公共事件的动作。      |
| COMMON_EVENT_WIFI_P2P_STATE_CHANGED                          | usual.event.wifi.p2p.STATE_CHANGE                           | ohos.permission.GET_WIFI_INFO                                | Wi-Fi P2P状态公共事件的动作，如启用和禁用。        |
| COMMON_EVENT_WIFI_P2P_PEERS_STATE_CHANGED                    | usual.event.wifi.p2p.DEVICES_CHANGE                         | ohos.permission.GET_WIFI_INFO                                | Wi-Fi P2P对等体状态变化。     |
| COMMON_EVENT_WIFI_P2P_PEERS_DISCOVERY_STATE_CHANGED          | usual.event.wifi.p2p.PEER_DISCOVERY_STATE_CHANGE            | ohos.permission.GET_WIFI_INFO                                | Wi-Fi P2P发现状态变化。       |
| COMMON_EVENT_WIFI_P2P_CURRENT_DEVICE_STATE_CHANGED           | usual.event.wifi.p2p.CURRENT_DEVICE_CHANGE                  | ohos.permission.GET_WIFI_INFO                                | Wi-Fi P2P当前设备状态变化。        |
| COMMON_EVENT_WIFI_P2P_GROUP_STATE_CHANGED                    | usual.event.wifi.p2p.GROUP_STATE_CHANGED                    | ohos.permission.GET_WIFI_INFO                                | Wi-Fi P2P群组信息已更改。        |
| COMMON_EVENT_BLUETOOTH_HANDSFREE_AG_CONNECT_STATE_UPDATE     | usual.event.bluetooth.handsfree.ag.CONNECT_STATE_UPDATE     | ohos.permission.USE_BLUETOOTH                                | 蓝牙免提通信连接状态公共事件的动作。        |
| COMMON_EVENT_BLUETOOTH_HANDSFREE_AG_CURRENT_DEVICE_UPDATE    | usual.event.bluetooth.handsfree.ag.CURRENT_DEVICE_UPDATE    | ohos.permission.USE_BLUETOOTH                                | 表示连接到蓝牙免提的设备处于活动状态的公共事件的动作。        |
| COMMON_EVENT_BLUETOOTH_HANDSFREE_AG_AUDIO_STATE_UPDATE       | usual.event.bluetooth.handsfree.ag.AUDIO_STATE_UPDATE       | ohos.permission.USE_BLUETOOTH                                | 表示蓝牙A2DP连接状态已更改的公共事件的动作。        |
| COMMON_EVENT_BLUETOOTH_A2DPSOURCE_CONNECT_STATE_UPDATE       | usual.event.bluetooth.a2dpsource.CONNECT_STATE_UPDATE       | ohos.permission.USE_BLUETOOTH                                | 蓝牙A2DP连接状态公共事件的动作。      |
| COMMON_EVENT_BLUETOOTH_A2DPSOURCE_CURRENT_DEVICE_UPDATE      | usual.event.bluetooth.a2dpsource.CURRENT_DEVICE_UPDATE      | ohos.permission.USE_BLUETOOTH                                | 表示使用蓝牙A2DP连接的设备处于活动状态的公共事件的动作。      |
| COMMON_EVENT_BLUETOOTH_A2DPSOURCE_PLAYING_STATE_UPDATE       | usual.event.bluetooth.a2dpsource.PLAYING_STATE_UPDATE       | ohos.permission.USE_BLUETOOTH                                | 蓝牙A2DP播放状态改变的普通事件的动作。      |
| COMMON_EVENT_BLUETOOTH_A2DPSOURCE_AVRCP_CONNECT_STATE_UPDATE | usual.event.bluetooth.a2dpsource.AVRCP_CONNECT_STATE_UPDATE | ohos.permission.USE_BLUETOOTH                                | 表示蓝牙A2DP的AVRCP连接状态已更改的公共事件的动作。      |
| COMMON_EVENT_BLUETOOTH_A2DPSOURCE_CODEC_VALUE_UPDATE         | usual.event.bluetooth.a2dpsource.CODEC_VALUE_UPDATE         | ohos.permission.USE_BLUETOOTH                                | 表示蓝牙A2DP音频编解码状态更改的公共事件的动作。       |
| COMMON_EVENT_BLUETOOTH_REMOTEDEVICE_DISCOVERED               | usual.event.bluetooth.remotedevice.DISCOVERED               | ohos.permission.LOCATION and ohos.permission.USE_BLUETOOTH   | 表示发现远程蓝牙设备的公共事件的动作。        |
| COMMON_EVENT_BLUETOOTH_REMOTEDEVICE_CLASS_VALUE_UPDATE       | usual.event.bluetooth.remotedevice.CLASS_VALUE_UPDATE       | ohos.permission.USE_BLUETOOTH                                | 表示远程蓝牙设备的蓝牙类别已更改的公共事件的动作。        |
| COMMON_EVENT_BLUETOOTH_REMOTEDEVICE_ACL_CONNECTED            | usual.event.bluetooth.remotedevice.ACL_CONNECTED            | ohos.permission.USE_BLUETOOTH                                | 指示已与远程蓝牙设备建立低级别（ACL）连接的公共事件的动作。      |
| COMMON_EVENT_BLUETOOTH_REMOTEDEVICE_ACL_DISCONNECTED         | usual.event.bluetooth.remotedevice.ACL_DISCONNECTED         | ohos.permission.USE_BLUETOOTH                                | 表示低电平（ACL）连接已从远程蓝牙设备断开的普通事件的动作。      |
| COMMON_EVENT_BLUETOOTH_REMOTEDEVICE_NAME_UPDATE              | usual.event.bluetooth.remotedevice.NAME_UPDATE              | ohos.permission.USE_BLUETOOTH                                | 表示远程蓝牙设备的友好名称首次被检索或自上次检索以来被更改的公共事件的操作。        |
| COMMON_EVENT_BLUETOOTH_REMOTEDEVICE_PAIR_STATE               | usual.event.bluetooth.remotedevice.PAIR_STATE               | ohos.permission.USE_BLUETOOTH                                | 远程蓝牙设备连接状态更改的公共事件的动作。        |
| COMMON_EVENT_BLUETOOTH_REMOTEDEVICE_BATTERY_VALUE_UPDATE     | usual.event.bluetooth.remotedevice.BATTERY_VALUE_UPDATE     | ohos.permission.USE_BLUETOOTH                                | 表示远程蓝牙设备的电池电量首次被检索或自上次检索以来被更改的公共事件的动作。      |
| COMMON_EVENT_BLUETOOTH_REMOTEDEVICE_SDP_RESULT               | usual.event.bluetooth.remotedevice.SDP_RESULT               | 无                                                           | 远程蓝牙设备SDP状态公共事件的动作。     |
| COMMON_EVENT_BLUETOOTH_REMOTEDEVICE_UUID_VALUE               | usual.event.bluetooth.remotedevice.UUID_VALUE               | ohos.permission.DISCOVER_BLUETOOTH                           | 远程蓝牙设备UUID连接状态公共事件的动作。      |
| COMMON_EVENT_BLUETOOTH_REMOTEDEVICE_PAIRING_REQ              | usual.event.bluetooth.remotedevice.PAIRING_REQ              | ohos.permission.DISCOVER_BLUETOOTH                           | 表示远程蓝牙设备配对请求的公共事件的动作。        |
| COMMON_EVENT_BLUETOOTH_REMOTEDEVICE_PAIRING_CANCEL           | usual.event.bluetooth.remotedevice.PAIRING_CANCEL           | 无                                                           | 取消蓝牙配对的公共事件的动作。        |
| COMMON_EVENT_BLUETOOTH_REMOTEDEVICE_CONNECT_REQ              | usual.event.bluetooth.remotedevice.CONNECT_REQ              | 无                                                           | 表示远程蓝牙设备连接请求的公共事件的动作。        |
| COMMON_EVENT_BLUETOOTH_REMOTEDEVICE_CONNECT_REPLY            | usual.event.bluetooth.remotedevice.CONNECT_REPLY            | 无                                                           | 表示远程蓝牙设备连接请求响应的公共事件的动作。        |
| COMMON_EVENT_BLUETOOTH_REMOTEDEVICE_CONNECT_CANCEL           | usual.event.bluetooth.remotedevice.CONNECT_CANCEL           | 无                                                           | 表示取消与远程蓝牙设备的连接的公共事件的动作。        |
| COMMON_EVENT_BLUETOOTH_HANDSFREEUNIT_CONNECT_STATE_UPDATE    | usual.event.bluetooth.handsfreeunit.CONNECT_STATE_UPDATE    | 无                                                           | 表示蓝牙免提连接状态已更改的公共事件的动作。        |
| COMMON_EVENT_BLUETOOTH_HANDSFREEUNIT_AUDIO_STATE_UPDATE      | usual.event.bluetooth.handsfreeunit.AUDIO_STATE_UPDATE      | 无                                                           | 表示蓝牙免提音频状态已更改的公共事件的动作。        |
| COMMON_EVENT_BLUETOOTH_HANDSFREEUNIT_AG_COMMON_EVENT         | usual.event.bluetooth.handsfreeunit.AG_COMMON_EVENT         | 无                                                           | 表示蓝牙免提音频网关状态已更改的公共事件的动作。        |
| COMMON_EVENT_BLUETOOTH_HANDSFREEUNIT_AG_CALL_STATE_UPDATE    | usual.event.bluetooth.handsfreeunit.AG_CALL_STATE_UPDATE    | 无                                                           | 表示蓝牙免提呼叫状态已更改的公共事件的动作。        |
| COMMON_EVENT_BLUETOOTH_HOST_STATE_UPDATE                     | usual.event.bluetooth.host.STATE_UPDATE                     | ohos.permission.USE_BLUETOOTH                                | 表示蓝牙适配器状态已更改的公共事件的操作，例如蓝牙已打开或关闭。        |
| COMMON_EVENT_BLUETOOTH_HOST_REQ_DISCOVERABLE                 | usual.event.bluetooth.host.REQ_DISCOVERABLE                 | 无                                                           | 表示用户允许扫描蓝牙请求的公共事件的动作。      |
| COMMON_EVENT_BLUETOOTH_HOST_REQ_ENABLE                       | usual.event.bluetooth.host.REQ_ENABLE                       | ohos.permission.USE_BLUETOOTH                                | 表示用户打开蓝牙请求的公共事件的动作。        |
| COMMON_EVENT_BLUETOOTH_HOST_REQ_DISABLE                      | usual.event.bluetooth.host.REQ_DISABLE                      | ohos.permission.USE_BLUETOOTH                                | 表示用户关闭蓝牙请求的公共事件的动作。      |
| COMMON_EVENT_BLUETOOTH_HOST_SCAN_MODE_UPDATE                 | usual.event.bluetooth.host.SCAN_MODE_UPDATE                 | ohos.permission.USE_BLUETOOTH                                | 设备蓝牙扫描模式更改的公共事件的动作。        |
| COMMON_EVENT_BLUETOOTH_HOST_DISCOVERY_STARTED                | usual.event.bluetooth.host.DISCOVERY_STARTED                | ohos.permission.USE_BLUETOOTH                                | 设备上已启动蓝牙扫描的公共事件的动作。        |
| COMMON_EVENT_BLUETOOTH_HOST_DISCOVERY_FINISHED               | usual.event.bluetooth.host.DISCOVERY_FINISHED               | ohos.permission.USE_BLUETOOTH                                | 设备上蓝牙扫描完成的公共事件的动作。        |
| COMMON_EVENT_BLUETOOTH_HOST_NAME_UPDATE                      | usual.event.bluetooth.host.NAME_UPDATE                      | ohos.permission.USE_BLUETOOTH                                | 指示设备蓝牙适配器名称已更改的公共事件的操作。        |
| COMMON_EVENT_BLUETOOTH_A2DPSINK_CONNECT_STATE_UPDATE         | usual.event.bluetooth.a2dpsink.CONNECT_STATE_UPDATE         | ohos.permission.USE_BLUETOOTH                                | 表示蓝牙A2DP宿连接状态已更改的公共事件的动作。        |
| COMMON_EVENT_BLUETOOTH_A2DPSINK_PLAYING_STATE_UPDATE         | usual.event.bluetooth.a2dpsink.PLAYING_STATE_UPDATE         | ohos.permission.USE_BLUETOOTH                                | 蓝牙A2DP宿播放状态改变的普通事件的动作。        |
| COMMON_EVENT_BLUETOOTH_A2DPSINK_AUDIO_STATE_UPDATE           | usual.event.bluetooth.a2dpsink.AUDIO_STATE_UPDATE           | ohos.permission.USE_BLUETOOTH                                | 表示蓝牙A2DP宿的音频状态已更改的公共事件的动作。        |
| COMMON_EVENT_NFC_ACTION_ADAPTER_STATE_CHANGED                | usual.event.nfc.action.ADAPTER_STATE_CHANGED                | 无                                                           | 指示设备NFC适配器状态已更改的公共事件的操作。     |
| COMMON_EVENT_NFC_ACTION_RF_FIELD_ON_DETECTED                 | usual.event.nfc.action.RF_FIELD_ON_DETECTED                 | ohos.permission.MANAGE_SECURE_SETTINGS                       | 检测到NFC RF字段处于使能状态的公共事件的动作。       |
| COMMON_EVENT_NFC_ACTION_RF_FIELD_OFF_DETECTED                | usual.event.nfc.action.RF_FIELD_OFF_DETECTED                | ohos.permission.MANAGE_SECURE_SETTINGS                       | 检测到NFC RF字段处于关闭状态的公共事件的动作。   |
| COMMON_EVENT_DISCHARGING                                     | usual.event.DISCHARGING                                     | 无                                                           | 表示系统停止为电池充电的公共事件的动作。     |
| COMMON_EVENT_CHARGING                                        | usual.event.CHARGING                                        | 无                                                           | 表示系统开始为电池充电的公共事件的动作。    |
| COMMON_EVENT_DEVICE_IDLE_MODE_CHANGED                        | usual.event.DEVICE_IDLE_MODE_CHANGED                        | 无                                                           | 表示系统空闲模式已更改的公共事件的动作。    |
| COMMON_EVENT_POWER_SAVE_MODE_CHANGED                         | usual.event.POWER_SAVE_MODE_CHANGED                         | 无                                                           | 表示系统节能模式更改的公共事件的动作。      |
| COMMON_EVENT_USER_ADDED                                      | usual.event.USER_ADDED                                      | ohos.permission.MANAGE_LOCAL_ACCOUNTS                                 | 表示用户已添加到系统中的公共事件的动作。        |
| COMMON_EVENT_USER_REMOVED                                    | usual.event.USER_REMOVED                                    | ohos.permission.MANAGE_LOCAL_ACCOUNTS                                 | 表示用户已从系统中删除的公共事件的动作。        |
| COMMON_EVENT_ABILITY_ADDED                                   | usual.event.ABILITY_ADDED                                   | ohos.permission.LISTEN_BUNDLE_CHANGE                         | 表示已添加能力的公共事件的动作。     |
| COMMON_EVENT_ABILITY_REMOVED                                 | usual.event.ABILITY_REMOVED                                 | ohos.permission.LISTEN_BUNDLE_CHANGE                         | 表示已删除能力的公共事件的动作。     |
| COMMON_EVENT_ABILITY_UPDATED                                 | usual.event.ABILITY_UPDATED                                 | ohos.permission.LISTEN_BUNDLE_CHANGE                         | 表示能力已更新的公共事件的动作。     |
| COMMON_EVENT_LOCATION_MODE_STATE_CHANGED                     | usual.event.location.MODE_STATE_CHANGED                     | 无                                                           | 表示系统定位模式已更改的公共事件的动作。     |
| COMMON_EVENT_IVI_SLEEP                                       | common.event.IVI_SLEEP                                      | 无                                                           | 表示指示车辆的车载信息娱乐（IVI）系统正在休眠的常见事件的动作。        |
| COMMON_EVENT_IVI_PAUSE                                       | common.event.IVI_PAUSE                                      | 无                                                           | 表示IVI已休眠，并通知应用程序停止播放。    |
| COMMON_EVENT_IVI_STANDBY                                     | common.event.IVI_STANDBY                                    | 无                                                           | 指示第三方应用暂停当前工作的公共事件的动作。     |
| COMMON_EVENT_IVI_LASTMODE_SAVE                               | common.event.IVI_LASTMODE_SAVE                              | 无                                                           | 指示第三方应用保存其最后一个模式的公共事件的动作。      |
| COMMON_EVENT_IVI_VOLTAGE_ABNORMAL                            | common.event.IVI_VOLTAGE_ABNORMAL                           | 无                                                           | 表示车辆电源系统电压异常的公共事件的动作。     |
| COMMON_EVENT_IVI_HIGH_TEMPERATURE                            | common.event.IVI_HIGH_TEMPERATURE                           | 无                                                           | 表示IVI温度过高。     |
| COMMON_EVENT_IVI_EXTREME_TEMPERATURE                         | common.event.IVI_EXTREME_TEMPERATURE                        | 无                                                           | 表示IVI温度极高。     |
| COMMON_EVENT_IVI_TEMPERATURE_ABNORMAL                        | common.event.IVI_TEMPERATURE_ABNORMAL                       | 无                                                           | 表示车载系统具有极端温度的常见事件的动作。     |
| COMMON_EVENT_IVI_VOLTAGE_RECOVERY                            | common.event.IVI_VOLTAGE_RECOVERY                           | 无                                                           | 表示车辆电源系统电压恢复正常的公共事件的动作。     |
| COMMON_EVENT_IVI_TEMPERATURE_RECOVERY                        | common.event.IVI_TEMPERATURE_RECOVERY                       | 无                                                           | 表示车载系统温度恢复正常的公共事件的动作。     |
| COMMON_EVENT_IVI_ACTIVE                                      | common.event.IVI_ACTIVE                                     | 无                                                           | 表示电池服务处于活动状态的公共事件的动作。        |
|COMMON_EVENT_USB_STATE<sup>9+</sup>                           | usual.event.hardware.usb.action.USB_STATE                   | 无                                                           | 表示USB设备状态发生变化的公共事件。     |
|COMMON_EVENT_USB_PORT_CHANGED<sup>9+</sup>                    | usual.event.hardware.usb.action.USB_PORT_CHANGED            | 无                                                           | 表示用户设备的USB端口状态发生改变的公共事件。          |
| COMMON_EVENT_USB_DEVICE_ATTACHED                             | usual.event.hardware.usb.action.USB_DEVICE_ATTACHED         | 无                                                           | 当用户设备作为USB主机时，USB设备已挂载的公共事件的动作。       |
| COMMON_EVENT_USB_DEVICE_DETACHED                             | usual.event.hardware.usb.action.USB_DEVICE_DETACHED         | 无                                                           | 当用户设备作为USB主机时，USB设备被卸载的公共事件的动作。       | 
| COMMON_EVENT_USB_ACCESSORY_ATTACHED                          | usual.event.hardware.usb.action.USB_ACCESSORY_ATTACHED      | 无                                                           | 表示已连接USB附件的公共事件的动作。       |
| COMMON_EVENT_USB_ACCESSORY_DETACHED                          | usual.event.hardware.usb.action.USB_ACCESSORY_DETACHED      | 无                                                           | 表示USB附件被卸载的公共事件的动作。     |
| COMMON_EVENT_DISK_REMOVED                                    | usual.event.data.DISK_REMOVED                               | ohos.permission.STORAGE_MANAGER | 外部存储设备状态变更为移除时发送此公共事件。     |
| COMMON_EVENT_DISK_UNMOUNTED                                  | usual.event.data.DISK_UNMOUNTED                             | ohos.permission.STORAGE_MANAGER | 外部存储设备状态变更为卸载时发送此公共事件。     |
| COMMON_EVENT_DISK_MOUNTED                                    | usual.event.data.DISK_MOUNTED                               | ohos.permission.STORAGE_MANAGER | 外部存储设备状态变更为挂载时发送此公共事件。     |
| COMMON_EVENT_DISK_BAD_REMOVAL                                | usual.event.data.DISK_BAD_REMOVAL                           | ohos.permission.STORAGE_MANAGER | 外部存储设备状态变更为挂载状态下移除时发送此公共事件。       |
| COMMON_EVENT_DISK_UNMOUNTABLE                                | usual.event.data.DISK_UNMOUNTABLE                           | ohos.permission.STORAGE_MANAGER | 外部存储设备状态变更为插卡情况下无法挂载时发送此公共事件。     |
| COMMON_EVENT_DISK_EJECT                                      | usual.event.data.DISK_EJECT                                 | ohos.permission.STORAGE_MANAGER | 用户已表示希望删除外部存储介质时发送此公共事件。       |
| COMMON_EVENT_VOLUME_REMOVED<sup>9+<sup>                                  | usual.event.data.VOLUME_REMOVED                             | ohos.permission.STORAGE_MANAGER | 外部存储设备状态变更为移除时发送此公共事件。     |
| COMMON_EVENT_VOLUME_UNMOUNTED<sup>9+<sup>                                | usual.event.data.VOLUME_UNMOUNTED                           | ohos.permission.STORAGE_MANAGER | 外部存储设备状态变更为卸载时发送此公共事件。     |
| COMMON_EVENT_VOLUME_MOUNTED<sup>9+<sup>                                  | usual.event.data.VOLUME_MOUNTED                             | ohos.permission.STORAGE_MANAGER | 外部存储设备状态变更为挂载时发送此公共事件。     |
| COMMON_EVENT_VOLUME_BAD_REMOVAL<sup>9+<sup>                              | usual.event.data.VOLUME_BAD_REMOVAL                         | ohos.permission.STORAGE_MANAGER | 外部存储设备状态变更为挂载状态下移除时发送此公共事件。       |
| COMMON_EVENT_VOLUME_EJECT<sup>9+<sup>                                    | usual.event.data.VOLUME_EJECT                               | ohos.permission.STORAGE_MANAGER | 用户已表示希望删除外部存储介质时发送此公共事件。       |
| COMMON_EVENT_VISIBLE_ACCOUNTS_UPDATED                        | usual.event.data.VISIBLE_ACCOUNTS_UPDATED                   | ohos.permission.GET_APP_ACCOUNTS                             | 表示帐户可见更改的公共事件的动作。        |
| COMMON_EVENT_ACCOUNT_DELETED                                 | usual.event.data.ACCOUNT_DELETED                            | ohos.permission.INTERACT_ACROSS_LOCAL_ACCOUNTS               | 删除帐户的公共事件的动作。      |
| COMMON_EVENT_FOUNDATION_READY                                | usual.event.data.FOUNDATION_READY                           | ohos.permission.RECEIVER_STARTUP_COMPLETED                   | 表示foundation已准备好的公共事件的动作。      |
| COMMON_EVENT_AIRPLANE_MODE_CHANGED                           | usual.event.AIRPLANE_MODE                                   | 无                                                           | 表示设备飞行模式已更改的公共事件的动作。      |
| COMMON_EVENT_SPLIT_SCREEN<sup>8+<sup>                                    | usual.event.SPLIT_SCREEN                                    | 无                        | 表示分屏的公共事件的动作。      |
| COMMON_EVENT_SLOT_CHANGE<sup>9+<sup>                                    | usual.event.SLOT_CHANGE                                    | ohos.permission.NOTIFICATION_CONTROLLER                        | 表示通知通道更新的动作。      |
| COMMON_EVENT_SPN_INFO_CHANGED <sup>9+<sup>                                    | usual.event.SPN_INFO_CHANGED                                    | 无                        | 表示spn显示信息已更新的公共事件的动作。      |
| COMMON_EVENT_QUICK_FIX_APPLY_RESULT <sup>9+<sup>                                    | usual.event.QUICK_FIX_APPLY_RESULT                        | 无                        | 指示快速修复应用的动作。      |
| COMMON_EVENT_USER_INFO_UPDATED<sup>9+<sup>                    | usual.event.USER_INFO_UPDATED                                 | 无    | 表示用户信息已更新。|
>>>>>>> 6d0f517b

## CommonEvent.publish

publish(event: string, callback: AsyncCallback\<void>): void

发布公共事件（callback形式）。

**系统能力：** SystemCapability.Notification.CommonEvent

**参数：**

| 参数名     | 类型                 | 必填 | 说明                   |
| -------- | -------------------- | ---- | ---------------------- |
| event    | string               | 是   | 表示要发送的公共事件。 |
| callback | AsyncCallback\<void> | 是   | 表示被指定的回调方法。 |

**示例：**

```js
//发布公共事件回调
function publishCallBack(err) {
	if (err.code) {
        console.error("publish failed " + JSON.stringify(err));
    } else {
        console.info("publish");
    }
}

//发布公共事件
CommonEvent.publish("event", publishCallBack);
```



## CommonEvent.publish

publish(event: string, options: CommonEventPublishData, callback: AsyncCallback\<void>): void

发布公共事件指定发布信息（callback形式）。

**系统能力：** SystemCapability.Notification.CommonEvent

**参数：**

| 参数名     | 类型                   | 必填 | 说明                   |
| -------- | ---------------------- | ---- | ---------------------- |
| event    | string                 | 是   | 表示要发布的公共事件。  |
| options  | [CommonEventPublishData](./js-apis-inner-commonEvent-commonEventPublishData.md) | 是   | 表示发布公共事件的属性。 |
| callback | syncCallback\<void>   | 是   | 表示被指定的回调方法。  |

**示例：**


```js
//公共事件相关信息
let options = {
	code: 0,			 //公共事件的初始代码
	data: "initial data",//公共事件的初始数据
	isOrdered: true	 //有序公共事件
}

//发布公共事件回调
function publishCallBack(err) {
	if (err.code) {
        console.error("publish failed " + JSON.stringify(err));
    } else {
        console.info("publish");
    }
}

//发布公共事件
CommonEvent.publish("event", options, publishCallBack);
```



## CommonEvent.publishAsUser<sup>8+</sup>

publishAsUser(event: string, userId: number, callback: AsyncCallback\<void>): void

向指定用户发布公共事件（callback形式）。

**系统能力：** SystemCapability.Notification.CommonEvent

**系统API**：此接口为系统接口，三方应用不支持调用。

**参数：**

| 参数名     | 类型                 | 必填 | 说明                               |
| -------- | -------------------- | ---- | ---------------------------------- |
| event    | string               | 是   | 表示要发送的公共事件。             |
| userId   | number               | 是   | 表示指定向该用户ID发送此公共事件。 |
| callback | AsyncCallback\<void> | 是   | 表示被指定的回调方法。             |

**示例：**

```js
//发布公共事件回调
function publishAsUserCallBack(err) {
	if (err.code) {
        console.error("publishAsUser failed " + JSON.stringify(err));
    } else {
        console.info("publishAsUser");
    }
}

//指定发送的用户
let userId = 100;

//发布公共事件
CommonEvent.publishAsUser("event", userId, publishAsUserCallBack);
```



## CommonEvent.publishAsUser<sup>8+</sup>

publishAsUser(event: string, userId: number, options: CommonEventPublishData, callback: AsyncCallback\<void>): void

向指定用户发布公共事件并指定发布信息（callback形式）。

**系统能力：** SystemCapability.Notification.CommonEvent

**系统API**：此接口为系统接口，三方应用不支持调用。

**参数：**

| 参数名     | 类型                   | 必填 | 说明                   |
| -------- | ---------------------- | ---- | ---------------------- |
| event    | string                 | 是   | 表示要发布的公共事件。  |
| userId   | number | 是 | 表示指定向该用户ID发送此公共事件。 |
| options  | [CommonEventPublishData](./js-apis-inner-commonEvent-commonEventPublishData.md) | 是   | 表示发布公共事件的属性。 |
| callback | AsyncCallback\<void>   | 是   | 表示被指定的回调方法。  |

**示例：**


```js
//公共事件相关信息
let options = {
	code: 0,			 //公共事件的初始代码
	data: "initial data",//公共事件的初始数据
}

//发布公共事件回调
function publishAsUserCallBack(err) {
	if (err.code) {
        console.error("publishAsUser failed " + JSON.stringify(err));
    } else {
        console.info("publishAsUser");
    }
}

//指定发送的用户
let userId = 100;

//发布公共事件
CommonEvent.publishAsUser("event", userId, options, publishAsUserCallBack);
```



## CommonEvent.createSubscriber

createSubscriber(subscribeInfo: CommonEventSubscribeInfo, callback: AsyncCallback\<CommonEventSubscriber>): void

创建订阅者（callback形式）。

**系统能力：** SystemCapability.Notification.CommonEvent

**参数：**

| 参数名          | 类型                                                         | 必填 | 说明                       |
| ------------- | ------------------------------------------------------------ | ---- | -------------------------- |
| subscribeInfo | [CommonEventSubscribeInfo](./js-apis-inner-commonEvent-commonEventSubscribeInfo.md)        | 是   | 表示订阅信息。             |
| callback      | AsyncCallback\<[CommonEventSubscriber](./js-apis-inner-commonEvent-commonEventSubscriber.md)> | 是   | 表示创建订阅者的回调方法。 |

**示例：**


```js
let subscriber; //用于保存创建成功的订阅者对象，后续使用其完成订阅及退订的动作

//订阅者信息
let subscribeInfo = {
	events: ["event"]
};

//创建订阅者回调
function createSubscriberCallBack(err, commonEventSubscriber) {
    if (err.code) {
        console.error("createSubscriber failed " + JSON.stringify(err));
    } else {
        console.info("createSubscriber");
        subscriber = commonEventSubscriber;
    }
}

//创建订阅者
CommonEvent.createSubscriber(subscribeInfo, createSubscriberCallBack);
```



## CommonEvent.createSubscriber

createSubscriber(subscribeInfo: CommonEventSubscribeInfo): Promise\<CommonEventSubscriber>

创建订阅者（Promise形式）。

**系统能力：** SystemCapability.Notification.CommonEvent

**参数：**

| 参数名          | 类型                                                  | 必填 | 说明           |
| ------------- | ----------------------------------------------------- | ---- | -------------- |
| subscribeInfo | [CommonEventSubscribeInfo](./js-apis-inner-commonEvent-commonEventSubscribeInfo.md) | 是   | 表示订阅信息。 |

**返回值：**
| 类型                                                      | 说明             |
| --------------------------------------------------------- | ---------------- |
| Promise\<[CommonEventSubscriber](./js-apis-inner-commonEvent-commonEventSubscriber.md)> | 返回订阅者对象。 |

**示例：**

```js
let subscriber; //用于保存创建成功的订阅者对象，后续使用其完成订阅及退订的动作

//订阅者信息
let subscribeInfo = {
	events: ["event"]
};

//创建订阅者
CommonEvent.createSubscriber(subscribeInfo).then((commonEventSubscriber) => {
    console.info("createSubscriber");
    subscriber = commonEventSubscriber;
}).catch((err) => {
    console.error("createSubscriber failed " + JSON.stringify(err));
});
```



## CommonEvent.subscribe

subscribe(subscriber: CommonEventSubscriber, callback: AsyncCallback\<CommonEventData>): void

订阅公共事件（callback形式）。

**系统能力：** SystemCapability.Notification.CommonEvent

**参数：**

| 参数名       | 类型                                                | 必填 | 说明                             |
| ---------- | ---------------------------------------------------- | ---- | -------------------------------- |
| subscriber | [CommonEventSubscriber](./js-apis-inner-commonEvent-commonEventSubscriber.md)     | 是   | 表示订阅者对象。                 |
| callback   | AsyncCallback\<[CommonEventData](./js-apis-inner-commonEvent-commonEventData.md)> | 是   | 表示接收公共事件数据的回调函数。 |

**示例：**

```js
let subscriber; //用于保存创建成功的订阅者对象，后续使用其完成订阅及退订的动作

//订阅者信息
let subscribeInfo = {
    events: ["event"]
};

//订阅公共事件回调
function subscribeCallBack(err, data) {
    if (err.code) {
        console.error("subscribe failed " + JSON.stringify(err));
    } else {
        console.info("subscribe " + JSON.stringify(data));
    }
}

//创建订阅者回调
function createSubscriberCallBack(err, commonEventSubscriber) {
    if (err.code) {
        console.error("createSubscriber failed " + JSON.stringify(err));
    } else {
        console.info("createSubscriber");
        subscriber = commonEventSubscriber;
        //订阅公共事件
        CommonEvent.subscribe(subscriber, subscribeCallBack);
    }
}

//创建订阅者
CommonEvent.createSubscriber(subscribeInfo, createSubscriberCallBack);
```



## CommonEvent.unsubscribe

unsubscribe(subscriber: CommonEventSubscriber, callback?: AsyncCallback\<void>): void

取消订阅公共事件（callback形式）。

**系统能力：** SystemCapability.Notification.CommonEvent

**参数：**

| 参数名       | 类型                                             | 必填 | 说明                     |
| ---------- | ----------------------------------------------- | ---- | ------------------------ |
| subscriber | [CommonEventSubscriber](./js-apis-inner-commonEvent-commonEventSubscriber.md) | 是   | 表示订阅者对象。         |
| callback   | AsyncCallback\<void>                            | 否   | 表示取消订阅的回调方法。 |

**示例：**

```js
let subscriber;	//用于保存创建成功的订阅者对象，后续使用其完成订阅及退订的动作

//订阅者信息
let subscribeInfo = {
	events: ["event"]
};

//订阅公共事件回调
function subscribeCallBack(err, data) {
    if (err.code) {
        console.info("subscribe failed " + JSON.stringify(err));
    } else {
        console.info("subscribe " + JSON.stringify(data));
    }
}

//创建订阅者回调
function createSubscriberCallBack(err, commonEventSubscriber) {
    if (err.code) {
        console.info("createSubscriber failed " + JSON.stringify(err));
    } else {
        console.info("createSubscriber");
        subscriber = commonEventSubscriber;
        //订阅公共事件
        CommonEvent.subscribe(subscriber, subscribeCallBack);
    }
}

//取消订阅公共事件回调
function unsubscribeCallBack(err) {
	if (err.code) {
        console.info("unsubscribe failed " + JSON.stringify(err));
    } else {
        console.info("unsubscribe");
    }
}

//创建订阅者
CommonEvent.createSubscriber(subscribeInfo, createSubscriberCallBack);

<<<<<<< HEAD
//取消订阅公共事件
CommonEvent.unsubscribe(subscriber, unsubscribeCallBack);
```

## CommonEventSubscriber

### getCode

getCode(callback: AsyncCallback\<number>): void

获取公共事件的结果代码（callback形式）。

**系统能力**：SystemCapability.Notification.CommonEvent

**参数：**

| 参数名   | 类型                   | 必填 | 说明               |
| -------- | ---------------------- | ---- | ------------------ |
| callback | AsyncCallback\<number> | 是   | 公共事件的结果代码。 |

**示例：**

```js
let subscriber;	//创建成功的订阅者对象

//获取有序公共事件的结果代码回调
function getCodeCallback(err, Code) {
    if (err.code) {
        console.error("getCode failed " + JSON.stringify(err));
    } else {
        console.info("getCode " + JSON.stringify(Code));
    }
}
subscriber.getCode(getCodeCallback);
```

### getCode

getCode(): Promise\<number>

获取公共事件的结果代码（Promise形式）。

**系统能力**：SystemCapability.Notification.CommonEvent

**返回值：**

| 类型             | 说明                 |
| ---------------- | -------------------- |
| Promise\<number> | 公共事件的结果代码。 |

**示例：**

```js
let subscriber;	//创建成功的订阅者对象

subscriber.getCode().then((Code) => {
    console.info("getCode " + JSON.stringify(Code));
}).catch((err) => {
    console.error("getCode failed " + JSON.stringify(err));
});
```

### setCode

setCode(code: number, callback: AsyncCallback\<void>): void

设置公共事件的结果代码（callback形式）。

**系统能力**：SystemCapability.Notification.CommonEvent

**参数：**

| 参数名   | 类型                 | 必填 | 说明                   |
| -------- | -------------------- | ---- | ---------------------- |
| code     | number               | 是   | 公共事件的结果代码。   |
| callback | AsyncCallback\<void> | 是   | 表示被指定的回调方法。 |

**示例：**

```js
let subscriber;	//创建成功的订阅者对象

//设置有序公共事件的结果代码回调
function setCodeCallback(err) {
    if (err.code) {
        console.error("setCode failed " + JSON.stringify(err));
    } else {
        console.info("setCode");
    }
}
subscriber.setCode(1, setCodeCallback);
```

### setCode

setCode(code: number): Promise\<void>

设置公共事件的结果代码（Promise形式）。

**系统能力**：SystemCapability.Notification.CommonEvent

**参数：**

| 参数名 | 类型   | 必填 | 说明               |
| ------ | ------ | ---- | ------------------ |
| code   | number | 是   | 公共事件的结果代码。 |

**返回值：**

| 类型             | 说明                 |
| ---------------- | -------------------- |
| Promise\<void>   | 返回一个Promise的结果。 |

**示例：**

```js
let subscriber;	//创建成功的订阅者对象

subscriber.setCode(1).then(() => {
    console.info("setCode");
}).catch((err) => {
    console.error("setCode failed " + JSON.stringify(err));
});
```

### getData

getData(callback: AsyncCallback\<string>): void

获取公共事件的结果数据（callback形式）。

**系统能力**：SystemCapability.Notification.CommonEvent

**参数：**

| 参数名   | 类型                   | 必填 | 说明                 |
| -------- | ---------------------- | ---- | -------------------- |
| callback | AsyncCallback\<string> | 是   | 公共事件的结果数据。 |

**示例：**

```js
let subscriber;	//创建成功的订阅者对象

//获取有序公共事件的结果数据回调
function getDataCallback(err, Data) {
    if (err.code) {
        console.error("getData failed " + JSON.stringify(err));
    } else {
        console.info("getData " + JSON.stringify(Data));
    }
}
subscriber.getData(getDataCallback);
```

### getData

getData(): Promise\<string>

获取公共事件的结果数据（Promise形式）。

**系统能力**：SystemCapability.Notification.CommonEvent

**返回值：**

| 类型             | 说明               |
| ---------------- | ------------------ |
| Promise\<string> | 公共事件的结果数据。 |

**示例：**

```js
let subscriber;	//创建成功的订阅者对象

subscriber.getData().then((Data) => {
    console.info("getData " + JSON.stringify(Data));
}).catch((err) => {
    console.error("getData failed " + JSON.stringify(err));
});
```

### setData

setData(data: string, callback: AsyncCallback\<void>): void

设置公共事件的结果数据（callback形式）。

**系统能力**：SystemCapability.Notification.CommonEvent

**参数：**

| 参数名   | 类型                 | 必填 | 说明                 |
| -------- | -------------------- | ---- | -------------------- |
| data     | string               | 是   | 公共事件的结果数据。   |
| callback | AsyncCallback\<void> | 是   | 表示被指定的回调方法。 |

**示例：**

```js
let subscriber;	//创建成功的订阅者对象

//设置有序公共事件的结果数据回调
function setDataCallback(err) {
    if (err.code) {
        console.error("setData failed " + JSON.stringify(err));
    } else {
        console.info("setData");
    }
}
subscriber.setData("publish_data_changed", setDataCallback);
```

### setData

setData(data: string): Promise\<void>

设置公共事件的结果数据（Promise形式）。

**系统能力**：SystemCapability.Notification.CommonEvent

**参数：**

| 参数名 | 类型   | 必填 | 说明                 |
| ------ | ------ | ---- | -------------------- |
| data   | string | 是   | 公共事件的结果数据。 |

**返回值：**

| 类型             | 说明                 |
| ---------------- | -------------------- |
| Promise\<void>   | 返回一个Promise的结果。 |

**示例：**

```js
let subscriber;	//创建成功的订阅者对象

subscriber.setData("publish_data_changed").then(() => {
    console.info("setData");
}).catch((err) => {
    console.error("setData failed " + JSON.stringify(err));
});
```

### setCodeAndData

setCodeAndData(code: number, data: string, callback:AsyncCallback\<void>): void

设置公共事件的结果代码和结果数据（callback形式）。

**系统能力**：SystemCapability.Notification.CommonEvent

**参数：**

| 参数名   | 类型                 | 必填 | 说明                   |
| -------- | -------------------- | ---- | ---------------------- |
| code     | number               | 是   | 公共事件的结果代码。   |
| data     | string               | 是   | 公共事件的结果数据。   |
| callback | AsyncCallback\<void> | 是   | 表示被指定的回调方法。 |

**示例：**

```js
let subscriber;	//创建成功的订阅者对象

//设置有序公共事件的结果代码和结果数据回调
function setCodeDataCallback(err) {
    if (err.code) {
        console.error("setCodeAndData failed " + JSON.stringify(err));
    } else {
        console.info("setCodeDataCallback");
    }
}
subscriber.setCodeAndData(1, "publish_data_changed", setCodeDataCallback);
```

### setCodeAndData

setCodeAndData(code: number, data: string): Promise\<void>

设置公共事件的结果代码和结果数据（Promise形式）。

**系统能力**：SystemCapability.Notification.CommonEvent

**参数：**

| 参数名 | 类型   | 必填 | 说明                 |
| ------ | ------ | ---- | -------------------- |
| code   | number | 是   | 公共事件的结果代码。 |
| data   | string | 是   | 公共事件的结果数据。 |

**返回值：**

| 类型             | 说明                 |
| ---------------- | -------------------- |
| Promise\<void>   | 返回一个Promise的结果。 |

**示例：**

```js
let subscriber;	//创建成功的订阅者对象

subscriber.setCodeAndData(1, "publish_data_changed").then(() => {
    console.info("setCodeAndData");
}).catch((err) => {
    console.info("setCodeAndData failed " + JSON.stringify(err));
});
```

### isOrderedCommonEvent

isOrderedCommonEvent(callback: AsyncCallback\<boolean>): void

查询当前公共事件的是否为有序公共事件（callback形式）。

返回true代表是有序公共事件，false代表不是有序公共事件。

**系统能力**：SystemCapability.Notification.CommonEvent

**参数：**

| 参数名   | 类型                    | 必填 | 说明                               |
| -------- | ----------------------- | ---- | ---------------------------------- |
| callback | AsyncCallback\<boolean> | 是   | 当前公共事件的是否为有序公共事件。 |

**示例：**

```js
let subscriber;	//创建成功的订阅者对象

//获取当前公共事件是否为有序事件的回调
function isOrderedCallback(err, isOrdered) {
    if (err.code) {
        console.error("isOrderedCommonEvent failed " + JSON.stringify(err));
    } else {
        console.info("isOrdered " + JSON.stringify(isOrdered));
    }
}
subscriber.isOrderedCommonEvent(isOrderedCallback);
```

### isOrderedCommonEvent

isOrderedCommonEvent(): Promise\<boolean>

查询当前公共事件的是否为有序公共事件（Promise形式）。

返回true代表是有序公共事件，false代表不是有序公共事件。

**系统能力**：SystemCapability.Notification.CommonEvent

**返回值：**

| 类型              | 说明                             |
| ----------------- | -------------------------------- |
| Promise\<boolean> | 当前公共事件的是否为有序公共事件。 |

**示例：**

```js
let subscriber;	//创建成功的订阅者对象

subscriber.isOrderedCommonEvent().then((isOrdered) => {
    console.info("isOrdered " + JSON.stringify(isOrdered));
}).catch((err) => {
    console.error("isOrdered failed " + JSON.stringify(err));
});
```

### isStickyCommonEvent

isStickyCommonEvent(callback: AsyncCallback\<boolean>): void

检查当前公共事件是否为一个粘性事件（callback形式）。

返回true代表是粘性公共事件，false代表不是粘性公共事件。

**系统能力**：SystemCapability.Notification.CommonEvent

**参数：**

| 参数名   | 类型                    | 必填 | 说明                               |
| -------- | ----------------------- | ---- | ---------------------------------- |
| callback | AsyncCallback\<boolean> | 是   | 当前公共事件的是否为粘性公共事件。 |

**示例：**

```js
let subscriber;	//创建成功的订阅者对象

//获取当前公共事件是否为粘性事件的回调
function isStickyCallback(err, isSticky) {
    if (err.code) {
        console.error("isStickyCommonEvent failed " + JSON.stringify(err));
    } else {
        console.info("isSticky " + JSON.stringify(isSticky));
    }
}
subscriber.isStickyCommonEvent(isStickyCallback);
```

### isStickyCommonEvent

isStickyCommonEvent(): Promise\<boolean>

检查当前公共事件是否为一个粘性事件（Promise形式）。

返回true代表是粘性公共事件，false代表不是粘性公共事件。

**系统能力**：SystemCapability.Notification.CommonEvent

**返回值：**

| 类型              | 说明                             |
| ----------------- | -------------------------------- |
| Promise\<boolean> | 当前公共事件的是否为粘性公共事件。 |

**示例：**

```js
let subscriber;	//创建成功的订阅者对象

subscriber.isStickyCommonEvent().then((isSticky) => {
    console.info("isSticky " + JSON.stringify(isSticky));
}).catch((err) => {
    console.error("isSticky failed " + JSON.stringify(err));
});
```

### abortCommonEvent

abortCommonEvent(callback: AsyncCallback\<void>): void

取消当前的公共事件，仅对有序公共事件有效，取消后，公共事件不再向下一个订阅者传递（callback形式）。

**系统能力**：SystemCapability.Notification.CommonEvent

**参数：**

| 参数名   | 类型                 | 必填 | 说明                 |
| -------- | -------------------- | ---- | -------------------- |
| callback | AsyncCallback\<void> | 是   | 取消当前的公共事件。 |

**示例：**

```js
let subscriber;	//创建成功的订阅者对象

//取消当前有序公共事件的回调
function abortCallback(err) {
    if (err.code) {
        console.error("abortCommonEvent failed " + JSON.stringify(err));
    } else {
        console.info("abortCommonEvent");
    }
}
subscriber.abortCommonEvent(abortCallback);
```

### abortCommonEvent

abortCommonEvent(): Promise\<void>

取消当前的公共事件，仅对有序公共事件有效，取消后，公共事件不再向下一个订阅者传递（Promise形式）。

**系统能力**：SystemCapability.Notification.CommonEvent

**返回值：**

| 类型             | 说明                 |
| ---------------- | -------------------- |
| Promise\<void>   | 返回一个Promise的结果。 |

**示例：**

```js
let subscriber;	//创建成功的订阅者对象

subscriber.abortCommonEvent().then(() => {
    console.info("abortCommonEvent");
}).catch((err) => {
    console.error("abortCommonEvent failed " + JSON.stringify(err));
});
```

### clearAbortCommonEvent

clearAbortCommonEvent(callback: AsyncCallback\<void>): void

清除当前公共事件的取消状态，仅对有序公共事件有效（callback形式）。

**系统能力**：SystemCapability.Notification.CommonEvent

**参数：**

| 参数名   | 类型                 | 必填 | 说明                 |
| -------- | -------------------- | ---- | -------------------- |
| callback | AsyncCallback\<void> | 是   | 表示被指定的回调方法。 |

**示例：**

```js
let subscriber;	//创建成功的订阅者对象

//清除当前公共事件取消状态的回调
function clearAbortCallback(err) {
    if (err.code) {
        console.error("clearAbortCommonEvent failed " + JSON.stringify(err));
    } else {
        console.info("clearAbortCommonEvent");
    }
}
subscriber.clearAbortCommonEvent(clearAbortCallback);
```

### clearAbortCommonEvent

clearAbortCommonEvent(): Promise\<void>

清除当前公共事件的取消状态，仅对有序公共事件有效（Promise形式）。

**系统能力**：SystemCapability.Notification.CommonEvent

**返回值：**

| 类型             | 说明                 |
| ---------------- | -------------------- |
| Promise\<void>   | 返回一个Promise的结果。 |

**示例：**

```js
let subscriber;	//创建成功的订阅者对象

subscriber.clearAbortCommonEvent().then(() => {
    console.info("clearAbortCommonEvent");
}).catch((err) => {
    console.error("clearAbortCommonEvent failed " + JSON.stringify(err));
});
```

### getAbortCommonEvent

getAbortCommonEvent(callback: AsyncCallback\<boolean>): void

获取当前有序公共事件是否取消的状态（callback形式）。

**系统能力**：SystemCapability.Notification.CommonEvent

**参数：**

| 参数名   | 类型                    | 必填 | 说明                               |
| -------- | ----------------------- | ---- | ---------------------------------- |
| callback | AsyncCallback\<boolean> | 是   | 表示当前有序公共事件是否取消的状态。 |

**示例：**

```js
let subscriber;	//创建成功的订阅者对象

//获取当前有序公共事件是否取消的回调
function getAbortCallback(err, AbortCommonEvent) {
    if (err.code) {
        console.error("getAbortCommonEvent failed " + JSON.stringify(err));
    } else {
        console.info("AbortCommonEvent " + AbortCommonEvent)
    }
}
subscriber.getAbortCommonEvent(getAbortCallback);
```

### getAbortCommonEvent

getAbortCommonEvent(): Promise\<boolean>

获取当前有序公共事件是否取消的状态（Promise形式）。

**系统能力**：SystemCapability.Notification.CommonEvent

**返回值：**

| 类型              | 说明                               |
| ----------------- | ---------------------------------- |
| Promise\<boolean> | 表示当前有序公共事件是否取消的状态。 |

**示例：**

```js
let subscriber;	//创建成功的订阅者对象

subscriber.getAbortCommonEvent().then((AbortCommonEvent) => {
    console.info("AbortCommonEvent " + JSON.stringify(AbortCommonEvent));
}).catch((err) => {
    console.error("getAbortCommonEvent failed " + JSON.stringify(err));
});
```

### getSubscribeInfo

getSubscribeInfo(callback: AsyncCallback\<CommonEventSubscribeInfo>): void

获取订阅者的订阅信息（callback形式）。

**系统能力**：SystemCapability.Notification.CommonEvent

**参数：**

| 参数名   | 类型                                                         | 必填 | 说明                   |
| -------- | ------------------------------------------------------------ | ---- | ---------------------- |
| callback | AsyncCallback\<[CommonEventSubscribeInfo](#commoneventsubscribeinfo)> | 是   | 表示订阅者的订阅信息。 |

**示例：**

```js
let subscriber;	//创建成功的订阅者对象

//获取订阅者信息回调
function getSubscribeInfoCallback(err, SubscribeInfo) {
    if (err.code) {
        console.error("getSubscribeInfo failed " + JSON.stringify(err));
    } else {
        console.info("SubscribeInfo " + JSON.stringify(SubscribeInfo));
    }
}
subscriber.getSubscribeInfo(getSubscribeInfoCallback);
```

### getSubscribeInfo

getSubscribeInfo(): Promise\<CommonEventSubscribeInfo>

获取订阅者的订阅信息（Promise形式）。

**系统能力**：SystemCapability.Notification.CommonEvent

**返回值：**

| 类型                                                         | 说明                   |
| ------------------------------------------------------------ | ---------------------- |
| Promise\<[CommonEventSubscribeInfo](#commoneventsubscribeinfo)> | 表示订阅者的订阅信息。 |

**示例：**

```js
let subscriber;	//创建成功的订阅者对象

subscriber.getSubscribeInfo().then((SubscribeInfo) => {
    console.info("SubscribeInfo " + JSON.stringify(SubscribeInfo));
}).catch((err) => {
    console.error("getSubscribeInfo failed " + JSON.stringify(err));
});
```

### finishCommonEvent<sup>9+</sup>

finishCommonEvent(callback: AsyncCallback\<void\>): void

结束当前有序公共事件（callback形式）。

**系统能力**：SystemCapability.Notification.CommonEvent

**参数：**

| 参数名   | 类型                  | 必填 | 说明                              |
| -------- | -------------------- | ---- | -------------------------------- |
| callback | AsyncCallback\<void> | 是   | 表示有序公共事件结束后的回调函数。 |

**示例：**

```js
let subscriber; //创建成功的订阅者对象

//结束当前有序公共事件的回调
function finishCommonEventCallback(err) {
  if (err.code) {
    console.error("finishCommonEvent failed " + JSON.stringify(err));
} else {
    console.info("FinishCommonEvent");
}
}
subscriber.finishCommonEvent(finishCommonEventCallback);
```

### finishCommonEvent<sup>9+</sup>

finishCommonEvent(): Promise\<void\>

结束当前有序公共事件（Promise形式）。

**系统能力**：SystemCapability.Notification.CommonEvent

**返回值：**

| 类型             | 说明                 |
| ---------------- | -------------------- |
| Promise\<void>   | 返回一个Promise的结果。 |

**示例：**

```js
let subscriber;	//创建成功的订阅者对象

subscriber.finishCommonEvent().then(() => {
    console.info("FinishCommonEvent");
}).catch((err) => {
    console.error("finishCommonEvent failed " + JSON.stringify(err));
});
```

## CommonEventData

公共事件数据体。

**系统能力：** 以下各项对应的系统能力均为SystemCapability.Notification.CommonEvent

| 名称       | 类型                 | 可读 | 可写 | 说明                                                    |
| ---------- |-------------------- | ---- | ---- |  ------------------------------------------------------- |
| event      | string               | 是  | 否  | 表示当前接收的公共事件名称。                              |
| bundleName | string               | 是  | 否  | 表示包名称。                                              |
| code       | number               | 是  | 否  | 表示公共事件的结果代码，用于传递int类型的数据。           |
| data       | string               | 是  | 否  | 表示公共事件的自定义结果数据，用于传递string类型的数据。 |
| parameters | {[key: string]: any} | 是  | 否  | 表示公共事件的附加信息。                                  |


## CommonEventPublishData

公共事件发送的数据体，包含公共事件内容和属性。

**系统能力：** 以下各项对应的系统能力均为SystemCapability.Notification.CommonEvent

| 名称                  | 类型                 | 可读 | 可写 | 说明                         |
| --------------------- | -------------------- | ---- | ---- | ---------------------------- |
| bundleName            | string               | 是  | 否  | 表示包名称。                   |
| code                  | number               | 是  | 否  | 表示公共事件的结果代码。       |
| data                  | string               | 是  | 否  | 表示公共事件的自定义结果数据。 |
| subscriberPermissions | Array\<string>       | 是  | 否  | 表示订阅者的权限。             |
| isOrdered             | boolean              | 是  | 否  | 表示是否是有序事件。           |
| isSticky              | boolean              | 是  | 否  | 表示是否是粘性事件。仅系统应用或系统服务允许发送粘性事件。 |
| parameters            | {[key: string]: any} | 是  | 否  | 表示公共事件的附加信息。       |

## CommonEventSubscribeInfo

订阅者信息。

**系统能力：** 以下各项对应的系统能力均为SystemCapability.Notification.CommonEvent

| 名称                | 类型           | 可读 | 可写 | 说明                                                         |
| ------------------- | -------------- | ---- | ---- | ------------------------------------------------------------ |
| events              | Array\<string> | 是  | 否  | 表示要发送的公共事件。                                         |
| publisherPermission | string         | 是  | 否  | 表示发布者的权限。                                             |
| publisherDeviceId   | string         | 是  | 否  | 表示设备ID，该值必须是同一ohos网络上的现有设备ID。             |
| userId              | number         | 是  | 否  | 表示用户ID。此参数是可选的，默认值当前用户的ID。如果指定了此参数，则该值必须是系统中现有的用户ID。 |
| priority            | number         | 是  | 否  | 表示订阅者的优先级。值的范围是-100到1000。                     |
=======
// 取消订阅公共事件
CommonEvent.unsubscribe(subscriber, unsubscribeCB);
```
>>>>>>> a6c9265cd... common event docs fix
<|MERGE_RESOLUTION|>--- conflicted
+++ resolved
@@ -1,1293 +1,1126 @@
-# @ohos.commonEvent (公共事件模块)
-
-本模块提供了公共事件的能力，包括公共事件的权限列表，发布公共事件，订阅或取消订阅公共事件，获取或修改公共事件结果代码、结果数据等。
-
-> **说明：**
-> - 从API Version 9开始，该接口不再维护，推荐使用新接口[@ohos.commonEventManager](js-apis-commonEventManager.md)。
-> - 本模块首批接口从API version 7开始支持。后续版本的新增接口，采用上角标单独标记接口的起始版本。
-
-## 导入模块
-
-```js
-import CommonEvent from '@ohos.commonEvent';
-```
-
-## Support
-
-<<<<<<< HEAD
-系统公共事件是指由系统服务或系统应用发布的事件，订阅这些系统公共事件需要特定的权限。发布或订阅这些事件需要使用如下链接中的枚举定义。
-
-全部系统公共事件枚举定义请参见[系统公共事件定义](./commonEvent-definitions.md)。
-=======
-CommonEvent模块支持的事件类型。名称指的是系统公共事件宏；值指的是系统公共事件。
-
-**系统能力：** SystemCapability.Notification.CommonEvent
-
-| 名称      | 值          | 订阅者所需权限     | 说明               |
-| ------------ | ------------------ | ---------------------- | -------------------- |
-| COMMON_EVENT_BOOT_COMPLETED                                  | usual.event.BOOT_COMPLETED                                  | ohos.permission.RECEIVER_STARTUP_COMPLETED                   | 指示用户已完成引导并加载系统的公共事件的操作。        |
-| COMMON_EVENT_LOCKED_BOOT_COMPLETED                           | usual.event.LOCKED_BOOT_COMPLETED                           | ohos.permission.RECEIVER_STARTUP_COMPLETED                   | 表示用户已完成引导，系统已加载，但屏幕仍锁定的公共事件的操作。          |
-| COMMON_EVENT_SHUTDOWN                                        | usual.event.SHUTDOWN                                        | 无                                                           | 指示设备正在关闭并将继续最终关闭的公共事件的操作。            |
-| COMMON_EVENT_BATTERY_CHANGED                                 | usual.event.BATTERY_CHANGED                                 | 无                                                           | 表示电池充电状态、电平和其他信息发生变化的公共事件的动作。          |
-| COMMON_EVENT_BATTERY_LOW                                     | usual.event.BATTERY_LOW                                     | 无                                                           | 表示电池电量低的普通事件的动作。          |
-| COMMON_EVENT_BATTERY_OKAY                                    | usual.event.BATTERY_OKAY                                    | 无                                                           | 表示电池退出低电平状态的公共事件的动作。    |
-| COMMON_EVENT_POWER_CONNECTED                                 | usual.event.POWER_CONNECTED                                 | 无                                                           | 设备连接到外部电源的公共事件的动作。            |
-| COMMON_EVENT_POWER_DISCONNECTED                              | usual.event.POWER_DISCONNECTED                              | 无                                                           | 设备与外部电源断开的公共事件的动作。            |
-| COMMON_EVENT_SCREEN_OFF                                      | usual.event.SCREEN_OFF                                      | 无                                                           | 指示设备屏幕关闭且设备处于睡眠状态的普通事件的动作。            |
-| COMMON_EVENT_SCREEN_ON                                       | usual.event.SCREEN_ON                                       | 无                                                           | 指示设备屏幕打开且设备处于交互状态的公共事件的操作。  |
-| COMMON_EVENT_THERMAL_LEVEL_CHANGED<sup>8+<sup>                           | usual.event.THERMAL_LEVEL_CHANGED                           | 无                                                           | 指示设备热状态的公共事件的动作。  |
-| COMMON_EVENT_USER_PRESENT                                    | usual.event.USER_PRESENT                                    | 无                                                           | 用户解锁设备的公共事件的动作。      |
-| COMMON_EVENT_TIME_TICK                                       | usual.event.TIME_TICK                                       | 无                                                           | 表示系统时间更改的公共事件的动作。        |
-| COMMON_EVENT_TIME_CHANGED                                    | usual.event.TIME_CHANGED                                    | 无                                                           | 设置系统时间的公共事件的动作。      |
-| COMMON_EVENT_DATE_CHANGED                                    | usual.event.DATE_CHANGED                                    | 无                                                           | 表示系统日期已更改的公共事件的动作。        |
-| COMMON_EVENT_TIMEZONE_CHANGED                                | usual.event.TIMEZONE_CHANGED                                | 无                                                           | 表示系统时区更改的公共事件的动作。          |
-| COMMON_EVENT_CLOSE_SYSTEM_DIALOGS                            | usual.event.CLOSE_SYSTEM_DIALOGS                            | 无                                                           | 表示用户关闭临时系统对话框的公共事件的动作。        |
-| COMMON_EVENT_PACKAGE_ADDED                                   | usual.event.PACKAGE_ADDED                                   | 无                                                           | 设备上已安装新应用包的公共事件的动作。      |
-| COMMON_EVENT_PACKAGE_REPLACED                                | usual.event.PACKAGE_REPLACED                                | 无                                                           | 指示已安装的应用程序包的新版本已替换设备上的旧版本的公共事件的操作。        |
-| COMMON_EVENT_MY_PACKAGE_REPLACED                             | usual.event.MY_PACKAGE_REPLACED                             | 无                                                           | 指示应用程序包的新版本已取代前一个版本的公共事件的操作。  
-| COMMON_EVENT_PACKAGE_REMOVED                                 | usual.event.PACKAGE_REMOVED                                 | 无                                                           | 指示已从设备卸载已安装的应用程序，但应用程序数据保留的公共事件的操作。    |
-| COMMON_EVENT_BUNDLE_REMOVED                                  | usual.event.BUNDLE_REMOVED                                  | 无                                                           | 指示已从设备中卸载已安装的捆绑包，但应用程序数据仍保留的公共事件的操作。    |
-| COMMON_EVENT_PACKAGE_FULLY_REMOVED                           | usual.event.PACKAGE_FULLY_REMOVED                           | 无                                                           | 指示已从设备中完全卸载已安装的应用程序（包括应用程序数据和代码）的公共事件的操作。    |
-| COMMON_EVENT_PACKAGE_CHANGED                                 | usual.event.PACKAGE_CHANGED                                 | 无                                                           | 指示应用包已更改的公共事件的动作（例如，包中的组件已启用或禁用）。  |
-| COMMON_EVENT_PACKAGE_RESTARTED                               | usual.event.PACKAGE_RESTARTED                               | 无                                                           | 表示用户重启应用包并杀死其所有进程的普通事件的动作。    |
-| COMMON_EVENT_PACKAGE_DATA_CLEARED                            | usual.event.PACKAGE_DATA_CLEARED                            | 无                                                           | 用户清除应用包数据的公共事件的动作。        |
-| COMMON_EVENT_PACKAGE_CACHE_CLEARED<sup>9+</sup>              | usual.event.PACKAGE_CACHE_CLEARED                           | 无                                                           | 用户清除应用包缓存数据的公共事件的动作。        |
-| COMMON_EVENT_PACKAGES_SUSPENDED                              | usual.event.PACKAGES_SUSPENDED                              | 无                                                           | 表示应用包已挂起的公共事件的动作。          |
-| COMMON_EVENT_PACKAGES_UNSUSPENDED                            | usual.event.PACKAGES_UNSUSPENDED                            | 无                                                           | 表示应用包未挂起的公共事件的动作。        |
-| COMMON_EVENT_MY_PACKAGE_SUSPENDED                            | usual.event.MY_PACKAGE_SUSPENDED                            | 无                                                           | 应用包被挂起的公共事件的动作。          |
-| COMMON_EVENT_MY_PACKAGE_UNSUSPENDED                          | usual.event.MY_PACKAGE_UNSUSPENDED                          | 无                                                           | 表示应用包未挂起的公共事件的动作。        |
-| COMMON_EVENT_UID_REMOVED                                     | usual.event.UID_REMOVED                                     | 无                                                           | 表示用户ID已从系统中删除的公共事件的动作。    |
-| COMMON_EVENT_PACKAGE_FIRST_LAUNCH                            | usual.event.PACKAGE_FIRST_LAUNCH                            | 无                                                           | 表示首次启动已安装应用程序的公共事件的动作。    |
-| COMMON_EVENT_PACKAGE_NEEDS_VERIFICATION                      | usual.event.PACKAGE_NEEDS_VERIFICATION                      | 无                                                           | 表示应用需要系统校验的公共事件的动作。         |
-| COMMON_EVENT_PACKAGE_VERIFIED                                | usual.event.PACKAGE_VERIFIED                                | 无                                                           | 表示应用已被系统校验的公共事件的动作。        |
-| COMMON_EVENT_EXTERNAL_APPLICATIONS_AVAILABLE                 | usual.event.EXTERNAL_APPLICATIONS_AVAILABLE                 | 无                                                           | 指示安装在外部存储上的应用程序对系统可用的公共事件的操作。      |
-| COMMON_EVENT_EXTERNAL_APPLICATIONS_UNAVAILABLE               | usual.event.EXTERNAL_APPLICATIONS_UNAVAILABLE               | 无                                                           | 指示安装在外部存储上的应用程序对系统不可用的公共事件的操作。        |
-| COMMON_EVENT_CONFIGURATION_CHANGED                           | usual.event.CONFIGURATION_CHANGED                           | 无                                                           | 指示设备状态（例如，方向和区域设置）已更改的公共事件的操作。        |
-| COMMON_EVENT_LOCALE_CHANGED                                  | usual.event.LOCALE_CHANGED                                  | 无                                                           | 指示设备区域设置已更改的公共事件的操作。      |
-| COMMON_EVENT_MANAGE_PACKAGE_STORAGE                          | usual.event.MANAGE_PACKAGE_STORAGE                          | 无                                                           | 设备存储空间不足的公共事件的动作。        |
-| COMMON_EVENT_DRIVE_MODE                                      | common.event.DRIVE_MODE                                     | 无                                                           | 指示系统处于驾驶模式的公共事件的动作。      |
-| COMMON_EVENT_HOME_MODE                                       | common.event.HOME_MODE                                      | 无                                                           | 表示系统处于HOME模式的公共事件的动作。    |
-| COMMON_EVENT_OFFICE_MODE                                     | common.event.OFFICE_MODE                                    | 无                                                           | 表示系统处于办公模式的公共事件的动作。      |
-| COMMON_EVENT_USER_STARTED                                    | usual.event.USER_STARTED                                    | 无                                                           | 表示用户已启动的公共事件的动作。      |
-| COMMON_EVENT_USER_BACKGROUND                                 | usual.event.USER_BACKGROUND                                 | 无                                                           | 表示用户已被带到后台的公共事件的动作。      |
-| COMMON_EVENT_USER_FOREGROUND                                 | usual.event.USER_FOREGROUND                                 | 无                                                           | 表示用户已被带到前台的公共事件的动作。        |
-| COMMON_EVENT_USER_SWITCHED                                   | usual.event.USER_SWITCHED                                   | ohos.permission.MANAGE_LOCAL_ACCOUNTS                                 | 表示用户切换正在发生的公共事件的动作。      |
-| COMMON_EVENT_USER_STARTING                                   | usual.event.USER_STARTING                                   | ohos.permission.INTERACT_ACROSS_LOCAL_ACCOUNTS                        | 表示要启动用户的公共事件的动作。        |
-| COMMON_EVENT_USER_UNLOCKED                                   | usual.event.USER_UNLOCKED                                   | 无                                                           | 设备重启后解锁时，当前用户的凭据加密存储已解锁的公共事件的动作。     |
-| COMMON_EVENT_USER_STOPPING                                   | usual.event.USER_STOPPING                                   | ohos.permission.INTERACT_ACROSS_LOCAL_ACCOUNTS                        | 表示要停止用户的公共事件的动作。    |
-| COMMON_EVENT_USER_STOPPED                                    | usual.event.USER_STOPPED                                    | 无                                                           | 表示用户已停止的公共事件的动作。    |
-| COMMON_EVENT_WIFI_POWER_STATE                                | usual.event.wifi.POWER_STATE                                | 无                                                           | Wi-Fi状态公共事件的动作，如启用和禁用。      |
-| COMMON_EVENT_WIFI_SCAN_FINISHED                              | usual.event.wifi.SCAN_FINISHED                              | ohos.permission.LOCATION                                     | 表示Wi-Fi接入点已被扫描并证明可用的公共事件的操作。       |
-| COMMON_EVENT_WIFI_RSSI_VALUE                                 | usual.event.wifi.RSSI_VALUE                                 | ohos.permission.GET_WIFI_INFO                                | 表示Wi-Fi信号强度（RSSI）改变的公共事件的动作。      |
-| COMMON_EVENT_WIFI_CONN_STATE                                 | usual.event.wifi.CONN_STATE                                 | 无                                                           | Wi-Fi连接状态发生改变的公共事件的动作。       |
-| COMMON_EVENT_WIFI_HOTSPOT_STATE                              | usual.event.wifi.HOTSPOT_STATE                              | 无                                                           | Wi-Fi热点状态的公共事件的动作，如启用或禁用。   |
-| COMMON_EVENT_WIFI_AP_STA_JOIN                                | usual.event.wifi.WIFI_HS_STA_JOIN                           | ohos.permission.GET_WIFI_INFO                                | 客户端加入当前设备Wi-Fi热点的普通事件的动作。       |
-| COMMON_EVENT_WIFI_AP_STA_LEAVE                               | usual.event.wifi.WIFI_HS_STA_LEAVE                          | ohos.permission.GET_WIFI_INFO                                |客户端已断开与当前设备Wi-Fi热点的连接的公共事件的动作。       |
-| COMMON_EVENT_WIFI_MPLINK_STATE_CHANGE                        | usual.event.wifi.mplink.STATE_CHANGE                        | ohos.permission.MPLINK_CHANGE_STATE                          | 表示MPLink（增强Wi-Fi功能）状态已更改的公共事件的动作。     |
-| COMMON_EVENT_WIFI_P2P_CONN_STATE                             | usual.event.wifi.p2p.CONN_STATE_CHANGE                      | ohos.permission.GET_WIFI_INFO and ohos.permission.LOCATION   | Wi-Fi P2P连接状态改变的公共事件的动作。      |
-| COMMON_EVENT_WIFI_P2P_STATE_CHANGED                          | usual.event.wifi.p2p.STATE_CHANGE                           | ohos.permission.GET_WIFI_INFO                                | Wi-Fi P2P状态公共事件的动作，如启用和禁用。        |
-| COMMON_EVENT_WIFI_P2P_PEERS_STATE_CHANGED                    | usual.event.wifi.p2p.DEVICES_CHANGE                         | ohos.permission.GET_WIFI_INFO                                | Wi-Fi P2P对等体状态变化。     |
-| COMMON_EVENT_WIFI_P2P_PEERS_DISCOVERY_STATE_CHANGED          | usual.event.wifi.p2p.PEER_DISCOVERY_STATE_CHANGE            | ohos.permission.GET_WIFI_INFO                                | Wi-Fi P2P发现状态变化。       |
-| COMMON_EVENT_WIFI_P2P_CURRENT_DEVICE_STATE_CHANGED           | usual.event.wifi.p2p.CURRENT_DEVICE_CHANGE                  | ohos.permission.GET_WIFI_INFO                                | Wi-Fi P2P当前设备状态变化。        |
-| COMMON_EVENT_WIFI_P2P_GROUP_STATE_CHANGED                    | usual.event.wifi.p2p.GROUP_STATE_CHANGED                    | ohos.permission.GET_WIFI_INFO                                | Wi-Fi P2P群组信息已更改。        |
-| COMMON_EVENT_BLUETOOTH_HANDSFREE_AG_CONNECT_STATE_UPDATE     | usual.event.bluetooth.handsfree.ag.CONNECT_STATE_UPDATE     | ohos.permission.USE_BLUETOOTH                                | 蓝牙免提通信连接状态公共事件的动作。        |
-| COMMON_EVENT_BLUETOOTH_HANDSFREE_AG_CURRENT_DEVICE_UPDATE    | usual.event.bluetooth.handsfree.ag.CURRENT_DEVICE_UPDATE    | ohos.permission.USE_BLUETOOTH                                | 表示连接到蓝牙免提的设备处于活动状态的公共事件的动作。        |
-| COMMON_EVENT_BLUETOOTH_HANDSFREE_AG_AUDIO_STATE_UPDATE       | usual.event.bluetooth.handsfree.ag.AUDIO_STATE_UPDATE       | ohos.permission.USE_BLUETOOTH                                | 表示蓝牙A2DP连接状态已更改的公共事件的动作。        |
-| COMMON_EVENT_BLUETOOTH_A2DPSOURCE_CONNECT_STATE_UPDATE       | usual.event.bluetooth.a2dpsource.CONNECT_STATE_UPDATE       | ohos.permission.USE_BLUETOOTH                                | 蓝牙A2DP连接状态公共事件的动作。      |
-| COMMON_EVENT_BLUETOOTH_A2DPSOURCE_CURRENT_DEVICE_UPDATE      | usual.event.bluetooth.a2dpsource.CURRENT_DEVICE_UPDATE      | ohos.permission.USE_BLUETOOTH                                | 表示使用蓝牙A2DP连接的设备处于活动状态的公共事件的动作。      |
-| COMMON_EVENT_BLUETOOTH_A2DPSOURCE_PLAYING_STATE_UPDATE       | usual.event.bluetooth.a2dpsource.PLAYING_STATE_UPDATE       | ohos.permission.USE_BLUETOOTH                                | 蓝牙A2DP播放状态改变的普通事件的动作。      |
-| COMMON_EVENT_BLUETOOTH_A2DPSOURCE_AVRCP_CONNECT_STATE_UPDATE | usual.event.bluetooth.a2dpsource.AVRCP_CONNECT_STATE_UPDATE | ohos.permission.USE_BLUETOOTH                                | 表示蓝牙A2DP的AVRCP连接状态已更改的公共事件的动作。      |
-| COMMON_EVENT_BLUETOOTH_A2DPSOURCE_CODEC_VALUE_UPDATE         | usual.event.bluetooth.a2dpsource.CODEC_VALUE_UPDATE         | ohos.permission.USE_BLUETOOTH                                | 表示蓝牙A2DP音频编解码状态更改的公共事件的动作。       |
-| COMMON_EVENT_BLUETOOTH_REMOTEDEVICE_DISCOVERED               | usual.event.bluetooth.remotedevice.DISCOVERED               | ohos.permission.LOCATION and ohos.permission.USE_BLUETOOTH   | 表示发现远程蓝牙设备的公共事件的动作。        |
-| COMMON_EVENT_BLUETOOTH_REMOTEDEVICE_CLASS_VALUE_UPDATE       | usual.event.bluetooth.remotedevice.CLASS_VALUE_UPDATE       | ohos.permission.USE_BLUETOOTH                                | 表示远程蓝牙设备的蓝牙类别已更改的公共事件的动作。        |
-| COMMON_EVENT_BLUETOOTH_REMOTEDEVICE_ACL_CONNECTED            | usual.event.bluetooth.remotedevice.ACL_CONNECTED            | ohos.permission.USE_BLUETOOTH                                | 指示已与远程蓝牙设备建立低级别（ACL）连接的公共事件的动作。      |
-| COMMON_EVENT_BLUETOOTH_REMOTEDEVICE_ACL_DISCONNECTED         | usual.event.bluetooth.remotedevice.ACL_DISCONNECTED         | ohos.permission.USE_BLUETOOTH                                | 表示低电平（ACL）连接已从远程蓝牙设备断开的普通事件的动作。      |
-| COMMON_EVENT_BLUETOOTH_REMOTEDEVICE_NAME_UPDATE              | usual.event.bluetooth.remotedevice.NAME_UPDATE              | ohos.permission.USE_BLUETOOTH                                | 表示远程蓝牙设备的友好名称首次被检索或自上次检索以来被更改的公共事件的操作。        |
-| COMMON_EVENT_BLUETOOTH_REMOTEDEVICE_PAIR_STATE               | usual.event.bluetooth.remotedevice.PAIR_STATE               | ohos.permission.USE_BLUETOOTH                                | 远程蓝牙设备连接状态更改的公共事件的动作。        |
-| COMMON_EVENT_BLUETOOTH_REMOTEDEVICE_BATTERY_VALUE_UPDATE     | usual.event.bluetooth.remotedevice.BATTERY_VALUE_UPDATE     | ohos.permission.USE_BLUETOOTH                                | 表示远程蓝牙设备的电池电量首次被检索或自上次检索以来被更改的公共事件的动作。      |
-| COMMON_EVENT_BLUETOOTH_REMOTEDEVICE_SDP_RESULT               | usual.event.bluetooth.remotedevice.SDP_RESULT               | 无                                                           | 远程蓝牙设备SDP状态公共事件的动作。     |
-| COMMON_EVENT_BLUETOOTH_REMOTEDEVICE_UUID_VALUE               | usual.event.bluetooth.remotedevice.UUID_VALUE               | ohos.permission.DISCOVER_BLUETOOTH                           | 远程蓝牙设备UUID连接状态公共事件的动作。      |
-| COMMON_EVENT_BLUETOOTH_REMOTEDEVICE_PAIRING_REQ              | usual.event.bluetooth.remotedevice.PAIRING_REQ              | ohos.permission.DISCOVER_BLUETOOTH                           | 表示远程蓝牙设备配对请求的公共事件的动作。        |
-| COMMON_EVENT_BLUETOOTH_REMOTEDEVICE_PAIRING_CANCEL           | usual.event.bluetooth.remotedevice.PAIRING_CANCEL           | 无                                                           | 取消蓝牙配对的公共事件的动作。        |
-| COMMON_EVENT_BLUETOOTH_REMOTEDEVICE_CONNECT_REQ              | usual.event.bluetooth.remotedevice.CONNECT_REQ              | 无                                                           | 表示远程蓝牙设备连接请求的公共事件的动作。        |
-| COMMON_EVENT_BLUETOOTH_REMOTEDEVICE_CONNECT_REPLY            | usual.event.bluetooth.remotedevice.CONNECT_REPLY            | 无                                                           | 表示远程蓝牙设备连接请求响应的公共事件的动作。        |
-| COMMON_EVENT_BLUETOOTH_REMOTEDEVICE_CONNECT_CANCEL           | usual.event.bluetooth.remotedevice.CONNECT_CANCEL           | 无                                                           | 表示取消与远程蓝牙设备的连接的公共事件的动作。        |
-| COMMON_EVENT_BLUETOOTH_HANDSFREEUNIT_CONNECT_STATE_UPDATE    | usual.event.bluetooth.handsfreeunit.CONNECT_STATE_UPDATE    | 无                                                           | 表示蓝牙免提连接状态已更改的公共事件的动作。        |
-| COMMON_EVENT_BLUETOOTH_HANDSFREEUNIT_AUDIO_STATE_UPDATE      | usual.event.bluetooth.handsfreeunit.AUDIO_STATE_UPDATE      | 无                                                           | 表示蓝牙免提音频状态已更改的公共事件的动作。        |
-| COMMON_EVENT_BLUETOOTH_HANDSFREEUNIT_AG_COMMON_EVENT         | usual.event.bluetooth.handsfreeunit.AG_COMMON_EVENT         | 无                                                           | 表示蓝牙免提音频网关状态已更改的公共事件的动作。        |
-| COMMON_EVENT_BLUETOOTH_HANDSFREEUNIT_AG_CALL_STATE_UPDATE    | usual.event.bluetooth.handsfreeunit.AG_CALL_STATE_UPDATE    | 无                                                           | 表示蓝牙免提呼叫状态已更改的公共事件的动作。        |
-| COMMON_EVENT_BLUETOOTH_HOST_STATE_UPDATE                     | usual.event.bluetooth.host.STATE_UPDATE                     | ohos.permission.USE_BLUETOOTH                                | 表示蓝牙适配器状态已更改的公共事件的操作，例如蓝牙已打开或关闭。        |
-| COMMON_EVENT_BLUETOOTH_HOST_REQ_DISCOVERABLE                 | usual.event.bluetooth.host.REQ_DISCOVERABLE                 | 无                                                           | 表示用户允许扫描蓝牙请求的公共事件的动作。      |
-| COMMON_EVENT_BLUETOOTH_HOST_REQ_ENABLE                       | usual.event.bluetooth.host.REQ_ENABLE                       | ohos.permission.USE_BLUETOOTH                                | 表示用户打开蓝牙请求的公共事件的动作。        |
-| COMMON_EVENT_BLUETOOTH_HOST_REQ_DISABLE                      | usual.event.bluetooth.host.REQ_DISABLE                      | ohos.permission.USE_BLUETOOTH                                | 表示用户关闭蓝牙请求的公共事件的动作。      |
-| COMMON_EVENT_BLUETOOTH_HOST_SCAN_MODE_UPDATE                 | usual.event.bluetooth.host.SCAN_MODE_UPDATE                 | ohos.permission.USE_BLUETOOTH                                | 设备蓝牙扫描模式更改的公共事件的动作。        |
-| COMMON_EVENT_BLUETOOTH_HOST_DISCOVERY_STARTED                | usual.event.bluetooth.host.DISCOVERY_STARTED                | ohos.permission.USE_BLUETOOTH                                | 设备上已启动蓝牙扫描的公共事件的动作。        |
-| COMMON_EVENT_BLUETOOTH_HOST_DISCOVERY_FINISHED               | usual.event.bluetooth.host.DISCOVERY_FINISHED               | ohos.permission.USE_BLUETOOTH                                | 设备上蓝牙扫描完成的公共事件的动作。        |
-| COMMON_EVENT_BLUETOOTH_HOST_NAME_UPDATE                      | usual.event.bluetooth.host.NAME_UPDATE                      | ohos.permission.USE_BLUETOOTH                                | 指示设备蓝牙适配器名称已更改的公共事件的操作。        |
-| COMMON_EVENT_BLUETOOTH_A2DPSINK_CONNECT_STATE_UPDATE         | usual.event.bluetooth.a2dpsink.CONNECT_STATE_UPDATE         | ohos.permission.USE_BLUETOOTH                                | 表示蓝牙A2DP宿连接状态已更改的公共事件的动作。        |
-| COMMON_EVENT_BLUETOOTH_A2DPSINK_PLAYING_STATE_UPDATE         | usual.event.bluetooth.a2dpsink.PLAYING_STATE_UPDATE         | ohos.permission.USE_BLUETOOTH                                | 蓝牙A2DP宿播放状态改变的普通事件的动作。        |
-| COMMON_EVENT_BLUETOOTH_A2DPSINK_AUDIO_STATE_UPDATE           | usual.event.bluetooth.a2dpsink.AUDIO_STATE_UPDATE           | ohos.permission.USE_BLUETOOTH                                | 表示蓝牙A2DP宿的音频状态已更改的公共事件的动作。        |
-| COMMON_EVENT_NFC_ACTION_ADAPTER_STATE_CHANGED                | usual.event.nfc.action.ADAPTER_STATE_CHANGED                | 无                                                           | 指示设备NFC适配器状态已更改的公共事件的操作。     |
-| COMMON_EVENT_NFC_ACTION_RF_FIELD_ON_DETECTED                 | usual.event.nfc.action.RF_FIELD_ON_DETECTED                 | ohos.permission.MANAGE_SECURE_SETTINGS                       | 检测到NFC RF字段处于使能状态的公共事件的动作。       |
-| COMMON_EVENT_NFC_ACTION_RF_FIELD_OFF_DETECTED                | usual.event.nfc.action.RF_FIELD_OFF_DETECTED                | ohos.permission.MANAGE_SECURE_SETTINGS                       | 检测到NFC RF字段处于关闭状态的公共事件的动作。   |
-| COMMON_EVENT_DISCHARGING                                     | usual.event.DISCHARGING                                     | 无                                                           | 表示系统停止为电池充电的公共事件的动作。     |
-| COMMON_EVENT_CHARGING                                        | usual.event.CHARGING                                        | 无                                                           | 表示系统开始为电池充电的公共事件的动作。    |
-| COMMON_EVENT_DEVICE_IDLE_MODE_CHANGED                        | usual.event.DEVICE_IDLE_MODE_CHANGED                        | 无                                                           | 表示系统空闲模式已更改的公共事件的动作。    |
-| COMMON_EVENT_POWER_SAVE_MODE_CHANGED                         | usual.event.POWER_SAVE_MODE_CHANGED                         | 无                                                           | 表示系统节能模式更改的公共事件的动作。      |
-| COMMON_EVENT_USER_ADDED                                      | usual.event.USER_ADDED                                      | ohos.permission.MANAGE_LOCAL_ACCOUNTS                                 | 表示用户已添加到系统中的公共事件的动作。        |
-| COMMON_EVENT_USER_REMOVED                                    | usual.event.USER_REMOVED                                    | ohos.permission.MANAGE_LOCAL_ACCOUNTS                                 | 表示用户已从系统中删除的公共事件的动作。        |
-| COMMON_EVENT_ABILITY_ADDED                                   | usual.event.ABILITY_ADDED                                   | ohos.permission.LISTEN_BUNDLE_CHANGE                         | 表示已添加能力的公共事件的动作。     |
-| COMMON_EVENT_ABILITY_REMOVED                                 | usual.event.ABILITY_REMOVED                                 | ohos.permission.LISTEN_BUNDLE_CHANGE                         | 表示已删除能力的公共事件的动作。     |
-| COMMON_EVENT_ABILITY_UPDATED                                 | usual.event.ABILITY_UPDATED                                 | ohos.permission.LISTEN_BUNDLE_CHANGE                         | 表示能力已更新的公共事件的动作。     |
-| COMMON_EVENT_LOCATION_MODE_STATE_CHANGED                     | usual.event.location.MODE_STATE_CHANGED                     | 无                                                           | 表示系统定位模式已更改的公共事件的动作。     |
-| COMMON_EVENT_IVI_SLEEP                                       | common.event.IVI_SLEEP                                      | 无                                                           | 表示指示车辆的车载信息娱乐（IVI）系统正在休眠的常见事件的动作。        |
-| COMMON_EVENT_IVI_PAUSE                                       | common.event.IVI_PAUSE                                      | 无                                                           | 表示IVI已休眠，并通知应用程序停止播放。    |
-| COMMON_EVENT_IVI_STANDBY                                     | common.event.IVI_STANDBY                                    | 无                                                           | 指示第三方应用暂停当前工作的公共事件的动作。     |
-| COMMON_EVENT_IVI_LASTMODE_SAVE                               | common.event.IVI_LASTMODE_SAVE                              | 无                                                           | 指示第三方应用保存其最后一个模式的公共事件的动作。      |
-| COMMON_EVENT_IVI_VOLTAGE_ABNORMAL                            | common.event.IVI_VOLTAGE_ABNORMAL                           | 无                                                           | 表示车辆电源系统电压异常的公共事件的动作。     |
-| COMMON_EVENT_IVI_HIGH_TEMPERATURE                            | common.event.IVI_HIGH_TEMPERATURE                           | 无                                                           | 表示IVI温度过高。     |
-| COMMON_EVENT_IVI_EXTREME_TEMPERATURE                         | common.event.IVI_EXTREME_TEMPERATURE                        | 无                                                           | 表示IVI温度极高。     |
-| COMMON_EVENT_IVI_TEMPERATURE_ABNORMAL                        | common.event.IVI_TEMPERATURE_ABNORMAL                       | 无                                                           | 表示车载系统具有极端温度的常见事件的动作。     |
-| COMMON_EVENT_IVI_VOLTAGE_RECOVERY                            | common.event.IVI_VOLTAGE_RECOVERY                           | 无                                                           | 表示车辆电源系统电压恢复正常的公共事件的动作。     |
-| COMMON_EVENT_IVI_TEMPERATURE_RECOVERY                        | common.event.IVI_TEMPERATURE_RECOVERY                       | 无                                                           | 表示车载系统温度恢复正常的公共事件的动作。     |
-| COMMON_EVENT_IVI_ACTIVE                                      | common.event.IVI_ACTIVE                                     | 无                                                           | 表示电池服务处于活动状态的公共事件的动作。        |
-|COMMON_EVENT_USB_STATE<sup>9+</sup>                           | usual.event.hardware.usb.action.USB_STATE                   | 无                                                           | 表示USB设备状态发生变化的公共事件。     |
-|COMMON_EVENT_USB_PORT_CHANGED<sup>9+</sup>                    | usual.event.hardware.usb.action.USB_PORT_CHANGED            | 无                                                           | 表示用户设备的USB端口状态发生改变的公共事件。          |
-| COMMON_EVENT_USB_DEVICE_ATTACHED                             | usual.event.hardware.usb.action.USB_DEVICE_ATTACHED         | 无                                                           | 当用户设备作为USB主机时，USB设备已挂载的公共事件的动作。       |
-| COMMON_EVENT_USB_DEVICE_DETACHED                             | usual.event.hardware.usb.action.USB_DEVICE_DETACHED         | 无                                                           | 当用户设备作为USB主机时，USB设备被卸载的公共事件的动作。       | 
-| COMMON_EVENT_USB_ACCESSORY_ATTACHED                          | usual.event.hardware.usb.action.USB_ACCESSORY_ATTACHED      | 无                                                           | 表示已连接USB附件的公共事件的动作。       |
-| COMMON_EVENT_USB_ACCESSORY_DETACHED                          | usual.event.hardware.usb.action.USB_ACCESSORY_DETACHED      | 无                                                           | 表示USB附件被卸载的公共事件的动作。     |
-| COMMON_EVENT_DISK_REMOVED                                    | usual.event.data.DISK_REMOVED                               | ohos.permission.STORAGE_MANAGER | 外部存储设备状态变更为移除时发送此公共事件。     |
-| COMMON_EVENT_DISK_UNMOUNTED                                  | usual.event.data.DISK_UNMOUNTED                             | ohos.permission.STORAGE_MANAGER | 外部存储设备状态变更为卸载时发送此公共事件。     |
-| COMMON_EVENT_DISK_MOUNTED                                    | usual.event.data.DISK_MOUNTED                               | ohos.permission.STORAGE_MANAGER | 外部存储设备状态变更为挂载时发送此公共事件。     |
-| COMMON_EVENT_DISK_BAD_REMOVAL                                | usual.event.data.DISK_BAD_REMOVAL                           | ohos.permission.STORAGE_MANAGER | 外部存储设备状态变更为挂载状态下移除时发送此公共事件。       |
-| COMMON_EVENT_DISK_UNMOUNTABLE                                | usual.event.data.DISK_UNMOUNTABLE                           | ohos.permission.STORAGE_MANAGER | 外部存储设备状态变更为插卡情况下无法挂载时发送此公共事件。     |
-| COMMON_EVENT_DISK_EJECT                                      | usual.event.data.DISK_EJECT                                 | ohos.permission.STORAGE_MANAGER | 用户已表示希望删除外部存储介质时发送此公共事件。       |
-| COMMON_EVENT_VOLUME_REMOVED<sup>9+<sup>                                  | usual.event.data.VOLUME_REMOVED                             | ohos.permission.STORAGE_MANAGER | 外部存储设备状态变更为移除时发送此公共事件。     |
-| COMMON_EVENT_VOLUME_UNMOUNTED<sup>9+<sup>                                | usual.event.data.VOLUME_UNMOUNTED                           | ohos.permission.STORAGE_MANAGER | 外部存储设备状态变更为卸载时发送此公共事件。     |
-| COMMON_EVENT_VOLUME_MOUNTED<sup>9+<sup>                                  | usual.event.data.VOLUME_MOUNTED                             | ohos.permission.STORAGE_MANAGER | 外部存储设备状态变更为挂载时发送此公共事件。     |
-| COMMON_EVENT_VOLUME_BAD_REMOVAL<sup>9+<sup>                              | usual.event.data.VOLUME_BAD_REMOVAL                         | ohos.permission.STORAGE_MANAGER | 外部存储设备状态变更为挂载状态下移除时发送此公共事件。       |
-| COMMON_EVENT_VOLUME_EJECT<sup>9+<sup>                                    | usual.event.data.VOLUME_EJECT                               | ohos.permission.STORAGE_MANAGER | 用户已表示希望删除外部存储介质时发送此公共事件。       |
-| COMMON_EVENT_VISIBLE_ACCOUNTS_UPDATED                        | usual.event.data.VISIBLE_ACCOUNTS_UPDATED                   | ohos.permission.GET_APP_ACCOUNTS                             | 表示帐户可见更改的公共事件的动作。        |
-| COMMON_EVENT_ACCOUNT_DELETED                                 | usual.event.data.ACCOUNT_DELETED                            | ohos.permission.INTERACT_ACROSS_LOCAL_ACCOUNTS               | 删除帐户的公共事件的动作。      |
-| COMMON_EVENT_FOUNDATION_READY                                | usual.event.data.FOUNDATION_READY                           | ohos.permission.RECEIVER_STARTUP_COMPLETED                   | 表示foundation已准备好的公共事件的动作。      |
-| COMMON_EVENT_AIRPLANE_MODE_CHANGED                           | usual.event.AIRPLANE_MODE                                   | 无                                                           | 表示设备飞行模式已更改的公共事件的动作。      |
-| COMMON_EVENT_SPLIT_SCREEN<sup>8+<sup>                                    | usual.event.SPLIT_SCREEN                                    | 无                        | 表示分屏的公共事件的动作。      |
-| COMMON_EVENT_SLOT_CHANGE<sup>9+<sup>                                    | usual.event.SLOT_CHANGE                                    | ohos.permission.NOTIFICATION_CONTROLLER                        | 表示通知通道更新的动作。      |
-| COMMON_EVENT_SPN_INFO_CHANGED <sup>9+<sup>                                    | usual.event.SPN_INFO_CHANGED                                    | 无                        | 表示spn显示信息已更新的公共事件的动作。      |
-| COMMON_EVENT_QUICK_FIX_APPLY_RESULT <sup>9+<sup>                                    | usual.event.QUICK_FIX_APPLY_RESULT                        | 无                        | 指示快速修复应用的动作。      |
-| COMMON_EVENT_USER_INFO_UPDATED<sup>9+<sup>                    | usual.event.USER_INFO_UPDATED                                 | 无    | 表示用户信息已更新。|
->>>>>>> 6d0f517b
-
-## CommonEvent.publish
-
-publish(event: string, callback: AsyncCallback\<void>): void
-
-发布公共事件（callback形式）。
-
-**系统能力：** SystemCapability.Notification.CommonEvent
-
-**参数：**
-
-| 参数名     | 类型                 | 必填 | 说明                   |
-| -------- | -------------------- | ---- | ---------------------- |
-| event    | string               | 是   | 表示要发送的公共事件。 |
-| callback | AsyncCallback\<void> | 是   | 表示被指定的回调方法。 |
-
-**示例：**
-
-```js
-//发布公共事件回调
-function publishCallBack(err) {
-	if (err.code) {
-        console.error("publish failed " + JSON.stringify(err));
-    } else {
-        console.info("publish");
-    }
-}
-
-//发布公共事件
-CommonEvent.publish("event", publishCallBack);
-```
-
-
-
-## CommonEvent.publish
-
-publish(event: string, options: CommonEventPublishData, callback: AsyncCallback\<void>): void
-
-发布公共事件指定发布信息（callback形式）。
-
-**系统能力：** SystemCapability.Notification.CommonEvent
-
-**参数：**
-
-| 参数名     | 类型                   | 必填 | 说明                   |
-| -------- | ---------------------- | ---- | ---------------------- |
-| event    | string                 | 是   | 表示要发布的公共事件。  |
-| options  | [CommonEventPublishData](./js-apis-inner-commonEvent-commonEventPublishData.md) | 是   | 表示发布公共事件的属性。 |
-| callback | syncCallback\<void>   | 是   | 表示被指定的回调方法。  |
-
-**示例：**
-
-
-```js
-//公共事件相关信息
-let options = {
-	code: 0,			 //公共事件的初始代码
-	data: "initial data",//公共事件的初始数据
-	isOrdered: true	 //有序公共事件
-}
-
-//发布公共事件回调
-function publishCallBack(err) {
-	if (err.code) {
-        console.error("publish failed " + JSON.stringify(err));
-    } else {
-        console.info("publish");
-    }
-}
-
-//发布公共事件
-CommonEvent.publish("event", options, publishCallBack);
-```
-
-
-
-## CommonEvent.publishAsUser<sup>8+</sup>
-
-publishAsUser(event: string, userId: number, callback: AsyncCallback\<void>): void
-
-向指定用户发布公共事件（callback形式）。
-
-**系统能力：** SystemCapability.Notification.CommonEvent
-
-**系统API**：此接口为系统接口，三方应用不支持调用。
-
-**参数：**
-
-| 参数名     | 类型                 | 必填 | 说明                               |
-| -------- | -------------------- | ---- | ---------------------------------- |
-| event    | string               | 是   | 表示要发送的公共事件。             |
-| userId   | number               | 是   | 表示指定向该用户ID发送此公共事件。 |
-| callback | AsyncCallback\<void> | 是   | 表示被指定的回调方法。             |
-
-**示例：**
-
-```js
-//发布公共事件回调
-function publishAsUserCallBack(err) {
-	if (err.code) {
-        console.error("publishAsUser failed " + JSON.stringify(err));
-    } else {
-        console.info("publishAsUser");
-    }
-}
-
-//指定发送的用户
-let userId = 100;
-
-//发布公共事件
-CommonEvent.publishAsUser("event", userId, publishAsUserCallBack);
-```
-
-
-
-## CommonEvent.publishAsUser<sup>8+</sup>
-
-publishAsUser(event: string, userId: number, options: CommonEventPublishData, callback: AsyncCallback\<void>): void
-
-向指定用户发布公共事件并指定发布信息（callback形式）。
-
-**系统能力：** SystemCapability.Notification.CommonEvent
-
-**系统API**：此接口为系统接口，三方应用不支持调用。
-
-**参数：**
-
-| 参数名     | 类型                   | 必填 | 说明                   |
-| -------- | ---------------------- | ---- | ---------------------- |
-| event    | string                 | 是   | 表示要发布的公共事件。  |
-| userId   | number | 是 | 表示指定向该用户ID发送此公共事件。 |
-| options  | [CommonEventPublishData](./js-apis-inner-commonEvent-commonEventPublishData.md) | 是   | 表示发布公共事件的属性。 |
-| callback | AsyncCallback\<void>   | 是   | 表示被指定的回调方法。  |
-
-**示例：**
-
-
-```js
-//公共事件相关信息
-let options = {
-	code: 0,			 //公共事件的初始代码
-	data: "initial data",//公共事件的初始数据
-}
-
-//发布公共事件回调
-function publishAsUserCallBack(err) {
-	if (err.code) {
-        console.error("publishAsUser failed " + JSON.stringify(err));
-    } else {
-        console.info("publishAsUser");
-    }
-}
-
-//指定发送的用户
-let userId = 100;
-
-//发布公共事件
-CommonEvent.publishAsUser("event", userId, options, publishAsUserCallBack);
-```
-
-
-
-## CommonEvent.createSubscriber
-
-createSubscriber(subscribeInfo: CommonEventSubscribeInfo, callback: AsyncCallback\<CommonEventSubscriber>): void
-
-创建订阅者（callback形式）。
-
-**系统能力：** SystemCapability.Notification.CommonEvent
-
-**参数：**
-
-| 参数名          | 类型                                                         | 必填 | 说明                       |
-| ------------- | ------------------------------------------------------------ | ---- | -------------------------- |
-| subscribeInfo | [CommonEventSubscribeInfo](./js-apis-inner-commonEvent-commonEventSubscribeInfo.md)        | 是   | 表示订阅信息。             |
-| callback      | AsyncCallback\<[CommonEventSubscriber](./js-apis-inner-commonEvent-commonEventSubscriber.md)> | 是   | 表示创建订阅者的回调方法。 |
-
-**示例：**
-
-
-```js
-let subscriber; //用于保存创建成功的订阅者对象，后续使用其完成订阅及退订的动作
-
-//订阅者信息
-let subscribeInfo = {
-	events: ["event"]
-};
-
-//创建订阅者回调
-function createSubscriberCallBack(err, commonEventSubscriber) {
-    if (err.code) {
-        console.error("createSubscriber failed " + JSON.stringify(err));
-    } else {
-        console.info("createSubscriber");
-        subscriber = commonEventSubscriber;
-    }
-}
-
-//创建订阅者
-CommonEvent.createSubscriber(subscribeInfo, createSubscriberCallBack);
-```
-
-
-
-## CommonEvent.createSubscriber
-
-createSubscriber(subscribeInfo: CommonEventSubscribeInfo): Promise\<CommonEventSubscriber>
-
-创建订阅者（Promise形式）。
-
-**系统能力：** SystemCapability.Notification.CommonEvent
-
-**参数：**
-
-| 参数名          | 类型                                                  | 必填 | 说明           |
-| ------------- | ----------------------------------------------------- | ---- | -------------- |
-| subscribeInfo | [CommonEventSubscribeInfo](./js-apis-inner-commonEvent-commonEventSubscribeInfo.md) | 是   | 表示订阅信息。 |
-
-**返回值：**
-| 类型                                                      | 说明             |
-| --------------------------------------------------------- | ---------------- |
-| Promise\<[CommonEventSubscriber](./js-apis-inner-commonEvent-commonEventSubscriber.md)> | 返回订阅者对象。 |
-
-**示例：**
-
-```js
-let subscriber; //用于保存创建成功的订阅者对象，后续使用其完成订阅及退订的动作
-
-//订阅者信息
-let subscribeInfo = {
-	events: ["event"]
-};
-
-//创建订阅者
-CommonEvent.createSubscriber(subscribeInfo).then((commonEventSubscriber) => {
-    console.info("createSubscriber");
-    subscriber = commonEventSubscriber;
-}).catch((err) => {
-    console.error("createSubscriber failed " + JSON.stringify(err));
-});
-```
-
-
-
-## CommonEvent.subscribe
-
-subscribe(subscriber: CommonEventSubscriber, callback: AsyncCallback\<CommonEventData>): void
-
-订阅公共事件（callback形式）。
-
-**系统能力：** SystemCapability.Notification.CommonEvent
-
-**参数：**
-
-| 参数名       | 类型                                                | 必填 | 说明                             |
-| ---------- | ---------------------------------------------------- | ---- | -------------------------------- |
-| subscriber | [CommonEventSubscriber](./js-apis-inner-commonEvent-commonEventSubscriber.md)     | 是   | 表示订阅者对象。                 |
-| callback   | AsyncCallback\<[CommonEventData](./js-apis-inner-commonEvent-commonEventData.md)> | 是   | 表示接收公共事件数据的回调函数。 |
-
-**示例：**
-
-```js
-let subscriber; //用于保存创建成功的订阅者对象，后续使用其完成订阅及退订的动作
-
-//订阅者信息
-let subscribeInfo = {
-    events: ["event"]
-};
-
-//订阅公共事件回调
-function subscribeCallBack(err, data) {
-    if (err.code) {
-        console.error("subscribe failed " + JSON.stringify(err));
-    } else {
-        console.info("subscribe " + JSON.stringify(data));
-    }
-}
-
-//创建订阅者回调
-function createSubscriberCallBack(err, commonEventSubscriber) {
-    if (err.code) {
-        console.error("createSubscriber failed " + JSON.stringify(err));
-    } else {
-        console.info("createSubscriber");
-        subscriber = commonEventSubscriber;
-        //订阅公共事件
-        CommonEvent.subscribe(subscriber, subscribeCallBack);
-    }
-}
-
-//创建订阅者
-CommonEvent.createSubscriber(subscribeInfo, createSubscriberCallBack);
-```
-
-
-
-## CommonEvent.unsubscribe
-
-unsubscribe(subscriber: CommonEventSubscriber, callback?: AsyncCallback\<void>): void
-
-取消订阅公共事件（callback形式）。
-
-**系统能力：** SystemCapability.Notification.CommonEvent
-
-**参数：**
-
-| 参数名       | 类型                                             | 必填 | 说明                     |
-| ---------- | ----------------------------------------------- | ---- | ------------------------ |
-| subscriber | [CommonEventSubscriber](./js-apis-inner-commonEvent-commonEventSubscriber.md) | 是   | 表示订阅者对象。         |
-| callback   | AsyncCallback\<void>                            | 否   | 表示取消订阅的回调方法。 |
-
-**示例：**
-
-```js
-let subscriber;	//用于保存创建成功的订阅者对象，后续使用其完成订阅及退订的动作
-
-//订阅者信息
-let subscribeInfo = {
-	events: ["event"]
-};
-
-//订阅公共事件回调
-function subscribeCallBack(err, data) {
-    if (err.code) {
-        console.info("subscribe failed " + JSON.stringify(err));
-    } else {
-        console.info("subscribe " + JSON.stringify(data));
-    }
-}
-
-//创建订阅者回调
-function createSubscriberCallBack(err, commonEventSubscriber) {
-    if (err.code) {
-        console.info("createSubscriber failed " + JSON.stringify(err));
-    } else {
-        console.info("createSubscriber");
-        subscriber = commonEventSubscriber;
-        //订阅公共事件
-        CommonEvent.subscribe(subscriber, subscribeCallBack);
-    }
-}
-
-//取消订阅公共事件回调
-function unsubscribeCallBack(err) {
-	if (err.code) {
-        console.info("unsubscribe failed " + JSON.stringify(err));
-    } else {
-        console.info("unsubscribe");
-    }
-}
-
-//创建订阅者
-CommonEvent.createSubscriber(subscribeInfo, createSubscriberCallBack);
-
-<<<<<<< HEAD
-//取消订阅公共事件
-CommonEvent.unsubscribe(subscriber, unsubscribeCallBack);
-```
-
-## CommonEventSubscriber
-
-### getCode
-
-getCode(callback: AsyncCallback\<number>): void
-
-获取公共事件的结果代码（callback形式）。
-
-**系统能力**：SystemCapability.Notification.CommonEvent
-
-**参数：**
-
-| 参数名   | 类型                   | 必填 | 说明               |
-| -------- | ---------------------- | ---- | ------------------ |
-| callback | AsyncCallback\<number> | 是   | 公共事件的结果代码。 |
-
-**示例：**
-
-```js
-let subscriber;	//创建成功的订阅者对象
-
-//获取有序公共事件的结果代码回调
-function getCodeCallback(err, Code) {
-    if (err.code) {
-        console.error("getCode failed " + JSON.stringify(err));
-    } else {
-        console.info("getCode " + JSON.stringify(Code));
-    }
-}
-subscriber.getCode(getCodeCallback);
-```
-
-### getCode
-
-getCode(): Promise\<number>
-
-获取公共事件的结果代码（Promise形式）。
-
-**系统能力**：SystemCapability.Notification.CommonEvent
-
-**返回值：**
-
-| 类型             | 说明                 |
-| ---------------- | -------------------- |
-| Promise\<number> | 公共事件的结果代码。 |
-
-**示例：**
-
-```js
-let subscriber;	//创建成功的订阅者对象
-
-subscriber.getCode().then((Code) => {
-    console.info("getCode " + JSON.stringify(Code));
-}).catch((err) => {
-    console.error("getCode failed " + JSON.stringify(err));
-});
-```
-
-### setCode
-
-setCode(code: number, callback: AsyncCallback\<void>): void
-
-设置公共事件的结果代码（callback形式）。
-
-**系统能力**：SystemCapability.Notification.CommonEvent
-
-**参数：**
-
-| 参数名   | 类型                 | 必填 | 说明                   |
-| -------- | -------------------- | ---- | ---------------------- |
-| code     | number               | 是   | 公共事件的结果代码。   |
-| callback | AsyncCallback\<void> | 是   | 表示被指定的回调方法。 |
-
-**示例：**
-
-```js
-let subscriber;	//创建成功的订阅者对象
-
-//设置有序公共事件的结果代码回调
-function setCodeCallback(err) {
-    if (err.code) {
-        console.error("setCode failed " + JSON.stringify(err));
-    } else {
-        console.info("setCode");
-    }
-}
-subscriber.setCode(1, setCodeCallback);
-```
-
-### setCode
-
-setCode(code: number): Promise\<void>
-
-设置公共事件的结果代码（Promise形式）。
-
-**系统能力**：SystemCapability.Notification.CommonEvent
-
-**参数：**
-
-| 参数名 | 类型   | 必填 | 说明               |
-| ------ | ------ | ---- | ------------------ |
-| code   | number | 是   | 公共事件的结果代码。 |
-
-**返回值：**
-
-| 类型             | 说明                 |
-| ---------------- | -------------------- |
-| Promise\<void>   | 返回一个Promise的结果。 |
-
-**示例：**
-
-```js
-let subscriber;	//创建成功的订阅者对象
-
-subscriber.setCode(1).then(() => {
-    console.info("setCode");
-}).catch((err) => {
-    console.error("setCode failed " + JSON.stringify(err));
-});
-```
-
-### getData
-
-getData(callback: AsyncCallback\<string>): void
-
-获取公共事件的结果数据（callback形式）。
-
-**系统能力**：SystemCapability.Notification.CommonEvent
-
-**参数：**
-
-| 参数名   | 类型                   | 必填 | 说明                 |
-| -------- | ---------------------- | ---- | -------------------- |
-| callback | AsyncCallback\<string> | 是   | 公共事件的结果数据。 |
-
-**示例：**
-
-```js
-let subscriber;	//创建成功的订阅者对象
-
-//获取有序公共事件的结果数据回调
-function getDataCallback(err, Data) {
-    if (err.code) {
-        console.error("getData failed " + JSON.stringify(err));
-    } else {
-        console.info("getData " + JSON.stringify(Data));
-    }
-}
-subscriber.getData(getDataCallback);
-```
-
-### getData
-
-getData(): Promise\<string>
-
-获取公共事件的结果数据（Promise形式）。
-
-**系统能力**：SystemCapability.Notification.CommonEvent
-
-**返回值：**
-
-| 类型             | 说明               |
-| ---------------- | ------------------ |
-| Promise\<string> | 公共事件的结果数据。 |
-
-**示例：**
-
-```js
-let subscriber;	//创建成功的订阅者对象
-
-subscriber.getData().then((Data) => {
-    console.info("getData " + JSON.stringify(Data));
-}).catch((err) => {
-    console.error("getData failed " + JSON.stringify(err));
-});
-```
-
-### setData
-
-setData(data: string, callback: AsyncCallback\<void>): void
-
-设置公共事件的结果数据（callback形式）。
-
-**系统能力**：SystemCapability.Notification.CommonEvent
-
-**参数：**
-
-| 参数名   | 类型                 | 必填 | 说明                 |
-| -------- | -------------------- | ---- | -------------------- |
-| data     | string               | 是   | 公共事件的结果数据。   |
-| callback | AsyncCallback\<void> | 是   | 表示被指定的回调方法。 |
-
-**示例：**
-
-```js
-let subscriber;	//创建成功的订阅者对象
-
-//设置有序公共事件的结果数据回调
-function setDataCallback(err) {
-    if (err.code) {
-        console.error("setData failed " + JSON.stringify(err));
-    } else {
-        console.info("setData");
-    }
-}
-subscriber.setData("publish_data_changed", setDataCallback);
-```
-
-### setData
-
-setData(data: string): Promise\<void>
-
-设置公共事件的结果数据（Promise形式）。
-
-**系统能力**：SystemCapability.Notification.CommonEvent
-
-**参数：**
-
-| 参数名 | 类型   | 必填 | 说明                 |
-| ------ | ------ | ---- | -------------------- |
-| data   | string | 是   | 公共事件的结果数据。 |
-
-**返回值：**
-
-| 类型             | 说明                 |
-| ---------------- | -------------------- |
-| Promise\<void>   | 返回一个Promise的结果。 |
-
-**示例：**
-
-```js
-let subscriber;	//创建成功的订阅者对象
-
-subscriber.setData("publish_data_changed").then(() => {
-    console.info("setData");
-}).catch((err) => {
-    console.error("setData failed " + JSON.stringify(err));
-});
-```
-
-### setCodeAndData
-
-setCodeAndData(code: number, data: string, callback:AsyncCallback\<void>): void
-
-设置公共事件的结果代码和结果数据（callback形式）。
-
-**系统能力**：SystemCapability.Notification.CommonEvent
-
-**参数：**
-
-| 参数名   | 类型                 | 必填 | 说明                   |
-| -------- | -------------------- | ---- | ---------------------- |
-| code     | number               | 是   | 公共事件的结果代码。   |
-| data     | string               | 是   | 公共事件的结果数据。   |
-| callback | AsyncCallback\<void> | 是   | 表示被指定的回调方法。 |
-
-**示例：**
-
-```js
-let subscriber;	//创建成功的订阅者对象
-
-//设置有序公共事件的结果代码和结果数据回调
-function setCodeDataCallback(err) {
-    if (err.code) {
-        console.error("setCodeAndData failed " + JSON.stringify(err));
-    } else {
-        console.info("setCodeDataCallback");
-    }
-}
-subscriber.setCodeAndData(1, "publish_data_changed", setCodeDataCallback);
-```
-
-### setCodeAndData
-
-setCodeAndData(code: number, data: string): Promise\<void>
-
-设置公共事件的结果代码和结果数据（Promise形式）。
-
-**系统能力**：SystemCapability.Notification.CommonEvent
-
-**参数：**
-
-| 参数名 | 类型   | 必填 | 说明                 |
-| ------ | ------ | ---- | -------------------- |
-| code   | number | 是   | 公共事件的结果代码。 |
-| data   | string | 是   | 公共事件的结果数据。 |
-
-**返回值：**
-
-| 类型             | 说明                 |
-| ---------------- | -------------------- |
-| Promise\<void>   | 返回一个Promise的结果。 |
-
-**示例：**
-
-```js
-let subscriber;	//创建成功的订阅者对象
-
-subscriber.setCodeAndData(1, "publish_data_changed").then(() => {
-    console.info("setCodeAndData");
-}).catch((err) => {
-    console.info("setCodeAndData failed " + JSON.stringify(err));
-});
-```
-
-### isOrderedCommonEvent
-
-isOrderedCommonEvent(callback: AsyncCallback\<boolean>): void
-
-查询当前公共事件的是否为有序公共事件（callback形式）。
-
-返回true代表是有序公共事件，false代表不是有序公共事件。
-
-**系统能力**：SystemCapability.Notification.CommonEvent
-
-**参数：**
-
-| 参数名   | 类型                    | 必填 | 说明                               |
-| -------- | ----------------------- | ---- | ---------------------------------- |
-| callback | AsyncCallback\<boolean> | 是   | 当前公共事件的是否为有序公共事件。 |
-
-**示例：**
-
-```js
-let subscriber;	//创建成功的订阅者对象
-
-//获取当前公共事件是否为有序事件的回调
-function isOrderedCallback(err, isOrdered) {
-    if (err.code) {
-        console.error("isOrderedCommonEvent failed " + JSON.stringify(err));
-    } else {
-        console.info("isOrdered " + JSON.stringify(isOrdered));
-    }
-}
-subscriber.isOrderedCommonEvent(isOrderedCallback);
-```
-
-### isOrderedCommonEvent
-
-isOrderedCommonEvent(): Promise\<boolean>
-
-查询当前公共事件的是否为有序公共事件（Promise形式）。
-
-返回true代表是有序公共事件，false代表不是有序公共事件。
-
-**系统能力**：SystemCapability.Notification.CommonEvent
-
-**返回值：**
-
-| 类型              | 说明                             |
-| ----------------- | -------------------------------- |
-| Promise\<boolean> | 当前公共事件的是否为有序公共事件。 |
-
-**示例：**
-
-```js
-let subscriber;	//创建成功的订阅者对象
-
-subscriber.isOrderedCommonEvent().then((isOrdered) => {
-    console.info("isOrdered " + JSON.stringify(isOrdered));
-}).catch((err) => {
-    console.error("isOrdered failed " + JSON.stringify(err));
-});
-```
-
-### isStickyCommonEvent
-
-isStickyCommonEvent(callback: AsyncCallback\<boolean>): void
-
-检查当前公共事件是否为一个粘性事件（callback形式）。
-
-返回true代表是粘性公共事件，false代表不是粘性公共事件。
-
-**系统能力**：SystemCapability.Notification.CommonEvent
-
-**参数：**
-
-| 参数名   | 类型                    | 必填 | 说明                               |
-| -------- | ----------------------- | ---- | ---------------------------------- |
-| callback | AsyncCallback\<boolean> | 是   | 当前公共事件的是否为粘性公共事件。 |
-
-**示例：**
-
-```js
-let subscriber;	//创建成功的订阅者对象
-
-//获取当前公共事件是否为粘性事件的回调
-function isStickyCallback(err, isSticky) {
-    if (err.code) {
-        console.error("isStickyCommonEvent failed " + JSON.stringify(err));
-    } else {
-        console.info("isSticky " + JSON.stringify(isSticky));
-    }
-}
-subscriber.isStickyCommonEvent(isStickyCallback);
-```
-
-### isStickyCommonEvent
-
-isStickyCommonEvent(): Promise\<boolean>
-
-检查当前公共事件是否为一个粘性事件（Promise形式）。
-
-返回true代表是粘性公共事件，false代表不是粘性公共事件。
-
-**系统能力**：SystemCapability.Notification.CommonEvent
-
-**返回值：**
-
-| 类型              | 说明                             |
-| ----------------- | -------------------------------- |
-| Promise\<boolean> | 当前公共事件的是否为粘性公共事件。 |
-
-**示例：**
-
-```js
-let subscriber;	//创建成功的订阅者对象
-
-subscriber.isStickyCommonEvent().then((isSticky) => {
-    console.info("isSticky " + JSON.stringify(isSticky));
-}).catch((err) => {
-    console.error("isSticky failed " + JSON.stringify(err));
-});
-```
-
-### abortCommonEvent
-
-abortCommonEvent(callback: AsyncCallback\<void>): void
-
-取消当前的公共事件，仅对有序公共事件有效，取消后，公共事件不再向下一个订阅者传递（callback形式）。
-
-**系统能力**：SystemCapability.Notification.CommonEvent
-
-**参数：**
-
-| 参数名   | 类型                 | 必填 | 说明                 |
-| -------- | -------------------- | ---- | -------------------- |
-| callback | AsyncCallback\<void> | 是   | 取消当前的公共事件。 |
-
-**示例：**
-
-```js
-let subscriber;	//创建成功的订阅者对象
-
-//取消当前有序公共事件的回调
-function abortCallback(err) {
-    if (err.code) {
-        console.error("abortCommonEvent failed " + JSON.stringify(err));
-    } else {
-        console.info("abortCommonEvent");
-    }
-}
-subscriber.abortCommonEvent(abortCallback);
-```
-
-### abortCommonEvent
-
-abortCommonEvent(): Promise\<void>
-
-取消当前的公共事件，仅对有序公共事件有效，取消后，公共事件不再向下一个订阅者传递（Promise形式）。
-
-**系统能力**：SystemCapability.Notification.CommonEvent
-
-**返回值：**
-
-| 类型             | 说明                 |
-| ---------------- | -------------------- |
-| Promise\<void>   | 返回一个Promise的结果。 |
-
-**示例：**
-
-```js
-let subscriber;	//创建成功的订阅者对象
-
-subscriber.abortCommonEvent().then(() => {
-    console.info("abortCommonEvent");
-}).catch((err) => {
-    console.error("abortCommonEvent failed " + JSON.stringify(err));
-});
-```
-
-### clearAbortCommonEvent
-
-clearAbortCommonEvent(callback: AsyncCallback\<void>): void
-
-清除当前公共事件的取消状态，仅对有序公共事件有效（callback形式）。
-
-**系统能力**：SystemCapability.Notification.CommonEvent
-
-**参数：**
-
-| 参数名   | 类型                 | 必填 | 说明                 |
-| -------- | -------------------- | ---- | -------------------- |
-| callback | AsyncCallback\<void> | 是   | 表示被指定的回调方法。 |
-
-**示例：**
-
-```js
-let subscriber;	//创建成功的订阅者对象
-
-//清除当前公共事件取消状态的回调
-function clearAbortCallback(err) {
-    if (err.code) {
-        console.error("clearAbortCommonEvent failed " + JSON.stringify(err));
-    } else {
-        console.info("clearAbortCommonEvent");
-    }
-}
-subscriber.clearAbortCommonEvent(clearAbortCallback);
-```
-
-### clearAbortCommonEvent
-
-clearAbortCommonEvent(): Promise\<void>
-
-清除当前公共事件的取消状态，仅对有序公共事件有效（Promise形式）。
-
-**系统能力**：SystemCapability.Notification.CommonEvent
-
-**返回值：**
-
-| 类型             | 说明                 |
-| ---------------- | -------------------- |
-| Promise\<void>   | 返回一个Promise的结果。 |
-
-**示例：**
-
-```js
-let subscriber;	//创建成功的订阅者对象
-
-subscriber.clearAbortCommonEvent().then(() => {
-    console.info("clearAbortCommonEvent");
-}).catch((err) => {
-    console.error("clearAbortCommonEvent failed " + JSON.stringify(err));
-});
-```
-
-### getAbortCommonEvent
-
-getAbortCommonEvent(callback: AsyncCallback\<boolean>): void
-
-获取当前有序公共事件是否取消的状态（callback形式）。
-
-**系统能力**：SystemCapability.Notification.CommonEvent
-
-**参数：**
-
-| 参数名   | 类型                    | 必填 | 说明                               |
-| -------- | ----------------------- | ---- | ---------------------------------- |
-| callback | AsyncCallback\<boolean> | 是   | 表示当前有序公共事件是否取消的状态。 |
-
-**示例：**
-
-```js
-let subscriber;	//创建成功的订阅者对象
-
-//获取当前有序公共事件是否取消的回调
-function getAbortCallback(err, AbortCommonEvent) {
-    if (err.code) {
-        console.error("getAbortCommonEvent failed " + JSON.stringify(err));
-    } else {
-        console.info("AbortCommonEvent " + AbortCommonEvent)
-    }
-}
-subscriber.getAbortCommonEvent(getAbortCallback);
-```
-
-### getAbortCommonEvent
-
-getAbortCommonEvent(): Promise\<boolean>
-
-获取当前有序公共事件是否取消的状态（Promise形式）。
-
-**系统能力**：SystemCapability.Notification.CommonEvent
-
-**返回值：**
-
-| 类型              | 说明                               |
-| ----------------- | ---------------------------------- |
-| Promise\<boolean> | 表示当前有序公共事件是否取消的状态。 |
-
-**示例：**
-
-```js
-let subscriber;	//创建成功的订阅者对象
-
-subscriber.getAbortCommonEvent().then((AbortCommonEvent) => {
-    console.info("AbortCommonEvent " + JSON.stringify(AbortCommonEvent));
-}).catch((err) => {
-    console.error("getAbortCommonEvent failed " + JSON.stringify(err));
-});
-```
-
-### getSubscribeInfo
-
-getSubscribeInfo(callback: AsyncCallback\<CommonEventSubscribeInfo>): void
-
-获取订阅者的订阅信息（callback形式）。
-
-**系统能力**：SystemCapability.Notification.CommonEvent
-
-**参数：**
-
-| 参数名   | 类型                                                         | 必填 | 说明                   |
-| -------- | ------------------------------------------------------------ | ---- | ---------------------- |
-| callback | AsyncCallback\<[CommonEventSubscribeInfo](#commoneventsubscribeinfo)> | 是   | 表示订阅者的订阅信息。 |
-
-**示例：**
-
-```js
-let subscriber;	//创建成功的订阅者对象
-
-//获取订阅者信息回调
-function getSubscribeInfoCallback(err, SubscribeInfo) {
-    if (err.code) {
-        console.error("getSubscribeInfo failed " + JSON.stringify(err));
-    } else {
-        console.info("SubscribeInfo " + JSON.stringify(SubscribeInfo));
-    }
-}
-subscriber.getSubscribeInfo(getSubscribeInfoCallback);
-```
-
-### getSubscribeInfo
-
-getSubscribeInfo(): Promise\<CommonEventSubscribeInfo>
-
-获取订阅者的订阅信息（Promise形式）。
-
-**系统能力**：SystemCapability.Notification.CommonEvent
-
-**返回值：**
-
-| 类型                                                         | 说明                   |
-| ------------------------------------------------------------ | ---------------------- |
-| Promise\<[CommonEventSubscribeInfo](#commoneventsubscribeinfo)> | 表示订阅者的订阅信息。 |
-
-**示例：**
-
-```js
-let subscriber;	//创建成功的订阅者对象
-
-subscriber.getSubscribeInfo().then((SubscribeInfo) => {
-    console.info("SubscribeInfo " + JSON.stringify(SubscribeInfo));
-}).catch((err) => {
-    console.error("getSubscribeInfo failed " + JSON.stringify(err));
-});
-```
-
-### finishCommonEvent<sup>9+</sup>
-
-finishCommonEvent(callback: AsyncCallback\<void\>): void
-
-结束当前有序公共事件（callback形式）。
-
-**系统能力**：SystemCapability.Notification.CommonEvent
-
-**参数：**
-
-| 参数名   | 类型                  | 必填 | 说明                              |
-| -------- | -------------------- | ---- | -------------------------------- |
-| callback | AsyncCallback\<void> | 是   | 表示有序公共事件结束后的回调函数。 |
-
-**示例：**
-
-```js
-let subscriber; //创建成功的订阅者对象
-
-//结束当前有序公共事件的回调
-function finishCommonEventCallback(err) {
-  if (err.code) {
-    console.error("finishCommonEvent failed " + JSON.stringify(err));
-} else {
-    console.info("FinishCommonEvent");
-}
-}
-subscriber.finishCommonEvent(finishCommonEventCallback);
-```
-
-### finishCommonEvent<sup>9+</sup>
-
-finishCommonEvent(): Promise\<void\>
-
-结束当前有序公共事件（Promise形式）。
-
-**系统能力**：SystemCapability.Notification.CommonEvent
-
-**返回值：**
-
-| 类型             | 说明                 |
-| ---------------- | -------------------- |
-| Promise\<void>   | 返回一个Promise的结果。 |
-
-**示例：**
-
-```js
-let subscriber;	//创建成功的订阅者对象
-
-subscriber.finishCommonEvent().then(() => {
-    console.info("FinishCommonEvent");
-}).catch((err) => {
-    console.error("finishCommonEvent failed " + JSON.stringify(err));
-});
-```
-
-## CommonEventData
-
-公共事件数据体。
-
-**系统能力：** 以下各项对应的系统能力均为SystemCapability.Notification.CommonEvent
-
-| 名称       | 类型                 | 可读 | 可写 | 说明                                                    |
-| ---------- |-------------------- | ---- | ---- |  ------------------------------------------------------- |
-| event      | string               | 是  | 否  | 表示当前接收的公共事件名称。                              |
-| bundleName | string               | 是  | 否  | 表示包名称。                                              |
-| code       | number               | 是  | 否  | 表示公共事件的结果代码，用于传递int类型的数据。           |
-| data       | string               | 是  | 否  | 表示公共事件的自定义结果数据，用于传递string类型的数据。 |
-| parameters | {[key: string]: any} | 是  | 否  | 表示公共事件的附加信息。                                  |
-
-
-## CommonEventPublishData
-
-公共事件发送的数据体，包含公共事件内容和属性。
-
-**系统能力：** 以下各项对应的系统能力均为SystemCapability.Notification.CommonEvent
-
-| 名称                  | 类型                 | 可读 | 可写 | 说明                         |
-| --------------------- | -------------------- | ---- | ---- | ---------------------------- |
-| bundleName            | string               | 是  | 否  | 表示包名称。                   |
-| code                  | number               | 是  | 否  | 表示公共事件的结果代码。       |
-| data                  | string               | 是  | 否  | 表示公共事件的自定义结果数据。 |
-| subscriberPermissions | Array\<string>       | 是  | 否  | 表示订阅者的权限。             |
-| isOrdered             | boolean              | 是  | 否  | 表示是否是有序事件。           |
-| isSticky              | boolean              | 是  | 否  | 表示是否是粘性事件。仅系统应用或系统服务允许发送粘性事件。 |
-| parameters            | {[key: string]: any} | 是  | 否  | 表示公共事件的附加信息。       |
-
-## CommonEventSubscribeInfo
-
-订阅者信息。
-
-**系统能力：** 以下各项对应的系统能力均为SystemCapability.Notification.CommonEvent
-
-| 名称                | 类型           | 可读 | 可写 | 说明                                                         |
-| ------------------- | -------------- | ---- | ---- | ------------------------------------------------------------ |
-| events              | Array\<string> | 是  | 否  | 表示要发送的公共事件。                                         |
-| publisherPermission | string         | 是  | 否  | 表示发布者的权限。                                             |
-| publisherDeviceId   | string         | 是  | 否  | 表示设备ID，该值必须是同一ohos网络上的现有设备ID。             |
-| userId              | number         | 是  | 否  | 表示用户ID。此参数是可选的，默认值当前用户的ID。如果指定了此参数，则该值必须是系统中现有的用户ID。 |
-| priority            | number         | 是  | 否  | 表示订阅者的优先级。值的范围是-100到1000。                     |
-=======
-// 取消订阅公共事件
-CommonEvent.unsubscribe(subscriber, unsubscribeCB);
-```
->>>>>>> a6c9265cd... common event docs fix
+# @ohos.commonEvent (公共事件模块)
+
+本模块提供了公共事件的能力，包括公共事件的权限列表，发布公共事件，订阅或取消订阅公共事件，获取或修改公共事件结果代码、结果数据等。
+
+> **说明：**
+> - 从API Version 9开始，该接口不再维护，推荐使用新接口[@ohos.commonEventManager](js-apis-commonEventManager.md)。
+> - 本模块首批接口从API version 7开始支持。后续版本的新增接口，采用上角标单独标记接口的起始版本。
+
+## 导入模块
+
+```js
+import CommonEvent from '@ohos.commonEvent';
+```
+
+## Support
+
+系统公共事件是指由系统服务或系统应用发布的事件，订阅这些系统公共事件需要特定的权限。发布或订阅这些事件需要使用如下链接中的枚举定义。
+
+全部系统公共事件枚举定义请参见[系统公共事件定义](./commonEvent-definitions.md)。
+
+## CommonEvent.publish
+
+publish(event: string, callback: AsyncCallback\<void>): void
+
+发布公共事件（callback形式）。
+
+**系统能力：** SystemCapability.Notification.CommonEvent
+
+**参数：**
+
+| 参数名     | 类型                 | 必填 | 说明                   |
+| -------- | -------------------- | ---- | ---------------------- |
+| event    | string               | 是   | 表示要发送的公共事件。 |
+| callback | AsyncCallback\<void> | 是   | 表示被指定的回调方法。 |
+
+**示例：**
+
+```js
+//发布公共事件回调
+function publishCallBack(err) {
+	if (err.code) {
+        console.error("publish failed " + JSON.stringify(err));
+    } else {
+        console.info("publish");
+    }
+}
+
+//发布公共事件
+CommonEvent.publish("event", publishCallBack);
+```
+
+
+
+## CommonEvent.publish
+
+publish(event: string, options: CommonEventPublishData, callback: AsyncCallback\<void>): void
+
+发布公共事件指定发布信息（callback形式）。
+
+**系统能力：** SystemCapability.Notification.CommonEvent
+
+**参数：**
+
+| 参数名     | 类型                   | 必填 | 说明                   |
+| -------- | ---------------------- | ---- | ---------------------- |
+| event    | string                 | 是   | 表示要发布的公共事件。  |
+| options  | [CommonEventPublishData](./js-apis-inner-commonEvent-commonEventPublishData.md) | 是   | 表示发布公共事件的属性。 |
+| callback | syncCallback\<void>   | 是   | 表示被指定的回调方法。  |
+
+**示例：**
+
+
+```js
+//公共事件相关信息
+let options = {
+	code: 0,			 //公共事件的初始代码
+	data: "initial data",//公共事件的初始数据
+	isOrdered: true	 //有序公共事件
+}
+
+//发布公共事件回调
+function publishCallBack(err) {
+	if (err.code) {
+        console.error("publish failed " + JSON.stringify(err));
+    } else {
+        console.info("publish");
+    }
+}
+
+//发布公共事件
+CommonEvent.publish("event", options, publishCallBack);
+```
+
+
+
+## CommonEvent.publishAsUser<sup>8+</sup>
+
+publishAsUser(event: string, userId: number, callback: AsyncCallback\<void>): void
+
+向指定用户发布公共事件（callback形式）。
+
+**系统能力：** SystemCapability.Notification.CommonEvent
+
+**系统API**：此接口为系统接口，三方应用不支持调用。
+
+**参数：**
+
+| 参数名     | 类型                 | 必填 | 说明                               |
+| -------- | -------------------- | ---- | ---------------------------------- |
+| event    | string               | 是   | 表示要发送的公共事件。             |
+| userId   | number               | 是   | 表示指定向该用户ID发送此公共事件。 |
+| callback | AsyncCallback\<void> | 是   | 表示被指定的回调方法。             |
+
+**示例：**
+
+```js
+//发布公共事件回调
+function publishAsUserCallBack(err) {
+	if (err.code) {
+        console.error("publishAsUser failed " + JSON.stringify(err));
+    } else {
+        console.info("publishAsUser");
+    }
+}
+
+//指定发送的用户
+let userId = 100;
+
+//发布公共事件
+CommonEvent.publishAsUser("event", userId, publishAsUserCallBack);
+```
+
+
+
+## CommonEvent.publishAsUser<sup>8+</sup>
+
+publishAsUser(event: string, userId: number, options: CommonEventPublishData, callback: AsyncCallback\<void>): void
+
+向指定用户发布公共事件并指定发布信息（callback形式）。
+
+**系统能力：** SystemCapability.Notification.CommonEvent
+
+**系统API**：此接口为系统接口，三方应用不支持调用。
+
+**参数：**
+
+| 参数名     | 类型                   | 必填 | 说明                   |
+| -------- | ---------------------- | ---- | ---------------------- |
+| event    | string                 | 是   | 表示要发布的公共事件。  |
+| userId   | number | 是 | 表示指定向该用户ID发送此公共事件。 |
+| options  | [CommonEventPublishData](./js-apis-inner-commonEvent-commonEventPublishData.md) | 是   | 表示发布公共事件的属性。 |
+| callback | AsyncCallback\<void>   | 是   | 表示被指定的回调方法。  |
+
+**示例：**
+
+
+```js
+//公共事件相关信息
+let options = {
+	code: 0,			 //公共事件的初始代码
+	data: "initial data",//公共事件的初始数据
+}
+
+//发布公共事件回调
+function publishAsUserCallBack(err) {
+	if (err.code) {
+        console.error("publishAsUser failed " + JSON.stringify(err));
+    } else {
+        console.info("publishAsUser");
+    }
+}
+
+//指定发送的用户
+let userId = 100;
+
+//发布公共事件
+CommonEvent.publishAsUser("event", userId, options, publishAsUserCallBack);
+```
+
+
+
+## CommonEvent.createSubscriber
+
+createSubscriber(subscribeInfo: CommonEventSubscribeInfo, callback: AsyncCallback\<CommonEventSubscriber>): void
+
+创建订阅者（callback形式）。
+
+**系统能力：** SystemCapability.Notification.CommonEvent
+
+**参数：**
+
+| 参数名          | 类型                                                         | 必填 | 说明                       |
+| ------------- | ------------------------------------------------------------ | ---- | -------------------------- |
+| subscribeInfo | [CommonEventSubscribeInfo](./js-apis-inner-commonEvent-commonEventSubscribeInfo.md)        | 是   | 表示订阅信息。             |
+| callback      | AsyncCallback\<[CommonEventSubscriber](./js-apis-inner-commonEvent-commonEventSubscriber.md)> | 是   | 表示创建订阅者的回调方法。 |
+
+**示例：**
+
+
+```js
+let subscriber; //用于保存创建成功的订阅者对象，后续使用其完成订阅及退订的动作
+
+//订阅者信息
+let subscribeInfo = {
+	events: ["event"]
+};
+
+//创建订阅者回调
+function createSubscriberCallBack(err, commonEventSubscriber) {
+    if (err.code) {
+        console.error("createSubscriber failed " + JSON.stringify(err));
+    } else {
+        console.info("createSubscriber");
+        subscriber = commonEventSubscriber;
+    }
+}
+
+//创建订阅者
+CommonEvent.createSubscriber(subscribeInfo, createSubscriberCallBack);
+```
+
+
+
+## CommonEvent.createSubscriber
+
+createSubscriber(subscribeInfo: CommonEventSubscribeInfo): Promise\<CommonEventSubscriber>
+
+创建订阅者（Promise形式）。
+
+**系统能力：** SystemCapability.Notification.CommonEvent
+
+**参数：**
+
+| 参数名          | 类型                                                  | 必填 | 说明           |
+| ------------- | ----------------------------------------------------- | ---- | -------------- |
+| subscribeInfo | [CommonEventSubscribeInfo](./js-apis-inner-commonEvent-commonEventSubscribeInfo.md) | 是   | 表示订阅信息。 |
+
+**返回值：**
+| 类型                                                      | 说明             |
+| --------------------------------------------------------- | ---------------- |
+| Promise\<[CommonEventSubscriber](./js-apis-inner-commonEvent-commonEventSubscriber.md)> | 返回订阅者对象。 |
+
+**示例：**
+
+```js
+let subscriber; //用于保存创建成功的订阅者对象，后续使用其完成订阅及退订的动作
+
+//订阅者信息
+let subscribeInfo = {
+	events: ["event"]
+};
+
+//创建订阅者
+CommonEvent.createSubscriber(subscribeInfo).then((commonEventSubscriber) => {
+    console.info("createSubscriber");
+    subscriber = commonEventSubscriber;
+}).catch((err) => {
+    console.error("createSubscriber failed " + JSON.stringify(err));
+});
+```
+
+
+
+## CommonEvent.subscribe
+
+subscribe(subscriber: CommonEventSubscriber, callback: AsyncCallback\<CommonEventData>): void
+
+订阅公共事件（callback形式）。
+
+**系统能力：** SystemCapability.Notification.CommonEvent
+
+**参数：**
+
+| 参数名       | 类型                                                | 必填 | 说明                             |
+| ---------- | ---------------------------------------------------- | ---- | -------------------------------- |
+| subscriber | [CommonEventSubscriber](./js-apis-inner-commonEvent-commonEventSubscriber.md)     | 是   | 表示订阅者对象。                 |
+| callback   | AsyncCallback\<[CommonEventData](./js-apis-inner-commonEvent-commonEventData.md)> | 是   | 表示接收公共事件数据的回调函数。 |
+
+**示例：**
+
+```js
+let subscriber; //用于保存创建成功的订阅者对象，后续使用其完成订阅及退订的动作
+
+//订阅者信息
+let subscribeInfo = {
+    events: ["event"]
+};
+
+//订阅公共事件回调
+function subscribeCallBack(err, data) {
+    if (err.code) {
+        console.error("subscribe failed " + JSON.stringify(err));
+    } else {
+        console.info("subscribe " + JSON.stringify(data));
+    }
+}
+
+//创建订阅者回调
+function createSubscriberCallBack(err, commonEventSubscriber) {
+    if (err.code) {
+        console.error("createSubscriber failed " + JSON.stringify(err));
+    } else {
+        console.info("createSubscriber");
+        subscriber = commonEventSubscriber;
+        //订阅公共事件
+        CommonEvent.subscribe(subscriber, subscribeCallBack);
+    }
+}
+
+//创建订阅者
+CommonEvent.createSubscriber(subscribeInfo, createSubscriberCallBack);
+```
+
+
+
+## CommonEvent.unsubscribe
+
+unsubscribe(subscriber: CommonEventSubscriber, callback?: AsyncCallback\<void>): void
+
+取消订阅公共事件（callback形式）。
+
+**系统能力：** SystemCapability.Notification.CommonEvent
+
+**参数：**
+
+| 参数名       | 类型                                             | 必填 | 说明                     |
+| ---------- | ----------------------------------------------- | ---- | ------------------------ |
+| subscriber | [CommonEventSubscriber](./js-apis-inner-commonEvent-commonEventSubscriber.md) | 是   | 表示订阅者对象。         |
+| callback   | AsyncCallback\<void>                            | 否   | 表示取消订阅的回调方法。 |
+
+**示例：**
+
+```js
+let subscriber;	//用于保存创建成功的订阅者对象，后续使用其完成订阅及退订的动作
+
+//订阅者信息
+let subscribeInfo = {
+	events: ["event"]
+};
+
+//订阅公共事件回调
+function subscribeCallBack(err, data) {
+    if (err.code) {
+        console.info("subscribe failed " + JSON.stringify(err));
+    } else {
+        console.info("subscribe " + JSON.stringify(data));
+    }
+}
+
+//创建订阅者回调
+function createSubscriberCallBack(err, commonEventSubscriber) {
+    if (err.code) {
+        console.info("createSubscriber failed " + JSON.stringify(err));
+    } else {
+        console.info("createSubscriber");
+        subscriber = commonEventSubscriber;
+        //订阅公共事件
+        CommonEvent.subscribe(subscriber, subscribeCallBack);
+    }
+}
+
+//取消订阅公共事件回调
+function unsubscribeCallBack(err) {
+	if (err.code) {
+        console.info("unsubscribe failed " + JSON.stringify(err));
+    } else {
+        console.info("unsubscribe");
+    }
+}
+
+//创建订阅者
+CommonEvent.createSubscriber(subscribeInfo, createSubscriberCallBack);
+
+//取消订阅公共事件
+CommonEvent.unsubscribe(subscriber, unsubscribeCallBack);
+```
+
+## CommonEventSubscriber
+
+### getCode
+
+getCode(callback: AsyncCallback\<number>): void
+
+获取公共事件的结果代码（callback形式）。
+
+**系统能力**：SystemCapability.Notification.CommonEvent
+
+**参数：**
+
+| 参数名   | 类型                   | 必填 | 说明               |
+| -------- | ---------------------- | ---- | ------------------ |
+| callback | AsyncCallback\<number> | 是   | 公共事件的结果代码。 |
+
+**示例：**
+
+```js
+let subscriber;	//创建成功的订阅者对象
+
+//获取有序公共事件的结果代码回调
+function getCodeCallback(err, Code) {
+    if (err.code) {
+        console.error("getCode failed " + JSON.stringify(err));
+    } else {
+        console.info("getCode " + JSON.stringify(Code));
+    }
+}
+subscriber.getCode(getCodeCallback);
+```
+
+### getCode
+
+getCode(): Promise\<number>
+
+获取公共事件的结果代码（Promise形式）。
+
+**系统能力**：SystemCapability.Notification.CommonEvent
+
+**返回值：**
+
+| 类型             | 说明                 |
+| ---------------- | -------------------- |
+| Promise\<number> | 公共事件的结果代码。 |
+
+**示例：**
+
+```js
+let subscriber;	//创建成功的订阅者对象
+
+subscriber.getCode().then((Code) => {
+    console.info("getCode " + JSON.stringify(Code));
+}).catch((err) => {
+    console.error("getCode failed " + JSON.stringify(err));
+});
+```
+
+### setCode
+
+setCode(code: number, callback: AsyncCallback\<void>): void
+
+设置公共事件的结果代码（callback形式）。
+
+**系统能力**：SystemCapability.Notification.CommonEvent
+
+**参数：**
+
+| 参数名   | 类型                 | 必填 | 说明                   |
+| -------- | -------------------- | ---- | ---------------------- |
+| code     | number               | 是   | 公共事件的结果代码。   |
+| callback | AsyncCallback\<void> | 是   | 表示被指定的回调方法。 |
+
+**示例：**
+
+```js
+let subscriber;	//创建成功的订阅者对象
+
+//设置有序公共事件的结果代码回调
+function setCodeCallback(err) {
+    if (err.code) {
+        console.error("setCode failed " + JSON.stringify(err));
+    } else {
+        console.info("setCode");
+    }
+}
+subscriber.setCode(1, setCodeCallback);
+```
+
+### setCode
+
+setCode(code: number): Promise\<void>
+
+设置公共事件的结果代码（Promise形式）。
+
+**系统能力**：SystemCapability.Notification.CommonEvent
+
+**参数：**
+
+| 参数名 | 类型   | 必填 | 说明               |
+| ------ | ------ | ---- | ------------------ |
+| code   | number | 是   | 公共事件的结果代码。 |
+
+**返回值：**
+
+| 类型             | 说明                 |
+| ---------------- | -------------------- |
+| Promise\<void>   | 返回一个Promise的结果。 |
+
+**示例：**
+
+```js
+let subscriber;	//创建成功的订阅者对象
+
+subscriber.setCode(1).then(() => {
+    console.info("setCode");
+}).catch((err) => {
+    console.error("setCode failed " + JSON.stringify(err));
+});
+```
+
+### getData
+
+getData(callback: AsyncCallback\<string>): void
+
+获取公共事件的结果数据（callback形式）。
+
+**系统能力**：SystemCapability.Notification.CommonEvent
+
+**参数：**
+
+| 参数名   | 类型                   | 必填 | 说明                 |
+| -------- | ---------------------- | ---- | -------------------- |
+| callback | AsyncCallback\<string> | 是   | 公共事件的结果数据。 |
+
+**示例：**
+
+```js
+let subscriber;	//创建成功的订阅者对象
+
+//获取有序公共事件的结果数据回调
+function getDataCallback(err, Data) {
+    if (err.code) {
+        console.error("getData failed " + JSON.stringify(err));
+    } else {
+        console.info("getData " + JSON.stringify(Data));
+    }
+}
+subscriber.getData(getDataCallback);
+```
+
+### getData
+
+getData(): Promise\<string>
+
+获取公共事件的结果数据（Promise形式）。
+
+**系统能力**：SystemCapability.Notification.CommonEvent
+
+**返回值：**
+
+| 类型             | 说明               |
+| ---------------- | ------------------ |
+| Promise\<string> | 公共事件的结果数据。 |
+
+**示例：**
+
+```js
+let subscriber;	//创建成功的订阅者对象
+
+subscriber.getData().then((Data) => {
+    console.info("getData " + JSON.stringify(Data));
+}).catch((err) => {
+    console.error("getData failed " + JSON.stringify(err));
+});
+```
+
+### setData
+
+setData(data: string, callback: AsyncCallback\<void>): void
+
+设置公共事件的结果数据（callback形式）。
+
+**系统能力**：SystemCapability.Notification.CommonEvent
+
+**参数：**
+
+| 参数名   | 类型                 | 必填 | 说明                 |
+| -------- | -------------------- | ---- | -------------------- |
+| data     | string               | 是   | 公共事件的结果数据。   |
+| callback | AsyncCallback\<void> | 是   | 表示被指定的回调方法。 |
+
+**示例：**
+
+```js
+let subscriber;	//创建成功的订阅者对象
+
+//设置有序公共事件的结果数据回调
+function setDataCallback(err) {
+    if (err.code) {
+        console.error("setData failed " + JSON.stringify(err));
+    } else {
+        console.info("setData");
+    }
+}
+subscriber.setData("publish_data_changed", setDataCallback);
+```
+
+### setData
+
+setData(data: string): Promise\<void>
+
+设置公共事件的结果数据（Promise形式）。
+
+**系统能力**：SystemCapability.Notification.CommonEvent
+
+**参数：**
+
+| 参数名 | 类型   | 必填 | 说明                 |
+| ------ | ------ | ---- | -------------------- |
+| data   | string | 是   | 公共事件的结果数据。 |
+
+**返回值：**
+
+| 类型             | 说明                 |
+| ---------------- | -------------------- |
+| Promise\<void>   | 返回一个Promise的结果。 |
+
+**示例：**
+
+```js
+let subscriber;	//创建成功的订阅者对象
+
+subscriber.setData("publish_data_changed").then(() => {
+    console.info("setData");
+}).catch((err) => {
+    console.error("setData failed " + JSON.stringify(err));
+});
+```
+
+### setCodeAndData
+
+setCodeAndData(code: number, data: string, callback:AsyncCallback\<void>): void
+
+设置公共事件的结果代码和结果数据（callback形式）。
+
+**系统能力**：SystemCapability.Notification.CommonEvent
+
+**参数：**
+
+| 参数名   | 类型                 | 必填 | 说明                   |
+| -------- | -------------------- | ---- | ---------------------- |
+| code     | number               | 是   | 公共事件的结果代码。   |
+| data     | string               | 是   | 公共事件的结果数据。   |
+| callback | AsyncCallback\<void> | 是   | 表示被指定的回调方法。 |
+
+**示例：**
+
+```js
+let subscriber;	//创建成功的订阅者对象
+
+//设置有序公共事件的结果代码和结果数据回调
+function setCodeDataCallback(err) {
+    if (err.code) {
+        console.error("setCodeAndData failed " + JSON.stringify(err));
+    } else {
+        console.info("setCodeDataCallback");
+    }
+}
+subscriber.setCodeAndData(1, "publish_data_changed", setCodeDataCallback);
+```
+
+### setCodeAndData
+
+setCodeAndData(code: number, data: string): Promise\<void>
+
+设置公共事件的结果代码和结果数据（Promise形式）。
+
+**系统能力**：SystemCapability.Notification.CommonEvent
+
+**参数：**
+
+| 参数名 | 类型   | 必填 | 说明                 |
+| ------ | ------ | ---- | -------------------- |
+| code   | number | 是   | 公共事件的结果代码。 |
+| data   | string | 是   | 公共事件的结果数据。 |
+
+**返回值：**
+
+| 类型             | 说明                 |
+| ---------------- | -------------------- |
+| Promise\<void>   | 返回一个Promise的结果。 |
+
+**示例：**
+
+```js
+let subscriber;	//创建成功的订阅者对象
+
+subscriber.setCodeAndData(1, "publish_data_changed").then(() => {
+    console.info("setCodeAndData");
+}).catch((err) => {
+    console.info("setCodeAndData failed " + JSON.stringify(err));
+});
+```
+
+### isOrderedCommonEvent
+
+isOrderedCommonEvent(callback: AsyncCallback\<boolean>): void
+
+查询当前公共事件的是否为有序公共事件（callback形式）。
+
+返回true代表是有序公共事件，false代表不是有序公共事件。
+
+**系统能力**：SystemCapability.Notification.CommonEvent
+
+**参数：**
+
+| 参数名   | 类型                    | 必填 | 说明                               |
+| -------- | ----------------------- | ---- | ---------------------------------- |
+| callback | AsyncCallback\<boolean> | 是   | 当前公共事件的是否为有序公共事件。 |
+
+**示例：**
+
+```js
+let subscriber;	//创建成功的订阅者对象
+
+//获取当前公共事件是否为有序事件的回调
+function isOrderedCallback(err, isOrdered) {
+    if (err.code) {
+        console.error("isOrderedCommonEvent failed " + JSON.stringify(err));
+    } else {
+        console.info("isOrdered " + JSON.stringify(isOrdered));
+    }
+}
+subscriber.isOrderedCommonEvent(isOrderedCallback);
+```
+
+### isOrderedCommonEvent
+
+isOrderedCommonEvent(): Promise\<boolean>
+
+查询当前公共事件的是否为有序公共事件（Promise形式）。
+
+返回true代表是有序公共事件，false代表不是有序公共事件。
+
+**系统能力**：SystemCapability.Notification.CommonEvent
+
+**返回值：**
+
+| 类型              | 说明                             |
+| ----------------- | -------------------------------- |
+| Promise\<boolean> | 当前公共事件的是否为有序公共事件。 |
+
+**示例：**
+
+```js
+let subscriber;	//创建成功的订阅者对象
+
+subscriber.isOrderedCommonEvent().then((isOrdered) => {
+    console.info("isOrdered " + JSON.stringify(isOrdered));
+}).catch((err) => {
+    console.error("isOrdered failed " + JSON.stringify(err));
+});
+```
+
+### isStickyCommonEvent
+
+isStickyCommonEvent(callback: AsyncCallback\<boolean>): void
+
+检查当前公共事件是否为一个粘性事件（callback形式）。
+
+返回true代表是粘性公共事件，false代表不是粘性公共事件。
+
+**系统能力**：SystemCapability.Notification.CommonEvent
+
+**参数：**
+
+| 参数名   | 类型                    | 必填 | 说明                               |
+| -------- | ----------------------- | ---- | ---------------------------------- |
+| callback | AsyncCallback\<boolean> | 是   | 当前公共事件的是否为粘性公共事件。 |
+
+**示例：**
+
+```js
+let subscriber;	//创建成功的订阅者对象
+
+//获取当前公共事件是否为粘性事件的回调
+function isStickyCallback(err, isSticky) {
+    if (err.code) {
+        console.error("isStickyCommonEvent failed " + JSON.stringify(err));
+    } else {
+        console.info("isSticky " + JSON.stringify(isSticky));
+    }
+}
+subscriber.isStickyCommonEvent(isStickyCallback);
+```
+
+### isStickyCommonEvent
+
+isStickyCommonEvent(): Promise\<boolean>
+
+检查当前公共事件是否为一个粘性事件（Promise形式）。
+
+返回true代表是粘性公共事件，false代表不是粘性公共事件。
+
+**系统能力**：SystemCapability.Notification.CommonEvent
+
+**返回值：**
+
+| 类型              | 说明                             |
+| ----------------- | -------------------------------- |
+| Promise\<boolean> | 当前公共事件的是否为粘性公共事件。 |
+
+**示例：**
+
+```js
+let subscriber;	//创建成功的订阅者对象
+
+subscriber.isStickyCommonEvent().then((isSticky) => {
+    console.info("isSticky " + JSON.stringify(isSticky));
+}).catch((err) => {
+    console.error("isSticky failed " + JSON.stringify(err));
+});
+```
+
+### abortCommonEvent
+
+abortCommonEvent(callback: AsyncCallback\<void>): void
+
+取消当前的公共事件，仅对有序公共事件有效，取消后，公共事件不再向下一个订阅者传递（callback形式）。
+
+**系统能力**：SystemCapability.Notification.CommonEvent
+
+**参数：**
+
+| 参数名   | 类型                 | 必填 | 说明                 |
+| -------- | -------------------- | ---- | -------------------- |
+| callback | AsyncCallback\<void> | 是   | 取消当前的公共事件。 |
+
+**示例：**
+
+```js
+let subscriber;	//创建成功的订阅者对象
+
+//取消当前有序公共事件的回调
+function abortCallback(err) {
+    if (err.code) {
+        console.error("abortCommonEvent failed " + JSON.stringify(err));
+    } else {
+        console.info("abortCommonEvent");
+    }
+}
+subscriber.abortCommonEvent(abortCallback);
+```
+
+### abortCommonEvent
+
+abortCommonEvent(): Promise\<void>
+
+取消当前的公共事件，仅对有序公共事件有效，取消后，公共事件不再向下一个订阅者传递（Promise形式）。
+
+**系统能力**：SystemCapability.Notification.CommonEvent
+
+**返回值：**
+
+| 类型             | 说明                 |
+| ---------------- | -------------------- |
+| Promise\<void>   | 返回一个Promise的结果。 |
+
+**示例：**
+
+```js
+let subscriber;	//创建成功的订阅者对象
+
+subscriber.abortCommonEvent().then(() => {
+    console.info("abortCommonEvent");
+}).catch((err) => {
+    console.error("abortCommonEvent failed " + JSON.stringify(err));
+});
+```
+
+### clearAbortCommonEvent
+
+clearAbortCommonEvent(callback: AsyncCallback\<void>): void
+
+清除当前公共事件的取消状态，仅对有序公共事件有效（callback形式）。
+
+**系统能力**：SystemCapability.Notification.CommonEvent
+
+**参数：**
+
+| 参数名   | 类型                 | 必填 | 说明                 |
+| -------- | -------------------- | ---- | -------------------- |
+| callback | AsyncCallback\<void> | 是   | 表示被指定的回调方法。 |
+
+**示例：**
+
+```js
+let subscriber;	//创建成功的订阅者对象
+
+//清除当前公共事件取消状态的回调
+function clearAbortCallback(err) {
+    if (err.code) {
+        console.error("clearAbortCommonEvent failed " + JSON.stringify(err));
+    } else {
+        console.info("clearAbortCommonEvent");
+    }
+}
+subscriber.clearAbortCommonEvent(clearAbortCallback);
+```
+
+### clearAbortCommonEvent
+
+clearAbortCommonEvent(): Promise\<void>
+
+清除当前公共事件的取消状态，仅对有序公共事件有效（Promise形式）。
+
+**系统能力**：SystemCapability.Notification.CommonEvent
+
+**返回值：**
+
+| 类型             | 说明                 |
+| ---------------- | -------------------- |
+| Promise\<void>   | 返回一个Promise的结果。 |
+
+**示例：**
+
+```js
+let subscriber;	//创建成功的订阅者对象
+
+subscriber.clearAbortCommonEvent().then(() => {
+    console.info("clearAbortCommonEvent");
+}).catch((err) => {
+    console.error("clearAbortCommonEvent failed " + JSON.stringify(err));
+});
+```
+
+### getAbortCommonEvent
+
+getAbortCommonEvent(callback: AsyncCallback\<boolean>): void
+
+获取当前有序公共事件是否取消的状态（callback形式）。
+
+**系统能力**：SystemCapability.Notification.CommonEvent
+
+**参数：**
+
+| 参数名   | 类型                    | 必填 | 说明                               |
+| -------- | ----------------------- | ---- | ---------------------------------- |
+| callback | AsyncCallback\<boolean> | 是   | 表示当前有序公共事件是否取消的状态。 |
+
+**示例：**
+
+```js
+let subscriber;	//创建成功的订阅者对象
+
+//获取当前有序公共事件是否取消的回调
+function getAbortCallback(err, AbortCommonEvent) {
+    if (err.code) {
+        console.error("getAbortCommonEvent failed " + JSON.stringify(err));
+    } else {
+        console.info("AbortCommonEvent " + AbortCommonEvent)
+    }
+}
+subscriber.getAbortCommonEvent(getAbortCallback);
+```
+
+### getAbortCommonEvent
+
+getAbortCommonEvent(): Promise\<boolean>
+
+获取当前有序公共事件是否取消的状态（Promise形式）。
+
+**系统能力**：SystemCapability.Notification.CommonEvent
+
+**返回值：**
+
+| 类型              | 说明                               |
+| ----------------- | ---------------------------------- |
+| Promise\<boolean> | 表示当前有序公共事件是否取消的状态。 |
+
+**示例：**
+
+```js
+let subscriber;	//创建成功的订阅者对象
+
+subscriber.getAbortCommonEvent().then((AbortCommonEvent) => {
+    console.info("AbortCommonEvent " + JSON.stringify(AbortCommonEvent));
+}).catch((err) => {
+    console.error("getAbortCommonEvent failed " + JSON.stringify(err));
+});
+```
+
+### getSubscribeInfo
+
+getSubscribeInfo(callback: AsyncCallback\<CommonEventSubscribeInfo>): void
+
+获取订阅者的订阅信息（callback形式）。
+
+**系统能力**：SystemCapability.Notification.CommonEvent
+
+**参数：**
+
+| 参数名   | 类型                                                         | 必填 | 说明                   |
+| -------- | ------------------------------------------------------------ | ---- | ---------------------- |
+| callback | AsyncCallback\<[CommonEventSubscribeInfo](#commoneventsubscribeinfo)> | 是   | 表示订阅者的订阅信息。 |
+
+**示例：**
+
+```js
+let subscriber;	//创建成功的订阅者对象
+
+//获取订阅者信息回调
+function getSubscribeInfoCallback(err, SubscribeInfo) {
+    if (err.code) {
+        console.error("getSubscribeInfo failed " + JSON.stringify(err));
+    } else {
+        console.info("SubscribeInfo " + JSON.stringify(SubscribeInfo));
+    }
+}
+subscriber.getSubscribeInfo(getSubscribeInfoCallback);
+```
+
+### getSubscribeInfo
+
+getSubscribeInfo(): Promise\<CommonEventSubscribeInfo>
+
+获取订阅者的订阅信息（Promise形式）。
+
+**系统能力**：SystemCapability.Notification.CommonEvent
+
+**返回值：**
+
+| 类型                                                         | 说明                   |
+| ------------------------------------------------------------ | ---------------------- |
+| Promise\<[CommonEventSubscribeInfo](#commoneventsubscribeinfo)> | 表示订阅者的订阅信息。 |
+
+**示例：**
+
+```js
+let subscriber;	//创建成功的订阅者对象
+
+subscriber.getSubscribeInfo().then((SubscribeInfo) => {
+    console.info("SubscribeInfo " + JSON.stringify(SubscribeInfo));
+}).catch((err) => {
+    console.error("getSubscribeInfo failed " + JSON.stringify(err));
+});
+```
+
+### finishCommonEvent<sup>9+</sup>
+
+finishCommonEvent(callback: AsyncCallback\<void\>): void
+
+结束当前有序公共事件（callback形式）。
+
+**系统能力**：SystemCapability.Notification.CommonEvent
+
+**参数：**
+
+| 参数名   | 类型                  | 必填 | 说明                              |
+| -------- | -------------------- | ---- | -------------------------------- |
+| callback | AsyncCallback\<void> | 是   | 表示有序公共事件结束后的回调函数。 |
+
+**示例：**
+
+```js
+let subscriber; //创建成功的订阅者对象
+
+//结束当前有序公共事件的回调
+function finishCommonEventCallback(err) {
+  if (err.code) {
+    console.error("finishCommonEvent failed " + JSON.stringify(err));
+} else {
+    console.info("FinishCommonEvent");
+}
+}
+subscriber.finishCommonEvent(finishCommonEventCallback);
+```
+
+### finishCommonEvent<sup>9+</sup>
+
+finishCommonEvent(): Promise\<void\>
+
+结束当前有序公共事件（Promise形式）。
+
+**系统能力**：SystemCapability.Notification.CommonEvent
+
+**返回值：**
+
+| 类型             | 说明                 |
+| ---------------- | -------------------- |
+| Promise\<void>   | 返回一个Promise的结果。 |
+
+**示例：**
+
+```js
+let subscriber;	//创建成功的订阅者对象
+
+subscriber.finishCommonEvent().then(() => {
+    console.info("FinishCommonEvent");
+}).catch((err) => {
+    console.error("finishCommonEvent failed " + JSON.stringify(err));
+});
+```
+
+## CommonEventData
+
+公共事件数据体。
+
+**系统能力：** 以下各项对应的系统能力均为SystemCapability.Notification.CommonEvent
+
+| 名称       | 类型                 | 可读 | 可写 | 说明                                                    |
+| ---------- |-------------------- | ---- | ---- |  ------------------------------------------------------- |
+| event      | string               | 是  | 否  | 表示当前接收的公共事件名称。                              |
+| bundleName | string               | 是  | 否  | 表示包名称。                                              |
+| code       | number               | 是  | 否  | 表示公共事件的结果代码，用于传递int类型的数据。           |
+| data       | string               | 是  | 否  | 表示公共事件的自定义结果数据，用于传递string类型的数据。 |
+| parameters | {[key: string]: any} | 是  | 否  | 表示公共事件的附加信息。                                  |
+
+
+## CommonEventPublishData
+
+公共事件发送的数据体，包含公共事件内容和属性。
+
+**系统能力：** 以下各项对应的系统能力均为SystemCapability.Notification.CommonEvent
+
+| 名称                  | 类型                 | 可读 | 可写 | 说明                         |
+| --------------------- | -------------------- | ---- | ---- | ---------------------------- |
+| bundleName            | string               | 是  | 否  | 表示包名称。                   |
+| code                  | number               | 是  | 否  | 表示公共事件的结果代码。       |
+| data                  | string               | 是  | 否  | 表示公共事件的自定义结果数据。 |
+| subscriberPermissions | Array\<string>       | 是  | 否  | 表示订阅者的权限。             |
+| isOrdered             | boolean              | 是  | 否  | 表示是否是有序事件。           |
+| isSticky              | boolean              | 是  | 否  | 表示是否是粘性事件。仅系统应用或系统服务允许发送粘性事件。 |
+| parameters            | {[key: string]: any} | 是  | 否  | 表示公共事件的附加信息。       |
+
+## CommonEventSubscribeInfo
+
+订阅者信息。
+
+**系统能力：** 以下各项对应的系统能力均为SystemCapability.Notification.CommonEvent
+
+| 名称                | 类型           | 可读 | 可写 | 说明                                                         |
+| ------------------- | -------------- | ---- | ---- | ------------------------------------------------------------ |
+| events              | Array\<string> | 是  | 否  | 表示要发送的公共事件。                                         |
+| publisherPermission | string         | 是  | 否  | 表示发布者的权限。                                             |
+| publisherDeviceId   | string         | 是  | 否  | 表示设备ID，该值必须是同一ohos网络上的现有设备ID。             |
+| userId              | number         | 是  | 否  | 表示用户ID。此参数是可选的，默认值当前用户的ID。如果指定了此参数，则该值必须是系统中现有的用户ID。 |
+| priority            | number         | 是  | 否  | 表示订阅者的优先级。值的范围是-100到1000。                     |