--- conflicted
+++ resolved
@@ -1,1758 +1,1646 @@
-# Bundle模块(JS端SDK接口)
-
-> ![icon-note.gif](public_sys-resources/icon-note.gif) **说明：**
-> 本模块首批接口从API version 7开始支持。后续版本的新增接口，采用上角标单独标记接口的起始版本。
-
-## 导入模块
-
-```
-import bundle from '@ohos.bundle';
-```
-
-## 系统能力
-
-SystemCapability.BundleManager.BundleFramework
-
-## 权限列表
-
-| 权限                                       | 权限等级         | 描述        |
-| ---------------------------------------- | ------------ | --------- |
-| ohos.permission.GET_BUNDLE_INFO          | normal       | 仅限查询本应用信息 |
-| ohos.permission.GET_BUNDLE_INFO_PRIVILEGED | system_basic | 可查询所有应用信息 |
-| ohos.permission.INSTALL_BUNDLE           | system_core  | 可安装、卸载应用  |
-
-## bundle.getApplicationInfo
-
-getApplicationInfo(bundleName: string, bundleFlags: number, userId?: number): Promise\<ApplicationInfo>
-
-以异步方法根据给定的包名获取ApplicationInfo，使用Promise形式返回结果。
-
-**需要权限：**
-
-ohos.permission.GET_BUNDLE_INFO_PRIVILEGED，ohos.permission.GET_BUNDLE_INFO
-
-**系统能力：**
-
-SystemCapability.BundleManager.BundleFramework
-
-**参数：**
-
-| 名称          | 类型     | 必填   | 描述                                      |
-| ----------- | ------ | ---- | --------------------------------------- |
-| bundleName  | string | 是    | 要查询的应用程序包名称。                            |
-| bundleFlags | number | 是    | 用于指定返回的应用信息对象中包含信息的标记。默认值：0，取值范围：大于等于0。 |
-| userId      | number | 否    | 用户ID。默认值：调用方所在用户，取值范围：大于等于0。            |
-
-**返回值：**
-
-| 类型                        | 说明                 |
-| ------------------------- | ------------------ |
-| Promise\<ApplicationInfo> | Promise形式返回应用程序信息。 |
-
-**示例：**
-
-```js
-let bundleName = "com.example.myapplication";
-let bundleFlags = 0;
-let userId = 100;
-bundle.getApplicationInfo(bundleName, bundleFlags, userId)
-.then((data) => {
-    console.info('Operation successful. Data: ' + JSON.stringify(data));
-}).catch((error) => {
-    console.error('Operation failed. Cause: ' + JSON.stringify(error));
-})
-```
-
-
-
-## bundle.getApplicationInfo
-
-getApplicationInfo(bundleName: string, bundleFlags: number, userId: number, callback: AsyncCallback\<ApplicationInfo>): void
-
-以异步方法根据给定的包名获取ApplicationInfo，使用callback形式返回结果。
-
-**需要权限：**
-
-ohos.permission.GET_BUNDLE_INFO_PRIVILEGED，ohos.permission.GET_BUNDLE_INFO
-
-**系统能力：**
-
-SystemCapability.BundleManager.BundleFramework
-
-**参数：**
-
-| 名称          | 类型                              | 必填   | 描述                                      |
-| ----------- | ------------------------------- | ---- | --------------------------------------- |
-| bundleName  | string                          | 是    | 要查询的应用程序包名称。                            |
-| bundleFlags | number                          | 是    | 用于指定返回的应用信息对象中包含信息的标记。默认值：0，取值范围：大于等于0。 |
-| userId      | number                          | 是    | 用户ID。默认值：调用方所在用户，取值范围：大于等于0。            |
-| callback    | AsyncCallback\<ApplicationInfo> | 是    | 程序启动作为入参的回调函数，返回应用程序信息。                 |
-
-**示例：**
-
-```js
-let bundleName = "com.example.myapplication";
-let bundleFlags = 0;
-let userId = 100;
-bundle.getApplicationInfo(bundleName, bundleFlags, userId, (err, data) => {
-    if (err) {
-        console.error('Operation failed. Cause: ' + JSON.stringify(err));
-        return;
-    }
-    console.info('Operation successful. Data:' + JSON.stringify(data));
- })
-```
-
-
-## bundle.getApplicationInfo
-
-getApplicationInfo(bundleName: string, bundleFlags: number, callback: AsyncCallback\<ApplicationInfo>): void
-
-以异步方法根据给定的包名获取ApplicationInfo，使用callback形式返回结果。
-
-**需要权限：**
-
-ohos.permission.GET_BUNDLE_INFO_PRIVILEGED，ohos.permission.GET_BUNDLE_INFO
-
-**系统能力：**
-
-SystemCapability.BundleManager.BundleFramework
-
-**参数：**
-
-| 名称          | 类型                              | 必填   | 描述                                      |
-| ----------- | ------------------------------- | ---- | --------------------------------------- |
-| bundleName  | string                          | 是    | 要查询的应用程序包名称。                            |
-| bundleFlags | number                          | 是    | 用于指定返回的应用信息对象中包含信息的标记。默认值：0，取值范围：大于等于0。 |
-| callback    | AsyncCallback\<ApplicationInfo> | 是    | 程序启动作为入参的回调函数，返回应用程序信息。                 |
-
-**示例：**
-
-```js
-let bundleName = "com.example.myapplication";
-let bundleFlags = 0;
-bundle.getApplicationInfo(bundleName, bundleFlags, (err, data) => {
-    if (err) {
-        console.error('Operation failed. Cause: ' + JSON.stringify(err));
-        return;
-    }
-    console.info('Operation successful. Data:' + JSON.stringify(data));
- })
-```
-
-
-## bundle.getAllBundleInfo
-
-getAllBundleInfo(bundleFlag: BundleFlag, userId?: number): Promise<Array\<BundleInfo>>
-
-以异步方法获取系统中所有可用的BundleInfo，使用Promise形式返回结果。
-
-**需要权限：**
-
-ohos.permission.GET_BUNDLE_INFO_PRIVILEGED
-
-**系统能力：**
-
-SystemCapability.BundleManager.BundleFramework
-
-**参数：**
-
-| 名称         | 类型         | 必填   | 描述                                      |
-| ---------- | ---------- | ---- | --------------------------------------- |
-| bundleFlag | BundleFlag | 是    | 用于指定返回的应用信息对象中包含信息的标记。默认值：0，取值范围：大于等于0。 |
-| userId     | number     | 否    | 用户ID。默认值：调用方所在用户，取值范围：大于等于0。            |
-
-**返回值：**
-
-| 类型                          | 说明                         |
-| --------------------------- | -------------------------- |
-| Promise<Array\<BundleInfo>> | Promise形式返回所有可用的BundleInfo |
-
-**示例：**
-
-```js
-let bundleFlag = 0;
-let userId = 100;
-bundle.getAllBundleInfo(bundleFlag, userId)
-.then((data) => {
-    console.info('Operation successful. Data: ' + JSON.stringify(data));
-}).catch((error) => {
-    console.error('Operation failed. Cause: ' + JSON.stringify(error));
-})
-```
-
-
-
-## bundle.getAllBundleInfo
-
-getAllBundleInfo(bundleFlag: BundleFlag, callback: AsyncCallback<Array\<BundleInfo>>): void
-
-以异步方法获取系统中所有可用的BundleInfo，使用callback形式返回结果。
-
-**需要权限：**
-
-ohos.permission.GET_BUNDLE_INFO_PRIVILEGED
-
-**系统能力：**
-
-SystemCapability.BundleManager.BundleFramework
-
-**参数：**
-
-| 名称         | 类型                                | 必填   | 描述                                      |
-| ---------- | --------------------------------- | ---- | --------------------------------------- |
-| bundleFlag | BundleFlag                        | 是    | 用于指定返回的应用信息对象中包含信息的标记。默认值：0，取值范围：大于等于0。 |
-| callback   | AsyncCallback<Array\<BundleInfo>> | 是    | 程序启动作为入参的回调函数，返回所有可用的BundleInfo。        |
-
-**示例：**
-
-```js
-let bundleFlag = 0;
-bundle.getAllBundleInfo(bundleFlag, (err, data) => {
-    if (err) {
-        console.error('Operation failed. Cause: ' + JSON.stringify(err));
-        return;
-    }
-    console.info('Operation successful. Data:' + JSON.stringify(data));
- })
-```
-
-
-## bundle.getAllBundleInfo
-
-getAllBundleInfo(bundleFlag: BundleFlag, userId: number, callback: AsyncCallback<Array\<BundleInfo>>): void
-
-以异步方法获取系统中所有可用的BundleInfo，使用callback形式返回结果。
-
-**需要权限：**
-
-ohos.permission.GET_BUNDLE_INFO_PRIVILEGED
-
-**系统能力：**
-
-SystemCapability.BundleManager.BundleFramework
-
-**参数：**
-
-| 名称         | 类型                                | 必填   | 描述                                      |
-| ---------- | --------------------------------- | ---- | --------------------------------------- |
-| bundleFlag | BundleFlag                        | 是    | 用于指定返回的应用信息对象中包含信息的标记。默认值：0，取值范围：大于等于0。 |
-| userId     | number                            | 是    | 用户ID。默认值：调用方所在用户，取值范围：大于等于0。            |
-| callback   | AsyncCallback<Array\<BundleInfo>> | 是    | 程序启动作为入参的回调函数，返回所有可用的BundleInfo。        |
-
-**示例：**
-
-```js
-let bundleFlag = 0;
-let userId = 100;
-bundle.getAllBundleInfo(bundleFlag, userId, (err, data) => {
-    if (err) {
-        console.error('Operation failed. Cause: ' + JSON.stringify(err));
-        return;
-    }
-    console.info('Operation successful. Data:' + JSON.stringify(data));
- })
-```
-
-
-
-## bundle.getBundleInfo
-
-getBundleInfo(bundleName: string, bundleFlags: number, options?: BundleOptions): Promise\<BundleInfo>
-
-以异步方法根据给定的包名获取BundleInfo，使用Promise形式返回结果。
-
-**需要权限：**
-
-ohos.permission.GET_BUNDLE_INFO_PRIVILEGED，ohos.permission.GET_BUNDLE_INFO
-
-**系统能力：**
-
-SystemCapability.BundleManager.BundleFramework
-
-**参数：**
-
-| 名称          | 类型            | 必填   | 描述                                      |
-| ----------- | ------------- | ---- | --------------------------------------- |
-| bundleName  | string        | 是    | 包名                                      |
-| bundleFlags | number        | 是    | 用于指定返回的应用信息对象中包含信息的标记。默认值：0，取值范围：大于等于0。 |
-| options     | BundleOptions | 否    | 包含userid。                               |
-
-**返回值：**
-
-| 类型                   | 说明                           |
-| -------------------- | ---------------------------- |
-| Promise\<BundleInfo> | 返回值为Promise对象，Promise中包含包信息。 |
-
-**示例：**
-
-```js
-let bundleName = "com.example.myapplication";
-let bundleFlags = 1;
-let options = {
-  "userId" : 100
-};
-bundle.getBundleInfo(bundleName, bundleFlags, options)
-.then((data) => {
-    console.info('Operation successful. Data: ' + JSON.stringify(data));
-}).catch((error) => {
-    console.error('Operation failed. Cause: ' + JSON.stringify(error));
-})
-```
-
-
-
-## bundle.getBundleInfo
-
-getBundleInfo(bundleName: string, bundleFlags: number, callback: AsyncCallback\<BundleInfo>): void
-
-以异步方法根据给定的包名获取BundleInfo，使用callback形式返回结果。
-
-**需要权限：**
-
-ohos.permission.GET_BUNDLE_INFO_PRIVILEGED，ohos.permission.GET_BUNDLE_INFO
-
-**系统能力：**
-
-SystemCapability.BundleManager.BundleFramework
-
-**参数：**
-
-| 名称          | 类型                         | 必填   | 描述                                      |
-| ----------- | -------------------------- | ---- | --------------------------------------- |
-| bundleName  | string                     | 是    | 包名                                      |
-| bundleFlags | number                     | 是    | 用于指定返回的应用信息对象中包含信息的标记。默认值：0，取值范围：大于等于0。 |
-| callback    | AsyncCallback\<BundleInfo> | 是    | 程序启动作为入参的回调函数，返回包信息。                    |
-
-**示例：**
-
-```js
-let bundleName = "com.example.myapplication";
-let bundleFlags = 1;
-bundle.getBundleInfo(bundleName, bundleFlags, (err, data) => {
-    if (err) {
-        console.error('Operation failed. Cause: ' + JSON.stringify(err));
-        return;
-    }
-    console.info('Operation successful. Data:' + JSON.stringify(data));
-})
-```
-
-
-## bundle.getBundleInfo
-
-getBundleInfo(bundleName: string, bundleFlags: number, options: BundleOptions, callback: AsyncCallback\<BundleInfo>): void
-
-以异步方法根据给定的包名获取BundleInfo，使用callback形式返回结果。
-
-**需要权限：**
-
-ohos.permission.GET_BUNDLE_INFO_PRIVILEGED，ohos.permission.GET_BUNDLE_INFO
-
-**系统能力：**
-
-SystemCapability.BundleManager.BundleFramework
-
-**参数：**
-
-| 名称          | 类型                         | 必填   | 描述                                      |
-| ----------- | -------------------------- | ---- | --------------------------------------- |
-| bundleName  | string                     | 是    | 包名                                      |
-| bundleFlags | number                     | 是    | 用于指定返回的应用信息对象中包含信息的标记。默认值：0，取值范围：大于等于0。 |
-| options     | BundleOptions              | 是    | 包含userid。                               |
-| callback    | AsyncCallback\<BundleInfo> | 是    | 程序启动作为入参的回调函数，返回包信息。                    |
-
-**示例：**
-
-```js
-let bundleName = "com.example.myapplication";
-let bundleFlags = 1;
-let options = {
-  "userId" : 100
-};
-bundle.getBundleInfo(bundleName, bundleFlags, options, (err, data) => {
-    if (err) {
-        console.error('Operation failed. Cause: ' + JSON.stringify(err));
-        return;
-    }
-    console.info('Operation successful. Data:' + JSON.stringify(data));
-})
-```
-
-
-## bundle.getAllApplicationInfo
-
-getAllApplicationInfo(bundleFlags: number, userId?: number): Promise<Array\<ApplicationInfo>>
-
-获取指定用户下所有已安装的应用信息，通过Promise获取返回值。
-
-**需要权限：**
-
-ohos.permission.GET_BUNDLE_INFO_PRIVILEGED
-
-**系统能力：**
-
-SystemCapability.BundleManager.BundleFramework
-
-**参数：**
-
-| 名称          | 类型     | 必填   | 描述                                      |
-| ----------- | ------ | ---- | --------------------------------------- |
-| bundleFlags | number | 是    | 用于指定返回的应用信息对象中包含信息的标记。默认值：0，取值范围：大于等于0。 |
-| userId      | number | 否    | 用户ID。默认值：调用方所在用户，取值范围：大于等于0。            |
-
-**返回值：**
-
-| 类型                               | 说明                              |
-| -------------------------------- | ------------------------------- |
-| Promise<Array\<ApplicationInfo>> | 返回值为Promise对象，Promise中包含应用信息列表。 |
-
-**示例：**
-
-```js
-let bundleFlags = 8;
-let userId = 100;
-bundle.getAllApplicationInfo(bundleFlags, userId)
-.then((data) => {
-    console.info('Operation successful. Data: ' + JSON.stringify(data));
-}).catch((error) => {
-    console.error('Operation failed. Cause: ' + JSON.stringify(error));
-})
-```
-
-
-
-## bundle.getAllApplicationInfo
-
-getAllApplicationInfo(bundleFlags: number, userId: number, callback: AsyncCallback<Array\<ApplicationInfo>>): void
-
-获取指定用户下所有已安装的应用信息，使用callback形式返回结果。
-
-**需要权限：**
-
-ohos.permission.GET_BUNDLE_INFO_PRIVILEGED
-
-**系统能力：**
-
-SystemCapability.BundleManager.BundleFramework
-
-**参数：**
-
-| 名称          | 类型                                     | 必填   | 描述                                      |
-| ----------- | -------------------------------------- | ---- | --------------------------------------- |
-| bundleFlags | number                                 | 是    | 用于指定返回的应用信息对象中包含信息的标记。默认值：0，取值范围：大于等于0。 |
-| userId      | number                                 | 否    | 用户ID。默认值：调用方所在用户，取值范围：大于等于0。            |
-| callback    | AsyncCallback<Array\<ApplicationInfo>> | 是    | 程序启动作为入参的回调函数，返回应用信息列表。                 |
-
-**示例：**
-
-```js
-let bundleFlags = 8;
-let userId = 100;
-bundle.getAllApplicationInfo(bundleFlags, userId, (err, data) => {
-    if (err) {
-        console.error('Operation failed. Cause: ' + JSON.stringify(err));
-        return;
-    }
-    console.info('Operation successful. Data:' + JSON.stringify(data));
-})
-```
-
-
-## bundle.getAllApplicationInfo
-
-getAllApplicationInfo(bundleFlags: number, callback: AsyncCallback<Array\<ApplicationInfo>>) : void;
-
-获取指定用户下所有已安装的应用信息，使用callback形式返回结果。
-
-**需要权限：**
-
-ohos.permission.GET_BUNDLE_INFO_PRIVILEGED
-
-**系统能力：**
-
-SystemCapability.BundleManager.BundleFramework
-
-**参数：**
-
-| 名称          | 类型                                     | 必填   | 描述                                      |
-| ----------- | -------------------------------------- | ---- | --------------------------------------- |
-| bundleFlags | number                                 | 是    | 用于指定返回的应用信息对象中包含信息的标记。默认值：0，取值范围：大于等于0。 |
-| callback    | AsyncCallback<Array\<ApplicationInfo>> | 是    | 程序启动作为入参的回调函数，返回应用信息列表。                 |
-
-**示例：**
-
-```js
-let bundleFlags = 8;
-bundle.getAllApplicationInfo(bundleFlags, (err, data) => {
-    if (err) {
-        console.error('Operation failed. Cause: ' + JSON.stringify(err));
-        return;
-    }
-    console.info('Operation successful. Data:' + JSON.stringify(data));
-})
-```
-
-## bundle.getAbilityInfo
-
-getAbilityInfo(bundleName: string, abilityName: string): Promise\<AbilityInfo>
-
-以异步方法根据给定的意图获取Ability信息，使用Promise形式返回结果。
-
-**需要权限：**
-
-ohos.permission.GET_BUNDLE_INFO_PRIVILEGED，ohos.permission.GET_BUNDLE_INFO
-
-**系统能力：**
-
-SystemCapability.BundleManager.BundleFramework
-
-**参数：**
-
-| 名称          | 类型     | 必填   | 描述               |
-| ----------- | ------ | ---- | ---------------- |
-| bundleName  | string | 是    | 要查询的应用程序包名称。     |
-| abilityName | string | 是    | 表示待查询的Ability名称。 |
-
-**返回值：**
-
-| 类型                    | 说明                    |
-| --------------------- | --------------------- |
-| Promise\<AbilityInfo> | Promise形式返回Ability信息。 |
-
-**示例：**
-
-```js
-let bundleName = "com.example.myapplication";
-let abilityName = "com.example.myapplication.MainAbility";
-bundle.getAbilityInfo(bundleName, abilityName)
-.then((data) => {
-    console.info('Operation successful. Data: ' + JSON.stringify(data));
-}).catch((error) => {
-    console.error('Operation failed. Cause: ' + JSON.stringify(error));
-})
-```
-
-## bundle.getAbilityInfo
-
-getAbilityInfo(bundleName: string, abilityName: string, callback: AsyncCallback\<AbilityInfo>): void;
-
-以异步方法根据给定的意图获取Ability信息，使用callback形式返回结果。
-
-**需要权限：**
-
-ohos.permission.GET_BUNDLE_INFO_PRIVILEGED，ohos.permission.GET_BUNDLE_INFO
-
-**系统能力：**
-
-SystemCapability.BundleManager.BundleFramework
-
-**参数：**
-
-| 名称          | 类型                          | 必填   | 描述                         |
-| ----------- | --------------------------- | ---- | -------------------------- |
-| bundleName  | string                      | 是    | 要查询的应用程序包名称。               |
-| abilityName | string                      | 是    | 表示待查询的Ability名称。           |
-| callback    | AsyncCallback\<AbilityInfo> | 是    | 程序启动作为入参的回调函数，返回Ability信息。 |
-
-**示例：**
-
-```js
-let bundleName = "com.example.myapplication";
-let abilityName = "com.example.myapplication.MainAbility";
-bundle.getAbilityInfo(bundleName, abilityName, (err, data) => {
-    if (err) {
-        console.error('Operation failed. Cause: ' + JSON.stringify(err));
-        return;
-    }
-    console.info('Operation successful. Data:' + JSON.stringify(data));
-})
-```
-
-## bundle.getAbilityLabel<sup>8+</sup>
-
-getAbilityLabel(bundleName: string, abilityName: string): Promise\<string>
-
-以异步方法根据给定的意图获取应用名称，使用Promise形式返回结果。
-
-**需要权限：**
-
-ohos.permission.GET_BUNDLE_INFO_PRIVILEGED，ohos.permission.GET_BUNDLE_INFO
-
-**系统能力：**
-
-SystemCapability.BundleManager.BundleFramework
-
-**参数：**
-
-| 名称          | 类型     | 必填   | 描述               |
-| ----------- | ------ | ---- | ---------------- |
-| bundleName  | string | 是    | 要查询的应用程序包名称。     |
-| abilityName | string | 是    | 表示待查询的Ability名称。 |
-
-**返回值：**
-
-| 类型               | 说明                 |
-| ---------------- | ------------------ |
-| Promise\<string> | Promise形式返回应用名称信息。 |
-
-**示例：**
-
-```js
-let bundleName = "com.example.myapplication";
-let abilityName = "com.example.myapplication.MainAbility";
-bundle.getAbilityLabel(bundleName, abilityName)
-.then((data) => {
-    console.info('Operation successful. Data: ' + JSON.stringify(data));
-}).catch((error) => {
-    console.error('Operation failed. Cause: ' + JSON.stringify(error));
-})
-```
-
-## bundle.getAbilityLabel<sup>8+</sup>
-
-getAbilityLabel(bundleName: string, abilityName: string, callback : AsyncCallback\<string>): void
-
-以异步方法根据给定的意图获取应用名称，使用callback形式返回结果。
-
-**需要权限：**
-
-ohos.permission.GET_BUNDLE_INFO_PRIVILEGED，ohos.permission.GET_BUNDLE_INFO
-
-**系统能力：**
-
-SystemCapability.BundleManager.BundleFramework
-
-**参数：**
-
-| 名称          | 类型                     | 必填   | 描述               |
-| ----------- | ---------------------- | ---- | ---------------- |
-| bundleName  | string                 | 是    | 要查询的应用程序包名称。     |
-| abilityName | string                 | 是    | 表示待查询的Ability名称。 |
-| callback    | AsyncCallback\<string> | 是    | 返回应用名称信息。        |
-
-**示例：**
-
-```js
-let bundleName = "com.example.myapplication";
-let abilityName = "com.example.myapplication.MainAbility";
-bundle.getAbilityLabel(bundleName, abilityName, (err, data) => {
-    if (err) {
-        console.error('Operation failed. Cause: ' + JSON.stringify(err));
-        return;
-    }
-    console.info('Operation successful. Data:' + JSON.stringify(data));
-})
-```
-
-## bundle.isAbilityEnabled<sup>8+</sup>
-
-isAbilityEnabled(info: AbilityInfo): Promise\<boolean>
-
-以异步方法根据给定的意图查询ability是否已经启用，使用Promise形式返回结果。
-
-**需要权限：**
-
-无
-
-**系统能力：**
-
-SystemCapability.BundleManager.BundleFramework
-
-**参数：**
-
-| 名称   | 类型          | 必填   | 描述           |
-| ---- | ----------- | ---- | ------------ |
-| info | AbilityInfo | 是    | Ability的配置信息 |
-
-**返回值：**
-
-| 类型                | 说明                        |
-| ----------------- | ------------------------- |
-| Promise\<boolean> | Promise形式返回boolean代表是否启用。 |
-
-**示例：**
-
-```js
-let Info = {
-    bundleName : "com.example.myapplication",
-    name : "com.example.myapplication.MainAbility"
-};
-bundle.isAbilityEnabled(Info)
-.then((data) => {
-    console.info('Operation successful. Data: ' + JSON.stringify(data));
-}).catch((error) => {
-    console.error('Operation failed. Cause: ' + JSON.stringify(error));
-})
-```
-
-## bundle.isAbilityEnabled<sup>8+</sup>
-
-isAbilityEnabled(info : AbilityInfo, callback : AsyncCallback\<boolean>): void
-
-以异步方法根据给定的意图查询ability是否已经启用，使用callback形式返回结果。
-
-**需要权限：**
-
-无
-
-**系统能力：**
-
-SystemCapability.BundleManager.BundleFramework
-
-**参数：**
-
-| 名称       | 类型                      | 必填   | 描述              |
-| -------- | ----------------------- | ---- | --------------- |
-| info     | AbilityInfo             | 是    | Ability的配置信息    |
-| callback | AsyncCallback\<boolean> | 是    | 返回boolean代表是否启用 |
-
-**示例：**
-
-```js
-let Info = {
-    bundleName : "com.example.myapplication",
-    name : "com.example.myapplication.MainAbility"
-};
-bundle.isAbilityEnabled(Info, (err, data) => {
-    if (err) {
-        console.error('Operation failed. Cause: ' + JSON.stringify(err));
-        return;
-    }
-    console.info('Operation successful. Data:' + JSON.stringify(data));
-})
-```
-
-## bundle.isApplicationEnabled<sup>8+</sup>
-
-isApplicationEnabled(bundleName: string): Promise\<boolean>
-
-以异步方法根据给定的意图查询指定应用程序是否已经启用，使用Promise形式返回结果。
-
-**需要权限：**
-
-无
-
-**系统能力：**
-
-SystemCapability.BundleManager.BundleFramework
-
-**参数：**
-
-| 名称         | 类型     | 必填   | 描述           |
-| ---------- | ------ | ---- | ------------ |
-| bundleName | string | 是    | 要查询的应用程序包名称。 |
-
-**返回值：**
-
-| 类型                | 说明                        |
-| ----------------- | ------------------------- |
-| Promise\<boolean> | Promise形式返回boolean代表是否启用。 |
-
-**示例：**
-
-```js
-let bundleName = "com.example.myapplication";
-bundle.isApplicationEnabled(bundleName)
-.then((data) => {
-    console.info('Operation successful. Data: ' + JSON.stringify(data));
-}).catch((error) => {
-    console.error('Operation failed. Cause: ' + JSON.stringify(error));
-})
-```
-
-## bundle.isApplicationEnabled<sup>8+</sup>
-
-isApplicationEnabled(bundleName: string, callback : AsyncCallback\<boolean>): void
-
-以异步方法根据给定的意图查询指定应用程序是否已经启用，使用callback形式返回结果。
-
-**需要权限：**
-
-无
-
-**系统能力：**
-
-SystemCapability.BundleManager.BundleFramework
-
-**参数：**
-
-| 名称         | 类型                      | 必填   | 描述              |
-| ---------- | ----------------------- | ---- | --------------- |
-| bundleName | string                  | 是    | 要查询的应用程序包名称。    |
-| callback   | AsyncCallback\<boolean> | 是    | 返回boolean代表是否启用 |
-
-**示例：**
-
-```js
-let bundleName = "com.example.myapplication";
-bundle.isApplicationEnabled(bundleName, (err, data) => {
-    if (err) {
-        console.error('Operation failed. Cause: ' + JSON.stringify(err));
-        return;
-    }
-    console.info('Operation successful. Data:' + JSON.stringify(data));
-})
-```
-
-## bundle.queryAbilityByWant
-
-queryAbilityByWant(want: Want, bundleFlags: number, userId?: number): Promise<Array\<AbilityInfo>>
-
-以异步方法根据给定的意图获取Ability信息，使用Promise形式返回结果。
-
-**需要权限：**
-
-ohos.permission.GET_BUNDLE_INFO_PRIVILEGED，ohos.permission.GET_BUNDLE_INFO
-
-**系统能力：**
-
-SystemCapability.BundleManager.BundleFramework
-
-**参数：**
-
-| 名称          | 类型     | 必填   | 描述                                    |
-| ----------- | ------ | ---- | ------------------------------------- |
-| want        | Want   | 是    | 包含要查询的应用程序包名称的意图。                     |
-| bundleFlags | number | 是    | 用于指定返回abilityInfo信息。默认值：0，取值范围：大于等于0。 |
-| userId      | number | 否    | 用户ID。默认值：调用方所在用户，取值范围：大于等于0           |
-
-**返回值：**
-
-| 类型                           | 说明                    |
-| ---------------------------- | --------------------- |
-| Promise<Array\<AbilityInfo>> | Promise形式返回Ability信息。 |
-
-**示例：**
-
-```js
-let bundleFlags = 0;
-let userId = 100;
-let want = {
-    bundleName : "com.example.myapplication",
-    abilityName : "com.example.myapplication.MainAbility"
-};
-bundle.queryAbilityByWant(want, bundleFlags, userId)
-.then((data) => {
-    console.info('Operation successful. Data: ' + JSON.stringify(data));
-}).catch((error) => {
-    console.error('Operation failed. Cause: ' + JSON.stringify(error));
-})
-```
-
-
-
-## bundle.queryAbilityByWant
-
-queryAbilityByWant(want: Want, bundleFlags: number, userId: number, callback: AsyncCallback<Array\<AbilityInfo>>): void
-
-以异步方法根据给定的意图获取Ability信息，使用callback形式返回结果。
-
-**系统能力：**
-
-SystemCapability.BundleManager.BundleFramework
-
-**参数：**
-
-| 名称          | 类型                                 | 必填   | 描述                                    |
-| ----------- | ---------------------------------- | ---- | ------------------------------------- |
-| want        | Want                               | 是    | 指示包含要查询的应用程序包名称的意图。                   |
-| bundleFlags | number                             | 是    | 用于指定返回abilityInfo信息。默认值：0，取值范围：大于等于0。 |
-| userId      | number                             | 是    | 用户ID。默认值：调用方所在用户，取值范围：大于等于0           |
-| callback    | AsyncCallback<Array\<AbilityInfo>> | 是    | 程序启动作为入参的回调函数，返回Ability信息。            |
-
-**示例：**
-
-```js
-let bundleFlags = 0;
-let userId = 100;
-let want = {
-    bundleName : "com.example.myapplication",
-    abilityName : "com.example.myapplication.MainAbility"
-};
-bundle.queryAbilityByWant(want, bundleFlags, userId, (err, data) => {
-    if (err) {
-        console.error('Operation failed. Cause: ' + JSON.stringify(err));
-        return;
-    }
-    console.info('Operation successful. Data:' + JSON.stringify(data));
-})
-```
-
-## bundle.queryAbilityByWant
-
-queryAbilityByWant(want: Want, bundleFlags: number, callback: AsyncCallback<Array\<AbilityInfo>>): void;
-
-以异步方法根据给定的意图获取Ability信息，使用callback形式返回结果。
-
-**系统能力：**
-
-SystemCapability.BundleManager.BundleFramework
-
-**参数：**
-
-| 名称          | 类型                                 | 必填   | 描述                                    |
-| ----------- | ---------------------------------- | ---- | ------------------------------------- |
-| want        | Want                               | 是    | 指示包含要查询的应用程序包名称的意图。                   |
-| bundleFlags | number                             | 是    | 用于指定返回abilityInfo信息。默认值：0，取值范围：大于等于0。 |
-| callback    | AsyncCallback<Array\<AbilityInfo>> | 是    | 程序启动作为入参的回调函数，返回Ability信息。            |
-
-**示例：**
-
-```js
-let bundleFlags = 0;
-let want = {
-    bundleName : "com.example.myapplication",
-    abilityName : "com.example.myapplication.MainAbility"
-};
-bundle.queryAbilityByWant(want, bundleFlags, (err, data) => {
-    if (err) {
-        console.error('Operation failed. Cause: ' + JSON.stringify(err));
-        return;
-    }
-    console.info('Operation successful. Data:' + JSON.stringify(data));
-})
-```
-
-<<<<<<< HEAD
-=======
-## bundle.getBundleInstaller
-
-getBundleInstaller(): Promise\<BundleInstaller>
-
-以异步方法获取BundleInstaller，使用Promise形式返回结果。
-
-**需要权限：**
-
-ohos.permission.INSTALL_BUNDLE
-
-**系统能力：**
-
-SystemCapability.BundleManager.BundleFramework
-
-**返回值：**
-
-| 类型                        | 说明                                       |
-| ------------------------- | ---------------------------------------- |
-| Promise\<BundleInstaller> | 返回值为Promise对象，Promise中包含BundleInstaller。 |
-
-**示例：**
-
-```js
-let bundleFilePaths = ['/data/test.hap'];
-let param = {
-    userId : 100,
-    installFlag : 1,
-    isKeepData : false
-};
-bundle.getBundleInstaller()
-.then((installerObject) => {
-    console.info('Operation successful. ');
-    installerObject.install(bundleFilePaths, param)
-    .then((data) => {
-        console.info('Operation successful. Data:' + JSON.stringify(data));
-    }).catch((error) => {
-        console.error('Operation failed. Cause: ' + JSON.stringify(error));
-    })
-}).catch((error) => {
-    console.error('Operation failed. Cause: ' + JSON.stringify(error));
-})
-```
-
-## bundle.getBundleInstaller
-
-getBundleInstaller(callback: AsyncCallback\<BundleInstaller>): void;
-
-以异步方法获取BundleInstaller，使用callback形式返回结果。
-
-**需要权限：**
-
-ohos.permission.INSTALL_BUNDLE
-
-**系统能力：**
-
-SystemCapability.BundleManager.BundleFramework
-
-**参数：**
-
-| 名称       | 类型                              | 必填   | 描述                               |
-| -------- | ------------------------------- | ---- | -------------------------------- |
-| callback | AsyncCallback\<BundleInstaller> | 是    | 程序启动作为入参的回调函数，返回BundleInstaller。 |
-
-**示例：**
-
-```js
-let bundleFilePaths = ['/data/test.hap'];
-let param = {
-    userId : 100,
-    installFlag : 1,
-    isKeepData : false
-};
-bundle.getBundleInstaller((err, installerObject) => {
-    if (err) {
-        console.error('Operation failed. Cause: ' + JSON.stringify(err));
-    }
-    console.info('Operation successful. Data:' + JSON.stringify(installerObject));
-    installerObject.install(bundleFilePaths, param, (err, data) => {
-        if (err) {
-            console.error('Operation failed. Cause: ' + JSON.stringify(err));
-        }
-        console.info('Operation successful. Data:' + JSON.stringify(data));
-    })
-})
-```
->>>>>>> 29356fff
-
-
-## bundle.getLaunchWantForBundle
-
-getLaunchWantForBundle(bundleName: string): Promise\<Want>
-
-以异步方法查询拉起指定应用的want对象，使用Promise形式返回结果。
-
-**需要权限：**
-
-ohos.permission.GET_BUNDLE_INFO_PRIVILEGED
-
-**系统能力：**
-
-SystemCapability.BundleManager.BundleFramework
-
-**参数：**
-
-| 名称         | 类型     | 必填   | 描述           |
-| ---------- | ------ | ---- | ------------ |
-| bundleName | string | 是    | 要查询的应用程序包名称。 |
-
-**返回值：**
-| 类型             | 说明                                     |
-| -------------- | -------------------------------------- |
-| Promise\<Want> | 返回值为Promise对象，Promise中包含拉起指定应用的Want对象。 |
-
-**示例：**
-
-```js
-let bundleName = "com.example.myapplication";
-bundle.getLaunchWantForBundle(bundleName)
-.then((data) => {
-    console.info('Operation successful. Data: ' + JSON.stringify(data));
-}).catch((error) => {
-    console.error('Operation failed. Cause: ' + JSON.stringify(error));
-})
-```
-
-## bundle.getLaunchWantForBundle
-
-getLaunchWantForBundle(bundleName: string, callback: AsyncCallback\<Want>): void;
-
-以异步方法查询拉起指定应用的want对象，使用callback形式返回结果。
-
-**需要权限：**
-
-ohos.permission.GET_BUNDLE_INFO_PRIVILEGED
-
-**系统能力：**
-
-SystemCapability.BundleManager.BundleFramework
-
-**参数：**
-
-| 名称         | 类型                   | 必填   | 描述                             |
-| ---------- | -------------------- | ---- | ------------------------------ |
-| bundleName | string               | 是    | 要查询的应用程序包名称。                   |
-| callback   | AsyncCallback\<Want> | 是    | 程序启动作为入参的回调函数，返回拉起指定应用的want对象。 |
-
-**示例：**
-
-```js
-let bundleName = "com.example.myapplication";
-bundle.getLaunchWantForBundle(bundleName, (err, data) => {
-    if (err) {
-        console.error('Operation failed. Cause: ' + JSON.stringify(err));
-        return;
-    }
-    console.info('Operation successful. Data:' + JSON.stringify(data));
-})
-```
-
-
-## bundle.getNameForUid<sup>8+</sup>
-
-getNameForUid(uid: number): Promise\<string>
-
-以异步方法通过uid获取对应的包名，使用Promise形式返回结果。
-
-**系统能力：**
-
-SystemCapability.BundleManager.BundleFramework
-
-**参数：**
-
-| 名称   | 类型     | 必填   | 描述       |
-| ---- | ------ | ---- | -------- |
-| uid  | number | 是    | 要查询的uid。 |
-
-**返回值：**
-| 类型               | 说明                                |
-| ---------------- | --------------------------------- |
-| Promise\<string> | 返回值为Promise对象，Promise中包含指定uid的包名。 |
-
-**示例：**
-
-```js
-let uid = 20010005;
-bundle.getNameForUid(uid)
-.then((data) => {
-    console.info('Operation successful. Data: ' + JSON.stringify(data));
-}).catch((error) => {
-    console.error('Operation failed. Cause: ' + JSON.stringify(error));
-})
-```
-
-## bundle.getNameForUid<sup>8+</sup>
-
-getNameForUid(uid: number, callback: AsyncCallback\<string>) : void
-
-以异步方法通过uid获取对应的包名，使用callback形式返回结果。
-
-**系统能力：**
-
-SystemCapability.BundleManager.BundleFramework
-
-**参数：**
-
-| 名称       | 类型                     | 必填   | 描述                        |
-| -------- | ---------------------- | ---- | ------------------------- |
-| uid      | number                 | 是    | 要查询的uid。                  |
-| callback | AsyncCallback\<string> | 是    | 程序启动作为入参的回调函数，返回指定uid的包名。 |
-
-**示例：**
-
-```js
-let uid = 20010005;
-bundle.getNameForUid(uid, (err, data) => {
-    if (err) {
-        console.error('Operation failed. Cause: ' + JSON.stringify(err));
-        return;
-    }
-    console.info('Operation successful. Data:' + JSON.stringify(data));
-})
-```
-
-
-## bundle.getAbilityIcon<sup>8+</sup>
-
-getAbilityIcon(bundleName: string, abilityName: string): Promise\<image.PixelMap>;
-
-以异步方法通过bundleName和abilityName获取对应Icon的[PixelMap](https://gitee.com/openharmony/docs/blob/master/zh-cn/application-dev/reference/apis/js-apis-image.md)，使用Promise形式返回结果。
-
-**需要权限：**
-
-ohos.permission.GET_BUNDLE_INFO_PRIVILEGED, ohos.permission.GET_BUNDLE_INFO
-
-**系统能力：**
-
-SystemCapability.BundleManager.BundleFramework
-
-**参数：**
-
-<<<<<<< HEAD
-| 名称          | 类型                                       | 必填   | 描述                                       |
-| ----------- | ---------------------------------------- | ---- | ---------------------------------------- |
-| bundleName  | string                                   | 是    | 要查询的bundleName。                          |
-| abilityName | string                                   | 是    | 要查询的abilityName。                         |
-
-**返回值：**
-| 类型                  | 说明                                                         |
-| --------------------- | ------------------------------------------------------------ |
-| Promise\<image.PixelMap> | 返回值为[PixelMap](https://gitee.com/openharmony/docs/blob/master/zh-cn/application-dev/reference/apis/js-apis-image.md)。 |
-=======
-| 名称          | 类型     | 必填   | 描述               |
-| ----------- | ------ | ---- | ---------------- |
-| bundleName  | string | 是    | 要查询的bundleName。  |
-| abilityName | string | 是    | 要查询的abilityName。 |
-
-**返回值：**
-| 类型                                       | 说明                                       |
-| ---------------------------------------- | ---------------------------------------- |
-| Promise\<[PixelMap](https://gitee.com/openharmony/docs/blob/master/zh-cn/application-dev/reference/apis/js-apis-image.md)> | 返回值为<[PixelMap](https://gitee.com/openharmony/docs/blob/master/zh-cn/application-dev/reference/apis/js-apis-image.md)>。 |
->>>>>>> 29356fff
-
-**示例：**
-
-```js
-let bundleName = com.example.myapplication;
-let abilityName = com.example.myapplication.MainAbility;
-bundle.getAbilityIcon(bundleName, abilityName)
-.then((data) => {
-    console.info('Operation successful. Data: ' + JSON.stringify(data));
-}).catch((error) => {
-    console.error('Operation failed. Cause: ' + JSON.stringify(error));
-})
-```
-
-## bundle.getAbilityIcon<sup>8+</sup>
-
-getAbilityIcon(bundleName: string, abilityName: string, callback: AsyncCallback\<image.PixelMap>): void;
-
-以异步方法通过bundleName和abilityName获取对应的[PixelMap](https://gitee.com/openharmony/docs/blob/master/zh-cn/application-dev/reference/apis/js-apis-image.md)，使用callback形式返回结果。
-
-**需要权限：**
-
-ohos.permission.GET_BUNDLE_INFO_PRIVILEGED, ohos.permission.GET_BUNDLE_INFO
-
-**系统能力：**
-
-SystemCapability.BundleManager.BundleFramework
-
-**参数：**
-
-| 名称          | 类型                                       | 必填   | 描述                                       |
-| ----------- | ---------------------------------------- | ---- | ---------------------------------------- |
-| bundleName  | string                                   | 是    | 要查询的bundleName。                          |
-| abilityName | string                                   | 是    | 要查询的abilityName。                         |
-<<<<<<< HEAD
-| callback   | AsyncCallback\<image.PixelMap> | 是   | 程序启动作为入参的回调函数，返回指定[PixelMap](https://gitee.com/openharmony/docs/blob/master/zh-cn/application-dev/reference/apis/js-apis-image.md)。 |
-=======
-| callback    | AsyncCallback\<[PixelMap](https://gitee.com/openharmony/docs/blob/master/zh-cn/application-dev/reference/apis/js-apis-image.md)> | 是    | 程序启动作为入参的回调函数，返回指定<[PixelMap](https://gitee.com/openharmony/docs/blob/master/zh-cn/application-dev/reference/apis/js-apis-image.md)>。 |
->>>>>>> 29356fff
-
-**示例：**
-
-```js
-let bundleName = com.example.myapplication;
-let abilityName = com.example.myapplication.MainAbility;
-bundle.getAbilityIcon(bundleName, abilityName, (err, data) => {
-    if (err) {
-        console.error('Operation failed. Cause: ' + JSON.stringify(err));
-        return;
-    }
-    console.info('Operation successful. Data:' + JSON.stringify(data));
-})
-```
-
-
-## bundle.queryExtensionAbilityInfosByWant<sup>9+</sup>
-
-queryExtensionAbilityInfosByWant(want: Want, extensionFlags: number, userId?: number): Promise<Array\<ExtensionAbilityInfo>>
-
-以异步方法根据给定的意图获取ExtensionAbility信息，使用Promise形式返回结果。
-
-**需要权限：**
-
-ohos.permission.GET_BUNDLE_INFO_PRIVILEGED, ohos.permission.GET_BUNDLE_INFO
-
-**系统能力：**
-
-SystemCapability.BundleManager.BundleFramework
-
-**参数：**
-
-| 名称             | 类型     | 必填   | 描述                                       |
-| -------------- | ------ | ---- | ---------------------------------------- |
-| want           | Want   | 是    | 包含要查询的应用程序包名称的意图。                        |
-| extensionFlags | number | 是    | 用于指定返回ExtensionAbilityInfo信息。默认值：0，取值范围：大于等于0。 |
-| userId         | number | 否    | 用户ID。默认值：调用方所在用户，取值范围：大于等于0              |
-
-**返回值：**
-
-| 类型                                    | 说明                             |
-| ------------------------------------- | ------------------------------ |
-| Promise<Array\<ExtensionAbilityInfo>> | Promise形式返回ExtensionAbility信息。 |
-
-**示例：**
-
-```js
-let extensionFlags = 0;
-let userId = 100;
-let want = {
-    bundleName : "com.example.myapplication",
-    abilityName : "com.example.myapplication.MainAbility"
-};
-bundle.queryExtensionAbilityInfosByWant(want, extensionFlags, userId)
-.then((data) => {
-    console.info('Operation successful. Data: ' + JSON.stringify(data));
-}).catch((error) => {
-    console.error('Operation failed. Cause: ' + JSON.stringify(error));
-})
-```
-
-
-
-## bundle.queryExtensionAbilityInfosByWant<sup>9+</sup>
-
-queryExtensionAbilityInfosByWant(want: Want, extensionFlags: number, userId: number, callback: AsyncCallback<Array\<ExtensionAbilityInfo>>): void
-
-以异步方法根据给定的意图获取ExtensionAbility信息，使用callback形式返回结果。
-
-**需要权限：**
-
-ohos.permission.GET_BUNDLE_INFO_PRIVILEGED, ohos.permission.GET_BUNDLE_INFO
-
-**系统能力：**
-
-SystemCapability.BundleManager.BundleFramework
-
-**参数：**
-
-| 名称             | 类型                                       | 必填   | 描述                                       |
-| -------------- | ---------------------------------------- | ---- | ---------------------------------------- |
-| want           | Want                                     | 是    | 指示包含要查询的应用程序包名称的意图。                      |
-| extensionFlags | number                                   | 是    | 用于指定返回ExtensionAbilityInfo信息。默认值：0，取值范围：枚举值，大于等于0。 |
-| userId         | number                                   | 是    | 用户ID。默认值：调用方所在用户，取值范围：大于等于0              |
-| callback       | AsyncCallback<Array\<ExtensionAbilityInfo>> | 是    | 程序启动作为入参的回调函数，返回ExtensionAbility信息。      |
-
-**示例：**
-
-```js
-let extensionFlags = 0;
-let userId = 100;
-let want = {
-    bundleName : "com.example.myapplication",
-    abilityName : "com.example.myapplication.MainAbility"
-};
-bundle.queryExtensionAbilityInfosByWant(want, extensionFlags, userId, (err, data) => {
-    if (err) {
-        console.error('Operation failed. Cause: ' + JSON.stringify(err));
-        return;
-    }
-    console.info('Operation successful. Data:' + JSON.stringify(data));
-})
-```
-
-## bundle.queryExtensionAbilityInfosByWant<sup>9+</sup>
-
-queryExtensionAbilityInfosByWant(want: Want, extensionFlags: number, callback: AsyncCallback<Array\<ExtensionAbilityInfo>>): void;
-
-以异步方法根据给定的意图获取ExtensionAbility信息，使用callback形式返回结果。
-
-**需要权限：**
-
-ohos.permission.GET_BUNDLE_INFO_PRIVILEGED, ohos.permission.GET_BUNDLE_INFO
-
-**系统能力：**
-
-SystemCapability.BundleManager.BundleFramework
-
-**参数：**
-
-| 名称             | 类型                                       | 必填   | 描述                                       |
-| -------------- | ---------------------------------------- | ---- | ---------------------------------------- |
-| want           | Want                                     | 是    | 指示包含要查询的应用程序包名称的意图。                      |
-| extensionFlags | number                                   | 是    | 用于指定返回ExtensionAbilityInfo信息。默认值：0，取值范围：大于等于0。 |
-| callback       | AsyncCallback<Array\<ExtensionAbilityInfo>> | 是    | 程序启动作为入参的回调函数，返回ExtensionAbility信息。      |
-
-**示例：**
-
-```js
-let extensionFlags = 0;
-let want = {
-    bundleName : "com.example.myapplication",
-    abilityName : "com.example.myapplication.MainAbility"
-};
-bundle.queryExtensionAbilityInfosByWant(want, extensionFlags, (err, data) => {
-    if (err) {
-        console.error('Operation failed. Cause: ' + JSON.stringify(err));
-        return;
-    }
-    console.info('Operation successful. Data:' + JSON.stringify(data));
-})
-```
-
-## ElementName
-
- **系统能力:** 以下各项对应的系统能力均为SystemCapability.BundleManager.BundleFramework
-
-| 名称          | 读写属性 | 类型     | 必填   | 描述                                       |
-| ----------- | ---- | ------ | ---- | ---------------------------------------- |
-| deviceId    | 只读   | string | 否    | 表示运行指定Ability的设备ID。                      |
-| bundleName  | 只读   | string | 是    | 表示包描述。如果在Want中同时指定了BundleName和AbilityName，则Want可以直接匹配到指定的Ability。 |
-| abilityName | 只读   | string | 是    | 表示待启动的Ability名称。如果在Want中同时指定了BundleName和AbilityName，则Want可以直接匹配到指定的Ability。 |
-| uri         | 只读   | string | 否    | 资源标识符。                                   |
-| shortName   | 只读   | string | 否    | ElementName的简名。                          |
-
-## InstallErrorCode
-
- **系统能力:** SystemCapability.BundleManager.BundleFramework
-
-| 名称                                       | 默认值  | 说明                        |
-| ---------------------------------------- | ---- | ------------------------- |
-| SUCCESS                                  | 0    | 安装成功                      |
-| STATUS_INSTALL_FAILURE                   | 1    | 安装失败（不存在安装的应用）            |
-| STATUS_INSTALL_FAILURE_ABORTED           | 2    | 安装中止                      |
-| STATUS_INSTALL_FAILURE_INVALID           | 3    | 安装参数无效                    |
-| STATUS_INSTALL_FAILURE_CONFLICT          | 4    | 安装冲突 （常见于升级和已有应用基本信息不一致）  |
-| STATUS_INSTALL_FAILURE_STORAGE           | 5    | 存储包信息失败                   |
-| STATUS_INSTALL_FAILURE_INCOMPATIBLE      | 6    | 安装不兼容（常见于版本降级安装或者签名信息错误）  |
-| STATUS_UNINSTALL_FAILURE                 | 7    | 卸载失败 （不存在卸载的应用）           |
-| STATUS_UNINSTALL_FAILURE_BLOCKED         | 8    | 卸载中止 （没有使用）               |
-| STATUS_UNINSTALL_FAILURE_ABORTED         | 9    | 卸载中止 （参数无效导致）             |
-| STATUS_UNINSTALL_FAILURE_CONFLICT        | 10   | 卸载冲突 （卸载系统应用失败， 结束应用进程失败） |
-| STATUS_INSTALL_FAILURE_DOWNLOAD_TIMEOUT  | 0x0B | 安装失败 （下载超时）               |
-| STATUS_INSTALL_FAILURE_DOWNLOAD_FAILED   | 0x0C | 安装失败 （下载失败）               |
-| STATUS_RECOVER_FAILURE_INVALID<sup>8+</sup> | 0x0D | 恢复预置应用失败                  |
-| STATUS_ABILITY_NOT_FOUND                 | 0x40 | Ability未找到                |
-| STATUS_BMS_SERVICE_ERROR                 | 0x41 | BMS服务错误                   |
-| STATUS_FAILED_NO_SPACE_LEFT<sup>8+</sup> | 0x42 | 设备空间不足                    |
-| STATUS_GRANT_REQUEST_PERMISSIONS_FAILED<sup>8+</sup> | 0x43 | 应用授权失败                    |
-| STATUS_INSTALL_PERMISSION_DENIED<sup>8+</sup> | 0x44 | 安装权限拒绝                    |
-| STATUS_UNINSTALL_PERMISSION_DENIED<sup>8+</sup> | 0x45 | 卸载权限拒绝                    |
-
-## BundleFlag
-
-包的标志
-
- **系统能力:** 以下各项对应的系统能力均为SystemCapability.BundleManager.BundleFramework
-
-| 名称                                       | 默认值        | 说明                  |
-| ---------------------------------------- | ---------- | ------------------- |
-| GET_BUNDLE_DEFAULT                       | 0x00000000 | 获取默认的应用信息           |
-| GET_BUNDLE_WITH_ABILITIES                | 0x00000001 | 获取包括Ability信息的包信息   |
-| GET_ABILITY_INFO_WITH_PERMISSION         | 0x00000002 | 获取包括权限的Ability信息    |
-| GET_ABILITY_INFO_WITH_APPLICATION        | 0x00000004 | 获取包括应用的Ability信息    |
-| GET_APPLICATION_INFO_WITH_PERMISSION     | 0x00000008 | 获取包括权限的应用信息         |
-| GET_BUNDLE_WITH_REQUESTED_PERMISSION     | 0x00000010 | 获取包括所需权限的包信息        |
-| GET_ABILITY_INFO_WITH_METADATA<sup>8+</sup> | 0x00000020 | 获取ability的元数据信息     |
-| GET_BUNDLE_WITH_EXTENSION_ABILITY<sup>9+</sup> | 0x00000020 | 获取包括Ability信息的扩展包信息 |
-| GET_APPLICATION_INFO_WITH_METADATA<sup>8+</sup> | 0x00000040 | 获取应用的元数据信息          |
-| GET_ABILITY_INFO_SYSTEMAPP_ONLY<sup>8+</sup> | 0x00000080 | 获取仅包括系统应用的ability信息 |
-| GET_ABILITY_INFO_WITH_DISABLE<sup>8+</sup> | 0x00000100 | 获取包括被禁用的ability信息   |
-| GET_APPLICATION_INFO_WITH_DISABLE<sup>8+</sup> | 0x00000200 | 获取包括被禁用的应用信息        |
-| GET_ALL_APPLICATION_INFO                 | 0xFFFF0000 | 获取应用所有的信息           |
-
-## BundleOptions
-
-包的选项
-
- **系统能力:** SystemCapability.BundleManager.BundleFramework
-
-| 名称     | 类型     | 可读   | 可写   | 说明                           |
-| ------ | ------ | ---- | ---- | ---------------------------- |
-| userId | number | 是    | 是    | 用户ID。默认值：调用方所在用户，取值范围：大于等于0。 |
-
-## BundleInfo
-
-应用包的信息
-
- **系统能力:** 以下各项对应的系统能力均为SystemCapability.BundleManager.BundleFramework
-
-| 名称                                | 类型                           | 可读   | 可写   | 说明                    |
-| --------------------------------- | ---------------------------- | ---- | ---- | --------------------- |
-| name                              | string                       | 是    | 否    | 应用包的名称                |
-| type                              | string                       | 是    | 否    | 应用包类型                 |
-| appId                             | string                       | 是    | 否    | 应用包里应用程序的id           |
-| uid                               | number                       | 是    | 否    | 应用包里应用程序的uid          |
-| installTime                       | number                       | 是    | 否    | HAP包安装时间              |
-| updateTime                        | number                       | 是    | 否    | HAP包更新时间              |
-| appInfo                           | ApplicationInfo              | 是    | 否    | 应用程序的配置信息             |
-| abilityInfos                      | Array\<AbilityInfo>          | 是    | 否    | Ability的配置信息          |
-| reqPermissions                    | Array\<string>               | 是    | 否    | 应用运行时需向系统申请的权限集合      |
-| reqPermissionDetails              | Array\<ReqPermissionDetail>  | 是    | 否    | 应用运行时需向系统申请的权限集合的详细信息 |
-| vendor                            | string                       | 是    | 否    | 应用包的供应商               |
-| versionCode                       | number                       | 是    | 否    | 应用包的版本号               |
-| versionName                       | string                       | 是    | 否    | 应用包的版本文本描述信息          |
-| compatibleVersion                 | number                       | 是    | 否    | 运行应用包所需要最低的SDK版本号     |
-| targetVersion                     | number                       | 是    | 否    | 运行应用包所需要最高SDK版本号      |
-| isCompressNativeLibs              | boolean                      | 是    | 否    | 是否压缩应用包的本地库，默认为true   |
-| hapModuleInfos                    | Array\<HapModuleInfo>        | 是    | 否    | 模块的配置信息               |
-| entryModuleName                   | string                       | 是    | 否    | Entry的模块名称            |
-| cpuAbi                            | string                       | 是    | 否    | 应用包的cpuAbi信息          |
-| isSilentInstallation              | string                       | 是    | 否    | 是否通过静默安装              |
-| minCompatibleVersionCode          | number                       | 是    | 否    | 分布式场景下的应用包兼容的最低版本     |
-| entryInstallationFree             | boolean                      | 是    | 否    | Entry是否支持免安装          |
-| reqPermissionStates<sup>8+</sup>  | Array\<number>               | 是    | 否    | 申请权限的授予状态             |
-| extensionAbilityInfo<sup>9+</sup> | Array\<ExtensionAbilityInfo> | 是    | 否    | ability的可扩展信息         |
-
-## ApplicationInfo
-
-应用程序信息
-
- **系统能力:** 以下各项对应的系统能力均为SystemCapability.BundleManager.BundleFramework
-
-| 名称                         | 类型                                 | 可读   | 可写   | 说明                    |
-| -------------------------- | ---------------------------------- | ---- | ---- | --------------------- |
-| name                       | string                             | 是    | 否    | 应用程序的名称               |
-| description                | string                             | 是    | 否    | 应用程序的描述               |
-| descriptionId              | number                             | 是    | 否    | 应用程序的描述id             |
-| systemApp                  | boolean                            | 是    | 否    | 判断是否为系统应用程序，默认为false  |
-| enabled                    | boolean                            | 是    | 否    | 判断应用程序是否可以使用，默认为true  |
-| label                      | string                             | 是    | 否    | 应用程序的标签               |
-| labelId                    | string                             | 是    | 否    | 应用程序的标签id             |
-| icon                       | string                             | 是    | 否    | 应用程序的图标               |
-| iconId                     | string                             | 是    | 否    | 应用程序的图标id             |
-| process                    | string                             | 是    | 否    | 应用程序的进程，如果不设置，默认为包的名称 |
-| supportedModes             | number                             | 是    | 否    | 应用程序支持的运行模式           |
-| moduleSourceDirs           | Array\<string>                     | 是    | 否    | 应用程序的资源存放的相对路径        |
-| permissions                | Array\<string>                     | 是    | 否    | 访问应用程序所需的权限           |
-| moduleInfos                | Array\<ModuleInfo>                 | 是    | 否    | 应用程序的模块信息             |
-| entryDir                   | string                             | 是    | 否    | 应用程序的文件保存路径           |
-<<<<<<< HEAD
-=======
-| customizeData              | Map<string, Array\<CustomizeData>> | 是    | 是    | 应用程序的自定义数据            |
->>>>>>> 29356fff
-| codePath<sup>8+</sup>      | string                             | 是    | 否    | 应用程序的安装目录             |
-| metaData<sup>8+</sup>      | Map<string, Array\<CustomizeData>> | 是    | 否    | 应用程序的自定义元信息           |
-| metaData<sup>9+</sup>      | Map<string, Array\<Metadata>>      | 是    | 否    | 应用程序的元信息              |
-| removable<sup>8+</sup>     | boolean                            | 是    | 否    | 应用程序是否可以被移除           |
-| accessTokenId<sup>8+</sup> | number                             | 是    | 否    | 应用程序的accessTokenId    |
-| uid<sup>8+</sup>           | number                             | 是    | 否    | 应用程序的uid              |
-| entityType<sup>9+</sup>    | string                             | 是    | 否    | 应用程序的实体类型             |
-
-## ModuleInfo
-
-应用程序的模块信息
-
- **系统能力:** 以下各项对应的系统能力均为SystemCapability.BundleManager.BundleFramework
-
-| 名称              | 类型     | 可读   | 可写   | 说明   |
-| --------------- | ------ | ---- | ---- | ---- |
-| moduleName      | string | 是    | 否    | 模块名称 |
-| moduleSourceDir | string | 是    | 否    | 安装目录 |
-
-## CustomizeData
-
-自定义元数据
-
- **系统能力:** 以下各项对应的系统能力均为SystemCapability.BundleManager.BundleFramework
-
-| 名称                 | 类型     | 可读   | 可写   | 说明       |
-| ------------------ | ------ | ---- | ---- | -------- |
-| name               | string | 是    | 是    | 自定义元数据名称 |
-| value              | string | 是    | 是    | 自定义元数据值  |
-| extra<sup>8+</sup> | string | 是    | 是    | 自定义资源    |
-
-
-## HapModuleInfo
-
-Hap模块信息
-
- **系统能力:** 以下各项对应的系统能力均为SystemCapability.BundleManager.BundleFramework
-
-| 名称                                | 类型                           | 可读   | 可写   | 说明                 |
-| --------------------------------- | ---------------------------- | ---- | ---- | ------------------ |
-| name                              | string                       | 是    | 否    | 模块名称               |
-| description                       | string                       | 是    | 否    | 模块描述信息             |
-| descriptionId                     | number                       | 是    | 否    | 描述信息ID             |
-| icon                              | string                       | 是    | 否    | 模块图标               |
-| label                             | string                       | 是    | 否    | 模块标签               |
-| labelId                           | number                       | 是    | 否    | 模块标签ID             |
-| iconId                            | number                       | 是    | 否    | 模块图标ID             |
-| backgroundImg                     | string                       | 是    | 否    | 模块背景图片             |
-| supportedModes                    | number                       | 是    | 否    | 模块支持的模式            |
-| reqCapabilities                   | Array\<string>               | 是    | 否    | 模块运行需要的能力          |
-| deviceTypes                       | Array\<string>               | 是    | 否    | 支持运行的设备类型          |
-| abilityInfo                       | Array\<AbilityInfo>          | 是    | 否    | Ability信息          |
-| moduleName                        | string                       | 是    | 否    | 模块名                |
-| mainAbilityName                   | string                       | 是    | 否    | 入口Ability名称        |
-| installationFree                  | boolean                      | 是    | 否    | 是否支持免安装            |
-<<<<<<< HEAD
-| mainElementName<sup>9+</sup>      | string                       | 是    | 否    | 入口ability信息        |
-=======
-| mainElementName<sup>8+</sup>      | string                       | 是    | 否    | 入口ability信息        |
->>>>>>> 29356fff
-| extensionAbilityInfo<sup>9+</sup> | Array\<ExtensionAbilityInfo> | 是    | 否    | extensionAbility信息 |
-| metadata<sup>9+</sup>             | Array\<Metadata>             | 是    | 否    | Ability的元信息        |
-
-## ReqPermissionDetail
-
-应用运行时需向系统申请的权限集合的详细信息
-
- **系统能力:** 以下各项对应的系统能力均为SystemCapability.BundleManager.BundleFramework
-
-| 名称        | 类型        | 可读   | 可写   | 说明         |
-| --------- | --------- | ---- | ---- | ---------- |
-| name      | string    | 是    | 是    | 需要使用的权限名称  |
-| reason    | string    | 是    | 是    | 描述申请权限的原因  |
-| usedScene | UsedScene | 是    | 是    | 权限使用的场景和时机 |
-
-## UsedScene
-
-描述权限使用的场景和时机
-
- **系统能力:** 以下各项对应的系统能力均为SystemCapability.BundleManager.BundleFramework
-
-| 名称        | 类型             | 可读   | 可写   | 说明               |
-| --------- | -------------- | ---- | ---- | ---------------- |
-| abilities | Array\<string> | 是    | 是    | 使用到该权限的Ability集合 |
-| when      | string         | 是    | 是    | 使用该权限的时机         |
-
-
-## AbilityInfo
-
-Ability信息
-
- **系统能力:** 以下各项对应的系统能力均为SystemCapability.BundleManager.BundleFramework
-
-| 名称                    | 类型                    | 可读   | 可写   | 说明                       |
-| --------------------- | --------------------- | ---- | ---- | ------------------------ |
-| bundleName            | string                | 是    | 否    | 应用包名                     |
-| name                  | string                | 是    | 否    | Ability名称                |
-| label                 | string                | 是    | 否    | Ability对用户显示的名称          |
-| description           | string                | 是    | 否    | Ability的描述               |
-| icon                  | string                | 是    | 否    | Ability的图标资源文件索引         |
-| descriptionId         | number                | 是    | 否    | Ability的描述id             |
-| iconId                | number                | 是    | 否    | Ability的图标id             |
-| moduleName            | string                | 是    | 否    | Ability所属的HAP包的名称        |
-| process               | string                | 是    | 否    | Ability的进程，如果不设置，默认为包的名称 |
-| targetAbility         | string                | 是    | 否    | 当前Ability重用的目标Ability    |
-| backgroundModes       | number                | 是    | 否    | 表示后台服务的类型                |
-| isVisible             | boolean               | 是    | 否    | 判断Ability是否可以被其他应用调用     |
-| formEnabled           | boolean               | 是    | 否    | 判断Ability是否提供卡片能力        |
-| type                  | AbilityType           | 是    | 否    | Ability类型                |
-| orientation           | DisplayOrientation    | 是    | 否    | Ability的显示模式             |
-| launchMode            | LaunchMode            | 是    | 否    | Ability的启动模式             |
-| permissions           | Array\<string>        | 是    | 否    | 被其他应用Ability调用时需要申请的权限集合 |
-| deviceTypes           | Array\<string>        | 是    | 否    | Ability支持的设备类型           |
-| deviceCapabilities    | Array\<string>        | 是    | 否    | Ability需要的设备能力           |
-| readPermission        | string                | 是    | 否    | 读取Ability数据所需的权限         |
-| writePermission       | string                | 是    | 否    | 向Ability写数据所需的权限         |
-| applicationInfo       | ApplicationInfo       | 是    | 否    | 应用程序的配置信息                |
-| uri                   | string                | 是    | 否    | 获取Ability的统一资源标识符（URI）   |
-| labelId               | number                | 是    | 否    | Ability的标签id             |
-| subType               | AbilitySubType        | 是    | 否    | Ability中枚举使用的模板的子类型      |
-| metaData<sup>8+</sup> | Array\<CustomizeData> | 是    | 否    | ability的自定义信息            |
-| metaData<sup>9+</sup> | Array\<Metadata>      | 是    | 否    | ability的元信息              |
-| enabled<sup>8+</sup>  | boolean               | 是    | 否    | ability是否可用              |
-
-## AbilityType
-
-Ability类型
-
- **系统能力:** 以下各项对应的系统能力均为SystemCapability.BundleManager.BundleFramework
-
-| 名称      | 类型   | 说明                |
-| ------- | ---- | ----------------- |
-| UNKNOWN | 无    | 未知Ability类型       |
-| PAGE    | 无    | Ability有一个UI界面    |
-| SERVICE | 无    | Ability没有UI界面     |
-| DATA    | 无    | Ability用于提供数据访问服务 |
-
-## DisplayOrientation
-
-屏幕显示方向
-
- **系统能力:** 以下各项对应的系统能力均为SystemCapability.BundleManager.BundleFramework
-
-| 名称            | 类型   | 说明            |
-| ------------- | ---- | ------------- |
-| UNSPECIFIED   | 无    | 屏幕方向--不指定     |
-| LANDSCAPE     | 无    | 屏幕方向--横屏      |
-| PORTRAIT      | 无    | 屏幕方向--竖屏      |
-| FOLLOW_RECENT | 无    | 屏幕方向--紧跟上一个组件 |
-
-## LaunchMode
-
-启动模式
-
- **系统能力:** 以下各项对应的系统能力均为SystemCapability.BundleManager.BundleFramework
-
-| 名称        | 类型   | 说明            |
-| --------- | ---- | ------------- |
-| SINGLETON | 0    | Ability只有一个示例 |
-| STANDARD  | 1    | Ability有多个示例  |
-
-## AbilitySubType
-
-Ability的子类型
-
- **系统能力:** 以下各项对应的系统能力均为SystemCapability.BundleManager.BundleFramework
-
-| 名称          | 类型   | 说明                   |
-| ----------- | ---- | -------------------- |
-| UNSPECIFIED | 0    | 未定义Ability子类型        |
-| CA          | 1    | Ability子类型是带有 UI 的服务 |
-
-
-## ExtensionAbilityType<sup>9+</sup>
-
-ExtensionAbility的类型
-
- **系统能力:** 以下各项对应的系统能力均为SystemCapability.BundleManager.BundleFramework
-
-| 名称                             | 类型   | 说明                        |
-| ------------------------------ | ---- | ------------------------- |
-| FORM<sup>9+</sup>              | 0    | ExtensionAbility的类型包括卡片   |
-| WORK_SCHEDULER<sup>9+</sup>    | 1    | ExtensionAbility的类型包括行程安排 |
-| INPUT_METHOD<sup>9+</sup>      | 2    | ExtensionAbility的类型包括输入法  |
-| SERVICE<sup>9+</sup>           | 3    | ExtensionAbility的类型包括服务   |
-| ACCESSIBILITY<sup>9+</sup>     | 4    | ExtensionAbility的类型包括无障碍  |
-| DATA_SHARE<sup>9+</sup>        | 5    | ExtensionAbility的类型包括数据共享 |
-| FILE_SHARE<sup>9+</sup>        | 6    | ExtensionAbility的类型包括文件共享 |
-| STATIC_SUBSCRIBER<sup>9+</sup> | 7    | ExtensionAbility的类型包括订阅者  |
-| WALLPAPER<sup>9+</sup>         | 8    | ExtensionAbility的类型包括墙纸   |
-| UNSPECIFIED<sup>9+</sup>       | 9    | ExtensionAbility未指定类型     |
-
-## ExtensionFlag<sup>9+</sup>
-
-扩展标志
-
- **系统能力:** 以下各项对应的系统能力均为SystemCapability.BundleManager.BundleFramework
-
-| 名称                                       | 默认值        | 说明                             |
-| ---------------------------------------- | ---------- | ------------------------------ |
-| GET_EXTENSION_INFO_DEFAULT<sup>9+</sup>  | 0x00000000 | 获取默认的extensionAbilityInfo      |
-| GET_EXTENSION_INFO_WITH_PERMISSION<sup>9+</sup> | 0x00000002 | 获取携带权限信息的extensionAbilityInfo  |
-| GET_EXTENSION_INFO_WITH_APPLICATION<sup>9+</sup> | 0x00000004 | 获取携带应用信息的extensionAbilityInfo  |
-| GET_EXTENSION_INFO_WITH_METADATA<sup>9+</sup> | 0x00000020 | 获取携带元数据信息的extensionAbilityInfo |
-
-
-## ColorMode
-
-颜色模式
-
- **系统能力:** 以下各项对应的系统能力均为SystemCapability.BundleManager.BundleFramework
-
-| 名称         | 类型   | 说明   |
-| ---------- | ---- | ---- |
-| AUTO_MODE  | -1   | 自动模式 |
-| DARK_MODE  | 0    | 夜间模式 |
-| LIGHT_MODE | 1    | 灯光模式 |
-
-
-## GrantStatus
-
-授予状态
-
- **系统能力:** 以下各项对应的系统能力均为SystemCapability.BundleManager.BundleFramework
-
-| 名称                 | 类型   | 说明   |
-| ------------------ | ---- | ---- |
-| PERMISSION_DENIED  | -1   | 拒绝许可 |
-| PERMISSION_GRANTED | 0    | 批准   |
-
-
-## ExtensionAbilityInfo<sup>9+</sup>
-
-ExtensionAbility信息
-
- **系统能力:** 以下各项对应的系统能力均为SystemCapability.BundleManager.BundleFramework
-
-| 名称                                | 类型                          | 可读   | 可写   | 说明                                |
-| --------------------------------- | --------------------------- | ---- | ---- | --------------------------------- |
-| bundleName<sup>9+</sup>           | string                      | 是    | 否    | 应用包名                              |
-| moduleName<sup>9+</sup>           | string                      | 是    | 否    | ExtensionAbility所属的HAP包的名称        |
-| name<sup>9+</sup>                 | string                      | 是    | 否    | ExtensionAbility名称                |
-| labelId<sup>9+</sup>              | number                      | 是    | 否    | ExtensionAbility的标签id             |
-| descriptionId<sup>9+</sup>        | number                      | 是    | 否    | ExtensionAbility的描述id             |
-| iconId<sup>9+</sup>               | number                      | 是    | 否    | ExtensionAbility的图标id             |
-| isVisible<sup>9+</sup>            | boolean                     | 是    | 否    | 判断ExtensionAbility是否可以被其他应用调用     |
-| extensionAbilityType<sup>9+</sup> | bundle.ExtensionAbilityType | 是    | 否    | ExtensionAbility类型                |
-| permissions<sup>9+</sup>          | Array\<string>              | 是    | 否    | 被其他应用ExtensionAbility调用时需要申请的权限集合 |
-| applicationInfo<sup>9+</sup>      | ApplicationInfo             | 是    | 否    | 应用程序的配置信息                         |
-| metaData<sup>9+</sup>             | Array\<Metadata>            | 是    | 否    | ExtensionAbility的元信息              |
-| enabled<sup>9+</sup>              | boolean                     | 是    | 否    | ExtensionAbility是否可用              |
-| readPermission<sup>9+</sup>       | string                      | 是    | 否    | 读取ExtensionAbility数据所需的权限         |
-| writePermission<sup>9+</sup>      | string                      | 是    | 否    | 向ExtensionAbility写数据所需的权限         |
-
-
-## Metadata<sup>9+</sup>
-
-元数据信息
-
- **系统能力:** 以下各项对应的系统能力均为SystemCapability.BundleManager.BundleFramework
-
-| 名称                    | 类型     | 可读   | 可写   | 说明    |
-| --------------------- | ------ | ---- | ---- | ----- |
-| name<sup>9+</sup>     | string | 是    | 是    | 元数据名称 |
-| value<sup>9+</sup>    | string | 是    | 是    | 元数据值  |
+# Bundle模块(JS端SDK接口)
+
+> ![icon-note.gif](public_sys-resources/icon-note.gif) **说明：**
+> 本模块首批接口从API version 7开始支持。后续版本的新增接口，采用上角标单独标记接口的起始版本。
+
+## 导入模块
+
+```
+import bundle from '@ohos.bundle';
+```
+
+## 系统能力
+
+SystemCapability.BundleManager.BundleFramework
+
+## 权限列表
+
+| 权限                                       | 权限等级         | 描述        |
+| ---------------------------------------- | ------------ | --------- |
+| ohos.permission.GET_BUNDLE_INFO          | normal       | 仅限查询本应用信息 |
+| ohos.permission.GET_BUNDLE_INFO_PRIVILEGED | system_basic | 可查询所有应用信息 |
+| ohos.permission.INSTALL_BUNDLE           | system_core  | 可安装、卸载应用  |
+
+## bundle.getApplicationInfo
+
+getApplicationInfo(bundleName: string, bundleFlags: number, userId?: number): Promise\<ApplicationInfo>
+
+以异步方法根据给定的包名获取ApplicationInfo，使用Promise形式返回结果。
+
+**需要权限：**
+
+ohos.permission.GET_BUNDLE_INFO_PRIVILEGED，ohos.permission.GET_BUNDLE_INFO
+
+**系统能力：**
+
+SystemCapability.BundleManager.BundleFramework
+
+**参数：**
+
+| 名称          | 类型     | 必填   | 描述                                      |
+| ----------- | ------ | ---- | --------------------------------------- |
+| bundleName  | string | 是    | 要查询的应用程序包名称。                            |
+| bundleFlags | number | 是    | 用于指定返回的应用信息对象中包含信息的标记。默认值：0，取值范围：大于等于0。 |
+| userId      | number | 否    | 用户ID。默认值：调用方所在用户，取值范围：大于等于0。            |
+
+**返回值：**
+
+| 类型                        | 说明                 |
+| ------------------------- | ------------------ |
+| Promise\<ApplicationInfo> | Promise形式返回应用程序信息。 |
+
+**示例：**
+
+```js
+let bundleName = "com.example.myapplication";
+let bundleFlags = 0;
+let userId = 100;
+bundle.getApplicationInfo(bundleName, bundleFlags, userId)
+.then((data) => {
+    console.info('Operation successful. Data: ' + JSON.stringify(data));
+}).catch((error) => {
+    console.error('Operation failed. Cause: ' + JSON.stringify(error));
+})
+```
+
+
+
+## bundle.getApplicationInfo
+
+getApplicationInfo(bundleName: string, bundleFlags: number, userId: number, callback: AsyncCallback\<ApplicationInfo>): void
+
+以异步方法根据给定的包名获取ApplicationInfo，使用callback形式返回结果。
+
+**需要权限：**
+
+ohos.permission.GET_BUNDLE_INFO_PRIVILEGED，ohos.permission.GET_BUNDLE_INFO
+
+**系统能力：**
+
+SystemCapability.BundleManager.BundleFramework
+
+**参数：**
+
+| 名称          | 类型                              | 必填   | 描述                                      |
+| ----------- | ------------------------------- | ---- | --------------------------------------- |
+| bundleName  | string                          | 是    | 要查询的应用程序包名称。                            |
+| bundleFlags | number                          | 是    | 用于指定返回的应用信息对象中包含信息的标记。默认值：0，取值范围：大于等于0。 |
+| userId      | number                          | 是    | 用户ID。默认值：调用方所在用户，取值范围：大于等于0。            |
+| callback    | AsyncCallback\<ApplicationInfo> | 是    | 程序启动作为入参的回调函数，返回应用程序信息。                 |
+
+**示例：**
+
+```js
+let bundleName = "com.example.myapplication";
+let bundleFlags = 0;
+let userId = 100;
+bundle.getApplicationInfo(bundleName, bundleFlags, userId, (err, data) => {
+    if (err) {
+        console.error('Operation failed. Cause: ' + JSON.stringify(err));
+        return;
+    }
+    console.info('Operation successful. Data:' + JSON.stringify(data));
+ })
+```
+
+
+## bundle.getApplicationInfo
+
+getApplicationInfo(bundleName: string, bundleFlags: number, callback: AsyncCallback\<ApplicationInfo>): void
+
+以异步方法根据给定的包名获取ApplicationInfo，使用callback形式返回结果。
+
+**需要权限：**
+
+ohos.permission.GET_BUNDLE_INFO_PRIVILEGED，ohos.permission.GET_BUNDLE_INFO
+
+**系统能力：**
+
+SystemCapability.BundleManager.BundleFramework
+
+**参数：**
+
+| 名称          | 类型                              | 必填   | 描述                                      |
+| ----------- | ------------------------------- | ---- | --------------------------------------- |
+| bundleName  | string                          | 是    | 要查询的应用程序包名称。                            |
+| bundleFlags | number                          | 是    | 用于指定返回的应用信息对象中包含信息的标记。默认值：0，取值范围：大于等于0。 |
+| callback    | AsyncCallback\<ApplicationInfo> | 是    | 程序启动作为入参的回调函数，返回应用程序信息。                 |
+
+**示例：**
+
+```js
+let bundleName = "com.example.myapplication";
+let bundleFlags = 0;
+bundle.getApplicationInfo(bundleName, bundleFlags, (err, data) => {
+    if (err) {
+        console.error('Operation failed. Cause: ' + JSON.stringify(err));
+        return;
+    }
+    console.info('Operation successful. Data:' + JSON.stringify(data));
+ })
+```
+
+
+## bundle.getAllBundleInfo
+
+getAllBundleInfo(bundleFlag: BundleFlag, userId?: number): Promise<Array\<BundleInfo>>
+
+以异步方法获取系统中所有可用的BundleInfo，使用Promise形式返回结果。
+
+**需要权限：**
+
+ohos.permission.GET_BUNDLE_INFO_PRIVILEGED
+
+**系统能力：**
+
+SystemCapability.BundleManager.BundleFramework
+
+**参数：**
+
+| 名称         | 类型         | 必填   | 描述                                      |
+| ---------- | ---------- | ---- | --------------------------------------- |
+| bundleFlag | BundleFlag | 是    | 用于指定返回的应用信息对象中包含信息的标记。默认值：0，取值范围：大于等于0。 |
+| userId     | number     | 否    | 用户ID。默认值：调用方所在用户，取值范围：大于等于0。            |
+
+**返回值：**
+
+| 类型                          | 说明                         |
+| --------------------------- | -------------------------- |
+| Promise<Array\<BundleInfo>> | Promise形式返回所有可用的BundleInfo |
+
+**示例：**
+
+```js
+let bundleFlag = 0;
+let userId = 100;
+bundle.getAllBundleInfo(bundleFlag, userId)
+.then((data) => {
+    console.info('Operation successful. Data: ' + JSON.stringify(data));
+}).catch((error) => {
+    console.error('Operation failed. Cause: ' + JSON.stringify(error));
+})
+```
+
+
+
+## bundle.getAllBundleInfo
+
+getAllBundleInfo(bundleFlag: BundleFlag, callback: AsyncCallback<Array\<BundleInfo>>): void
+
+以异步方法获取系统中所有可用的BundleInfo，使用callback形式返回结果。
+
+**需要权限：**
+
+ohos.permission.GET_BUNDLE_INFO_PRIVILEGED
+
+**系统能力：**
+
+SystemCapability.BundleManager.BundleFramework
+
+**参数：**
+
+| 名称         | 类型                                | 必填   | 描述                                      |
+| ---------- | --------------------------------- | ---- | --------------------------------------- |
+| bundleFlag | BundleFlag                        | 是    | 用于指定返回的应用信息对象中包含信息的标记。默认值：0，取值范围：大于等于0。 |
+| callback   | AsyncCallback<Array\<BundleInfo>> | 是    | 程序启动作为入参的回调函数，返回所有可用的BundleInfo。        |
+
+**示例：**
+
+```js
+let bundleFlag = 0;
+bundle.getAllBundleInfo(bundleFlag, (err, data) => {
+    if (err) {
+        console.error('Operation failed. Cause: ' + JSON.stringify(err));
+        return;
+    }
+    console.info('Operation successful. Data:' + JSON.stringify(data));
+ })
+```
+
+
+## bundle.getAllBundleInfo
+
+getAllBundleInfo(bundleFlag: BundleFlag, userId: number, callback: AsyncCallback<Array\<BundleInfo>>): void
+
+以异步方法获取系统中所有可用的BundleInfo，使用callback形式返回结果。
+
+**需要权限：**
+
+ohos.permission.GET_BUNDLE_INFO_PRIVILEGED
+
+**系统能力：**
+
+SystemCapability.BundleManager.BundleFramework
+
+**参数：**
+
+| 名称         | 类型                                | 必填   | 描述                                      |
+| ---------- | --------------------------------- | ---- | --------------------------------------- |
+| bundleFlag | BundleFlag                        | 是    | 用于指定返回的应用信息对象中包含信息的标记。默认值：0，取值范围：大于等于0。 |
+| userId     | number                            | 是    | 用户ID。默认值：调用方所在用户，取值范围：大于等于0。            |
+| callback   | AsyncCallback<Array\<BundleInfo>> | 是    | 程序启动作为入参的回调函数，返回所有可用的BundleInfo。        |
+
+**示例：**
+
+```js
+let bundleFlag = 0;
+let userId = 100;
+bundle.getAllBundleInfo(bundleFlag, userId, (err, data) => {
+    if (err) {
+        console.error('Operation failed. Cause: ' + JSON.stringify(err));
+        return;
+    }
+    console.info('Operation successful. Data:' + JSON.stringify(data));
+ })
+```
+
+
+
+## bundle.getBundleInfo
+
+getBundleInfo(bundleName: string, bundleFlags: number, options?: BundleOptions): Promise\<BundleInfo>
+
+以异步方法根据给定的包名获取BundleInfo，使用Promise形式返回结果。
+
+**需要权限：**
+
+ohos.permission.GET_BUNDLE_INFO_PRIVILEGED，ohos.permission.GET_BUNDLE_INFO
+
+**系统能力：**
+
+SystemCapability.BundleManager.BundleFramework
+
+**参数：**
+
+| 名称          | 类型            | 必填   | 描述                                      |
+| ----------- | ------------- | ---- | --------------------------------------- |
+| bundleName  | string        | 是    | 包名                                      |
+| bundleFlags | number        | 是    | 用于指定返回的应用信息对象中包含信息的标记。默认值：0，取值范围：大于等于0。 |
+| options     | BundleOptions | 否    | 包含userid。                               |
+
+**返回值：**
+
+| 类型                   | 说明                           |
+| -------------------- | ---------------------------- |
+| Promise\<BundleInfo> | 返回值为Promise对象，Promise中包含包信息。 |
+
+**示例：**
+
+```js
+let bundleName = "com.example.myapplication";
+let bundleFlags = 1;
+let options = {
+  "userId" : 100
+};
+bundle.getBundleInfo(bundleName, bundleFlags, options)
+.then((data) => {
+    console.info('Operation successful. Data: ' + JSON.stringify(data));
+}).catch((error) => {
+    console.error('Operation failed. Cause: ' + JSON.stringify(error));
+})
+```
+
+
+
+## bundle.getBundleInfo
+
+getBundleInfo(bundleName: string, bundleFlags: number, callback: AsyncCallback\<BundleInfo>): void
+
+以异步方法根据给定的包名获取BundleInfo，使用callback形式返回结果。
+
+**需要权限：**
+
+ohos.permission.GET_BUNDLE_INFO_PRIVILEGED，ohos.permission.GET_BUNDLE_INFO
+
+**系统能力：**
+
+SystemCapability.BundleManager.BundleFramework
+
+**参数：**
+
+| 名称          | 类型                         | 必填   | 描述                                      |
+| ----------- | -------------------------- | ---- | --------------------------------------- |
+| bundleName  | string                     | 是    | 包名                                      |
+| bundleFlags | number                     | 是    | 用于指定返回的应用信息对象中包含信息的标记。默认值：0，取值范围：大于等于0。 |
+| callback    | AsyncCallback\<BundleInfo> | 是    | 程序启动作为入参的回调函数，返回包信息。                    |
+
+**示例：**
+
+```js
+let bundleName = "com.example.myapplication";
+let bundleFlags = 1;
+bundle.getBundleInfo(bundleName, bundleFlags, (err, data) => {
+    if (err) {
+        console.error('Operation failed. Cause: ' + JSON.stringify(err));
+        return;
+    }
+    console.info('Operation successful. Data:' + JSON.stringify(data));
+})
+```
+
+
+## bundle.getBundleInfo
+
+getBundleInfo(bundleName: string, bundleFlags: number, options: BundleOptions, callback: AsyncCallback\<BundleInfo>): void
+
+以异步方法根据给定的包名获取BundleInfo，使用callback形式返回结果。
+
+**需要权限：**
+
+ohos.permission.GET_BUNDLE_INFO_PRIVILEGED，ohos.permission.GET_BUNDLE_INFO
+
+**系统能力：**
+
+SystemCapability.BundleManager.BundleFramework
+
+**参数：**
+
+| 名称          | 类型                         | 必填   | 描述                                      |
+| ----------- | -------------------------- | ---- | --------------------------------------- |
+| bundleName  | string                     | 是    | 包名                                      |
+| bundleFlags | number                     | 是    | 用于指定返回的应用信息对象中包含信息的标记。默认值：0，取值范围：大于等于0。 |
+| options     | BundleOptions              | 是    | 包含userid。                               |
+| callback    | AsyncCallback\<BundleInfo> | 是    | 程序启动作为入参的回调函数，返回包信息。                    |
+
+**示例：**
+
+```js
+let bundleName = "com.example.myapplication";
+let bundleFlags = 1;
+let options = {
+  "userId" : 100
+};
+bundle.getBundleInfo(bundleName, bundleFlags, options, (err, data) => {
+    if (err) {
+        console.error('Operation failed. Cause: ' + JSON.stringify(err));
+        return;
+    }
+    console.info('Operation successful. Data:' + JSON.stringify(data));
+})
+```
+
+
+## bundle.getAllApplicationInfo
+
+getAllApplicationInfo(bundleFlags: number, userId?: number): Promise<Array\<ApplicationInfo>>
+
+获取指定用户下所有已安装的应用信息，通过Promise获取返回值。
+
+**需要权限：**
+
+ohos.permission.GET_BUNDLE_INFO_PRIVILEGED
+
+**系统能力：**
+
+SystemCapability.BundleManager.BundleFramework
+
+**参数：**
+
+| 名称          | 类型     | 必填   | 描述                                      |
+| ----------- | ------ | ---- | --------------------------------------- |
+| bundleFlags | number | 是    | 用于指定返回的应用信息对象中包含信息的标记。默认值：0，取值范围：大于等于0。 |
+| userId      | number | 否    | 用户ID。默认值：调用方所在用户，取值范围：大于等于0。            |
+
+**返回值：**
+
+| 类型                               | 说明                              |
+| -------------------------------- | ------------------------------- |
+| Promise<Array\<ApplicationInfo>> | 返回值为Promise对象，Promise中包含应用信息列表。 |
+
+**示例：**
+
+```js
+let bundleFlags = 8;
+let userId = 100;
+bundle.getAllApplicationInfo(bundleFlags, userId)
+.then((data) => {
+    console.info('Operation successful. Data: ' + JSON.stringify(data));
+}).catch((error) => {
+    console.error('Operation failed. Cause: ' + JSON.stringify(error));
+})
+```
+
+
+
+## bundle.getAllApplicationInfo
+
+getAllApplicationInfo(bundleFlags: number, userId: number, callback: AsyncCallback<Array\<ApplicationInfo>>): void
+
+获取指定用户下所有已安装的应用信息，使用callback形式返回结果。
+
+**需要权限：**
+
+ohos.permission.GET_BUNDLE_INFO_PRIVILEGED
+
+**系统能力：**
+
+SystemCapability.BundleManager.BundleFramework
+
+**参数：**
+
+| 名称          | 类型                                     | 必填   | 描述                                      |
+| ----------- | -------------------------------------- | ---- | --------------------------------------- |
+| bundleFlags | number                                 | 是    | 用于指定返回的应用信息对象中包含信息的标记。默认值：0，取值范围：大于等于0。 |
+| userId      | number                                 | 否    | 用户ID。默认值：调用方所在用户，取值范围：大于等于0。            |
+| callback    | AsyncCallback<Array\<ApplicationInfo>> | 是    | 程序启动作为入参的回调函数，返回应用信息列表。                 |
+
+**示例：**
+
+```js
+let bundleFlags = 8;
+let userId = 100;
+bundle.getAllApplicationInfo(bundleFlags, userId, (err, data) => {
+    if (err) {
+        console.error('Operation failed. Cause: ' + JSON.stringify(err));
+        return;
+    }
+    console.info('Operation successful. Data:' + JSON.stringify(data));
+})
+```
+
+
+## bundle.getAllApplicationInfo
+
+getAllApplicationInfo(bundleFlags: number, callback: AsyncCallback<Array\<ApplicationInfo>>) : void;
+
+获取指定用户下所有已安装的应用信息，使用callback形式返回结果。
+
+**需要权限：**
+
+ohos.permission.GET_BUNDLE_INFO_PRIVILEGED
+
+**系统能力：**
+
+SystemCapability.BundleManager.BundleFramework
+
+**参数：**
+
+| 名称          | 类型                                     | 必填   | 描述                                      |
+| ----------- | -------------------------------------- | ---- | --------------------------------------- |
+| bundleFlags | number                                 | 是    | 用于指定返回的应用信息对象中包含信息的标记。默认值：0，取值范围：大于等于0。 |
+| callback    | AsyncCallback<Array\<ApplicationInfo>> | 是    | 程序启动作为入参的回调函数，返回应用信息列表。                 |
+
+**示例：**
+
+```js
+let bundleFlags = 8;
+bundle.getAllApplicationInfo(bundleFlags, (err, data) => {
+    if (err) {
+        console.error('Operation failed. Cause: ' + JSON.stringify(err));
+        return;
+    }
+    console.info('Operation successful. Data:' + JSON.stringify(data));
+})
+```
+
+## bundle.getAbilityInfo
+
+getAbilityInfo(bundleName: string, abilityName: string): Promise\<AbilityInfo>
+
+以异步方法根据给定的意图获取Ability信息，使用Promise形式返回结果。
+
+**需要权限：**
+
+ohos.permission.GET_BUNDLE_INFO_PRIVILEGED，ohos.permission.GET_BUNDLE_INFO
+
+**系统能力：**
+
+SystemCapability.BundleManager.BundleFramework
+
+**参数：**
+
+| 名称          | 类型     | 必填   | 描述               |
+| ----------- | ------ | ---- | ---------------- |
+| bundleName  | string | 是    | 要查询的应用程序包名称。     |
+| abilityName | string | 是    | 表示待查询的Ability名称。 |
+
+**返回值：**
+
+| 类型                    | 说明                    |
+| --------------------- | --------------------- |
+| Promise\<AbilityInfo> | Promise形式返回Ability信息。 |
+
+**示例：**
+
+```js
+let bundleName = "com.example.myapplication";
+let abilityName = "com.example.myapplication.MainAbility";
+bundle.getAbilityInfo(bundleName, abilityName)
+.then((data) => {
+    console.info('Operation successful. Data: ' + JSON.stringify(data));
+}).catch((error) => {
+    console.error('Operation failed. Cause: ' + JSON.stringify(error));
+})
+```
+
+## bundle.getAbilityInfo
+
+getAbilityInfo(bundleName: string, abilityName: string, callback: AsyncCallback\<AbilityInfo>): void;
+
+以异步方法根据给定的意图获取Ability信息，使用callback形式返回结果。
+
+**需要权限：**
+
+ohos.permission.GET_BUNDLE_INFO_PRIVILEGED，ohos.permission.GET_BUNDLE_INFO
+
+**系统能力：**
+
+SystemCapability.BundleManager.BundleFramework
+
+**参数：**
+
+| 名称          | 类型                          | 必填   | 描述                         |
+| ----------- | --------------------------- | ---- | -------------------------- |
+| bundleName  | string                      | 是    | 要查询的应用程序包名称。               |
+| abilityName | string                      | 是    | 表示待查询的Ability名称。           |
+| callback    | AsyncCallback\<AbilityInfo> | 是    | 程序启动作为入参的回调函数，返回Ability信息。 |
+
+**示例：**
+
+```js
+let bundleName = "com.example.myapplication";
+let abilityName = "com.example.myapplication.MainAbility";
+bundle.getAbilityInfo(bundleName, abilityName, (err, data) => {
+    if (err) {
+        console.error('Operation failed. Cause: ' + JSON.stringify(err));
+        return;
+    }
+    console.info('Operation successful. Data:' + JSON.stringify(data));
+})
+```
+
+## bundle.getAbilityLabel<sup>8+</sup>
+
+getAbilityLabel(bundleName: string, abilityName: string): Promise\<string>
+
+以异步方法根据给定的意图获取应用名称，使用Promise形式返回结果。
+
+**需要权限：**
+
+ohos.permission.GET_BUNDLE_INFO_PRIVILEGED，ohos.permission.GET_BUNDLE_INFO
+
+**系统能力：**
+
+SystemCapability.BundleManager.BundleFramework
+
+**参数：**
+
+| 名称          | 类型     | 必填   | 描述               |
+| ----------- | ------ | ---- | ---------------- |
+| bundleName  | string | 是    | 要查询的应用程序包名称。     |
+| abilityName | string | 是    | 表示待查询的Ability名称。 |
+
+**返回值：**
+
+| 类型               | 说明                 |
+| ---------------- | ------------------ |
+| Promise\<string> | Promise形式返回应用名称信息。 |
+
+**示例：**
+
+```js
+let bundleName = "com.example.myapplication";
+let abilityName = "com.example.myapplication.MainAbility";
+bundle.getAbilityLabel(bundleName, abilityName)
+.then((data) => {
+    console.info('Operation successful. Data: ' + JSON.stringify(data));
+}).catch((error) => {
+    console.error('Operation failed. Cause: ' + JSON.stringify(error));
+})
+```
+
+## bundle.getAbilityLabel<sup>8+</sup>
+
+getAbilityLabel(bundleName: string, abilityName: string, callback : AsyncCallback\<string>): void
+
+以异步方法根据给定的意图获取应用名称，使用callback形式返回结果。
+
+**需要权限：**
+
+ohos.permission.GET_BUNDLE_INFO_PRIVILEGED，ohos.permission.GET_BUNDLE_INFO
+
+**系统能力：**
+
+SystemCapability.BundleManager.BundleFramework
+
+**参数：**
+
+| 名称          | 类型                     | 必填   | 描述               |
+| ----------- | ---------------------- | ---- | ---------------- |
+| bundleName  | string                 | 是    | 要查询的应用程序包名称。     |
+| abilityName | string                 | 是    | 表示待查询的Ability名称。 |
+| callback    | AsyncCallback\<string> | 是    | 返回应用名称信息。        |
+
+**示例：**
+
+```js
+let bundleName = "com.example.myapplication";
+let abilityName = "com.example.myapplication.MainAbility";
+bundle.getAbilityLabel(bundleName, abilityName, (err, data) => {
+    if (err) {
+        console.error('Operation failed. Cause: ' + JSON.stringify(err));
+        return;
+    }
+    console.info('Operation successful. Data:' + JSON.stringify(data));
+})
+```
+
+## bundle.isAbilityEnabled<sup>8+</sup>
+
+isAbilityEnabled(info: AbilityInfo): Promise\<boolean>
+
+以异步方法根据给定的意图查询ability是否已经启用，使用Promise形式返回结果。
+
+**需要权限：**
+
+无
+
+**系统能力：**
+
+SystemCapability.BundleManager.BundleFramework
+
+**参数：**
+
+| 名称   | 类型          | 必填   | 描述           |
+| ---- | ----------- | ---- | ------------ |
+| info | AbilityInfo | 是    | Ability的配置信息 |
+
+**返回值：**
+
+| 类型                | 说明                        |
+| ----------------- | ------------------------- |
+| Promise\<boolean> | Promise形式返回boolean代表是否启用。 |
+
+**示例：**
+
+```js
+let Info = {
+    bundleName : "com.example.myapplication",
+    name : "com.example.myapplication.MainAbility"
+};
+bundle.isAbilityEnabled(Info)
+.then((data) => {
+    console.info('Operation successful. Data: ' + JSON.stringify(data));
+}).catch((error) => {
+    console.error('Operation failed. Cause: ' + JSON.stringify(error));
+})
+```
+
+## bundle.isAbilityEnabled<sup>8+</sup>
+
+isAbilityEnabled(info : AbilityInfo, callback : AsyncCallback\<boolean>): void
+
+以异步方法根据给定的意图查询ability是否已经启用，使用callback形式返回结果。
+
+**需要权限：**
+
+无
+
+**系统能力：**
+
+SystemCapability.BundleManager.BundleFramework
+
+**参数：**
+
+| 名称       | 类型                      | 必填   | 描述              |
+| -------- | ----------------------- | ---- | --------------- |
+| info     | AbilityInfo             | 是    | Ability的配置信息    |
+| callback | AsyncCallback\<boolean> | 是    | 返回boolean代表是否启用 |
+
+**示例：**
+
+```js
+let Info = {
+    bundleName : "com.example.myapplication",
+    name : "com.example.myapplication.MainAbility"
+};
+bundle.isAbilityEnabled(Info, (err, data) => {
+    if (err) {
+        console.error('Operation failed. Cause: ' + JSON.stringify(err));
+        return;
+    }
+    console.info('Operation successful. Data:' + JSON.stringify(data));
+})
+```
+
+## bundle.isApplicationEnabled<sup>8+</sup>
+
+isApplicationEnabled(bundleName: string): Promise\<boolean>
+
+以异步方法根据给定的意图查询指定应用程序是否已经启用，使用Promise形式返回结果。
+
+**需要权限：**
+
+无
+
+**系统能力：**
+
+SystemCapability.BundleManager.BundleFramework
+
+**参数：**
+
+| 名称         | 类型     | 必填   | 描述           |
+| ---------- | ------ | ---- | ------------ |
+| bundleName | string | 是    | 要查询的应用程序包名称。 |
+
+**返回值：**
+
+| 类型                | 说明                        |
+| ----------------- | ------------------------- |
+| Promise\<boolean> | Promise形式返回boolean代表是否启用。 |
+
+**示例：**
+
+```js
+let bundleName = "com.example.myapplication";
+bundle.isApplicationEnabled(bundleName)
+.then((data) => {
+    console.info('Operation successful. Data: ' + JSON.stringify(data));
+}).catch((error) => {
+    console.error('Operation failed. Cause: ' + JSON.stringify(error));
+})
+```
+
+## bundle.isApplicationEnabled<sup>8+</sup>
+
+isApplicationEnabled(bundleName: string, callback : AsyncCallback\<boolean>): void
+
+以异步方法根据给定的意图查询指定应用程序是否已经启用，使用callback形式返回结果。
+
+**需要权限：**
+
+无
+
+**系统能力：**
+
+SystemCapability.BundleManager.BundleFramework
+
+**参数：**
+
+| 名称         | 类型                      | 必填   | 描述              |
+| ---------- | ----------------------- | ---- | --------------- |
+| bundleName | string                  | 是    | 要查询的应用程序包名称。    |
+| callback   | AsyncCallback\<boolean> | 是    | 返回boolean代表是否启用 |
+
+**示例：**
+
+```js
+let bundleName = "com.example.myapplication";
+bundle.isApplicationEnabled(bundleName, (err, data) => {
+    if (err) {
+        console.error('Operation failed. Cause: ' + JSON.stringify(err));
+        return;
+    }
+    console.info('Operation successful. Data:' + JSON.stringify(data));
+})
+```
+
+## bundle.queryAbilityByWant
+
+queryAbilityByWant(want: Want, bundleFlags: number, userId?: number): Promise<Array\<AbilityInfo>>
+
+以异步方法根据给定的意图获取Ability信息，使用Promise形式返回结果。
+
+**需要权限：**
+
+ohos.permission.GET_BUNDLE_INFO_PRIVILEGED，ohos.permission.GET_BUNDLE_INFO
+
+**系统能力：**
+
+SystemCapability.BundleManager.BundleFramework
+
+**参数：**
+
+| 名称          | 类型     | 必填   | 描述                                    |
+| ----------- | ------ | ---- | ------------------------------------- |
+| want        | Want   | 是    | 包含要查询的应用程序包名称的意图。                     |
+| bundleFlags | number | 是    | 用于指定返回abilityInfo信息。默认值：0，取值范围：大于等于0。 |
+| userId      | number | 否    | 用户ID。默认值：调用方所在用户，取值范围：大于等于0           |
+
+**返回值：**
+
+| 类型                           | 说明                    |
+| ---------------------------- | --------------------- |
+| Promise<Array\<AbilityInfo>> | Promise形式返回Ability信息。 |
+
+**示例：**
+
+```js
+let bundleFlags = 0;
+let userId = 100;
+let want = {
+    bundleName : "com.example.myapplication",
+    abilityName : "com.example.myapplication.MainAbility"
+};
+bundle.queryAbilityByWant(want, bundleFlags, userId)
+.then((data) => {
+    console.info('Operation successful. Data: ' + JSON.stringify(data));
+}).catch((error) => {
+    console.error('Operation failed. Cause: ' + JSON.stringify(error));
+})
+```
+
+
+
+## bundle.queryAbilityByWant
+
+queryAbilityByWant(want: Want, bundleFlags: number, userId: number, callback: AsyncCallback<Array\<AbilityInfo>>): void
+
+以异步方法根据给定的意图获取Ability信息，使用callback形式返回结果。
+
+**系统能力：**
+
+SystemCapability.BundleManager.BundleFramework
+
+**参数：**
+
+| 名称          | 类型                                 | 必填   | 描述                                    |
+| ----------- | ---------------------------------- | ---- | ------------------------------------- |
+| want        | Want                               | 是    | 指示包含要查询的应用程序包名称的意图。                   |
+| bundleFlags | number                             | 是    | 用于指定返回abilityInfo信息。默认值：0，取值范围：大于等于0。 |
+| userId      | number                             | 是    | 用户ID。默认值：调用方所在用户，取值范围：大于等于0           |
+| callback    | AsyncCallback<Array\<AbilityInfo>> | 是    | 程序启动作为入参的回调函数，返回Ability信息。            |
+
+**示例：**
+
+```js
+let bundleFlags = 0;
+let userId = 100;
+let want = {
+    bundleName : "com.example.myapplication",
+    abilityName : "com.example.myapplication.MainAbility"
+};
+bundle.queryAbilityByWant(want, bundleFlags, userId, (err, data) => {
+    if (err) {
+        console.error('Operation failed. Cause: ' + JSON.stringify(err));
+        return;
+    }
+    console.info('Operation successful. Data:' + JSON.stringify(data));
+})
+```
+
+## bundle.queryAbilityByWant
+
+queryAbilityByWant(want: Want, bundleFlags: number, callback: AsyncCallback<Array\<AbilityInfo>>): void;
+
+以异步方法根据给定的意图获取Ability信息，使用callback形式返回结果。
+
+**系统能力：**
+
+SystemCapability.BundleManager.BundleFramework
+
+**参数：**
+
+| 名称          | 类型                                 | 必填   | 描述                                    |
+| ----------- | ---------------------------------- | ---- | ------------------------------------- |
+| want        | Want                               | 是    | 指示包含要查询的应用程序包名称的意图。                   |
+| bundleFlags | number                             | 是    | 用于指定返回abilityInfo信息。默认值：0，取值范围：大于等于0。 |
+| callback    | AsyncCallback<Array\<AbilityInfo>> | 是    | 程序启动作为入参的回调函数，返回Ability信息。            |
+
+**示例：**
+
+```js
+let bundleFlags = 0;
+let want = {
+    bundleName : "com.example.myapplication",
+    abilityName : "com.example.myapplication.MainAbility"
+};
+bundle.queryAbilityByWant(want, bundleFlags, (err, data) => {
+    if (err) {
+        console.error('Operation failed. Cause: ' + JSON.stringify(err));
+        return;
+    }
+    console.info('Operation successful. Data:' + JSON.stringify(data));
+})
+```
+
+
+
+## bundle.getLaunchWantForBundle
+
+getLaunchWantForBundle(bundleName: string): Promise\<Want>
+
+以异步方法查询拉起指定应用的want对象，使用Promise形式返回结果。
+
+**需要权限：**
+
+ohos.permission.GET_BUNDLE_INFO_PRIVILEGED
+
+**系统能力：**
+
+SystemCapability.BundleManager.BundleFramework
+
+**参数：**
+
+| 名称         | 类型     | 必填   | 描述           |
+| ---------- | ------ | ---- | ------------ |
+| bundleName | string | 是    | 要查询的应用程序包名称。 |
+
+**返回值：**
+| 类型             | 说明                                     |
+| -------------- | -------------------------------------- |
+| Promise\<Want> | 返回值为Promise对象，Promise中包含拉起指定应用的Want对象。 |
+
+**示例：**
+
+```js
+let bundleName = "com.example.myapplication";
+bundle.getLaunchWantForBundle(bundleName)
+.then((data) => {
+    console.info('Operation successful. Data: ' + JSON.stringify(data));
+}).catch((error) => {
+    console.error('Operation failed. Cause: ' + JSON.stringify(error));
+})
+```
+
+## bundle.getLaunchWantForBundle
+
+getLaunchWantForBundle(bundleName: string, callback: AsyncCallback\<Want>): void;
+
+以异步方法查询拉起指定应用的want对象，使用callback形式返回结果。
+
+**需要权限：**
+
+ohos.permission.GET_BUNDLE_INFO_PRIVILEGED
+
+**系统能力：**
+
+SystemCapability.BundleManager.BundleFramework
+
+**参数：**
+
+| 名称         | 类型                   | 必填   | 描述                             |
+| ---------- | -------------------- | ---- | ------------------------------ |
+| bundleName | string               | 是    | 要查询的应用程序包名称。                   |
+| callback   | AsyncCallback\<Want> | 是    | 程序启动作为入参的回调函数，返回拉起指定应用的want对象。 |
+
+**示例：**
+
+```js
+let bundleName = "com.example.myapplication";
+bundle.getLaunchWantForBundle(bundleName, (err, data) => {
+    if (err) {
+        console.error('Operation failed. Cause: ' + JSON.stringify(err));
+        return;
+    }
+    console.info('Operation successful. Data:' + JSON.stringify(data));
+})
+```
+
+
+## bundle.getNameForUid<sup>8+</sup>
+
+getNameForUid(uid: number): Promise\<string>
+
+以异步方法通过uid获取对应的包名，使用Promise形式返回结果。
+
+**系统能力：**
+
+SystemCapability.BundleManager.BundleFramework
+
+**参数：**
+
+| 名称   | 类型     | 必填   | 描述       |
+| ---- | ------ | ---- | -------- |
+| uid  | number | 是    | 要查询的uid。 |
+
+**返回值：**
+| 类型               | 说明                                |
+| ---------------- | --------------------------------- |
+| Promise\<string> | 返回值为Promise对象，Promise中包含指定uid的包名。 |
+
+**示例：**
+
+```js
+let uid = 20010005;
+bundle.getNameForUid(uid)
+.then((data) => {
+    console.info('Operation successful. Data: ' + JSON.stringify(data));
+}).catch((error) => {
+    console.error('Operation failed. Cause: ' + JSON.stringify(error));
+})
+```
+
+## bundle.getNameForUid<sup>8+</sup>
+
+getNameForUid(uid: number, callback: AsyncCallback\<string>) : void
+
+以异步方法通过uid获取对应的包名，使用callback形式返回结果。
+
+**系统能力：**
+
+SystemCapability.BundleManager.BundleFramework
+
+**参数：**
+
+| 名称       | 类型                     | 必填   | 描述                        |
+| -------- | ---------------------- | ---- | ------------------------- |
+| uid      | number                 | 是    | 要查询的uid。                  |
+| callback | AsyncCallback\<string> | 是    | 程序启动作为入参的回调函数，返回指定uid的包名。 |
+
+**示例：**
+
+```js
+let uid = 20010005;
+bundle.getNameForUid(uid, (err, data) => {
+    if (err) {
+        console.error('Operation failed. Cause: ' + JSON.stringify(err));
+        return;
+    }
+    console.info('Operation successful. Data:' + JSON.stringify(data));
+})
+```
+
+
+## bundle.getAbilityIcon<sup>8+</sup>
+
+getAbilityIcon(bundleName: string, abilityName: string): Promise\<image.PixelMap>;
+
+以异步方法通过bundleName和abilityName获取对应Icon的[PixelMap](https://gitee.com/openharmony/docs/blob/master/zh-cn/application-dev/reference/apis/js-apis-image.md)，使用Promise形式返回结果。
+
+**需要权限：**
+
+ohos.permission.GET_BUNDLE_INFO_PRIVILEGED, ohos.permission.GET_BUNDLE_INFO
+
+**系统能力：**
+
+SystemCapability.BundleManager.BundleFramework
+
+**参数：**
+
+| 名称          | 类型                                       | 必填   | 描述                                       |
+| ----------- | ---------------------------------------- | ---- | ---------------------------------------- |
+| bundleName  | string                                   | 是    | 要查询的bundleName。                          |
+| abilityName | string                                   | 是    | 要查询的abilityName。                         |
+
+**返回值：**
+| 类型                  | 说明                                                         |
+| --------------------- | ------------------------------------------------------------ |
+| Promise\<image.PixelMap> | 返回值为[PixelMap](https://gitee.com/openharmony/docs/blob/master/zh-cn/application-dev/reference/apis/js-apis-image.md)。 |
+
+**示例：**
+
+```js
+let bundleName = com.example.myapplication;
+let abilityName = com.example.myapplication.MainAbility;
+bundle.getAbilityIcon(bundleName, abilityName)
+.then((data) => {
+    console.info('Operation successful. Data: ' + JSON.stringify(data));
+}).catch((error) => {
+    console.error('Operation failed. Cause: ' + JSON.stringify(error));
+})
+```
+
+## bundle.getAbilityIcon<sup>8+</sup>
+
+getAbilityIcon(bundleName: string, abilityName: string, callback: AsyncCallback\<image.PixelMap>): void;
+
+以异步方法通过bundleName和abilityName获取对应的[PixelMap](https://gitee.com/openharmony/docs/blob/master/zh-cn/application-dev/reference/apis/js-apis-image.md)，使用callback形式返回结果。
+
+**需要权限：**
+
+ohos.permission.GET_BUNDLE_INFO_PRIVILEGED, ohos.permission.GET_BUNDLE_INFO
+
+**系统能力：**
+
+SystemCapability.BundleManager.BundleFramework
+
+**参数：**
+
+| 名称          | 类型                                       | 必填   | 描述                                       |
+| ----------- | ---------------------------------------- | ---- | ---------------------------------------- |
+| bundleName  | string                                   | 是    | 要查询的bundleName。                          |
+| abilityName | string                                   | 是    | 要查询的abilityName。                         |
+| callback   | AsyncCallback\<image.PixelMap> | 是   | 程序启动作为入参的回调函数，返回指定[PixelMap](https://gitee.com/openharmony/docs/blob/master/zh-cn/application-dev/reference/apis/js-apis-image.md)。 |
+
+**示例：**
+
+```js
+let bundleName = com.example.myapplication;
+let abilityName = com.example.myapplication.MainAbility;
+bundle.getAbilityIcon(bundleName, abilityName, (err, data) => {
+    if (err) {
+        console.error('Operation failed. Cause: ' + JSON.stringify(err));
+        return;
+    }
+    console.info('Operation successful. Data:' + JSON.stringify(data));
+})
+```
+
+
+## bundle.queryExtensionAbilityInfosByWant<sup>9+</sup>
+
+queryExtensionAbilityInfosByWant(want: Want, extensionFlags: number, userId?: number): Promise<Array\<ExtensionAbilityInfo>>
+
+以异步方法根据给定的意图获取ExtensionAbility信息，使用Promise形式返回结果。
+
+**需要权限：**
+
+ohos.permission.GET_BUNDLE_INFO_PRIVILEGED, ohos.permission.GET_BUNDLE_INFO
+
+**系统能力：**
+
+SystemCapability.BundleManager.BundleFramework
+
+**参数：**
+
+| 名称             | 类型     | 必填   | 描述                                       |
+| -------------- | ------ | ---- | ---------------------------------------- |
+| want           | Want   | 是    | 包含要查询的应用程序包名称的意图。                        |
+| extensionFlags | number | 是    | 用于指定返回ExtensionAbilityInfo信息。默认值：0，取值范围：大于等于0。 |
+| userId         | number | 否    | 用户ID。默认值：调用方所在用户，取值范围：大于等于0              |
+
+**返回值：**
+
+| 类型                                    | 说明                             |
+| ------------------------------------- | ------------------------------ |
+| Promise<Array\<ExtensionAbilityInfo>> | Promise形式返回ExtensionAbility信息。 |
+
+**示例：**
+
+```js
+let extensionFlags = 0;
+let userId = 100;
+let want = {
+    bundleName : "com.example.myapplication",
+    abilityName : "com.example.myapplication.MainAbility"
+};
+bundle.queryExtensionAbilityInfosByWant(want, extensionFlags, userId)
+.then((data) => {
+    console.info('Operation successful. Data: ' + JSON.stringify(data));
+}).catch((error) => {
+    console.error('Operation failed. Cause: ' + JSON.stringify(error));
+})
+```
+
+
+
+## bundle.queryExtensionAbilityInfosByWant<sup>9+</sup>
+
+queryExtensionAbilityInfosByWant(want: Want, extensionFlags: number, userId: number, callback: AsyncCallback<Array\<ExtensionAbilityInfo>>): void
+
+以异步方法根据给定的意图获取ExtensionAbility信息，使用callback形式返回结果。
+
+**需要权限：**
+
+ohos.permission.GET_BUNDLE_INFO_PRIVILEGED, ohos.permission.GET_BUNDLE_INFO
+
+**系统能力：**
+
+SystemCapability.BundleManager.BundleFramework
+
+**参数：**
+
+| 名称             | 类型                                       | 必填   | 描述                                       |
+| -------------- | ---------------------------------------- | ---- | ---------------------------------------- |
+| want           | Want                                     | 是    | 指示包含要查询的应用程序包名称的意图。                      |
+| extensionFlags | number                                   | 是    | 用于指定返回ExtensionAbilityInfo信息。默认值：0，取值范围：枚举值，大于等于0。 |
+| userId         | number                                   | 是    | 用户ID。默认值：调用方所在用户，取值范围：大于等于0              |
+| callback       | AsyncCallback<Array\<ExtensionAbilityInfo>> | 是    | 程序启动作为入参的回调函数，返回ExtensionAbility信息。      |
+
+**示例：**
+
+```js
+let extensionFlags = 0;
+let userId = 100;
+let want = {
+    bundleName : "com.example.myapplication",
+    abilityName : "com.example.myapplication.MainAbility"
+};
+bundle.queryExtensionAbilityInfosByWant(want, extensionFlags, userId, (err, data) => {
+    if (err) {
+        console.error('Operation failed. Cause: ' + JSON.stringify(err));
+        return;
+    }
+    console.info('Operation successful. Data:' + JSON.stringify(data));
+})
+```
+
+## bundle.queryExtensionAbilityInfosByWant<sup>9+</sup>
+
+queryExtensionAbilityInfosByWant(want: Want, extensionFlags: number, callback: AsyncCallback<Array\<ExtensionAbilityInfo>>): void;
+
+以异步方法根据给定的意图获取ExtensionAbility信息，使用callback形式返回结果。
+
+**需要权限：**
+
+ohos.permission.GET_BUNDLE_INFO_PRIVILEGED, ohos.permission.GET_BUNDLE_INFO
+
+**系统能力：**
+
+SystemCapability.BundleManager.BundleFramework
+
+**参数：**
+
+| 名称             | 类型                                       | 必填   | 描述                                       |
+| -------------- | ---------------------------------------- | ---- | ---------------------------------------- |
+| want           | Want                                     | 是    | 指示包含要查询的应用程序包名称的意图。                      |
+| extensionFlags | number                                   | 是    | 用于指定返回ExtensionAbilityInfo信息。默认值：0，取值范围：大于等于0。 |
+| callback       | AsyncCallback<Array\<ExtensionAbilityInfo>> | 是    | 程序启动作为入参的回调函数，返回ExtensionAbility信息。      |
+
+**示例：**
+
+```js
+let extensionFlags = 0;
+let want = {
+    bundleName : "com.example.myapplication",
+    abilityName : "com.example.myapplication.MainAbility"
+};
+bundle.queryExtensionAbilityInfosByWant(want, extensionFlags, (err, data) => {
+    if (err) {
+        console.error('Operation failed. Cause: ' + JSON.stringify(err));
+        return;
+    }
+    console.info('Operation successful. Data:' + JSON.stringify(data));
+})
+```
+
+## ElementName
+
+ **系统能力:** 以下各项对应的系统能力均为SystemCapability.BundleManager.BundleFramework
+
+| 名称          | 读写属性 | 类型     | 必填   | 描述                                       |
+| ----------- | ---- | ------ | ---- | ---------------------------------------- |
+| deviceId    | 只读   | string | 否    | 表示运行指定Ability的设备ID。                      |
+| bundleName  | 只读   | string | 是    | 表示包描述。如果在Want中同时指定了BundleName和AbilityName，则Want可以直接匹配到指定的Ability。 |
+| abilityName | 只读   | string | 是    | 表示待启动的Ability名称。如果在Want中同时指定了BundleName和AbilityName，则Want可以直接匹配到指定的Ability。 |
+| uri         | 只读   | string | 否    | 资源标识符。                                   |
+| shortName   | 只读   | string | 否    | ElementName的简名。                          |
+
+## InstallErrorCode
+
+ **系统能力:** SystemCapability.BundleManager.BundleFramework
+
+| 名称                                       | 默认值  | 说明                        |
+| ---------------------------------------- | ---- | ------------------------- |
+| SUCCESS                                  | 0    | 安装成功                      |
+| STATUS_INSTALL_FAILURE                   | 1    | 安装失败（不存在安装的应用）            |
+| STATUS_INSTALL_FAILURE_ABORTED           | 2    | 安装中止                      |
+| STATUS_INSTALL_FAILURE_INVALID           | 3    | 安装参数无效                    |
+| STATUS_INSTALL_FAILURE_CONFLICT          | 4    | 安装冲突 （常见于升级和已有应用基本信息不一致）  |
+| STATUS_INSTALL_FAILURE_STORAGE           | 5    | 存储包信息失败                   |
+| STATUS_INSTALL_FAILURE_INCOMPATIBLE      | 6    | 安装不兼容（常见于版本降级安装或者签名信息错误）  |
+| STATUS_UNINSTALL_FAILURE                 | 7    | 卸载失败 （不存在卸载的应用）           |
+| STATUS_UNINSTALL_FAILURE_BLOCKED         | 8    | 卸载中止 （没有使用）               |
+| STATUS_UNINSTALL_FAILURE_ABORTED         | 9    | 卸载中止 （参数无效导致）             |
+| STATUS_UNINSTALL_FAILURE_CONFLICT        | 10   | 卸载冲突 （卸载系统应用失败， 结束应用进程失败） |
+| STATUS_INSTALL_FAILURE_DOWNLOAD_TIMEOUT  | 0x0B | 安装失败 （下载超时）               |
+| STATUS_INSTALL_FAILURE_DOWNLOAD_FAILED   | 0x0C | 安装失败 （下载失败）               |
+| STATUS_RECOVER_FAILURE_INVALID<sup>8+</sup> | 0x0D | 恢复预置应用失败                  |
+| STATUS_ABILITY_NOT_FOUND                 | 0x40 | Ability未找到                |
+| STATUS_BMS_SERVICE_ERROR                 | 0x41 | BMS服务错误                   |
+| STATUS_FAILED_NO_SPACE_LEFT<sup>8+</sup> | 0x42 | 设备空间不足                    |
+| STATUS_GRANT_REQUEST_PERMISSIONS_FAILED<sup>8+</sup> | 0x43 | 应用授权失败                    |
+| STATUS_INSTALL_PERMISSION_DENIED<sup>8+</sup> | 0x44 | 安装权限拒绝                    |
+| STATUS_UNINSTALL_PERMISSION_DENIED<sup>8+</sup> | 0x45 | 卸载权限拒绝                    |
+
+## BundleFlag
+
+包的标志
+
+ **系统能力:** 以下各项对应的系统能力均为SystemCapability.BundleManager.BundleFramework
+
+| 名称                                       | 默认值        | 说明                  |
+| ---------------------------------------- | ---------- | ------------------- |
+| GET_BUNDLE_DEFAULT                       | 0x00000000 | 获取默认的应用信息           |
+| GET_BUNDLE_WITH_ABILITIES                | 0x00000001 | 获取包括Ability信息的包信息   |
+| GET_ABILITY_INFO_WITH_PERMISSION         | 0x00000002 | 获取包括权限的Ability信息    |
+| GET_ABILITY_INFO_WITH_APPLICATION        | 0x00000004 | 获取包括应用的Ability信息    |
+| GET_APPLICATION_INFO_WITH_PERMISSION     | 0x00000008 | 获取包括权限的应用信息         |
+| GET_BUNDLE_WITH_REQUESTED_PERMISSION     | 0x00000010 | 获取包括所需权限的包信息        |
+| GET_ABILITY_INFO_WITH_METADATA<sup>8+</sup> | 0x00000020 | 获取ability的元数据信息     |
+| GET_BUNDLE_WITH_EXTENSION_ABILITY<sup>9+</sup> | 0x00000020 | 获取包括Ability信息的扩展包信息 |
+| GET_APPLICATION_INFO_WITH_METADATA<sup>8+</sup> | 0x00000040 | 获取应用的元数据信息          |
+| GET_ABILITY_INFO_SYSTEMAPP_ONLY<sup>8+</sup> | 0x00000080 | 获取仅包括系统应用的ability信息 |
+| GET_ABILITY_INFO_WITH_DISABLE<sup>8+</sup> | 0x00000100 | 获取包括被禁用的ability信息   |
+| GET_APPLICATION_INFO_WITH_DISABLE<sup>8+</sup> | 0x00000200 | 获取包括被禁用的应用信息        |
+| GET_ALL_APPLICATION_INFO                 | 0xFFFF0000 | 获取应用所有的信息           |
+
+## BundleOptions
+
+包的选项
+
+ **系统能力:** SystemCapability.BundleManager.BundleFramework
+
+| 名称     | 类型     | 可读   | 可写   | 说明                           |
+| ------ | ------ | ---- | ---- | ---------------------------- |
+| userId | number | 是    | 是    | 用户ID。默认值：调用方所在用户，取值范围：大于等于0。 |
+
+## BundleInfo
+
+应用包的信息
+
+ **系统能力:** 以下各项对应的系统能力均为SystemCapability.BundleManager.BundleFramework
+
+| 名称                                | 类型                           | 可读   | 可写   | 说明                    |
+| --------------------------------- | ---------------------------- | ---- | ---- | --------------------- |
+| name                              | string                       | 是    | 否    | 应用包的名称                |
+| type                              | string                       | 是    | 否    | 应用包类型                 |
+| appId                             | string                       | 是    | 否    | 应用包里应用程序的id           |
+| uid                               | number                       | 是    | 否    | 应用包里应用程序的uid          |
+| installTime                       | number                       | 是    | 否    | HAP包安装时间              |
+| updateTime                        | number                       | 是    | 否    | HAP包更新时间              |
+| appInfo                           | ApplicationInfo              | 是    | 否    | 应用程序的配置信息             |
+| abilityInfos                      | Array\<AbilityInfo>          | 是    | 否    | Ability的配置信息          |
+| reqPermissions                    | Array\<string>               | 是    | 否    | 应用运行时需向系统申请的权限集合      |
+| reqPermissionDetails              | Array\<ReqPermissionDetail>  | 是    | 否    | 应用运行时需向系统申请的权限集合的详细信息 |
+| vendor                            | string                       | 是    | 否    | 应用包的供应商               |
+| versionCode                       | number                       | 是    | 否    | 应用包的版本号               |
+| versionName                       | string                       | 是    | 否    | 应用包的版本文本描述信息          |
+| compatibleVersion                 | number                       | 是    | 否    | 运行应用包所需要最低的SDK版本号     |
+| targetVersion                     | number                       | 是    | 否    | 运行应用包所需要最高SDK版本号      |
+| isCompressNativeLibs              | boolean                      | 是    | 否    | 是否压缩应用包的本地库，默认为true   |
+| hapModuleInfos                    | Array\<HapModuleInfo>        | 是    | 否    | 模块的配置信息               |
+| entryModuleName                   | string                       | 是    | 否    | Entry的模块名称            |
+| cpuAbi                            | string                       | 是    | 否    | 应用包的cpuAbi信息          |
+| isSilentInstallation              | string                       | 是    | 否    | 是否通过静默安装              |
+| minCompatibleVersionCode          | number                       | 是    | 否    | 分布式场景下的应用包兼容的最低版本     |
+| entryInstallationFree             | boolean                      | 是    | 否    | Entry是否支持免安装          |
+| reqPermissionStates<sup>8+</sup>  | Array\<number>               | 是    | 否    | 申请权限的授予状态             |
+| extensionAbilityInfo<sup>9+</sup> | Array\<ExtensionAbilityInfo> | 是    | 否    | ability的可扩展信息         |
+
+## ApplicationInfo
+
+应用程序信息
+
+ **系统能力:** 以下各项对应的系统能力均为SystemCapability.BundleManager.BundleFramework
+
+| 名称                         | 类型                                 | 可读   | 可写   | 说明                    |
+| -------------------------- | ---------------------------------- | ---- | ---- | --------------------- |
+| name                       | string                             | 是    | 否    | 应用程序的名称               |
+| description                | string                             | 是    | 否    | 应用程序的描述               |
+| descriptionId              | number                             | 是    | 否    | 应用程序的描述id             |
+| systemApp                  | boolean                            | 是    | 否    | 判断是否为系统应用程序，默认为false  |
+| enabled                    | boolean                            | 是    | 否    | 判断应用程序是否可以使用，默认为true  |
+| label                      | string                             | 是    | 否    | 应用程序的标签               |
+| labelId                    | string                             | 是    | 否    | 应用程序的标签id             |
+| icon                       | string                             | 是    | 否    | 应用程序的图标               |
+| iconId                     | string                             | 是    | 否    | 应用程序的图标id             |
+| process                    | string                             | 是    | 否    | 应用程序的进程，如果不设置，默认为包的名称 |
+| supportedModes             | number                             | 是    | 否    | 应用程序支持的运行模式           |
+| moduleSourceDirs           | Array\<string>                     | 是    | 否    | 应用程序的资源存放的相对路径        |
+| permissions                | Array\<string>                     | 是    | 否    | 访问应用程序所需的权限           |
+| moduleInfos                | Array\<ModuleInfo>                 | 是    | 否    | 应用程序的模块信息             |
+| entryDir                   | string                             | 是    | 否    | 应用程序的文件保存路径           |
+| codePath<sup>8+</sup>      | string                             | 是    | 否    | 应用程序的安装目录             |
+| metaData<sup>8+</sup>      | Map<string, Array\<CustomizeData>> | 是    | 否    | 应用程序的自定义元信息           |
+| metaData<sup>9+</sup>      | Map<string, Array\<Metadata>>      | 是    | 否    | 应用程序的元信息              |
+| removable<sup>8+</sup>     | boolean                            | 是    | 否    | 应用程序是否可以被移除           |
+| accessTokenId<sup>8+</sup> | number                             | 是    | 否    | 应用程序的accessTokenId    |
+| uid<sup>8+</sup>           | number                             | 是    | 否    | 应用程序的uid              |
+| entityType<sup>9+</sup>    | string                             | 是    | 否    | 应用程序的实体类型             |
+
+## ModuleInfo
+
+应用程序的模块信息
+
+ **系统能力:** 以下各项对应的系统能力均为SystemCapability.BundleManager.BundleFramework
+
+| 名称              | 类型     | 可读   | 可写   | 说明   |
+| --------------- | ------ | ---- | ---- | ---- |
+| moduleName      | string | 是    | 否    | 模块名称 |
+| moduleSourceDir | string | 是    | 否    | 安装目录 |
+
+## CustomizeData
+
+自定义元数据
+
+ **系统能力:** 以下各项对应的系统能力均为SystemCapability.BundleManager.BundleFramework
+
+| 名称                 | 类型     | 可读   | 可写   | 说明       |
+| ------------------ | ------ | ---- | ---- | -------- |
+| name               | string | 是    | 是    | 自定义元数据名称 |
+| value              | string | 是    | 是    | 自定义元数据值  |
+| extra<sup>8+</sup> | string | 是    | 是    | 自定义资源    |
+
+
+## HapModuleInfo
+
+Hap模块信息
+
+ **系统能力:** 以下各项对应的系统能力均为SystemCapability.BundleManager.BundleFramework
+
+| 名称                                | 类型                           | 可读   | 可写   | 说明                 |
+| --------------------------------- | ---------------------------- | ---- | ---- | ------------------ |
+| name                              | string                       | 是    | 否    | 模块名称               |
+| description                       | string                       | 是    | 否    | 模块描述信息             |
+| descriptionId                     | number                       | 是    | 否    | 描述信息ID             |
+| icon                              | string                       | 是    | 否    | 模块图标               |
+| label                             | string                       | 是    | 否    | 模块标签               |
+| labelId                           | number                       | 是    | 否    | 模块标签ID             |
+| iconId                            | number                       | 是    | 否    | 模块图标ID             |
+| backgroundImg                     | string                       | 是    | 否    | 模块背景图片             |
+| supportedModes                    | number                       | 是    | 否    | 模块支持的模式            |
+| reqCapabilities                   | Array\<string>               | 是    | 否    | 模块运行需要的能力          |
+| deviceTypes                       | Array\<string>               | 是    | 否    | 支持运行的设备类型          |
+| abilityInfo                       | Array\<AbilityInfo>          | 是    | 否    | Ability信息          |
+| moduleName                        | string                       | 是    | 否    | 模块名                |
+| mainAbilityName                   | string                       | 是    | 否    | 入口Ability名称        |
+| installationFree                  | boolean                      | 是    | 否    | 是否支持免安装            |
+| mainElementName<sup>9+</sup>      | string                       | 是    | 否    | 入口ability信息        |
+| extensionAbilityInfo<sup>9+</sup> | Array\<ExtensionAbilityInfo> | 是    | 否    | extensionAbility信息 |
+| metadata<sup>9+</sup>             | Array\<Metadata>             | 是    | 否    | Ability的元信息        |
+
+## ReqPermissionDetail
+
+应用运行时需向系统申请的权限集合的详细信息
+
+ **系统能力:** 以下各项对应的系统能力均为SystemCapability.BundleManager.BundleFramework
+
+| 名称        | 类型        | 可读   | 可写   | 说明         |
+| --------- | --------- | ---- | ---- | ---------- |
+| name      | string    | 是    | 是    | 需要使用的权限名称  |
+| reason    | string    | 是    | 是    | 描述申请权限的原因  |
+| usedScene | UsedScene | 是    | 是    | 权限使用的场景和时机 |
+
+## UsedScene
+
+描述权限使用的场景和时机
+
+ **系统能力:** 以下各项对应的系统能力均为SystemCapability.BundleManager.BundleFramework
+
+| 名称        | 类型             | 可读   | 可写   | 说明               |
+| --------- | -------------- | ---- | ---- | ---------------- |
+| abilities | Array\<string> | 是    | 是    | 使用到该权限的Ability集合 |
+| when      | string         | 是    | 是    | 使用该权限的时机         |
+
+
+## AbilityInfo
+
+Ability信息
+
+ **系统能力:** 以下各项对应的系统能力均为SystemCapability.BundleManager.BundleFramework
+
+| 名称                    | 类型                    | 可读   | 可写   | 说明                       |
+| --------------------- | --------------------- | ---- | ---- | ------------------------ |
+| bundleName            | string                | 是    | 否    | 应用包名                     |
+| name                  | string                | 是    | 否    | Ability名称                |
+| label                 | string                | 是    | 否    | Ability对用户显示的名称          |
+| description           | string                | 是    | 否    | Ability的描述               |
+| icon                  | string                | 是    | 否    | Ability的图标资源文件索引         |
+| descriptionId         | number                | 是    | 否    | Ability的描述id             |
+| iconId                | number                | 是    | 否    | Ability的图标id             |
+| moduleName            | string                | 是    | 否    | Ability所属的HAP包的名称        |
+| process               | string                | 是    | 否    | Ability的进程，如果不设置，默认为包的名称 |
+| targetAbility         | string                | 是    | 否    | 当前Ability重用的目标Ability    |
+| backgroundModes       | number                | 是    | 否    | 表示后台服务的类型                |
+| isVisible             | boolean               | 是    | 否    | 判断Ability是否可以被其他应用调用     |
+| formEnabled           | boolean               | 是    | 否    | 判断Ability是否提供卡片能力        |
+| type                  | AbilityType           | 是    | 否    | Ability类型                |
+| orientation           | DisplayOrientation    | 是    | 否    | Ability的显示模式             |
+| launchMode            | LaunchMode            | 是    | 否    | Ability的启动模式             |
+| permissions           | Array\<string>        | 是    | 否    | 被其他应用Ability调用时需要申请的权限集合 |
+| deviceTypes           | Array\<string>        | 是    | 否    | Ability支持的设备类型           |
+| deviceCapabilities    | Array\<string>        | 是    | 否    | Ability需要的设备能力           |
+| readPermission        | string                | 是    | 否    | 读取Ability数据所需的权限         |
+| writePermission       | string                | 是    | 否    | 向Ability写数据所需的权限         |
+| applicationInfo       | ApplicationInfo       | 是    | 否    | 应用程序的配置信息                |
+| uri                   | string                | 是    | 否    | 获取Ability的统一资源标识符（URI）   |
+| labelId               | number                | 是    | 否    | Ability的标签id             |
+| subType               | AbilitySubType        | 是    | 否    | Ability中枚举使用的模板的子类型      |
+| metaData<sup>8+</sup> | Array\<CustomizeData> | 是    | 否    | ability的自定义信息            |
+| metaData<sup>9+</sup> | Array\<Metadata>      | 是    | 否    | ability的元信息              |
+| enabled<sup>8+</sup>  | boolean               | 是    | 否    | ability是否可用              |
+
+## AbilityType
+
+Ability类型
+
+ **系统能力:** 以下各项对应的系统能力均为SystemCapability.BundleManager.BundleFramework
+
+| 名称      | 类型   | 说明                |
+| ------- | ---- | ----------------- |
+| UNKNOWN | 无    | 未知Ability类型       |
+| PAGE    | 无    | Ability有一个UI界面    |
+| SERVICE | 无    | Ability没有UI界面     |
+| DATA    | 无    | Ability用于提供数据访问服务 |
+
+## DisplayOrientation
+
+屏幕显示方向
+
+ **系统能力:** 以下各项对应的系统能力均为SystemCapability.BundleManager.BundleFramework
+
+| 名称            | 类型   | 说明            |
+| ------------- | ---- | ------------- |
+| UNSPECIFIED   | 无    | 屏幕方向--不指定     |
+| LANDSCAPE     | 无    | 屏幕方向--横屏      |
+| PORTRAIT      | 无    | 屏幕方向--竖屏      |
+| FOLLOW_RECENT | 无    | 屏幕方向--紧跟上一个组件 |
+
+## LaunchMode
+
+启动模式
+
+ **系统能力:** 以下各项对应的系统能力均为SystemCapability.BundleManager.BundleFramework
+
+| 名称        | 类型   | 说明            |
+| --------- | ---- | ------------- |
+| SINGLETON | 0    | Ability只有一个示例 |
+| STANDARD  | 1    | Ability有多个示例  |
+
+## AbilitySubType
+
+Ability的子类型
+
+ **系统能力:** 以下各项对应的系统能力均为SystemCapability.BundleManager.BundleFramework
+
+| 名称          | 类型   | 说明                   |
+| ----------- | ---- | -------------------- |
+| UNSPECIFIED | 0    | 未定义Ability子类型        |
+| CA          | 1    | Ability子类型是带有 UI 的服务 |
+
+
+## ExtensionAbilityType<sup>9+</sup>
+
+ExtensionAbility的类型
+
+ **系统能力:** 以下各项对应的系统能力均为SystemCapability.BundleManager.BundleFramework
+
+| 名称                             | 类型   | 说明                        |
+| ------------------------------ | ---- | ------------------------- |
+| FORM<sup>9+</sup>              | 0    | ExtensionAbility的类型包括卡片   |
+| WORK_SCHEDULER<sup>9+</sup>    | 1    | ExtensionAbility的类型包括行程安排 |
+| INPUT_METHOD<sup>9+</sup>      | 2    | ExtensionAbility的类型包括输入法  |
+| SERVICE<sup>9+</sup>           | 3    | ExtensionAbility的类型包括服务   |
+| ACCESSIBILITY<sup>9+</sup>     | 4    | ExtensionAbility的类型包括无障碍  |
+| DATA_SHARE<sup>9+</sup>        | 5    | ExtensionAbility的类型包括数据共享 |
+| FILE_SHARE<sup>9+</sup>        | 6    | ExtensionAbility的类型包括文件共享 |
+| STATIC_SUBSCRIBER<sup>9+</sup> | 7    | ExtensionAbility的类型包括订阅者  |
+| WALLPAPER<sup>9+</sup>         | 8    | ExtensionAbility的类型包括墙纸   |
+| UNSPECIFIED<sup>9+</sup>       | 9    | ExtensionAbility未指定类型     |
+
+## ExtensionFlag<sup>9+</sup>
+
+扩展标志
+
+ **系统能力:** 以下各项对应的系统能力均为SystemCapability.BundleManager.BundleFramework
+
+| 名称                                       | 默认值        | 说明                             |
+| ---------------------------------------- | ---------- | ------------------------------ |
+| GET_EXTENSION_INFO_DEFAULT<sup>9+</sup>  | 0x00000000 | 获取默认的extensionAbilityInfo      |
+| GET_EXTENSION_INFO_WITH_PERMISSION<sup>9+</sup> | 0x00000002 | 获取携带权限信息的extensionAbilityInfo  |
+| GET_EXTENSION_INFO_WITH_APPLICATION<sup>9+</sup> | 0x00000004 | 获取携带应用信息的extensionAbilityInfo  |
+| GET_EXTENSION_INFO_WITH_METADATA<sup>9+</sup> | 0x00000020 | 获取携带元数据信息的extensionAbilityInfo |
+
+
+## ColorMode
+
+颜色模式
+
+ **系统能力:** 以下各项对应的系统能力均为SystemCapability.BundleManager.BundleFramework
+
+| 名称         | 类型   | 说明   |
+| ---------- | ---- | ---- |
+| AUTO_MODE  | -1   | 自动模式 |
+| DARK_MODE  | 0    | 夜间模式 |
+| LIGHT_MODE | 1    | 灯光模式 |
+
+
+## GrantStatus
+
+授予状态
+
+ **系统能力:** 以下各项对应的系统能力均为SystemCapability.BundleManager.BundleFramework
+
+| 名称                 | 类型   | 说明   |
+| ------------------ | ---- | ---- |
+| PERMISSION_DENIED  | -1   | 拒绝许可 |
+| PERMISSION_GRANTED | 0    | 批准   |
+
+
+## ExtensionAbilityInfo<sup>9+</sup>
+
+ExtensionAbility信息
+
+ **系统能力:** 以下各项对应的系统能力均为SystemCapability.BundleManager.BundleFramework
+
+| 名称                                | 类型                          | 可读   | 可写   | 说明                                |
+| --------------------------------- | --------------------------- | ---- | ---- | --------------------------------- |
+| bundleName<sup>9+</sup>           | string                      | 是    | 否    | 应用包名                              |
+| moduleName<sup>9+</sup>           | string                      | 是    | 否    | ExtensionAbility所属的HAP包的名称        |
+| name<sup>9+</sup>                 | string                      | 是    | 否    | ExtensionAbility名称                |
+| labelId<sup>9+</sup>              | number                      | 是    | 否    | ExtensionAbility的标签id             |
+| descriptionId<sup>9+</sup>        | number                      | 是    | 否    | ExtensionAbility的描述id             |
+| iconId<sup>9+</sup>               | number                      | 是    | 否    | ExtensionAbility的图标id             |
+| isVisible<sup>9+</sup>            | boolean                     | 是    | 否    | 判断ExtensionAbility是否可以被其他应用调用     |
+| extensionAbilityType<sup>9+</sup> | bundle.ExtensionAbilityType | 是    | 否    | ExtensionAbility类型                |
+| permissions<sup>9+</sup>          | Array\<string>              | 是    | 否    | 被其他应用ExtensionAbility调用时需要申请的权限集合 |
+| applicationInfo<sup>9+</sup>      | ApplicationInfo             | 是    | 否    | 应用程序的配置信息                         |
+| metaData<sup>9+</sup>             | Array\<Metadata>            | 是    | 否    | ExtensionAbility的元信息              |
+| enabled<sup>9+</sup>              | boolean                     | 是    | 否    | ExtensionAbility是否可用              |
+| readPermission<sup>9+</sup>       | string                      | 是    | 否    | 读取ExtensionAbility数据所需的权限         |
+| writePermission<sup>9+</sup>      | string                      | 是    | 否    | 向ExtensionAbility写数据所需的权限         |
+
+
+## Metadata<sup>9+</sup>
+
+元数据信息
+
+ **系统能力:** 以下各项对应的系统能力均为SystemCapability.BundleManager.BundleFramework
+
+| 名称                    | 类型     | 可读   | 可写   | 说明    |
+| --------------------- | ------ | ---- | ---- | ----- |
+| name<sup>9+</sup>     | string | 是    | 是    | 元数据名称 |
+| value<sup>9+</sup>    | string | 是    | 是    | 元数据值  |
 | resource<sup>9+</sup> | string | 是    | 是    | 元数据资源 |