--- conflicted
+++ resolved
@@ -121,15 +121,9 @@
 | 17700036 | Failed to install the HSP because lacks appropriate permissions. |
 | 17700039 | Failed to install because disallow install a shared bundle by hapFilePaths. |
 | 17700041 | Failed to install because enterprise device management disallow install. |
-<<<<<<< HEAD
 | 17700042 | Failed to install the HAP because of incorrect URI in the data proxy. |
 | 17700043 | Failed to install the HAP because of low APL in the non-system data proxy (required APL: system_basic or system_core). |
-| 17700044 | Failed to install because the isolationMode does not match the system. |
-=======
-| 17700042 | Failed to install because the uri in data proxy is wrong. |
-| 17700043 | Failed to install because the apl of permission in non-system data proxy should be system_basic or system_core. |
 | 17700044 | Failed to install the HAP because the isolationMode configured is not supported. |
->>>>>>> 4cd1a841
 
 **示例：**
 
@@ -193,15 +187,9 @@
 | 17700036 | Failed to install the HSP because lacks appropriate permissions. |
 | 17700039 | Failed to install because disallow install a shared bundle by hapFilePaths. |
 | 17700041 | Failed to install because enterprise device management disallow install. |
-<<<<<<< HEAD
 | 17700042 | Failed to install the HAP because of incorrect URI in the data proxy. |
 | 17700043 | Failed to install the HAP because of low APL in the non-system data proxy (required APL: system_basic or system_core). |
-| 17700044 | Failed to install because the isolationMode does not match the system. |
-=======
-| 17700042 | Failed to install because the uri in data proxy is wrong. |
-| 17700043 | Failed to install because the apl of permission in non-system data proxy should be system_basic or system_core. |
 | 17700044 | Failed to install the HAP because the isolationMode configured is not supported. |
->>>>>>> 4cd1a841
 
 **示例：**
 
@@ -269,15 +257,9 @@
 | 17700036 | Failed to install the HSP because lacks appropriate permissions. |
 | 17700039 | Failed to install because disallow install a shared bundle by hapFilePaths. |
 | 17700041 | Failed to install because enterprise device management disallow install. |
-<<<<<<< HEAD
 | 17700042 | Failed to install the HAP because of incorrect URI in the data proxy. |
 | 17700043 | Failed to install the HAP because of low APL in the non-system data proxy (required APL: system_basic or system_core). |
-| 17700044 | Failed to install because the isolationMode does not match the system. |
-=======
-| 17700042 | Failed to install because the uri in data proxy is wrong. |
-| 17700043 | Failed to install because the apl of permission in non-system data proxy should be system_basic or system_core. |
 | 17700044 | Failed to install the HAP because the isolationMode configured is not supported. |
->>>>>>> 4cd1a841
 
 **示例：**
 
