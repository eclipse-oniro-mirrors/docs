# Ability

> ![icon-note.gif](public_sys-resources/icon-note.gif) **说明：**
> 从API Version 8 开始支持。后续版本的新增接口，采用上角标单独标记接口的起始版本。


Ability模块，提供对Ability生命周期、上下文环境等调用管理。


## 导入模块

  
```
import Ability from '@ohos.application.Ability';
```


## 属性

| 名称 | 参数类型 | 可读 | 可写 | 说明 | 
| -------- | -------- | -------- | -------- | -------- |
<<<<<<< HEAD
| context | [AbilityContext](js-apis-ability-context.md) | 是 | 否 | 上下文。<br/>**系统能力**：SystemCapability.Ability.AbilityRuntime.AbilityCore | 
| launchWant | [Want](js-apis-featureAbility.md#Want类型说明) | 是 | 否 | Ability启动时的参数。<br/>**系统能力**：SystemCapability.Ability.AbilityRuntime.AbilityCore | 
| lastRequestWant | [Want](js-apis-featureAbility.md#Want类型说明) | 是 | 否 | Ability最后请求时的参数。 <br/>**系统能力**：SystemCapability.Ability.AbilityRuntime.AbilityCore| 
=======
| context | [AbilityContext](js-apis-ability-context.md) | 是 | 否 | 上下文。 | 
| launchWant | [Want](js-apis-featureAbility.md#Want类型说明) | 是 | 否 | Ability启动时的参数。 | 
| lastRequestWant | [Want](js-apis-featureAbility.md#Want类型说明) | 是 | 否 | 上一次请求Ability启动时的参数。 | 
>>>>>>> babe7145


## Ability.onCreate

onCreate(want: Want，param：LaunchParam): void

Ability创建时回调，执行初始化业务逻辑操作。

**系统能力**：SystemCapability.Ability.AbilityRuntime.AbilityCore

**参数：**

  | 参数名 | 类型 | 必填 | 说明 | 
  | -------- | -------- | -------- | -------- |
  | want | [Want](js-apis-featureAbility.md#Want类型说明) | 是 | 当前Ability的Want类型信息，包括ability名称、bundle名称等。 | 
  | param | LaunchParam | 是 | 创建&nbsp;ability、上次异常退出的原因信息。 | 

**示例：**
    
  ```js
  class myAbility extends Ability {
      onCreate(want, param) {
          console.log('onCreate, want:' + want.abilityName);
      }
  }
  ```


## Ability.onWindowStageCreate

onWindowStageCreate(windowStage: window.WindowStage): void

当WindowStage创建后调用。

**系统能力**：SystemCapability.Ability.AbilityRuntime.AbilityCore

**参数：**

  | 参数名 | 类型 | 必填 | 说明 | 
  | -------- | -------- | -------- | -------- |
  | windowStage | window.WindowStage | 是 | WindowStage相关信息。 | 

**示例：**
    
  ```js
  class myAbility extends Ability {
      onWindowStageCreate(windowStage) {
          console.log('onWindowStageCreate');
      }
  }
  ```


## Ability.onWindowStageDestroy

onWindowStageDestroy(): void

当WindowStage销毁后调用。

**系统能力**：SystemCapability.Ability.AbilityRuntime.AbilityCore

**示例：**
    
  ```js
  class myAbility extends Ability {
      onWindowStageDestroy() {
          console.log('onWindowStageDestroy');
      }
  }
  ```


## Ability.onWindowStageRestore

onWindowStageRestore(windowStage: window.WindowStage): void

当迁移多实例ability时，恢复WindowStage后调用。

**系统能力**：SystemCapability.Ability.AbilityRuntime.AbilityCore

**参数：**

  | 参数名 | 类型 | 必填 | 说明 | 
  | -------- | -------- | -------- | -------- |
  | windowStage | window.WindowStage | 是 | WindowStage相关信息。 | 

**示例：**
    
  ```js
  class myAbility extends Ability {
      onWindowStageRestore(windowStage) {
          console.log('onWindowStageRestore');
      }
  }
  ```


## Ability.onDestroy

onDestroy(): void;

Ability生命周期回调，在销毁时回调，执行资源清理等操作。

**系统能力**：SystemCapability.Ability.AbilityRuntime.AbilityCore

**示例：**
    
  ```js
  class myAbility extends Ability {
      onDestroy() {
          console.log('onDestroy');
      }
  }
  ```


## Ability.onForeground

onForeground(): void;

Ability生命周期回调，当应用处于前台时触发。

**系统能力**：SystemCapability.Ability.AbilityRuntime.AbilityCore

**示例：**
    
  ```js
  class myAbility extends Ability {
      onForeground() {
          console.log('onForeground');
      }
  }
  ```


## Ability.onBackground

onBackground(): void;

Ability生命周期回调，当应用处于后台时触发。

**系统能力**：SystemCapability.Ability.AbilityRuntime.AbilityCore

**示例：**
    
  ```js
  class myAbility extends Ability {
      onBackground() {
          console.log('onBackground');
      }
  }
  ```


## Ability.onContinue

onContinue(wantParam : {[key: string]: any}): boolean;

当ability迁移准备迁移时触发，保存数据。

**系统能力**：SystemCapability.Ability.AbilityRuntime.AbilityCore

**参数：**

  | 参数名 | 类型 | 必填 | 说明 | 
  | -------- | -------- | -------- | -------- |
  | wantParam | {[key:&nbsp;string]:&nbsp;any} | 是 | want相关参数。 | 

**返回值：**

  | 类型 | 说明 | 
  | -------- | -------- |
  | boolean | true表示同意迁移，false表示拒绝迁移。 | 

**示例：**
    
  ```js
  class myAbility extends Ability {
      onContinue(wantParams) {
          console.log('onContinue');
          wantParams["myData"] = "my1234567";
          return true;
      }
  }
  ```


## Ability.onNewWant

onNewWant(want: Want): void;

当ability的启动模式设置为单例时回调会被调用。

**系统能力**：SystemCapability.Ability.AbilityRuntime.AbilityCore

**参数：**

  | 参数名 | 类型 | 必填 | 说明 | 
  | -------- | -------- | -------- | -------- |
  | want | [Want](js-apis-featureAbility.md#Want类型说明) | 是 | Want类型参数，如ability名称，包名等。 | 

**示例：**
    
  ```js
  class myAbility extends Ability {
      onNewWant(want) {
          console.log('onNewWant, want:' + want.abilityName);
      }
  }
  ```


## Ability.onConfigurationUpdated

onConfigurationUpdated(config: Configuration): void;

当系统配置更新时调用。

**系统能力**：SystemCapability.Ability.AbilityRuntime.AbilityCore

**参数：**

  | 参数名 | 类型 | 必填 | 说明 | 
  | -------- | -------- | -------- | -------- |
  | config | [Configuration](#section188911144124715) | 是 | 表示需要更新的配置信息。 | 

**示例：**
    
  ```js
  class myAbility extends Ability {
      onConfigurationUpdated(config) {
          console.log('onConfigurationUpdated, config:' + JSON.stringify(config));
      }
  }
  ```


## Caller

通用组件Caller通信客户端调用接口, 用来向通用组件服务端发送约定数据。


## Caller.call

call(method: string, data: rpc.Sequenceable): Promise&lt;void&gt;;

向通用组件服务端发送约定序列化数据。

**系统能力**：SystemCapability.Ability.AbilityRuntime.AbilityCore

**参数：**

  | 参数名 | 类型 | 必填 | 说明 | 
  | -------- | -------- | -------- | -------- |
  | method | string | 是 | 约定的服务端注册事件字符串。 | 
  | data | rpc.Sequenceable | 是 | 由开发者实现的Sequenceable可序列化数据。 | 

**返回值：**

  | 类型 | 说明 | 
  | -------- | -------- |
  | Promise&lt;void&gt; | Promise形式返回应答。 | 

**示例：**
    
  ```js
  import Ability from '@ohos.application.Ability';
  class MyMessageAble{ // 自定义的Sequenceable数据结构
      num: 0
      str: ''
      constructor() {}
      marshalling(messageParcel) {
          messageParcel.writeInt(this.num);
          messageParcel.writeString(this.str);
          console.log('MyMessageAble marshalling num[' + this.num + '] str[' + this.str + ']');
          return true;
      }
      unmarshalling(messageParcel) {
          this.num = messageParcel.readInt();
          this.str = messageParcel.readString();
          console.log('MyMessageAble unmarshalling num[' + this.num + '] str[' + this.str + ']');
          return true;
      }
  };
  var method = 'call_Function'; // 约定的通知消息字符串
  var caller;
  export default class MainAbility extends Ability {
      onWindowStageCreate(windowStage) {
          caller = await this.context.startAbilityByCall({
              bundleName: "com.example.myservice",
              abilityName: "com.example.myservice.MainAbility",
              deviceId: ""
          });
          let msg = new MyMessageAble(1, "world"); // 参考Sequenceable数据定义
          caller.call(method, msg)
          .then(() => {
              console.log('Caller call() called');
          }).catch((e) => {
              console.log('Caller call() catch error ' + e);
          });
      }
  }
  ```


## Caller.callWithResult

callWithResult(method: string, data: rpc.Sequenceable): Promise&lt;rpc.MessageParcel&gt;;

向通用组件服务端发送约定序列化数据, 并将服务端返回的约定序列化数据带回。

**系统能力**：SystemCapability.Ability.AbilityRuntime.AbilityCore

**参数：**

  | 参数名 | 类型 | 必填 | 说明 | 
  | -------- | -------- | -------- | -------- |
  | method | string | 是 | 约定的服务端注册事件字符串。 | 
  | data | rpc.Sequenceable | 是 | 由开发者实现的Sequenceable可序列化数据。 | 

**返回值：**

  | 类型 | 说明 | 
  | -------- | -------- |
  | Promise&lt;rpc.MessageParcel&gt; | Promise形式返回通用组件服务端应答数据。 | 

**示例：**
    
  ```js
  import Ability from '@ohos.application.Ability';
  class MyMessageAble{
      num: 0
      str: ''
      constructor() {}
      marshalling(messageParcel) {
          messageParcel.writeInt(this.num);
          messageParcel.writeString(this.str);
          console.log('MyMessageAble marshalling num[' + this.num + '] str[' + this.str + ']');
          return true;
      }
      unmarshalling(messageParcel) {
          this.num = messageParcel.readInt();
          this.str = messageParcel.readString();
          console.log('MyMessageAble unmarshalling num[' + this.num + '] str[' + this.str + ']');
          return true;
      }
  };
  var method = 'call_Function';
  var caller;
  export default class MainAbility extends Ability {
      onWindowStageCreate(windowStage) {
          caller = await this.context.startAbilityByCall({
              bundleName: "com.example.myservice",
              abilityName: "com.example.myservice.MainAbility",
              deviceId: ""
           });
          let msg = new MyMessageAble(1, "world");
          caller.callWithResult(method, msg)
          .then((data) => {
              console.log('Caller call() called');
              let retmsg = new MyMessageAble(0, "");
              data.readSequenceable(retmsg);
          }).catch((e) => {
              console.log('Caller call() catch error ' + e);
          });
      }
  }
  ```


## Caller.release

release(): void;

主动释放通用组件服务端的通信接口。

**系统能力**：SystemCapability.Ability.AbilityRuntime.AbilityCore

**示例：**
    
  ```js
  import Ability from '@ohos.application.Ability';
  var caller;
  export default class MainAbility extends Ability {
      onWindowStageCreate(windowStage) {
          caller = await this.context.startAbilityByCall({
                  bundleName: "com.example.myservice",
                  abilityName: "com.example.myservice.MainAbility",
                  deviceId: ""
              });
          try {
              caller.release();
          } catch (e) {
              console.log('Caller Release error ' + e);
          }
      }
  }
  ```


## Caller.onRelease

onRelease(callback: function): void;

注册通用组件服务端Stub断开监听通知。

**系统能力**：SystemCapability.Ability.AbilityRuntime.AbilityCore

**参数：**

  | 参数名 | 类型 | 必填 | 说明 | 
  | -------- | -------- | -------- | -------- |
  | callback | function | 是 | 返回onRelease回调结果。 | 

**示例：**
    
  ```js
  import Ability from '@ohos.application.Ability';
  var caller;
  export default class MainAbility extends Ability {
      onWindowStageCreate(windowStage) {
          caller = await this.context.startAbilityByCall({
              bundleName: "com.example.myservice",
              abilityName: "com.example.myservice.MainAbility",
              deviceId: ""
          });
          try {
              caller.onRelease((str) => {
                  console.log(' Caller OnRelease CallBack is called ' + str);
              });
          } catch (e) {
              console.log('Caller Release error ' + e);
          }
      }
  }
  ```


## Callee

通用组件服务端注册和解除客户端caller通知送信的callback接口。


## Callee.on

on(method: string, callback: function): void;

通用组件服务端注册消息通知callback。

**系统能力**：SystemCapability.Ability.AbilityRuntime.AbilityCore

**参数：**

  | 参数名 | 类型 | 必填 | 说明 | 
  | -------- | -------- | -------- | -------- |
  | method | string | 是 | 与客户端约定的通知消息字符串。 | 
  | callback | function | 是 | 一个rpc.MessageParcel类型入参的js通知同步回调函数,&nbsp;回调函数至少要返回一个空的rpc.Sequenceable数据对象,&nbsp;其他视为函数执行错误。 | 

**示例：**
    
  ```js
  import Ability from '@ohos.application.Ability';
  class MyMessageAble{
      num: 0
      str: ''
      constructor() {}
      marshalling(messageParcel) {
          messageParcel.writeInt(this.num);
          messageParcel.writeString(this.str);
          console.log('MyMessageAble marshalling num[' + this.num + '] str[' + this.str + ']');
          return true;
      }
      unmarshalling(messageParcel) {
          this.num = messageParcel.readInt();
          this.str = messageParcel.readString();
          console.log('MyMessageAble unmarshalling num[' + this.num + '] str[' + this.str + ']');
          return true;
      }
  };
  var method = 'call_Function';
  function funcCallBack(pdata) {
      console.log('Callee funcCallBack is called ' + pdata);
      let msg = new MyMessageAble(0, "");
      pdata.readSequenceable(msg);
      return new MyMessageAble(10, "Callee test");
  }
  export default class MainAbility extends Ability {
      onCreate(want, launchParam) {
          console.log('Callee onCreate is called');
          this.callee.on(method, funcCallBack);
      }
  }
  ```


## Callee.off

off(method: string): void;

解除通用组件服务端注册消息通知callback。

**系统能力**：SystemCapability.Ability.AbilityRuntime.AbilityCore

**参数：**

  | 参数名 | 类型 | 必填 | 说明 | 
  | -------- | -------- | -------- | -------- |
  | method | string | 是 | 已注册的通知事件字符串。 | 

**示例：**
    
  ```js
  import Ability from '@ohos.application.Ability';
  var method = 'call_Function';
  export default class MainAbility extends Ability {
      onCreate(want, launchParam) {
          console.log('Callee onCreate is called');
          this.callee.off(method);
      }
  }
  ```
<|MERGE_RESOLUTION|>--- conflicted
+++ resolved
@@ -19,15 +19,9 @@
 
 | 名称 | 参数类型 | 可读 | 可写 | 说明 | 
 | -------- | -------- | -------- | -------- | -------- |
-<<<<<<< HEAD
 | context | [AbilityContext](js-apis-ability-context.md) | 是 | 否 | 上下文。<br/>**系统能力**：SystemCapability.Ability.AbilityRuntime.AbilityCore | 
 | launchWant | [Want](js-apis-featureAbility.md#Want类型说明) | 是 | 否 | Ability启动时的参数。<br/>**系统能力**：SystemCapability.Ability.AbilityRuntime.AbilityCore | 
 | lastRequestWant | [Want](js-apis-featureAbility.md#Want类型说明) | 是 | 否 | Ability最后请求时的参数。 <br/>**系统能力**：SystemCapability.Ability.AbilityRuntime.AbilityCore| 
-=======
-| context | [AbilityContext](js-apis-ability-context.md) | 是 | 否 | 上下文。 | 
-| launchWant | [Want](js-apis-featureAbility.md#Want类型说明) | 是 | 否 | Ability启动时的参数。 | 
-| lastRequestWant | [Want](js-apis-featureAbility.md#Want类型说明) | 是 | 否 | 上一次请求Ability启动时的参数。 | 
->>>>>>> babe7145
 
 
 ## Ability.onCreate
