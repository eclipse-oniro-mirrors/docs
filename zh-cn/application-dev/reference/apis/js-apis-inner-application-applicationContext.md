--- conflicted
+++ resolved
@@ -126,11 +126,7 @@
         console.log(`stage applicationContext: ${applicationContext}`);
         applicationContext.off('abilityLifecycle', lifecycleId, (error, data) => {
             if (error) {
-<<<<<<< HEAD
-                console.error('unregisterAbilityLifecycleCallback fail, err: ${JSON.stringify(error)}');
-=======
                 console.error(`unregisterAbilityLifecycleCallback fail, err: ${JSON.stringify(error)}`);    
->>>>>>> b931a3bf
             } else {
                 console.log(`unregisterAbilityLifecycleCallback success, data: ${JSON.stringify(data)}`);
             }
@@ -510,7 +506,6 @@
             }
         });
     }
-<<<<<<< HEAD
 });
 ```
 ## ApplicationContext.setColorMode<sup>11</sup>
@@ -584,9 +579,4 @@
     applicationContext.setLanguage('zh-cn');
   }
 }
-```
-=======
-}
-```
-<!--no_check-->
->>>>>>> b931a3bf
+```