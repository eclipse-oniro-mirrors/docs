# 人脸认证

提供人脸录入相关接口。

> **说明：**
>
> 本模块首批接口从API version 9开始支持。后续版本的新增接口，采用上角标单独标记接口的起始版本。
>
> 本模块接口为系统接口。

## 导入模块

```js
import userIAM_faceAuth from '@ohos.userIAM.faceAuth';
```

## FaceAuthManager

人脸认证管理器对象。

### constructor

constructor()

表示获取人脸认证管理器对象。

**系统能力：** SystemCapability.UserIAM.UserAuth.FaceAuth

**返回值：**

| 类型                   | 说明                 |
| ---------------------- | -------------------- |
| [FaceAuthManager](#faceauthmanager) | 人脸认证管理器对象 |

**示例：**

```js
import userIAM_faceAuth from '@ohos.userIAM.faceAuth';

let faceAuthManager = new userIAM_faceAuth.FaceAuthManager();
```

### setSurfaceId

setSurfaceId(surfaceId: string): void;

设置录入流程中人脸预览界面 [XComponent](../arkui-ts/ts-basic-components-xcomponent.md#getxcomponentsurfaceid) 持有 Surface 的 ID。

**系统能力：** SystemCapability.UserIAM.UserAuth.FaceAuth

**需要权限：** ohos.permission.MANAGE_USER_IDM

**参数：**

| 参数名         | 类型                               | 必填 | 说明                       |
| -------------- | ---------------------------------- | ---- | -------------------------- |
| surfaceId       | string     | 是   | [XComponent](../arkui-ts/ts-basic-components-xcomponent.md#getxcomponentsurfaceid) 持有 Surface 的 ID。 |

<<<<<<< HEAD
以下错误码的详细介绍请参见[用户认证错误码](https://gitee.com/openharmony/docs/blob/master/zh-cn/application-dev/reference/errorcodes/errcode-useriam.md)

**错误码：**

| 错误码ID | 错误信息 |
| -------- | ------- |
| 201 | Permission verification failed. |
| 202 | The caller is not a system application. |
| 12700001 | The operation is failed. |

**示例：**

```js
import faceAuth from '@ohos.userIAM.faceAuth';

let surfaceId = "123456";
let manager = new faceAuth.FaceAuthManager();
try {
    manager.setSurfaceId(surfaceId);
    console.info("set surface id success");
} catch (e) {
    console.error("set surface id failed, error = " + e);
}
```
=======
**示例：**

  ```js
  import faceAuth from '@ohos.userIAM.faceAuth';

  let surfaceId = "123456";
  let manager = new faceAuth.FaceAuthManager();
  try {
      manager.setSurfaceId(surfaceId);
      console.info("set surface id success");
  } catch (e) {
      console.error("set surface id failed, error = " + e);
  }
  ```
>>>>>>> d57589fd
<|MERGE_RESOLUTION|>--- conflicted
+++ resolved
@@ -56,8 +56,7 @@
 | -------------- | ---------------------------------- | ---- | -------------------------- |
 | surfaceId       | string     | 是   | [XComponent](../arkui-ts/ts-basic-components-xcomponent.md#getxcomponentsurfaceid) 持有 Surface 的 ID。 |
 
-<<<<<<< HEAD
-以下错误码的详细介绍请参见[用户认证错误码](https://gitee.com/openharmony/docs/blob/master/zh-cn/application-dev/reference/errorcodes/errcode-useriam.md)
+以下错误码的详细介绍请参见[用户认证错误码](../errorcodes/errcode-useriam.md)
 
 **错误码：**
 
@@ -70,30 +69,14 @@
 **示例：**
 
 ```js
-import faceAuth from '@ohos.userIAM.faceAuth';
+import userIAM_faceAuth from '@ohos.userIAM.faceAuth';
 
 let surfaceId = "123456";
-let manager = new faceAuth.FaceAuthManager();
+let manager = new userIAM_faceAuth.FaceAuthManager();
 try {
     manager.setSurfaceId(surfaceId);
     console.info("set surface id success");
 } catch (e) {
     console.error("set surface id failed, error = " + e);
 }
-```
-=======
-**示例：**
-
-  ```js
-  import faceAuth from '@ohos.userIAM.faceAuth';
-
-  let surfaceId = "123456";
-  let manager = new faceAuth.FaceAuthManager();
-  try {
-      manager.setSurfaceId(surfaceId);
-      console.info("set surface id success");
-  } catch (e) {
-      console.error("set surface id failed, error = " + e);
-  }
-  ```
->>>>>>> d57589fd
+```