# ServiceExtensionContext

ServiceExtensionContext模块是ServiceExtensionAbility的上下文环境，继承自ExtensionContext。

ServiceExtensionContext模块提供ServiceExtensionAbility具有的能力，包括启动、停止、绑定、解绑Ability。

> **说明：**
> 
>  - 本模块首批接口从API version 9开始支持。后续版本的新增接口，采用上角标单独标记接口的起始版本。
>  - 本模块接口仅可在Stage模型下使用。

## 导入模块

```ts
import common from '@ohos.app.ability.common';
```

## 使用说明

在使用ServiceExtensionContext的功能前，需要通过ServiceExtensionAbility子类实例获取。

```ts
  import ServiceExtensionAbility from '@ohos.app.ability.ServiceExtensionAbility';

  let context;
  let commRemote; // 断开连接时需要释放
  class EntryAbility extends ServiceExtensionAbility {
    onCreate() {
      context = this.context; // 获取ServiceExtensionContext
    }
  }
```

## ServiceExtensionContext.startAbility

startAbility(want: Want, callback: AsyncCallback&lt;void&gt;): void;

启动Ability。

**系统能力**：SystemCapability.Ability.AbilityRuntime.Core

**系统API**: 此接口为系统接口，三方应用不支持调用。

**参数：**

| 参数名 | 类型 | 必填 | 说明 |
| -------- | -------- | -------- | -------- |
| want | [Want](js-apis-application-want.md)  | 是 | Want类型参数，传入需要启动的ability的信息，如Ability名称，Bundle名称等。 |
| callback | AsyncCallback&lt;void&gt; | 否 | 回调函数，返回接口调用是否成功的结果。 |

**错误码：**

| 错误码ID | 错误信息 |
| ------- | -------------------------------- |
| 16000001 | The specified ability does not exist. |
| 16000002 | Incorrect ability type. |
| 16000004 | Can not start invisible component. |
| 16000005 | The specified process does not have the permission. |
| 16000006 | Cross-user operations are not allowed. |
| 16000008 | The crowdtesting application expires. |
| 16000009 | An ability cannot be started or stopped in Wukong mode. |
| 16000010 | The call with the continuation flag is forbidden.        |
| 16000011 | The context does not exist.        |
| 16000050 | Internal error. |
| 16000053 | The ability is not on the top of the UI. |
| 16000055 | Installation-free timed out. |
| 16200001 | The caller has been released. |

以上错误码详细介绍请参考[errcode-ability](../errorcodes/errorcode-ability.md)。

**示例：**

  ```ts
  let want = {
    bundleName: 'com.example.myapp',
    abilityName: 'MyAbility'
  };

  try {
    this.context.startAbility(want, (error) => {
      if (error.code) {
        // 处理业务逻辑错误
        console.error('startAbility failed, error.code: ${error.code}, error.message: ${error.message}');
        return;
      }
      // 执行正常业务
      console.log('startAbility succeed');
    });
  } catch (paramError) {
    // 处理入参错误异常
    console.error('error.code: ${paramError.code}, error.message: ${paramError.message}');
  }
  ```

## ServiceExtensionContext.startAbility

startAbility(want: Want, options?: StartOptions): Promise\<void>;

启动Ability，结果以Promise的形式返回。

**系统能力**：SystemCapability.Ability.AbilityRuntime.Core

**系统API**: 此接口为系统接口，三方应用不支持调用。

**参数：**

| 参数名 | 类型 | 必填 | 说明 |
| -------- | -------- | -------- | -------- |
| want | [Want](js-apis-application-want.md)  | 是 | Want类型参数，传入需要启动的ability的信息，如Ability名称，Bundle名称等。 |
| options | [StartOptions](js-apis-app-ability-startOptions.md) | 是 | 启动Ability所携带的参数。 |

**返回值：**

| 类型 | 说明 |
| -------- | -------- |
| Promise&lt;void&gt; | 返回一个Promise，包含启动的结果。 |

**错误码：**

| 错误码ID | 错误信息 |
| ------- | -------------------------------- |
| 16000001 | The specified ability does not exist. |
| 16000002 | Incorrect ability type. |
| 16000004 | Can not start invisible component. |
| 16000005 | The specified process does not have the permission. |
| 16000006 | Cross-user operations are not allowed. |
| 16000008 | The crowdtesting application expires. |
| 16000009 | An ability cannot be started or stopped in Wukong mode. |
| 16000010 | The call with the continuation flag is forbidden.        |
| 16000011 | The context does not exist.        |
| 16000050 | Internal error. |
| 16000053 | The ability is not on the top of the UI. |
| 16000055 | Installation-free timed out. |
| 16200001 | The caller has been released. |

以上错误码详细介绍请参考[errcode-ability](../errorcodes/errorcode-ability.md)。

**示例：**

  ```ts
  let want = {
    bundleName: 'com.example.myapp',
    abilityName: 'MyAbility'
  };
  let options = {
  	windowMode: 0,
  };

  try {
    this.context.startAbility(want, options)
      .then((data) => {
        // 执行正常业务
        console.log('startAbility succeed');
      })
      .catch((error) => {
        // 处理业务逻辑错误
        console.error('startAbility failed, error.code: ${error.code}, error.message: ${error.message}');
      });
  } catch (paramError) {
    // 处理入参错误异常
    console.error('error.code: ${paramError.code}, error.message: ${paramError.message}');
  }
  ```

## ServiceExtensionContext.startAbility

startAbility(want: Want, options: StartOptions, callback: AsyncCallback&lt;void&gt;): void

启动Ability，结果以Callback的形式返回。

**系统能力**：SystemCapability.Ability.AbilityRuntime.Core

**系统API**: 此接口为系统接口，三方应用不支持调用。

**参数：**

| 参数名 | 类型 | 必填 | 说明 |
| -------- | -------- | -------- | -------- |
| want | [Want](js-apis-application-want.md)  | 是 | 启动Ability的want信息。 |
| options | [StartOptions](js-apis-app-ability-startOptions.md) | 是 | 启动Ability所携带的参数。 |
| callback | AsyncCallback&lt;void&gt; | 是 | callback形式返回启动结果。 |

**错误码：**

| 错误码ID | 错误信息 |
| ------- | -------------------------------- |
| 16000001 | The specified ability does not exist. |
| 16000002 | Incorrect ability type. |
| 16000004 | Can not start invisible component. |
| 16000005 | The specified process does not have the permission. |
| 16000006 | Cross-user operations are not allowed. |
| 16000008 | The crowdtesting application expires. |
| 16000009 | An ability cannot be started or stopped in Wukong mode. |
| 16000010 | The call with the continuation flag is forbidden.        |
| 16000011 | The context does not exist.        |
| 16000050 | Internal error. |
| 16000053 | The ability is not on the top of the UI. |
| 16000055 | Installation-free timed out. |
| 16200001 | The caller has been released. |

以上错误码详细介绍请参考[errcode-ability](../errorcodes/errorcode-ability.md)。

**示例：**

  ```ts
  let want = {
    deviceId: '',
    bundleName: 'com.example.myapplication',
    abilityName: 'EntryAbility'
  };
  let options = {
    windowMode: 0
  };

  try {
    this.context.startAbility(want, options, (error) => {
      if (error.code) {
        // 处理业务逻辑错误
        console.error('startAbility failed, error.code: ${error.code}, error.message: ${error.message}');
        return;
      }
      // 执行正常业务
      console.log('startAbility succeed');
    });
  } catch (paramError) {
    // 处理入参错误异常
    console.error('error.code: ${paramError.code}, error.message: ${paramError.message}');
  }
  ```

## ServiceExtensionContext.startAbilityWithAccount

startAbilityWithAccount(want: Want, accountId: number, callback: AsyncCallback\<void>): void;

根据account启动Ability（callback形式）。

使用规则：
 - 调用方应用位于后台时，使用该接口启动Ability需申请`ohos.permission.START_ABILITIES_FROM_BACKGROUND`权限
 - 跨应用场景下，目标Ability的exported属性若配置为false，调用方应用需申请`ohos.permission.START_INVISIBLE_ABILITY`权限
 - 组件启动规则详见：[组件启动规则（Stage模型）](../../application-models/component-startup-rules.md)

**系统能力**：SystemCapability.Ability.AbilityRuntime.Core

**系统API**: 此接口为系统接口，三方应用不支持调用。

**参数：**

| 参数名 | 类型 | 必填 | 说明 |
| -------- | -------- | -------- | -------- |
| want | [Want](js-apis-application-want.md) | 是 | 启动Ability的want信息。 |
| accountId | number | 是 | 系统帐号的帐号ID，详情参考[getCreatedOsAccountsCount](js-apis-osAccount.md#getosaccountlocalidfromprocess)。 |
| callback | AsyncCallback\<void\> | 是 | 启动Ability的回调函数。 |

**错误码：**

| 错误码ID | 错误信息 |
| ------- | -------------------------------- |
| 16000001 | The specified ability does not exist. |
| 16000002 | Incorrect ability type. |
| 16000004 | Can not start invisible component. |
| 16000005 | The specified process does not have the permission. |
| 16000006 | Cross-user operations are not allowed. |
| 16000008 | The crowdtesting application expires. |
| 16000009 | An ability cannot be started or stopped in Wukong mode. |
| 16000010 | The call with the continuation flag is forbidden.        |
| 16000011 | The context does not exist.        |
| 16000050 | Internal error. |
| 16000053 | The ability is not on the top of the UI. |
| 16000055 | Installation-free timed out. |
| 16200001 | The caller has been released. |

以上错误码详细介绍请参考[errcode-ability](../errorcodes/errorcode-ability.md)。

**示例：**

  ```ts
  let want = {
    deviceId: '',
    bundleName: 'com.example.myapplication',
    abilityName: 'EntryAbility'
  };
  let accountId = 100;

  try {
    this.context.startAbilityWithAccount(want, accountId, (error) => {
      if (error.code) {
        // 处理业务逻辑错误
        console.error('startAbilityWithAccount failed, error.code: ${error.code}, error.message: ${error.message}');
        return;
      }
      // 执行正常业务
      console.log('startAbilityWithAccount succeed');
    });
  } catch (paramError) {
    // 处理入参错误异常
    console.error('error.code: ${paramError.code}, error.message: ${paramError.message}');
  }
  ```

## ServiceExtensionContext.startAbilityWithAccount

startAbilityWithAccount(want: Want, accountId: number, options: StartOptions, callback: AsyncCallback\<void\>): void;

根据account启动Ability（callback形式）。

使用规则：
 - 调用方应用位于后台时，使用该接口启动Ability需申请`ohos.permission.START_ABILITIES_FROM_BACKGROUND`权限
 - 跨应用场景下，目标Ability的exported属性若配置为false，调用方应用需申请`ohos.permission.START_INVISIBLE_ABILITY`权限
 - 组件启动规则详见：[组件启动规则（Stage模型）](../../application-models/component-startup-rules.md)

**系统能力**：SystemCapability.Ability.AbilityRuntime.Core

**系统API**: 此接口为系统接口，三方应用不支持调用。

**参数：**

| 参数名 | 类型 | 必填 | 说明 |
| -------- | -------- | -------- | -------- |
| want | [Want](js-apis-application-want.md) | 是 | 启动Ability的want信息。 |
| accountId | number | 是 | 系统帐号的帐号ID，详情参考[getCreatedOsAccountsCount](js-apis-osAccount.md#getosaccountlocalidfromprocess)。 |
| options | [StartOptions](js-apis-app-ability-startOptions.md) | 否 | 启动Ability所携带的参数。 |
| callback | AsyncCallback\<void\> | 是 | 启动Ability的回调函数。 |

**错误码：**

| 错误码ID | 错误信息 |
| ------- | -------------------------------- |
| 16000001 | The specified ability does not exist. |
| 16000002 | Incorrect ability type. |
| 16000004 | Can not start invisible component. |
| 16000005 | The specified process does not have the permission. |
| 16000006 | Cross-user operations are not allowed. |
| 16000008 | The crowdtesting application expires. |
| 16000009 | An ability cannot be started or stopped in Wukong mode. |
| 16000010 | The call with the continuation flag is forbidden.        |
| 16000011 | The context does not exist.        |
| 16000050 | Internal error. |
| 16000053 | The ability is not on the top of the UI. |
| 16000055 | Installation-free timed out. |
| 16200001 | The caller has been released. |

以上错误码详细介绍请参考[errcode-ability](../errorcodes/errorcode-ability.md)。

**示例：**

  ```ts
  let want = {
    deviceId: '',
    bundleName: 'com.example.myapplication',
    abilityName: 'EntryAbility'
  };
  let accountId = 100;
  let options = {
    windowMode: 0
  };

  try {
    this.context.startAbilityWithAccount(want, accountId, options, (error) => {
      if (error.code) {
        // 处理业务逻辑错误
        console.error('startAbilityWithAccount failed, error.code: ${error.code}, error.message: ${error.message}');
        return;
      }
      // 执行正常业务
      console.log('startAbilityWithAccount succeed');
    });
  } catch (paramError) {
    // 处理入参错误异常
    console.error('error.code: ${paramError.code}, error.message: ${paramError.message}');
  }
  ```


## ServiceExtensionContext.startAbilityWithAccount

startAbilityWithAccount(want: Want, accountId: number, options?: StartOptions): Promise\<void>;

根据account启动Ability（Promise形式）。

使用规则：
 - 调用方应用位于后台时，使用该接口启动Ability需申请`ohos.permission.START_ABILITIES_FROM_BACKGROUND`权限
 - 跨应用场景下，目标Ability的exported属性若配置为false，调用方应用需申请`ohos.permission.START_INVISIBLE_ABILITY`权限
 - 组件启动规则详见：[组件启动规则（Stage模型）](../../application-models/component-startup-rules.md)

**系统能力**：SystemCapability.Ability.AbilityRuntime.Core

**系统API**: 此接口为系统接口，三方应用不支持调用。

**参数：**

| 参数名 | 类型 | 必填 | 说明 |
| -------- | -------- | -------- | -------- |
| want | [Want](js-apis-application-want.md) | 是 | 启动Ability的want信息。 |
| accountId | number | 是 | 系统帐号的帐号ID，详情参考[getCreatedOsAccountsCount](js-apis-osAccount.md#getosaccountlocalidfromprocess)。。 |
| options | [StartOptions](js-apis-app-ability-startOptions.md) | 否 | 启动Ability所携带的参数。 |

**返回值：**

| 类型 | 说明 |
| -------- | -------- |
| Promise&lt;void&gt; | 返回一个Promise，包含接口的结果。 |

**错误码：**

| 错误码ID | 错误信息 |
| ------- | -------------------------------- |
| 16000001 | The specified ability does not exist. |
| 16000002 | Incorrect ability type. |
| 16000004 | Can not start invisible component. |
| 16000005 | The specified process does not have the permission. |
| 16000006 | Cross-user operations are not allowed. |
| 16000008 | The crowdtesting application expires. |
| 16000009 | An ability cannot be started or stopped in Wukong mode. |
| 16000010 | The call with the continuation flag is forbidden.        |
| 16000011 | The context does not exist.        |
| 16000050 | Internal error. |
| 16000053 | The ability is not on the top of the UI. |
| 16000055 | Installation-free timed out. |
| 16200001 | The caller has been released. |

以上错误码详细介绍请参考[errcode-ability](../errorcodes/errorcode-ability.md)。

**示例：**

  ```ts
  let want = {
    deviceId: '',
    bundleName: 'com.example.myapplication',
    abilityName: 'EntryAbility'
  };
  let accountId = 100;
  let options = {
    windowMode: 0
  };

  try {
    this.context.startAbilityWithAccount(want, accountId, options)
      .then((data) => {
        // 执行正常业务
        console.log('startAbilityWithAccount succeed');
      })
      .catch((error) => {
        // 处理业务逻辑错误
        console.error('startAbilityWithAccount failed, error.code: ${error.code}, error.message: ${error.message}');
      });
  } catch (paramError) {
    // 处理入参错误异常
    console.error('error.code: ${paramError.code}, error.message: ${paramError.message}');
  }
  ```

## ServiceExtensionContext.startServiceExtensionAbility

startServiceExtensionAbility(want: Want, callback: AsyncCallback\<void>): void;

启动一个新的ServiceExtensionAbility（callback形式）。

**系统能力**：SystemCapability.Ability.AbilityRuntime.Core

**系统API**: 此接口为系统接口，三方应用不支持调用。

**参数：**

| 参数名 | 类型 | 必填 | 说明 |
| -------- | -------- | -------- | -------- |
| want | [Want](js-apis-application-want.md) | 是 | 启动Ability的want信息。 |
| callback | AsyncCallback\<void\> | 是 | 启动Ability的回调函数。 |

**错误码：**

| 错误码ID | 错误信息 |
| ------- | -------------------------------- |
| 16000001 | The specified ability does not exist. |
| 16000002 | Incorrect ability type. |
| 16000005 | The specified process does not have the permission. |
| 16000006 | Cross-user operations are not allowed. |
| 16000008 | The crowdtesting application expires. |
| 16000011 | The context does not exist.        |
| 16000050 | Internal error. |
| 16200001 | The caller has been released. |

以上错误码详细介绍请参考[errcode-ability](../errorcodes/errorcode-ability.md)。

**示例：**

  ```ts
  let want = {
    deviceId: '',
    bundleName: 'com.example.myapplication',
    abilityName: 'EntryAbility'
  };

  try {
    this.context.startServiceExtensionAbility(want, (error) => {
      if (error.code) {
        // 处理业务逻辑错误
        console.error('startServiceExtensionAbility failed, error.code: ${error.code}, error.message: ${error.message}');
        return;
      }
      // 执行正常业务
      console.log('startServiceExtensionAbility succeed');
    });
  } catch (paramError) {
    // 处理入参错误异常
    console.error('error.code: ${paramError.code}, error.message: ${paramError.message}');
  }
  ```

## ServiceExtensionContext.startServiceExtensionAbility

startServiceExtensionAbility(want: Want): Promise\<void>;

启动一个新的ServiceExtensionAbility（Promise形式）。

**系统能力**：SystemCapability.Ability.AbilityRuntime.Core

**系统API**: 此接口为系统接口，三方应用不支持调用。

**参数：**

| 参数名 | 类型 | 必填 | 说明 |
| -------- | -------- | -------- | -------- |
| want | [Want](js-apis-application-want.md) | 是 | 启动Ability的want信息。 |

**返回值：**

| 类型 | 说明 |
| -------- | -------- |
| Promise&lt;void&gt; | 返回一个Promise，包含接口的结果。 |

**错误码：**

| 错误码ID | 错误信息 |
| ------- | -------------------------------- |
| 16000001 | The specified ability does not exist. |
| 16000002 | Incorrect ability type. |
| 16000005 | The specified process does not have the permission. |
| 16000006 | Cross-user operations are not allowed. |
| 16000008 | The crowdtesting application expires. |
| 16000011 | The context does not exist.        |
| 16000050 | Internal error. |
| 16200001 | The caller has been released. |

以上错误码详细介绍请参考[errcode-ability](../errorcodes/errorcode-ability.md)。

**示例：**

  ```ts
  let want = {
    deviceId: '',
    bundleName: 'com.example.myapplication',
    abilityName: 'EntryAbility'
  };

  try {
    this.context.startServiceExtensionAbility(want)
      .then((data) => {
        // 执行正常业务
        console.log('startServiceExtensionAbility succeed');
      })
      .catch((error) => {
        // 处理业务逻辑错误
        console.error('startServiceExtensionAbility failed, error.code: ${error.code}, error.message: ${error.message}');
      });
  } catch (paramError) {
    // 处理入参错误异常
    console.error('error.code: ${paramError.code}, error.message: ${paramError.message}');
  }
  ```

## ServiceExtensionContext.startServiceExtensionAbilityWithAccount

startServiceExtensionAbilityWithAccount(want: Want, accountId: number, callback: AsyncCallback\<void>): void;

启动一个新的ServiceExtensionAbility（callback形式）。

**需要权限**: ohos.permission.INTERACT_ACROSS_LOCAL_ACCOUNTS，当accountId为当前用户时，不需要校验该权限。

**系统能力**：SystemCapability.Ability.AbilityRuntime.Core

**系统API**: 此接口为系统接口，三方应用不支持调用。

**参数：**

| 参数名 | 类型 | 必填 | 说明 |
| -------- | -------- | -------- | -------- |
| want | [Want](js-apis-application-want.md) | 是 | 启动Ability的want信息。 |
| accountId | number | 是 | 系统帐号的帐号ID，详情参考[getCreatedOsAccountsCount](js-apis-osAccount.md#getosaccountlocalidfromprocess)。 |
| callback | AsyncCallback\<void\> | 是 | 启动Ability的回调函数。 |

**错误码：**

| 错误码ID | 错误信息 |
| ------- | -------------------------------- |
| 16000001 | The specified ability does not exist. |
| 16000002 | Incorrect ability type. |
| 16000005 | The specified process does not have the permission. |
| 16000006 | Cross-user operations are not allowed. |
| 16000008 | The crowdtesting application expires. |
| 16000011 | The context does not exist.        |
| 16000050 | Internal error. |
| 16200001 | The caller has been released. |

以上错误码详细介绍请参考[errcode-ability](../errorcodes/errorcode-ability.md)。


**示例：**

  ```ts
  let want = {
    deviceId: '',
    bundleName: 'com.example.myapplication',
    abilityName: 'EntryAbility'
  };
  let accountId = 100;

  try {
    this.context.startServiceExtensionAbilityWithAccount(want, accountId, (error) => {
      if (error.code) {
        // 处理业务逻辑错误
        console.error('startServiceExtensionAbilityWithAccount failed, error.code: ${error.code}, error.message: ${error.message}');
        return;
      }
      // 执行正常业务
      console.log('startServiceExtensionAbilityWithAccount succeed');
    });
  } catch (paramError) {
    // 处理入参错误异常
    console.error('error.code: ${paramError.code}, error.message: ${paramError.message}');
  }
  ```

## ServiceExtensionContext.startServiceExtensionAbilityWithAccount

startServiceExtensionAbilityWithAccount(want: Want, accountId: number): Promise\<void>;

启动一个新的ServiceExtensionAbility（Promise形式）。

**需要权限**: ohos.permission.INTERACT_ACROSS_LOCAL_ACCOUNTS，当accountId为当前用户时，不需要校验该权限。

**系统能力**：SystemCapability.Ability.AbilityRuntime.Core

**系统API**: 此接口为系统接口，三方应用不支持调用。

**参数：**

| 参数名 | 类型 | 必填 | 说明 |
| -------- | -------- | -------- | -------- |
| want | [Want](js-apis-application-want.md) | 是 | 启动Ability的want信息。 |
| accountId | number | 是 | 系统帐号的帐号ID，详情参考[getCreatedOsAccountsCount](js-apis-osAccount.md#getosaccountlocalidfromprocess)。 |

**返回值：**

| 类型 | 说明 |
| -------- | -------- |
| Promise&lt;void&gt; | 返回一个Promise，包含接口的结果。 |

**错误码：**

| 错误码ID | 错误信息 |
| ------- | -------------------------------- |
| 16000001 | The specified ability does not exist. |
| 16000002 | Incorrect ability type. |
| 16000005 | The specified process does not have the permission. |
| 16000006 | Cross-user operations are not allowed. |
| 16000008 | The crowdtesting application expires. |
| 16000011 | The context does not exist.        |
| 16000050 | Internal error. |
| 16200001 | The caller has been released. |

以上错误码详细介绍请参考[errcode-ability](../errorcodes/errorcode-ability.md)。

**示例：**

  ```ts
  let want = {
    deviceId: '',
    bundleName: 'com.example.myapplication',
    abilityName: 'EntryAbility'
  };
  let accountId = 100;

  try {
    this.context.startServiceExtensionAbilityWithAccount(want, accountId)
      .then((data) => {
        // 执行正常业务
        console.log('startServiceExtensionAbilityWithAccount succeed');
      })
      .catch((error) => {
        // 处理业务逻辑错误
        console.error('startServiceExtensionAbilityWithAccount failed, error.code: ${error.code}, error.message: ${error.message}');
      });
  } catch (paramError) {
    // 处理入参错误异常
    console.error('error.code: ${paramError.code}, error.message: ${paramError.message}');
  }
  ```

## ServiceExtensionContext.stopServiceExtensionAbility

stopServiceExtensionAbility(want: Want, callback: AsyncCallback\<void>): void;

停止同一应用程序内的服务（callback形式）。

**系统能力**：SystemCapability.Ability.AbilityRuntime.Core

**系统API**: 此接口为系统接口，三方应用不支持调用。

**参数：**

| 参数名 | 类型 | 必填 | 说明 |
| -------- | -------- | -------- | -------- |
| want | [Want](js-apis-application-want.md) | 是 | 停止Ability的want信息。 |
| callback | AsyncCallback\<void\> | 是 | 停止Ability的回调函数。 |

**错误码：**

| 错误码ID | 错误信息 |
| ------- | -------------------------------- |
| 16000001 | The specified ability does not exist. |
| 16000002 | Incorrect ability type. |
| 16000005 | The specified process does not have the permission. |
| 16000006 | Cross-user operations are not allowed. |
| 16000011 | The context does not exist.        |
| 16000050 | Internal error. |
| 16200001 | The caller has been released. |

以上错误码详细介绍请参考[errcode-ability](../errorcodes/errorcode-ability.md)。

**示例：**

  ```ts
  let want = {
    deviceId: '',
    bundleName: 'com.example.myapplication',
    abilityName: 'EntryAbility'
  };

  try {
    this.context.stopServiceExtensionAbility(want, (error) => {
      if (error.code) {
        // 处理业务逻辑错误
        console.error('stopServiceExtensionAbility failed, error.code: ${error.code}, error.message: ${error.message}');
        return;
      }
      // 执行正常业务
      console.log('stopServiceExtensionAbility succeed');
    });
  } catch (paramError) {
    // 处理入参错误异常
    console.error('error.code: ${paramError.code}, error.message: ${paramError.message}');
  }
  ```

## ServiceExtensionContext.stopServiceExtensionAbility

stopServiceExtensionAbility(want: Want): Promise\<void>;

停止同一应用程序内的服务（Promise形式）。

**系统能力**：SystemCapability.Ability.AbilityRuntime.Core

**系统API**: 此接口为系统接口，三方应用不支持调用。

**参数：**

| 参数名 | 类型 | 必填 | 说明 |
| -------- | -------- | -------- | -------- |
| want | [Want](js-apis-application-want.md) | 是 | 停止Ability的want信息。 |

**返回值：**

| 类型 | 说明 |
| -------- | -------- |
| Promise&lt;void&gt; | 返回一个Promise，包含接口的结果。 |

**错误码：**

| 错误码ID | 错误信息 |
| ------- | -------------------------------- |
| 16000001 | The specified ability does not exist. |
| 16000002 | Incorrect ability type. |
| 16000005 | The specified process does not have the permission. |
| 16000006 | Cross-user operations are not allowed. |
| 16000011 | The context does not exist.        |
| 16000050 | Internal error. |
| 16200001 | The caller has been released. |

以上错误码详细介绍请参考[errcode-ability](../errorcodes/errorcode-ability.md)。

**示例：**

  ```ts
  let want = {
    deviceId: '',
    bundleName: 'com.example.myapplication',
    abilityName: 'EntryAbility'
  };

  try {
    this.context.stopServiceExtensionAbility(want)
      .then((data) => {
        // 执行正常业务
        console.log('stopServiceExtensionAbility succeed');
      })
      .catch((error) => {
        // 处理业务逻辑错误
        console.error('stopServiceExtensionAbility failed, error.code: ${error.code}, error.message: ${error.message}');
      });
  } catch (paramError) {
    // 处理入参错误异常
    console.error('error.code: ${paramError.code}, error.message: ${paramError.message}');
  }
  ```

## ServiceExtensionContext.stopServiceExtensionAbilityWithAccount

stopServiceExtensionAbilityWithAccount(want: Want, accountId: number, callback: AsyncCallback\<void>): void;

使用帐户停止同一应用程序内的服务（callback形式）。

**需要权限**: ohos.permission.INTERACT_ACROSS_LOCAL_ACCOUNTS，当accountId为当前用户时，不需要校验该权限。

**系统能力**：SystemCapability.Ability.AbilityRuntime.Core

**系统API**: 此接口为系统接口，三方应用不支持调用。

**参数：**

| 参数名 | 类型 | 必填 | 说明 |
| -------- | -------- | -------- | -------- |
| want | [Want](js-apis-application-want.md) | 是 | 停止Ability的want信息。 |
| accountId | number | 是 | 需要停止的系统帐号的帐号ID，详情参考[getCreatedOsAccountsCount](js-apis-osAccount.md#getosaccountlocalidfromprocess)。 |
| callback | AsyncCallback\<void\> | 是 | 停止Ability的回调函数。 |

**错误码：**

| 错误码ID | 错误信息 |
| ------- | -------------------------------- |
| 16000001 | The specified ability does not exist. |
| 16000002 | Incorrect ability type. |
| 16000005 | The specified process does not have the permission. |
| 16000006 | Cross-user operations are not allowed. |
| 16000011 | The context does not exist.        |
| 16000050 | Internal error. |
| 16200001 | The caller has been released. |

以上错误码详细介绍请参考[errcode-ability](../errorcodes/errorcode-ability.md)。

**示例：**

  ```ts
  let want = {
    deviceId: '',
    bundleName: 'com.example.myapplication',
    abilityName: 'EntryAbility'
  };
  let accountId = 100;

  try {
    this.context.stopServiceExtensionAbilityWithAccount(want, accountId, (error) => {
      if (error.code) {
        // 处理业务逻辑错误
        console.error('stopServiceExtensionAbilityWithAccount failed, error.code: ${error.code, error.message: ${error.message}');
        return;
      }
      // 执行正常业务
      console.log('stopServiceExtensionAbilityWithAccount succeed');
    });
  } catch (paramError) {
    // 处理入参错误异常
    console.error('error.code: ${paramError.code}, error.message: ${paramError.message}');
  }
  ```

## ServiceExtensionContext.stopServiceExtensionAbilityWithAccount

stopServiceExtensionAbilityWithAccount(want: Want, accountId: number): Promise\<void>;

使用帐户停止同一应用程序内的服务（Promise形式）。

**需要权限**: ohos.permission.INTERACT_ACROSS_LOCAL_ACCOUNTS，当accountId为当前用户时，不需要校验该权限。

**系统能力**：SystemCapability.Ability.AbilityRuntime.Core

**系统API**: 此接口为系统接口，三方应用不支持调用。

**参数：**

| 参数名 | 类型 | 必填 | 说明 |
| -------- | -------- | -------- | -------- |
| want | [Want](js-apis-application-want.md) | 是 | 停止Ability的want信息。 |
| accountId | number | 是 | 需要停止的系统帐号的帐号ID，详情参考[getCreatedOsAccountsCount](js-apis-osAccount.md#getosaccountlocalidfromprocess)。 |

**返回值：**

| 类型 | 说明 |
| -------- | -------- |
| Promise&lt;void&gt; | 返回一个Promise，包含接口的结果。 |

**错误码：**

| 错误码ID | 错误信息 |
| ------- | -------------------------------- |
| 16000001 | The specified ability does not exist. |
| 16000002 | Incorrect ability type. |
| 16000005 | The specified process does not have the permission. |
| 16000006 | Cross-user operations are not allowed. |
| 16000011 | The context does not exist.        |
| 16000050 | Internal error. |
| 16200001 | The caller has been released. |

以上错误码详细介绍请参考[errcode-ability](../errorcodes/errorcode-ability.md)。

**示例：**

  ```ts
  let want = {
    deviceId: '',
    bundleName: 'com.example.myapplication',
    abilityName: 'EntryAbility'
  };
  let accountId = 100;

  try {
    this.context.stopServiceExtensionAbilityWithAccount(want, accountId)
      .then((data) => {
        // 执行正常业务
        console.log('stopServiceExtensionAbilityWithAccount succeed');
      })
      .catch((error) => {
        // 处理业务逻辑错误
        console.error('stopServiceExtensionAbilityWithAccount failed, error.code: ${error.code}, error.message: ${error.message}');
      });
  } catch (paramError) {
    // 处理入参错误异常
    console.error('error.code: ${paramError.code}, error.message: ${paramError.message}');
  }
  ```

## ServiceExtensionContext.terminateSelf

terminateSelf(callback: AsyncCallback&lt;void&gt;): void;

停止Ability自身。

**系统能力**：SystemCapability.Ability.AbilityRuntime.Core

**系统API**: 此接口为系统接口，三方应用不支持调用。

**参数：**

| 参数名 | 类型 | 必填 | 说明 |
| -------- | -------- | -------- | -------- |
| callback | AsyncCallback&lt;void&gt; | 否 | 回调函数，返回接口调用是否成功的结果。 |

**错误码：**

| 错误码ID | 错误信息 |
| ------- | -------------------------------- |
| 16000001 | The specified ability does not exist. |
| 16000004 | Can not start invisible component. |
| 16000005 | The specified process does not have the permission. |
| 16000009 | An ability cannot be started or stopped in Wukong mode. |
| 16000011 | The context does not exist.        |
| 16000050 | Internal error. |

以上错误码详细介绍请参考[errcode-ability](../errorcodes/errorcode-ability.md)。

**示例：**

  ```ts
  this.context.terminateSelf((error) => {
    if (error.code) {
      // 处理业务逻辑错误
      console.error('terminateSelf failed, error.code: ${error.code}, error.message: ${error.message}');
      return;
    }
    // 执行正常业务
    console.log('terminateSelf succeed');
  });
  ```

## ServiceExtensionContext.terminateSelf

terminateSelf(): Promise&lt;void&gt;;

停止自身。通过Promise返回结果。

**系统能力**：SystemCapability.Ability.AbilityRuntime.Core

**系统API**: 此接口为系统接口，三方应用不支持调用。

**返回值：**

| 类型 | 说明 |
| -------- | -------- |
| Promise&lt;void&gt; | 返回一个Promise，包含接口的结果。 |

**错误码：**

| 错误码ID | 错误信息 |
| ------- | -------------------------------- |
| 16000001 | The specified ability does not exist. |
| 16000004 | Can not start invisible component. |
| 16000005 | The specified process does not have the permission. |
| 16000009 | An ability cannot be started or stopped in Wukong mode. |
| 16000011 | The context does not exist.        |
| 16000050 | Internal error. |

以上错误码详细介绍请参考[errcode-ability](../errorcodes/errorcode-ability.md)。

**示例：**

  ```ts
  this.context.terminateSelf().then((data) => {
    // 执行正常业务
    console.log('terminateSelf succeed');
  }).catch((error) => {
    // 处理业务逻辑错误
    console.error('terminateSelf failed, error.code: ${error.code}, error.message: ${error.message}');
  });
  ```

## ServiceExtensionContext.connectServiceExtensionAbility

connectServiceExtensionAbility(want: Want, options: ConnectOptions): number;

将一个Ability与服务类型的Ability绑定。

**系统能力**：SystemCapability.Ability.AbilityRuntime.Core

**系统API**: 此接口为系统接口，三方应用不支持调用。

**参数：**

| 参数名 | 类型 | 必填 | 说明 |
| -------- | -------- | -------- | -------- |
| want | [Want](js-apis-application-want.md)  | 是 | Want类型参数，传入需要启动的ability的信息，如Ability名称，Bundle名称等。 |
| options | [ConnectOptions](js-apis-inner-ability-connectOptions.md) | 是 | ConnectOptions类型的回调函数，返回服务连接成功、断开或连接失败后的信息。 |

**返回值：**

| 类型 | 说明 |
| -------- | -------- |
| number | 返回一个number，后续根据这个number去断开连接。 |

**错误码：**

| 错误码ID | 错误信息 |
| ------- | -------------------------------- |
| 16000001 | Input error. The specified ability name does not exist. |
| 16000005 | The specified process does not have the permission. |
| 16000011 | The context does not exist.        |
| 16000050 | Internal Error. |

以上错误码详细介绍请参考[errcode-ability](../errorcodes/errorcode-ability.md)。

**示例：**

  ```ts
  let want = {
    bundleName: 'com.example.myapp',
    abilityName: 'MyAbility'
  };
  let options = {
    onConnect(elementName, remote) { 
      commRemote = remote;
      console.log('----------- onConnect -----------'); 
    },
    onDisconnect(elementName) { console.log('----------- onDisconnect -----------') },
    onFailed(code) { console.error('----------- onFailed -----------') }
  };

  let connection = null;
  try {
    connection = this.context.connectServiceExtensionAbility(want, options);
  } catch (paramError) {
    // 处理入参错误异常
    console.error('error.code: ${paramError.code}, error.message: ${paramError.message}');
  }
  ```

## ServiceExtensionContext.connectServiceExtensionAbilityWithAccount

connectServiceExtensionAbilityWithAccount(want: Want, accountId: number, options: ConnectOptions): number;

使用AbilityInfo.AbilityType.SERVICE模板和account将当前能力连接到一个能力。

**系统能力**：SystemCapability.Ability.AbilityRuntime.Core

**系统API**: 此接口为系统接口，三方应用不支持调用。

**参数：**

| 参数名 | 类型 | 必填 | 说明 |
| -------- | -------- | -------- | -------- |
| want | [Want](js-apis-application-want.md) | 是 | 启动Ability的want信息。 |
| accountId | number | 是 | 系统帐号的帐号ID，详情参考[getCreatedOsAccountsCount](js-apis-osAccount.md#getosaccountlocalidfromprocess)。 |
| options | ConnectOptions | 否 | 远端对象实例。 |

**返回值：**

| 类型 | 说明 |
| -------- | -------- |
| number | 返回Ability连接的结果code。 |

**错误码：**

| 错误码ID | 错误信息 |
| ------- | -------------------------------- |
| 16000001 | Input error. The specified ability name does not exist. |
| 16000005 | The specified process does not have the permission. |
| 16000011 | The context does not exist.        |
| 16000050 | Internal Error. |

以上错误码详细介绍请参考[errcode-ability](../errorcodes/errorcode-ability.md)。

**示例：**

  ```ts
  let want = {
    deviceId: '',
    bundleName: 'com.example.myapplication',
    abilityName: 'EntryAbility'
  };
  let accountId = 100;
  let options = {
    onConnect(elementName, remote) { 
      commRemote = remote;
      console.log('----------- onConnect -----------');
    },
    onDisconnect(elementName) { console.log('----------- onDisconnect -----------'); },
    onFailed(code) { console.log('----------- onFailed -----------'); }
  };

  let connection = null;
  try {
    connection = this.context.connectServiceExtensionAbilityWithAccount(want, accountId, options);
  } catch (paramError) {
    // 处理入参错误异常
    console.error('error.code: ${paramError.code}, error.message: ${paramError.message}');
  }
  ```

## ServiceExtensionContext.disconnectServiceExtensionAbility

disconnectServiceExtensionAbility(connection: number, callback:AsyncCallback&lt;void&gt;): void;

将一个Ability与绑定的服务类型的Ability解绑，断开连接之后需要将连接成功时返回的remote对象置空。

**系统能力**：SystemCapability.Ability.AbilityRuntime.Core

**系统API**: 此接口为系统接口，三方应用不支持调用。

**参数：**

| 参数名 | 类型 | 必填 | 说明 |
| -------- | -------- | -------- | -------- |
| connection | number | 是 | 在connectServiceExtensionAbility中返回的number。 |
| callback | AsyncCallback&lt;void&gt; | 否 | 回调函数，返回接口调用是否成功的结果。 |

**错误码：**

| 错误码ID | 错误信息 |
| ------- | -------------------------------- |
| 16000011 | The context does not exist.        |
| 16000050 | Internal Error. |

以上错误码详细介绍请参考[errcode-ability](../errorcodes/errorcode-ability.md)。

**示例：**

  ```ts
  // connection为connectServiceExtensionAbility中的返回值
  let connection = 1;

  try {
    this.context.disconnectServiceExtensionAbility(connection, (error) => {
      commRemote = null;
      if (error.code) {
        // 处理业务逻辑错误
        console.error('disconnectServiceExtensionAbility failed, error.code: ${error.code}, error.message: ${error.message}');
        return;
      }
      // 执行正常业务
      console.log('disconnectServiceExtensionAbility succeed');
    });
  } catch (paramError) {
    commRemote = null;
    // 处理入参错误异常
    console.error('error.code: ${paramError.code}, error.message: ${paramError.message}');
  }
  ```

## ServiceExtensionContext.disconnectServiceExtensionAbility

disconnectServiceExtensionAbility(connection: number): Promise&lt;void&gt;;

将一个Ability与绑定的服务类型的Ability解绑，断开连接之后需要将连接成功时返回的remote对象置空(Promise形式返回结果)。

**系统能力**：SystemCapability.Ability.AbilityRuntime.Core

**系统API**: 此接口为系统接口，三方应用不支持调用。

**参数：**

| 参数名 | 类型 | 必填 | 说明 |
| -------- | -------- | -------- | -------- |
| connection | number | 是 | 在connectServiceExtensionAbility中返回的number。 |

**返回值：**

| 类型 | 说明 |
| -------- | -------- |
| Promise&lt;void&gt; | 返回一个Promise，包含接口的结果。 |

**错误码：**

| 错误码ID | 错误信息 |
| ------- | -------------------------------- |
| 16000011 | The context does not exist.        |
| 16000050 | Internal Error. |

以上错误码详细介绍请参考[errcode-ability](../errorcodes/errorcode-ability.md)。

**示例：**

  ```ts
  // connection为connectServiceExtensionAbility中的返回值
  let connection = 1;

  try {
    this.context.disconnectServiceExtensionAbility(connection)
      .then((data) => {
        commRemote = null;
        // 执行正常业务
        console.log('disconnectServiceExtensionAbility succeed');
      })
      .catch((error) => {
        commRemote = null;
        // 处理业务逻辑错误
        console.error('disconnectServiceExtensionAbility failed, error.code: ${error.code}, error.message: ${error.message}');
      });
  } catch (paramError) {
    commRemote = null;
    // 处理入参错误异常
    console.error('error.code: ${paramError.code}, error.message: ${paramError.message}');
  }
  ```

## ServiceExtensionContext.startAbilityByCall

startAbilityByCall(want: Want): Promise&lt;Caller&gt;;

启动指定Ability至前台或后台，同时获取其Caller通信接口，调用方可使用Caller与被启动的Ability进行通信。

使用规则：
 - 调用方应用位于后台时，使用该接口启动Ability需申请`ohos.permission.START_ABILITIES_FROM_BACKGROUND`权限
 - 跨应用场景下，目标Ability的exported属性若配置为false，调用方应用需申请`ohos.permission.START_INVISIBLE_ABILITY`权限
 - 同设备与跨设备场景下，该接口的使用规则存在差异，详见：[组件启动规则（Stage模型）](../../application-models/component-startup-rules.md)

**系统能力**：SystemCapability.Ability.AbilityRuntime.Core

**系统API**：此接口为系统接口，三方应用不支持调用。

**参数：**

| 参数名 | 类型 | 必填 | 说明 |
| -------- | -------- | -------- | -------- |
| want | [Want](js-apis-application-want.md) | 是 | 传入需要启动的Ability的信息，包含abilityName、moduleName、bundleName、deviceId(可选)、parameters(可选)，其中deviceId缺省或为空表示启动本地Ability，parameters缺省或为空表示后台启动Ability。 |

**返回值：**

| 类型 | 说明 |
| -------- | -------- |
| Promise&lt;Caller&gt; | 获取要通讯的caller对象。 |

**错误码：**

| 错误码ID | 错误信息 |
| ------- | -------------------------------- |
| 16000001 | Input error. The specified ability name does not exist. |
| 16000002 | Incorrect ability type. |
| 16000004 | Visibility verification failed. |
| 16000005 | Static permission denied. The specified process does not have the permission. |
| 16000006 | Cross-user operations are not allowed. |
| 16000008 | Crowdtest App Expiration. |
| 16000011 | The context does not exist. |
| 16000050 | Internal Error. |
| 16200001 | The caller has been released.        |

以上错误码详细介绍请参考[errcode-ability](../errorcodes/errorcode-ability.md)。

**示例：**

  后台启动：

  ```ts
  let caller;

  // 后台启动Ability，不配置parameters
  let wantBackground = {
      bundleName: 'com.example.myservice',
      moduleName: 'entry',
      abilityName: 'EntryAbility',
      deviceId: ''
  };

  try {
    this.context.startAbilityByCall(wantBackground)
      .then((obj) => {
        // 执行正常业务
        caller = obj;
        console.log('startAbilityByCall succeed');
      }).catch((error) => {
        // 处理业务逻辑错误
        console.error('startAbilityByCall failed, error.code: ${error.code}, error.message: ${error.message}');
      });
  } catch (paramError) {
    // 处理入参错误异常
    console.error('error.code: ${paramError.code}, error.message: ${paramError.message}');
  }
  ```

  前台启动：

  ```ts
  let caller;

  // 前台启动Ability，将parameters中的'ohos.aafwk.param.callAbilityToForeground'配置为true
  let wantForeground = {
      bundleName: 'com.example.myservice',
      moduleName: 'entry',
      abilityName: 'EntryAbility',
      deviceId: '',
      parameters: {
        'ohos.aafwk.param.callAbilityToForeground': true
      }
  };

  try {
    this.context.startAbilityByCall(wantForeground)
      .then((obj) => {
        // 执行正常业务
        caller = obj;
        console.log('startAbilityByCall succeed');
      }).catch((error) => {
        // 处理业务逻辑错误
        console.error('startAbilityByCall failed, error.code: ${error.code}, error.message: ${error.message}');
      });
  } catch (paramError) {
    // 处理入参错误异常
    console.error('error.code: ${paramError.code}, error.message: ${paramError.message}');
  }
  ```
<<<<<<< HEAD

## ServiceExtensionContext.startAbilityByCallWithAccount<sup>10+</sup>

startAbilityByCallWithAccount(want: Want, accountId: number): Promise&lt;Caller&gt;;

根据accountId对指定的Ability进行call调用，并且可以使用返回的Caller通信接口与被调用方进行通信。

使用规则：
 - 跨用户场景下，Call调用目标Ability时，调用方应用需同时申请`ohos.permission.ABILITY_BACKGROUND_COMMUNICATION`与`ohos.permission.INTERACT_ACROSS_LOCAL_ACCOUNTS`权限
 - 调用方应用位于后台时，使用该接口启动Ability需申请`ohos.permission.START_ABILITIES_FROM_BACKGROUND`权限
 - 跨应用场景下，目标Ability的exported属性若配置为false，调用方应用需申请`ohos.permission.START_INVISIBLE_ABILITY`权限
 - 同设备与跨设备场景下，该接口的使用规则存在差异，详见：[组件启动规则（Stage模型）](../../application-models/component-startup-rules.md)

**系统能力**：SystemCapability.Ability.AbilityRuntime.Core

**系统API**：此接口为系统接口，三方应用不支持调用。

**参数：**

| 参数名 | 类型 | 必填 | 说明 |
| -------- | -------- | -------- | -------- |
| want | [Want](js-apis-application-want.md) | 是 | 传入需要启动的Ability的信息，包含abilityName、moduleName、bundleName、deviceId(可选)、parameters(可选)，其中deviceId缺省或为空表示启动本地Ability，parameters缺省或为空表示后台启动Ability。 |
| accountId | number | 是 | 系统帐号的帐号ID，-1表示当前活动用户，详情参考[getCreatedOsAccountsCount](js-apis-osAccount.md#getosaccountlocalidfromprocess)。 |

**返回值：**

| 类型 | 说明 |
| -------- | -------- |
| Promise&lt;Caller&gt; | 获取要通讯的caller对象。 |

**错误码：**

以下错误码详细介绍请参考[errcode-ability](../errorcodes/errorcode-ability.md)。

| 错误码ID | 错误信息 |
| ------- | -------------------------------- |
| 16000001 | Input error. The specified ability name does not exist. |
| 16000002 | Incorrect ability type. |
| 16000004 | Visibility verification failed. |
| 16000005 | Static permission denied. The specified process does not have the permission. |
| 16000006 | Cross-user operations are not allowed. |
| 16000008 | Crowdtest App Expiration. |
| 16000011 | The context does not exist. |
| 16000050 | Internal Error. |
| 16200001 | The caller has been released.        |
=======
## UIAbilityContext.startRecentAbility

startRecentAbility(want: Want, callback: AsyncCallback&lt;void&lt;): void;

启动一个指定的Ability，如果这个Ability有多个实例，将拉起最近启动的那个实例。启动结果以callback的形式返回开发者。

使用规则：
 - 调用方应用位于后台时，使用该接口启动Ability需申请`ohos.permission.START_ABILITIES_FROM_BACKGROUND`权限
 - 跨应用场景下，目标Ability的exported属性若配置为false，调用方应用需申请`ohos.permission.START_INVISIBLE_ABILITY`权限
 - 组件启动规则详见：[组件启动规则（Stage模型）](../../application-models/component-startup-rules.md)

**系统能力**：SystemCapability.Ability.AbilityRuntime.Core

**系统API**: 此接口为系统接口，三方应用不支持调用。

**参数：**

| 参数名 | 类型 | 必填 | 说明 |
| -------- | -------- | -------- | -------- |
| want | [Want](js-apis-application-want.md) | 是 | 需要启动Ability的want信息。 |
| callback | AsyncCallback\<void> | 是 | 指定的回调函数的结果。 |

**错误码：**

以下错误码的详细介绍请参见[errcode-ability](../errorcodes/errorcode-ability.md)。

| 错误码ID | 错误信息 |
| ------- | -------------------------------- |
| 16000001 | The specified ability does not exist. |
| 16000002 | Incorrect ability type. |
| 16000004 | Can not start invisible component. |
| 16000005 | The specified process does not have the permission. |
| 16000006 | Cross-user operations are not allowed. |
| 16000008 | The crowdtesting application expires. |
| 16000009 | An ability cannot be started or stopped in Wukong mode. |
| 16000010 | The call with the continuation flag is forbidden. |
| 16000011 | The context does not exist. |
| 16000050 | Internal error. |
| 16000053 | The ability is not on the top of the UI. |
| 16000055 | Installation-free timed out. |
| 16200001 | The caller has been released. |

**示例：**

  ```ts
let want = {
  bundleName: 'com.example.myapplication',
  abilityName: 'EntryAbility'
};

try {
  this.context.startRecentAbility(want, (err) => {
    if (err.code) {
      // 处理业务逻辑错误
      console.error(`startRecentAbility failed, code is ${err.code}, message is ${err.message}`);
      return;
    }
    // 执行正常业务
    console.info('startRecentAbility succeed');
  });
} catch (err) {
  // 处理入参错误异常
  console.error(`startRecentAbility failed failed, code is ${err.code}, message is ${err.message}`);
}
  ```
## UIAbilityContext.startRecentAbility

startRecentAbility(want: Want, options: StartOptions, callback: AsyncCallback&lt;void&lt;): void;

启动一个指定的Ability，如果这个Ability有多个实例，将拉起最近启动的那个实例。启动结果以callback的形式返回开发者。
当开发者需要携带启动参数时可以选择此API。

使用规则：
 - 调用方应用位于后台时，使用该接口启动Ability需申请`ohos.permission.START_ABILITIES_FROM_BACKGROUND`权限
 - 跨应用场景下，目标Ability的exported属性若配置为false，调用方应用需申请`ohos.permission.START_INVISIBLE_ABILITY`权限
 - 组件启动规则详见：[组件启动规则（Stage模型）](../../application-models/component-startup-rules.md)

**系统能力**：SystemCapability.Ability.AbilityRuntime.Core

**系统API**: 此接口为系统接口，三方应用不支持调用。

**参数：**

| 参数名 | 类型 | 必填 | 说明 |
| -------- | -------- | -------- | -------- |
| want | [Want](js-apis-application-want.md) | 是 | 需要启动Ability的want信息。 |
| options | [StartOptions](js-apis-app-ability-startOptions.md) | 是 | 启动Ability所携带的参数。 |
| callback | AsyncCallback\<void> | 是 | 指定的回调函数的结果。 |

**错误码：**

以下错误码的详细介绍请参见[errcode-ability](../errorcodes/errorcode-ability.md)。

| 错误码ID | 错误信息 |
| ------- | -------------------------------- |
| 16000001 | The specified ability does not exist. |
| 16000002 | Incorrect ability type. |
| 16000004 | Can not start invisible component. |
| 16000005 | The specified process does not have the permission. |
| 16000006 | Cross-user operations are not allowed. |
| 16000008 | The crowdtesting application expires. |
| 16000009 | An ability cannot be started or stopped in Wukong mode. |
| 16000010 | The call with the continuation flag is forbidden. |
| 16000011 | The context does not exist. |
| 16000050 | Internal error. |
| 16000053 | The ability is not on the top of the UI. |
| 16000055 | Installation-free timed out. |
| 16200001 | The caller has been released. |

**示例：**

  ```ts
let want = {
  deviceId: '',
  bundleName: 'com.example.myapplication',
  abilityName: 'EntryAbility'
};
let options = {
  windowMode: 0
};

try {
  this.context.startRecentAbility(want, options, (err) => {
    if (err.code) {
      // 处理业务逻辑错误
      console.error(`startRecentAbility failed, code is ${err.code}, message is ${err.message}`);
      return;
    }
    // 执行正常业务
    console.info('startRecentAbility succeed');
  });
} catch (err) {
  // 处理入参错误异常
  console.error(`startRecentAbility failed failed, code is ${err.code}, message is ${err.message}`);
}
  ```
## UIAbilityContext.startRecentAbility

startRecentAbility(want: Want, options?: StartOptions): Promise&lt;void&lt;;

启动一个指定的Ability，如果这个Ability有多个实例，将拉起最近启动的那个实例。
当开发者期望启动结果以Promise形式返回时可以选择此API。

使用规则：
 - 调用方应用位于后台时，使用该接口启动Ability需申请`ohos.permission.START_ABILITIES_FROM_BACKGROUND`权限
 - 跨应用场景下，目标Ability的exported属性若配置为false，调用方应用需申请`ohos.permission.START_INVISIBLE_ABILITY`权限
 - 组件启动规则详见：[组件启动规则（Stage模型）](../../application-models/component-startup-rules.md)

**系统能力**：SystemCapability.Ability.AbilityRuntime.Core

**系统API**: 此接口为系统接口，三方应用不支持调用。

**参数：**

| 参数名 | 类型 | 必填 | 说明 |
| -------- | -------- | -------- | -------- |
| want | [Want](js-apis-application-want.md) | 是 | 需要启动Ability的want信息。 |
| options | [StartOptions](js-apis-app-ability-startOptions.md) | 否 | 启动Ability所携带的参数。 |

**错误码：**

以下错误码的详细介绍请参见[errcode-ability](../errorcodes/errorcode-ability.md)。

| 错误码ID | 错误信息 |
| ------- | -------------------------------- |
| 16000001 | The specified ability does not exist. |
| 16000002 | Incorrect ability type. |
| 16000004 | Can not start invisible component. |
| 16000005 | The specified process does not have the permission. |
| 16000006 | Cross-user operations are not allowed. |
| 16000008 | The crowdtesting application expires. |
| 16000009 | An ability cannot be started or stopped in Wukong mode. |
| 16000010 | The call with the continuation flag is forbidden. |
| 16000011 | The context does not exist. |
| 16000050 | Internal error. |
| 16000053 | The ability is not on the top of the UI. |
| 16000055 | Installation-free timed out. |
| 16200001 | The caller has been released. |
>>>>>>> 0fd2f81c

**示例：**

  ```ts
<<<<<<< HEAD
  let caller;

  // 系统账号的账号ID, -1表示当前激活用户
  let accountId = -1;

  // 指定启动的Ability
  let want = {
      bundleName: 'com.acts.actscalleeabilityrely',
      moduleName: 'entry',
      abilityName: 'EntryAbility'
      deviceId: ''
      parameters: {
        // 'ohos.aafwk.param.callAbilityToForeground' 值设置为true时为前台启动, 设置false或不设置为后台启动
        'ohos.aafwk.param.callAbilityToForeground': true
      }
  };

  try {
    this.context.startAbilityByCallWithAccount(want, accountId)
      .then((obj) => {
        // 执行正常业务
        caller = obj;
        console.log('startAbilityByCallWithAccount succeed');
      }).catch((error) => {
        // 处理业务逻辑错误
        console.error('startAbilityByCallWithAccount failed, error.code: ${error.code}, error.message: ${error.message}');
      });
  } catch (paramError) {
    // 处理入参错误异常
    console.error('error.code: ${paramError.code}, error.message: ${paramError.message}');
  }
=======
let want = {
  bundleName: 'com.example.myapplication',
  abilityName: 'EntryAbility'
};
let options = {
  windowMode: 0,
};

try {
  this.context.startRecentAbility(want, options)
    .then(() => {
      // 执行正常业务
      console.info('startRecentAbility succeed');
    })
    .catch((err) => {
      // 处理业务逻辑错误
      console.error(`startRecentAbility failed, code is ${err.code}, message is ${err.message}`);
    });
} catch (err) {
  // 处理入参错误异常
  console.error(`startRecentAbility failed, code is ${err.code}, message is ${err.message}`);
}
>>>>>>> 0fd2f81c
  ```<|MERGE_RESOLUTION|>--- conflicted
+++ resolved
@@ -1354,53 +1354,6 @@
     console.error('error.code: ${paramError.code}, error.message: ${paramError.message}');
   }
   ```
-<<<<<<< HEAD
-
-## ServiceExtensionContext.startAbilityByCallWithAccount<sup>10+</sup>
-
-startAbilityByCallWithAccount(want: Want, accountId: number): Promise&lt;Caller&gt;;
-
-根据accountId对指定的Ability进行call调用，并且可以使用返回的Caller通信接口与被调用方进行通信。
-
-使用规则：
- - 跨用户场景下，Call调用目标Ability时，调用方应用需同时申请`ohos.permission.ABILITY_BACKGROUND_COMMUNICATION`与`ohos.permission.INTERACT_ACROSS_LOCAL_ACCOUNTS`权限
- - 调用方应用位于后台时，使用该接口启动Ability需申请`ohos.permission.START_ABILITIES_FROM_BACKGROUND`权限
- - 跨应用场景下，目标Ability的exported属性若配置为false，调用方应用需申请`ohos.permission.START_INVISIBLE_ABILITY`权限
- - 同设备与跨设备场景下，该接口的使用规则存在差异，详见：[组件启动规则（Stage模型）](../../application-models/component-startup-rules.md)
-
-**系统能力**：SystemCapability.Ability.AbilityRuntime.Core
-
-**系统API**：此接口为系统接口，三方应用不支持调用。
-
-**参数：**
-
-| 参数名 | 类型 | 必填 | 说明 |
-| -------- | -------- | -------- | -------- |
-| want | [Want](js-apis-application-want.md) | 是 | 传入需要启动的Ability的信息，包含abilityName、moduleName、bundleName、deviceId(可选)、parameters(可选)，其中deviceId缺省或为空表示启动本地Ability，parameters缺省或为空表示后台启动Ability。 |
-| accountId | number | 是 | 系统帐号的帐号ID，-1表示当前活动用户，详情参考[getCreatedOsAccountsCount](js-apis-osAccount.md#getosaccountlocalidfromprocess)。 |
-
-**返回值：**
-
-| 类型 | 说明 |
-| -------- | -------- |
-| Promise&lt;Caller&gt; | 获取要通讯的caller对象。 |
-
-**错误码：**
-
-以下错误码详细介绍请参考[errcode-ability](../errorcodes/errorcode-ability.md)。
-
-| 错误码ID | 错误信息 |
-| ------- | -------------------------------- |
-| 16000001 | Input error. The specified ability name does not exist. |
-| 16000002 | Incorrect ability type. |
-| 16000004 | Visibility verification failed. |
-| 16000005 | Static permission denied. The specified process does not have the permission. |
-| 16000006 | Cross-user operations are not allowed. |
-| 16000008 | Crowdtest App Expiration. |
-| 16000011 | The context does not exist. |
-| 16000050 | Internal Error. |
-| 16200001 | The caller has been released.        |
-=======
 ## UIAbilityContext.startRecentAbility
 
 startRecentAbility(want: Want, callback: AsyncCallback&lt;void&lt;): void;
@@ -1579,44 +1532,10 @@
 | 16000053 | The ability is not on the top of the UI. |
 | 16000055 | Installation-free timed out. |
 | 16200001 | The caller has been released. |
->>>>>>> 0fd2f81c
-
-**示例：**
-
-  ```ts
-<<<<<<< HEAD
-  let caller;
-
-  // 系统账号的账号ID, -1表示当前激活用户
-  let accountId = -1;
-
-  // 指定启动的Ability
-  let want = {
-      bundleName: 'com.acts.actscalleeabilityrely',
-      moduleName: 'entry',
-      abilityName: 'EntryAbility'
-      deviceId: ''
-      parameters: {
-        // 'ohos.aafwk.param.callAbilityToForeground' 值设置为true时为前台启动, 设置false或不设置为后台启动
-        'ohos.aafwk.param.callAbilityToForeground': true
-      }
-  };
-
-  try {
-    this.context.startAbilityByCallWithAccount(want, accountId)
-      .then((obj) => {
-        // 执行正常业务
-        caller = obj;
-        console.log('startAbilityByCallWithAccount succeed');
-      }).catch((error) => {
-        // 处理业务逻辑错误
-        console.error('startAbilityByCallWithAccount failed, error.code: ${error.code}, error.message: ${error.message}');
-      });
-  } catch (paramError) {
-    // 处理入参错误异常
-    console.error('error.code: ${paramError.code}, error.message: ${paramError.message}');
-  }
-=======
+
+**示例：**
+
+  ```ts
 let want = {
   bundleName: 'com.example.myapplication',
   abilityName: 'EntryAbility'
@@ -1639,5 +1558,85 @@
   // 处理入参错误异常
   console.error(`startRecentAbility failed, code is ${err.code}, message is ${err.message}`);
 }
->>>>>>> 0fd2f81c
+  ```
+
+## ServiceExtensionContext.startAbilityByCallWithAccount<sup>10+</sup>
+
+startAbilityByCallWithAccount(want: Want, accountId: number): Promise&lt;Caller&gt;;
+
+根据accountId对指定的Ability进行call调用，并且可以使用返回的Caller通信接口与被调用方进行通信。
+
+使用规则：
+ - 跨用户场景下，Call调用目标Ability时，调用方应用需同时申请`ohos.permission.ABILITY_BACKGROUND_COMMUNICATION`与`ohos.permission.INTERACT_ACROSS_LOCAL_ACCOUNTS`权限
+ - 调用方应用位于后台时，使用该接口启动Ability需申请`ohos.permission.START_ABILITIES_FROM_BACKGROUND`权限
+ - 跨应用场景下，目标Ability的exported属性若配置为false，调用方应用需申请`ohos.permission.START_INVISIBLE_ABILITY`权限
+ - 同设备与跨设备场景下，该接口的使用规则存在差异，详见：[组件启动规则（Stage模型）](../../application-models/component-startup-rules.md)
+
+**系统能力**：SystemCapability.Ability.AbilityRuntime.Core
+
+**系统API**：此接口为系统接口，三方应用不支持调用。
+
+**参数：**
+
+| 参数名 | 类型 | 必填 | 说明 |
+| -------- | -------- | -------- | -------- |
+| want | [Want](js-apis-application-want.md) | 是 | 传入需要启动的Ability的信息，包含abilityName、moduleName、bundleName、deviceId(可选)、parameters(可选)，其中deviceId缺省或为空表示启动本地Ability，parameters缺省或为空表示后台启动Ability。 |
+| accountId | number | 是 | 系统帐号的帐号ID，-1表示当前活动用户，详情参考[getCreatedOsAccountsCount](js-apis-osAccount.md#getosaccountlocalidfromprocess)。 |
+
+**返回值：**
+
+| 类型 | 说明 |
+| -------- | -------- |
+| Promise&lt;Caller&gt; | 获取要通讯的caller对象。 |
+
+**错误码：**
+
+以下错误码详细介绍请参考[errcode-ability](../errorcodes/errorcode-ability.md)。
+
+| 错误码ID | 错误信息 |
+| ------- | -------------------------------- |
+| 16000001 | Input error. The specified ability name does not exist. |
+| 16000002 | Incorrect ability type. |
+| 16000004 | Visibility verification failed. |
+| 16000005 | Static permission denied. The specified process does not have the permission. |
+| 16000006 | Cross-user operations are not allowed. |
+| 16000008 | Crowdtest App Expiration. |
+| 16000011 | The context does not exist. |
+| 16000050 | Internal Error. |
+| 16200001 | The caller has been released.        |
+
+**示例：**
+
+  ```ts
+  let caller;
+
+  // 系统账号的账号ID, -1表示当前激活用户
+  let accountId = -1;
+
+  // 指定启动的Ability
+  let want = {
+      bundleName: 'com.acts.actscalleeabilityrely',
+      moduleName: 'entry',
+      abilityName: 'EntryAbility'
+      deviceId: ''
+      parameters: {
+        // 'ohos.aafwk.param.callAbilityToForeground' 值设置为true时为前台启动, 设置false或不设置为后台启动
+        'ohos.aafwk.param.callAbilityToForeground': true
+      }
+  };
+
+  try {
+    this.context.startAbilityByCallWithAccount(want, accountId)
+      .then((obj) => {
+        // 执行正常业务
+        caller = obj;
+        console.log('startAbilityByCallWithAccount succeed');
+      }).catch((error) => {
+        // 处理业务逻辑错误
+        console.error('startAbilityByCallWithAccount failed, error.code: ${error.code}, error.message: ${error.message}');
+      });
+  } catch (paramError) {
+    // 处理入参错误异常
+    console.error('error.code: ${paramError.code}, error.message: ${paramError.message}');
+  }
   ```