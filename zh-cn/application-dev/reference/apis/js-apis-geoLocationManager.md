--- conflicted
+++ resolved
@@ -42,53 +42,7 @@
 ```
 
 
-<<<<<<< HEAD
 ## ReverseGeoCodeRequest
-=======
-## geoLocationManager.on('locationChange')
-
-on(type: 'locationChange', request: LocationRequest, callback: Callback&lt;Location&gt;): void
-
-开启位置变化订阅，并发起定位请求。定位结果按照[LocationRequest](#locationrequest)的属性进行上报，
-
-**需要权限**：ohos.permission.APPROXIMATELY_LOCATION
-
-**系统能力**：SystemCapability.Location.Location.Core
-
-**参数：**
-
-  | 参数名 | 类型 | 必填 | 说明 |
-  | -------- | -------- | -------- | -------- |
-  | type | string | 是 | 设置事件类型。type为“locationChange”，表示位置变化。 |
-  | request |  [LocationRequest](#locationrequest) | 是 | 设置位置请求参数。 |
-  | callback | Callback&lt;[Location](#location)&gt; | 是 | 接收位置变化状态变化监听。 |
-
-**错误码**：
-
-以下错误码的详细介绍请参见[位置服务子系统错误码](../errorcodes/errorcode-geoLocationManager.md)。
-
-| 错误码ID | 错误信息 |
-| -------- | ---------------------------------------- |
-|3301000 | Location service is unavailable.                                            |
-|3301100 | The location switch is off.                                                 |
-|3301200 | Failed to obtain the geographical location.                                       |
-
-**示例**
-
-  ```ts
-  import geoLocationManager from '@ohos.geoLocationManager';
-  var requestInfo = {'priority': 0x203, 'scenario': 0x300, 'timeInterval': 0, 'distanceInterval': 0, 'maxAccuracy': 0};
-  var locationChange = (location) => {
-      console.log('locationChanger: data: ' + JSON.stringify(location));
-  };
-  try {
-      geoLocationManager.on('locationChange', requestInfo, locationChange);
-  } catch (err) {
-      console.error("errCode:" + err.code + ",errMessage:" + err.message);
-  }
-  
-  ```
->>>>>>> 0a76d892
 
 逆地理编码请求接口。
 
@@ -97,9 +51,9 @@
 | 名称 | 类型 | 可读 | 可写 | 说明 |
 | -------- | -------- | -------- | -------- | -------- |
 | locale | string | 是 | 是 | 指定位置描述信息的语言，“zh”代表中文，“en”代表英文。 |
-| latitude | number | 是 | 是 | 表示纬度信息，正值表示北纬，负值表示南纬。 |
-| longitude | number | 是 | 是 | 表示经度信息，正值表示东经，负值表示西经。 |
-| maxItems | number | 是 | 是 | 指定返回位置信息的最大个数。 |
+| latitude | number | 是 | 是 | 表示纬度信息，正值表示北纬，负值表示南纬。取值范围为-90到90。 |
+| longitude | number | 是 | 是 | 表示经度信息，正值表示东经，负值表示西经。取值范围为-180到180。 |
+| maxItems | number | 是 | 是 | 指定返回位置信息的最大个数。取值范围为大于等于0，推荐该值小于10。 |
 
 
 ## GeoCodeRequest
@@ -112,41 +66,23 @@
 | -------- | -------- | -------- | -------- | -------- |
 | locale | string | 是 | 是 | 表示位置描述信息的语言，“zh”代表中文，“en”代表英文。 |
 | description | string | 是 | 是 | 表示位置信息描述，如“上海市浦东新区xx路xx号”。 |
-| maxItems | number | 是 | 是 | 表示返回位置信息的最大个数。 |
-| minLatitude | number | 是 | 是 | 表示最小纬度信息，与下面三个参数一起，表示一个经纬度范围。 |
-| minLongitude | number | 是 | 是 | 表示最小经度信息。 |
-| maxLatitude | number | 是 | 是 | 表示最大纬度信息。 |
-| maxLongitude | number | 是 | 是 | 表示最大经度信息。 |
+| maxItems | number | 是 | 是 | 表示返回位置信息的最大个数。取值范围为大于等于0，推荐该值小于10。 |
+| minLatitude | number | 是 | 是 | 表示最小纬度信息，与下面三个参数一起，表示一个经纬度范围。取值范围为-90到90。 |
+| minLongitude | number | 是 | 是 | 表示最小经度信息。取值范围为-180到180。 |
+| maxLatitude | number | 是 | 是 | 表示最大纬度信息。取值范围为-90到90。 |
+| maxLongitude | number | 是 | 是 | 表示最大经度信息。取值范围为-180到180。 |
 
 
 ## GeoAddress
 
 地理编码类型。
 
-<<<<<<< HEAD
 **系统能力**：SystemCapability.Location.Location.Geocoder
-=======
-**示例**
-
-  ```ts
-  import geoLocationManager from '@ohos.geoLocationManager';
-  var requestInfo = {'priority': 0x203, 'scenario': 0x300, 'timeInterval': 0, 'distanceInterval': 0, 'maxAccuracy': 0};
-  var locationChange = (location) => {
-      console.log('locationChanger: data: ' + JSON.stringify(location));
-  };
-  try {
-      geoLocationManager.on('locationChange', requestInfo, locationChange);
-      geoLocationManager.off('locationChange', locationChange);
-  } catch (err) {
-      console.error("errCode:" + err.code + ",errMessage:" + err.message);
-  }
-  ```
->>>>>>> 0a76d892
 
 | 名称 | 类型 | 可读|可写 | 说明 |
 | -------- | -------- | -------- | -------- | -------- |
-| latitude | number | 是 | 否  | 表示纬度信息，正值表示北纬，负值表示南纬。 |
-| longitude | number | 是 | 否  | 表示经度信息，正值表示东经，负值表是西经。 |
+| latitude | number | 是 | 否  | 表示纬度信息，正值表示北纬，负值表示南纬。取值范围为-90到90。 |
+| longitude | number | 是 | 否  | 表示经度信息，正值表示东经，负值表是西经。取值范围为-180到180。 |
 | locale | string | 是 | 否  | 表示位置描述信息的语言，“zh”代表中文，“en”代表英文。 |
 | placeName | string | 是 | 否  | 表示地区信息。 |
 | countryCode | string | 是 | 否  | 表示国家码信息。 |
@@ -162,8 +98,8 @@
 | phoneNumber | string | 是 | 否 | 表示联系方式信息。 |
 | addressUrl | string | 是 | 否 | 表示位置信息附件的网址信息。 |
 | descriptions | Array&lt;string&gt; | 是 | 否 | 表示附加的描述信息。 |
-| descriptionsSize | number | 是 | 否 | 表示附加的描述信息数量。 |
-| isFromMock | Boolean | 是 | 否 | 表示地名信息是否来自于逆地理编码模拟功能。 |
+| descriptionsSize | number | 是 | 否 | 表示附加的描述信息数量。取值范围为大于等于0，推荐该值小于10。 |
+| isFromMock | Boolean | 是 | 否 | 表示地名信息是否来自于逆地理编码模拟功能。<br>**系统API**：此接口为系统接口。 |
 
 
 ## LocationRequest
@@ -172,45 +108,13 @@
 
 **系统能力**：SystemCapability.Location.Location.Core
 
-<<<<<<< HEAD
 | 名称 | 类型 | 可读|可写 | 说明 |
 | -------- | -------- | -------- | -------- | -------- |
-| priority | [LocationRequestPriority](#locationrequestpriority) | 是 | 是 | 表示优先级信息。 |
-| scenario | [LocationRequestScenario](#locationrequestscenario) | 是 | 是 | 表示场景信息。 |
-| timeInterval | number | 是 | 是 | 表示上报位置信息的时间间隔。 |
-| distanceInterval | number | 是 | 是 | 表示上报位置信息的距离间隔。 |
-| maxAccuracy | number | 是 | 是 | 表示精度信息。仅在精确位置功能场景下有效，模糊位置功能生效场景下该字段无意义。 |
-=======
-**参数：**
-
-  | 参数名 | 类型 | 必填 | 说明 |
-  | -------- | -------- | -------- | -------- |
-  | type | string | 是 | 设置事件类型。type为“locationEnabledChange”，表示位置服务状态。 |
-  | callback | Callback&lt;boolean&gt; | 是 | 接收位置服务状态变化监听。 |
-
-**错误码**：
-
-以下错误码的详细介绍请参见[位置服务子系统错误码](../errorcodes/errorcode-geoLocationManager.md)。
-
-| 错误码ID | 错误信息 |
-| -------- | ---------------------------------------- |
-|3301000 | Location service is unavailable.                                            |
-
-**示例**
-
-  ```ts
-  import geoLocationManager from '@ohos.geoLocationManager';
-  var locationEnabledChange = (state) => {
-      console.log('locationEnabledChange: ' + JSON.stringify(state));
-  }
-  try {
-      geoLocationManager.on('locationEnabledChange', locationEnabledChange);
-  } catch (err) {
-      console.error("errCode:" + err.code + ",errMessage:" + err.message);
-  }
-  ```
-
->>>>>>> 0a76d892
+| priority | [LocationRequestPriority](#locationrequestpriority) | 是 | 是 | 表示优先级信息。取值范围见[LocationRequestPriority](#locationrequestpriority)的定义。 |
+| scenario | [LocationRequestScenario](#locationrequestscenario) | 是 | 是 | 表示场景信息。取值范围见[LocationRequestScenario](#locationrequestscenario)的定义。 |
+| timeInterval | number | 是 | 是 | 表示上报位置信息的时间间隔，单位是秒。取值范围为大于0。 |
+| distanceInterval | number | 是 | 是 | 表示上报位置信息的距离间隔。单位是米，取值范围为大于0。 |
+| maxAccuracy | number | 是 | 是 | 表示精度信息。仅在精确位置功能场景下有效，模糊位置功能生效场景下该字段无意义。取值范围为大于0。 |
 
 
 ## CurrentLocationRequest
@@ -221,43 +125,26 @@
 
 | 名称 | 类型 | 可读|可写 | 说明 |
 | -------- | -------- | -------- | -------- | -------- |
-| priority | [LocationRequestPriority](#locationrequestpriority) | 是 | 是 | 表示优先级信息。 |
-| scenario | [LocationRequestScenario](#locationrequestscenario) | 是 | 是 | 表示场景信息。 |
-| maxAccuracy | number | 是 | 是| 表示精度信息，单位是米。仅在精确位置功能场景下有效，模糊位置功能生效场景下该字段无意义。 |
-| timeoutMs | number | 是 | 是 | 表示超时时间，单位是毫秒，最小为1000毫秒。 |
+| priority | [LocationRequestPriority](#locationrequestpriority) | 是 | 是 | 表示优先级信息。取值范围见[LocationRequestPriority](#locationrequestpriority)的定义。 |
+| scenario | [LocationRequestScenario](#locationrequestscenario) | 是 | 是 | 表示场景信息。取值范围见[LocationRequestScenario](#locationrequestscenario)的定义。 |
+| maxAccuracy | number | 是 | 是| 表示精度信息，单位是米。仅在精确位置功能场景下有效，模糊位置功能生效场景下该字段无意义。取值范围为大于0。 |
+| timeoutMs | number | 是 | 是 | 表示超时时间，单位是毫秒，最小为1000毫秒。取值范围为大于等于1000。 |
 
 
 ## SatelliteStatusInfo
 
-<<<<<<< HEAD
 卫星状态信息。
-=======
-**示例**
-
-  ```ts
-  import geoLocationManager from '@ohos.geoLocationManager';
-  var locationEnabledChange = (state) => {
-      console.log('locationEnabledChange: state: ' + JSON.stringify(state));
-  }
-  try {
-      geoLocationManager.on('locationEnabledChange', locationEnabledChange);
-      geoLocationManager.off('locationEnabledChange', locationEnabledChange);
-  } catch (err) {
-      console.error("errCode:" + err.code + ",errMessage:" + err.message);
-  }
-  ```
->>>>>>> 0a76d892
 
 **系统能力**：SystemCapability.Location.Location.Gnss
 
 | 名称 | 类型 | 可读|可写 | 说明 |
 | -------- | -------- | -------- | -------- | -------- |
-| satellitesNumber | number | 是 | 否 | 表示卫星个数。 |
-| satelliteIds | Array&lt;number&gt; | 是 | 否 | 表示每个卫星的ID，数组类型。 |
-| carrierToNoiseDensitys | Array&lt;number&gt; | 是 | 否 | 表示载波噪声功率谱密度比，即cn0。 |
-| altitudes | Array&lt;number&gt; | 是 | 否 | 表示高程信息。 |
-| azimuths | Array&lt;number&gt; | 是 | 否 | 表示方位角。 |
-| carrierFrequencies | Array&lt;number&gt; | 是 | 否 | 表示载波频率。 |
+| satellitesNumber | number | 是 | 否 | 表示卫星个数。取值范围为大于等于0。 |
+| satelliteIds | Array&lt;number&gt; | 是 | 否 | 表示每个卫星的ID，数组类型。取值范围为大于等于0。 |
+| carrierToNoiseDensitys | Array&lt;number&gt; | 是 | 否 | 表示载波噪声功率谱密度比，即cn0。取值范围为大于0。 |
+| altitudes | Array&lt;number&gt; | 是 | 否 | 表示卫星高度角信息。单位是“度”，取值范围为-90到90。 |
+| azimuths | Array&lt;number&gt; | 是 | 否 | 表示方位角。单位是“度”，取值范围为0到360。 |
+| carrierFrequencies | Array&lt;number&gt; | 是 | 否 | 表示载波频率。单位是Hz，取值范围为大于等于0。 |
 
 
 ## CachedGnssLocationsRequest
@@ -268,7 +155,7 @@
 
 | 名称 | 类型 | 可读|可写 | 说明 |
 | -------- | -------- | -------- | -------- | -------- |
-| reportingPeriodSec | number | 是 | 是 | 表示GNSS缓存位置上报的周期，单位是毫秒。 |
+| reportingPeriodSec | number | 是 | 是 | 表示GNSS缓存位置上报的周期，单位是毫秒。取值范围为大于0。 |
 | wakeUpCacheQueueFull | boolean | 是 | 是  | true表示GNSS芯片底层缓存队列满之后会主动唤醒AP芯片，并把缓存位置上报给应用。<br/>false表示GNSS芯片底层缓存队列满之后不会主动唤醒AP芯片，会把缓存位置直接丢弃。 |
 
 
@@ -278,29 +165,12 @@
 
 **系统能力**：SystemCapability.Location.Location.Geofence
 
-<<<<<<< HEAD
 | 名称 | 类型 | 可读|可写 | 说明 |
 | -------- | -------- | -------- | -------- | -------- |
-| latitude | number | 是 | 是 |表示纬度。 |
-| longitude | number | 是 |是 | 表示经度。 |
-| radius | number | 是 |是 | 表示圆形围栏的半径。 |
-| expiration | number | 是 |是 | 围栏存活的时间，单位是毫秒。 |
-=======
-**示例**
-
-  ```ts
-  import geoLocationManager from '@ohos.geoLocationManager';
-  var cachedLocationsCb = (locations) => {
-      console.log('cachedGnssLocationsChange: locations: ' + JSON.stringify(locations));
-  }
-  var requestInfo = {'reportingPeriodSec': 10, 'wakeUpCacheQueueFull': true};
-  try {
-      geoLocationManager.on('cachedGnssLocationsChange', requestInfo, cachedLocationsCb);
-  } catch (err) {
-      console.error("errCode:" + err.code + ",errMessage:" + err.message);
-  }
-  ```
->>>>>>> 0a76d892
+| latitude | number | 是 | 是 |表示纬度。取值范围为-90到90。 |
+| longitude | number | 是 |是 | 表示经度。取值范围为-180到180。 |
+| radius | number | 是 |是 | 表示圆形围栏的半径。单位是米，取值范围为大于0。 |
+| expiration | number | 是 |是 | 围栏存活的时间，单位是毫秒。取值范围为大于0。 |
 
 
 ## GeofenceRequest
@@ -327,25 +197,7 @@
 | command | string | 是 | 是  | 扩展命令字符串。 |
 
 
-<<<<<<< HEAD
 ## Location
-=======
-**示例**
-
-  ```ts
-  import geoLocationManager from '@ohos.geoLocationManager';
-  var cachedLocationsCb = (locations) => {
-      console.log('cachedGnssLocationsChange: locations: ' + JSON.stringify(locations));
-  }
-  var requestInfo = {'reportingPeriodSec': 10, 'wakeUpCacheQueueFull': true};
-  try {
-      geoLocationManager.on('cachedGnssLocationsChange', requestInfo, cachedLocationsCb);
-      geoLocationManager.off('cachedGnssLocationsChange');
-  } catch (err) {
-      console.error("errCode:" + err.code + ",errMessage:" + err.message);
-  }
-  ```
->>>>>>> 0a76d892
 
 位置信息类型。
 
@@ -353,17 +205,17 @@
 
 | 名称 | 类型 | 可读|可写 | 说明 |
 | -------- | -------- | -------- | -------- | -------- |
-| latitude | number| 是 | 否 | 表示纬度信息，正值表示北纬，负值表示南纬。 |
-| longitude | number| 是 | 否 | 表示经度信息，正值表示东经，负值表是西经。 |
+| latitude | number| 是 | 否 | 表示纬度信息，正值表示北纬，负值表示南纬。取值范围为-90到90。 |
+| longitude | number| 是 | 否 | 表示经度信息，正值表示东经，负值表是西经。取值范围为-180到180。 |
 | altitude | number | 是 | 否 | 表示高度信息，单位米。 |
 | accuracy | number | 是 | 否 | 表示精度信息，单位米。 |
 | speed | number | 是 | 否 |表示速度信息，单位米每秒。 |
 | timeStamp | number | 是 | 否 | 表示位置时间戳，UTC格式。 |
-| direction | number | 是 | 否 | 表示航向信息。 |
+| direction | number | 是 | 否 | 表示航向信息。单位是“度”，取值范围为0到360。 |
 | timeSinceBoot | number | 是 | 否 | 表示位置时间戳，开机时间格式。 |
 | additions | Array&lt;string&gt; | 是 | 否 | 附加信息。 |
-| additionSize | number | 是 | 否 | 附加信息数量。 |
-| isFromMock | Boolean | 是 | 否 | 表示位置信息是否来自于位置模拟功能。 |
+| additionSize | number | 是 | 否 | 附加信息数量。取值范围为大于等于0。  |
+| isFromMock | Boolean | 是 | 否 | 表示位置信息是否来自于位置模拟功能。<br>**系统API**：此接口为系统接口。 |
 
 
 ## ReverseGeocodingMockInfo
@@ -382,17 +234,7 @@
 
 ## LocationMockConfig
 
-<<<<<<< HEAD
 位置模拟功能的配置参数，包含了模拟位置上报的时间间隔和模拟位置数组。
-=======
-**示例**
-
-  ```ts
-  import geoLocationManager from '@ohos.geoLocationManager';
-  var gnssStatusCb = (satelliteStatusInfo) => {
-      console.log('satelliteStatusChange: ' + JSON.stringify(satelliteStatusInfo));
-  }
->>>>>>> 0a76d892
 
 **系统能力**：SystemCapability.Location.Location.Core
 
@@ -401,7 +243,7 @@
 | 名称 | 类型 | 可读|可写 | 说明 |
 | -------- | -------- | -------- | -------- | -------- |
 | timeInterval | number | 是 | 是 | 表示模拟位置上报的时间间隔，单位是秒。 |
-| locations | Array&lt;Location&gt; | 是 | 是 | 表示模拟位置数组。 |
+| locations | Array&lt;[Location](#location)&gt; | 是 | 是 | 表示模拟位置数组。 |
 
 
 ## CountryCode
@@ -424,28 +266,11 @@
 
 | 名称 | 值 | 说明 |
 | -------- | -------- | -------- |
-| UNSET | 0x200 | 表示未设置优先级。 |
-| ACCURACY | 0x201 | 表示精度优先。 |
-| LOW_POWER | 0x202 | 表示低功耗优先。 |
-| FIRST_FIX | 0x203 | 表示快速获取位置优先，如果应用希望快速拿到1个位置，可以将优先级设置为该字段。 |
-
-<<<<<<< HEAD
-=======
-**示例**
-
-  ```ts
-  import geoLocationManager from '@ohos.geoLocationManager';
-  var gnssStatusCb = (satelliteStatusInfo) => {
-      console.log('satelliteStatusChange: ' + JSON.stringify(satelliteStatusInfo));
-  }
-  try {
-      geoLocationManager.on('satelliteStatusChange', gnssStatusCb);
-      geoLocationManager.off('satelliteStatusChange', gnssStatusCb);
-  } catch (err) {
-      console.error("errCode:" + err.code + ",errMessage:" + err.message);
-  }
-  ```
->>>>>>> 0a76d892
+| UNSET | 0x200 | 表示未设置优先级，表示[LocationRequestPriority](#locationrequestpriority)无效。 |
+| ACCURACY | 0x201 | 表示精度优先。<br/>定位精度优先策略主要以GNSS定位技术为主，在开阔场景下可以提供米级的定位精度，具体性能指标依赖用户设备的定位硬件能力，但在室内等强遮蔽定位场景下，无法提供准确的位置服务。 |
+| LOW_POWER | 0x202 | 表示低功耗优先。<br/>低功耗定位优先策略主要使用基站定位和WLAN、蓝牙定位技术，也可以同时提供室内和户外场景下的位置服务，因为其依赖周边基站、可见WLAN、蓝牙设备的分布情况，定位结果的精度波动范围较大，如果对定位结果精度要求不高，或者使用场景多在有基站、可见WLAN、蓝牙设备高密度分布的情况下，推荐使用，可以有效节省设备功耗。 |
+| FIRST_FIX | 0x203 | 表示快速获取位置优先，如果应用希望快速拿到一个位置，可以将优先级设置为该字段。<br/>快速定位优先策略会同时使用GNSS定位、基站定位和WLAN、蓝牙定位技术，以便室内和户外场景下，通过此策略都可以获得位置结果，当各种定位技术都有提供位置结果时，系统会选择其中精度较好的结果返回给应用。因为对各种定位技术同时使用，对设备的硬件资源消耗较大，功耗也较大。 |
+
 
 ## LocationRequestScenario
 
@@ -455,11 +280,11 @@
 
 | 名称 | 值 | 说明 |
 | -------- | -------- | -------- |
-| UNSET | 0x300 | 表示未设置场景信息。 |
-| NAVIGATION | 0x301 | 表示导航场景。 |
-| TRAJECTORY_TRACKING | 0x302 | 表示运动轨迹记录场景。 |
-| CAR_HAILING | 0x303 | 表示打车场景。 |
-| DAILY_LIFE_SERVICE | 0x304 | 表示日常服务使用场景。 |
+| UNSET | 0x300 | 表示未设置场景信息。<br/>表示[LocationRequestScenario](#locationrequestscenario)字段无效。 |
+| NAVIGATION | 0x301 | 表示导航场景。<br/>适用于在户外定位设备实时位置的场景，如车载、步行导航。<br/>在此场景下，为保证系统提供位置结果精度最优，主要使用GNSS定位技术提供定位服务<br/>此场景默认以最小1秒间隔上报定位结果。 |
+| TRAJECTORY_TRACKING | 0x302 | 表示运动轨迹记录场景。<br/>适用于记录用户位置轨迹的场景，如运动类应用记录轨迹功能。主要使用GNSS定位技术提供定位服务。<br/>此场景默认以最小1秒间隔上报定位结果。 |
+| CAR_HAILING | 0x303 | 表示打车场景。<br/>适用于用户出行打车时定位当前位置的场景，如网约车类应用。<br/>此场景默认以最小1秒间隔上报定位结果。 |
+| DAILY_LIFE_SERVICE | 0x304 | 表示日常服务使用场景。<br/>适用于不需要定位用户精确位置的使用场景，如新闻资讯、网购、点餐类应用，做推荐、推送时定位用户大致位置即可。<br/>此场景默认以最小1秒间隔上报定位结果。 |
 | NO_POWER | 0x305 | 表示无功耗功场景，这种场景下不会主动触发定位，会在其他应用定位时，才给当前应用返回位置。 |
 
 
@@ -468,11 +293,13 @@
 定位服务隐私协议类型。
 
 **系统能力**：SystemCapability.Location.Location.Core
+
+**系统API**：此接口为系统接口，三方应用不支持调用。
 
 | 名称 | 值 | 说明 |
 | -------- | -------- | -------- |
-| OTHERS | 0 | 其他场景。 |
-| STARTUP | 1 | 开机向导场景下的隐私协议。 |
+| OTHERS | 0 | 其他场景。预留字段。 |
+| STARTUP | 1 | 开机向导场景下的隐私协议。在开机时弹出协议，提醒用户阅读并选择是否授权。 |
 | CORE_LOCATION | 2 | 开启网络定位时弹出的隐私协议。 |
 
 
@@ -480,17 +307,7 @@
 
 国家码来源类型。
 
-<<<<<<< HEAD
-**系统能力**：SystemCapability.Location.Location.Core
-=======
-**示例**
-
-  ```ts
-  import geoLocationManager from '@ohos.geoLocationManager';
-  var nmeaCb = (str) => {
-      console.log('nmeaMessage: ' + JSON.stringify(str));
-  }
->>>>>>> 0a76d892
+**系统能力**：SystemCapability.Location.Location.Core
 
 | 名称 | 值 | 说明 |
 | -------- | -------- | -------- |
@@ -504,7 +321,7 @@
 
 on(type: 'locationChange', request: LocationRequest, callback: Callback&lt;Location&gt;): void
 
-开启位置变化订阅，并发起定位请求。定位结果按照[LocationRequest](#locationrequest)的属性进行上报，
+开启位置变化订阅，并发起定位请求。
 
 **需要权限**：ohos.permission.APPROXIMATELY_LOCATION
 
@@ -576,25 +393,9 @@
 
   ```ts
   import geoLocationManager from '@ohos.geoLocationManager';
-<<<<<<< HEAD
   let requestInfo = {'priority': 0x203, 'scenario': 0x300, 'timeInterval': 0, 'distanceInterval': 0, 'maxAccuracy': 0};
   let locationChange = (location) => {
       console.log('locationChanger: data: ' + JSON.stringify(location));
-=======
-  import wantAgent from '@ohos.wantAgent';
-  
-  let wantAgentInfo = {
-      wants: [
-          {
-              bundleName: "com.example.myapplication",
-              abilityName: "EntryAbility",
-              action: "action1",
-          }
-      ],
-      operationType: wantAgent.OperationType.START_ABILITY,
-      requestCode: 0,
-      wantAgentFlags: [wantAgent.WantAgentFlags.UPDATE_PRESENT_FLAG],
->>>>>>> 0a76d892
   };
   try {
       geoLocationManager.on('locationChange', requestInfo, locationChange);
@@ -632,7 +433,6 @@
 
   ```ts
   import geoLocationManager from '@ohos.geoLocationManager';
-<<<<<<< HEAD
   let locationEnabledChange = (state) => {
       console.log('locationEnabledChange: ' + JSON.stringify(state));
   }
@@ -641,32 +441,6 @@
   } catch (err) {
       console.error("errCode:" + err.code + ",errMessage:" + err.message);
   }
-=======
-  import wantAgent from '@ohos.wantAgent';
-  
-  let wantAgentInfo = {
-      wants: [
-          {
-              bundleName: "com.example.myapplication",
-              abilityName: "EntryAbility",
-              action: "action1",
-          }
-      ],
-      operationType: wantAgent.OperationType.START_ABILITY,
-      requestCode: 0,
-      wantAgentFlags: [wantAgent.WantAgentFlags.UPDATE_PRESENT_FLAG]
-  };
-  
-  wantAgent.getWantAgent(wantAgentInfo).then((wantAgentObj) => {
-    var requestInfo = {'priority': 0x201, 'scenario': 0x301, "geofence": {"latitude": 121, "longitude": 26, "radius": 100, "expiration": 10000}};
-    try {
-        geoLocationManager.on('gnssFenceStatusChange', requestInfo, wantAgentObj);
-        geoLocationManager.off('gnssFenceStatusChange', requestInfo, wantAgentObj);
-    } catch (err) {
-        console.error("errCode:" + err.code + ",errMessage:" + err.message);
-    }
-  });
->>>>>>> 0a76d892
   ```
 
 
@@ -985,7 +759,7 @@
   | -------- | -------- | -------- | -------- |
   | type | string | 是 | 设置事件类型。type为“gnssFenceStatusChange”，表示订阅围栏事件上报。 |
   | request |  [GeofenceRequest](#geofencerequest) | 是 | 围栏的配置参数。 |
-  | want | WantAgent | 是 | 用于接收地理围栏事件上报（进出围栏）。 |
+  | want | [WantAgent](js-apis-app-ability-wantAgent.md) | 是 | 用于接收地理围栏事件上报（进出围栏）。 |
 
 **错误码**：
 
@@ -1043,7 +817,7 @@
   | -------- | -------- | -------- | -------- |
   | type | string | 是 | 设置事件类型。type为“gnssFenceStatusChange”，表示订阅围栏事件上报。 |
   | request | [GeofenceRequest](#geofencerequest) | 是 | 围栏的配置参数。 |
-  | want | WantAgent | 是 | 用于接收地理围栏事件上报（进出围栏）。 |
+  | want | [WantAgent](js-apis-app-ability-wantAgent.md) | 是 | 用于接收地理围栏事件上报（进出围栏）。 |
 
 **错误码**：
 
@@ -2127,7 +1901,7 @@
 
 设置模拟的位置信息，后面会以该接口中携带的时间间隔上报模拟位置。
 
-该接口需要在调用[enableLocationMock](#enablelocationmock)之后才能调用。
+该接口需要在调用[geoLocationManager.enableLocationMock](#geolocationmanagerenablelocationmock)之后才能调用。
 
 **系统能力**：SystemCapability.Location.Location.Core
 
@@ -2235,7 +2009,7 @@
 
 设置逆地理编码模拟功能的配置信息，包含了位置和地名的对应关系，后续进行逆地理编码查询时如果位置信息位于配置信息中，就返回对应的地名。
 
-该接口需要在调用[enableReverseGeocodingMock](#enablereversegeocodingmock)之后才能调用。
+该接口需要在调用[geoLocationManager.enableReverseGeocodingMock](#geolocationmanagerenablereversegeocodingmock)之后才能调用。
 
 **系统能力**：SystemCapability.Location.Location.Core
 
