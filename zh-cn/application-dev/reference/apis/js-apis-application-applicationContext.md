# ApplicationContext

ApplicationContext模块提供开发者应用级别的的上下文的能力，包括提供注册及取消注册应用内组件生命周期的监听接口。

> **说明：**
> 
> 本模块首批接口从API version 9开始支持。后续版本的新增接口，采用上角标单独标记接口的起始版本。  
> 本模块接口仅可在Stage模型下使用。

## 使用说明

在使用ApplicationContext的功能前，需要通过context的实例获取。

```js
let applicationContext = this.context.getApplicationContext();
```

## ApplicationContext.registerAbilityLifecycleCallback

registerAbilityLifecycleCallback(callback: AbilityLifecycleCallback): **number**;

注册监听应用内生命周期

**系统能力**：SystemCapability.Ability.AbilityRuntime.Core

**参数：**

| 参数名                   | 类型     | 必填 | 说明                           |
| ------------------------ | -------- | ---- | ------------------------------ |
| callback | [AbilityLifecycleCallback](js-apis-application-abilityLifecycleCallback.md) | 是   | 回调方法，返回注册监听事件的ID。 |

**返回值：**

| 类型   | 说明                           |
| ------ | ------------------------------ |
| number | 返回的此次注册监听生命周期的ID（每次注册该ID会自增+1，当超过监听上限数量2^63-1时，返回-1）。|

**示例：**

```js
import Ability from "@ohos.application.Ability";

var lifecycleId;

export default class MyAbility extends Ability {
    onCreate() {
        console.log("MyAbility onCreate")
        let AbilityLifecycleCallback = {
            onAbilityCreate(ability) {
                console.log("AbilityLifecycleCallback onAbilityCreate ability:" + JSON.stringify(ability));
            },
            onWindowStageCreate(ability, windowStage) {
                console.log("AbilityLifecycleCallback onWindowStageCreate ability:" + JSON.stringify(ability));
                console.log("AbilityLifecycleCallback onWindowStageCreate windowStage:" + JSON.stringify(windowStage));
            },
            onWindowStageActive(ability, windowStage) {
                console.log("AbilityLifecycleCallback onWindowStageActive ability:" + JSON.stringify(ability));
                console.log("AbilityLifecycleCallback onWindowStageActive windowStage:" + JSON.stringify(windowStage));
            },
            onWindowStageInactive(ability, windowStage) {
                console.log("AbilityLifecycleCallback onWindowStageInactive ability:" + JSON.stringify(ability));
                console.log("AbilityLifecycleCallback onWindowStageInactive windowStage:" + JSON.stringify(windowStage));
            },
            onWindowStageDestroy(ability, windowStage) {
                console.log("AbilityLifecycleCallback onWindowStageDestroy ability:" + JSON.stringify(ability));
                console.log("AbilityLifecycleCallback onWindowStageDestroy windowStage:" + JSON.stringify(windowStage));
            },
            onAbilityDestroy(ability) {
                console.log("AbilityLifecycleCallback onAbilityDestroy ability:" + JSON.stringify(ability));
            },
            onAbilityForeground(ability) {
                console.log("AbilityLifecycleCallback onAbilityForeground ability:" + JSON.stringify(ability));
            },
            onAbilityBackground(ability) {
                console.log("AbilityLifecycleCallback onAbilityBackground ability:" + JSON.stringify(ability));
            },
            onAbilityContinue(ability) {
                console.log("AbilityLifecycleCallback onAbilityContinue ability:" + JSON.stringify(ability));
            }
        }
        // 1.通过context属性获取applicationContext
        let applicationContext = this.context.getApplicationContext();
        // 2.通过applicationContext注册监听应用内生命周期
        lifecycleId = applicationContext.registerAbilityLifecycleCallback(AbilityLifecycleCallback);
        console.log("registerAbilityLifecycleCallback number: " + JSON.stringify(lifecycleId));
    }
}
```

## ApplicationContext.unregisterAbilityLifecycleCallback

unregisterAbilityLifecycleCallback(callbackId: **number**,  callback: AsyncCallback<**void**>): **void**;

取消监听应用内生命周期

**系统能力**：SystemCapability.Ability.AbilityRuntime.Core

**参数：**

| 参数名        | 类型     | 必填 | 说明                       |
| ------------- | -------- | ---- | -------------------------- |
| callbackId    | number   | 是   | 注册监听应用内生命周期的ID。 |
| callback | AsyncCallback\<void> | 是   | 回调方法。                   |

**示例：**

```js
import Ability from "@ohos.application.Ability";

var lifecycleId;

export default class MyAbility extends Ability {
    onDestroy() {
        let applicationContext = this.context.getApplicationContext();
        console.log("stage applicationContext: " + JSON.stringify(applicationContext));
        applicationContext.unregisterAbilityLifecycleCallback(lifecycleId, (error, data) => {
            console.log("unregisterAbilityLifecycleCallback success, err: " + JSON.stringify(error));
        });
    }
}
```

## ApplicationContext.registerEnvironmentCallback

registerEnvironmentCallback(callback: EnvironmentCallback): **number**;

注册对系统环境变化的监听。使用callback异步回调。

**系统能力**：SystemCapability.Ability.AbilityRuntime.Core

**参数：**

| 参数名                   | 类型     | 必填 | 说明                           |
| ------------------------ | -------- | ---- | ------------------------------ |
| callback | [EnvironmentCallback](js-apis-application-EnvironmentCallback.md) | 是   | 回调方法，返回注册监听事件的ID。 |

**返回值：**

| 类型   | 说明                           |
| ------ | ------------------------------ |
| number | 返回的此次注册监听系统环境变化的ID（每次注册该ID会自增+1，当超过监听上限数量2^63-1时，返回-1）。|

**示例：**

```js
import Ability from "@ohos.application.Ability";

var callbackId;

export default class MyAbility extends Ability {
    onCreate() {
        console.log("MyAbility onCreate")
        globalThis.applicationContext = this.context.getApplicationContext();
        let EnvironmentCallback = {
            onConfigurationUpdated(config){
                console.log("onConfigurationUpdated config:" + JSON.stringify(config));
            },
        }
        // 1.获取applicationContext
        let applicationContext = globalThis.applicationContext;
        // 2.通过applicationContext注册监听应用内生命周期
        callbackId = applicationContext.registerEnvironmentCallback(EnvironmentCallback);
        console.log("registerEnvironmentCallback number: " + JSON.stringify(callbackId));
    }
}
```

## ApplicationContext.unregisterEnvironmentCallback

unregisterEnvironmentCallback(callbackId: **number**,  callback: AsyncCallback<**void**>): **void**;

取消对系统环境变化的监听。使用callback异步回调。

**系统能力**：SystemCapability.Ability.AbilityRuntime.Core

**参数：**

| 参数名         | 类型     | 必填 | 说明                       |
| ------------- | -------- | ---- | -------------------------- |
| callbackId    | number   | 是   | 注册监听系统环境变化的ID。   |
| callback | AsyncCallback\<void> | 是   | 回调方法。                  |

**示例：**

<<<<<<< HEAD
  ```js
  let applicationContext = this.context.getApplicationContext();
  let callbackId = 1;
  applicationContext.unregisterEnvironmentCallback(callbackId, (error, data) => {
      console.log("unregisterEnvironmentCallback success, err: " + JSON.stringify(error));
  });
  ```

## ApplicationContext.on

on(type: "abilityLifecycle", callback: AbilityLifecycleCallback): **number**;

注册监听应用内生命周期

**系统能力**：SystemCapability.Ability.AbilityRuntime.Core

**参数：**

| 参数名                   | 类型     | 必填 | 说明                           |
| ------------------------ | -------- | ---- | ------------------------------ |
| type | string | 是 | 调用接口类型 |
| callback | [AbilityLifecycleCallback](js-apis-application-abilityLifecycleCallback.md) | 是   | 回调方法，返回注册监听事件的ID。 |

**返回值：**

| 类型   | 说明                           |
| ------ | ------------------------------ |
| number | 返回的此次注册监听生命周期的ID（每次注册该ID会自增+1，当超过监听上限数量2^63-1时，返回-1）。|

**示例：**

  ```js
import Ability from "@ohos.application.Ability";

var lifecycleId;

export default class MyAbility extends Ability {
    onCreate() {
        console.log("MyAbility onCreate")
        let AbilityLifecycleCallback  =  {
            onAbilityCreate(ability){
                console.log("AbilityLifecycleCallback onAbilityCreate ability:" + JSON.stringify(ability));        
            },
            onWindowStageCreate(ability, windowStage){
                console.log("AbilityLifecycleCallback onWindowStageCreate ability:" + JSON.stringify(ability)); 
                console.log("AbilityLifecycleCallback onWindowStageCreate windowStage:" + JSON.stringify(windowStage));           
            },
            onWindowStageActive(ability, windowStage){
                console.log("AbilityLifecycleCallback onWindowStageActive ability:" + JSON.stringify(ability)); 
                console.log("AbilityLifecycleCallback onWindowStageActive windowStage:" + JSON.stringify(windowStage));           
            },
            onWindowStageInactive(ability, windowStage){
                console.log("AbilityLifecycleCallback onWindowStageInactive ability:" + JSON.stringify(ability));
                console.log("AbilityLifecycleCallback onWindowStageInactive windowStage:" + JSON.stringify(windowStage));  
            },
            onWindowStageDestroy(ability, windowStage){
                console.log("AbilityLifecycleCallback onWindowStageDestroy ability:" + JSON.stringify(ability));
                console.log("AbilityLifecycleCallback onWindowStageDestroy windowStage:" + JSON.stringify(windowStage));  
            },
            onAbilityDestroy(ability){
                console.log("AbilityLifecycleCallback onAbilityDestroy ability:" + JSON.stringify(ability));             
            },
            onAbilityForeground(ability){
                console.log("AbilityLifecycleCallback onAbilityForeground ability:" + JSON.stringify(ability));             
            },
            onAbilityBackground(ability){
                console.log("AbilityLifecycleCallback onAbilityBackground ability:" + JSON.stringify(ability));              
            },
            onAbilityContinue(ability){
                console.log("AbilityLifecycleCallback onAbilityContinue ability:" + JSON.stringify(ability));
            }
        }
        // 1.通过context属性获取applicationContext
        let applicationContext = this.context.getApplicationContext();
        // 2.通过applicationContext注册监听应用内生命周期
        try {
            lifecycleId = applicationContext.on("abilityLifecycle", AbilityLifecycleCallback);
            console.log("registerAbilityLifecycleCallback number: " + JSON.stringify(lifecycleId));
        } catch (paramError) {
            console.log('error.code: ' + JSON.stringify(paramError.code) +
            ' error.message: ' + JSON.stringify(paramError.message));
        }
    },
    onDestroy() {
        let applicationContext = this.context.getApplicationContext();
        try {
            applicationContext.off("abilityLifecycle", lifecycleId, (error, data) => {
                console.log("unregisterAbilityLifecycleCallback success, err: " + JSON.stringify(error));
            });
        } catch (paramError) {
            console.log('error.code: ' + JSON.stringify(paramError.code) +
            ' error.message: ' + JSON.stringify(paramError.message));
        }
    }
}
  ```

## ApplicationContext.off

off(type: "abilityLifecycle", callbackId: **number**,  callback: AsyncCallback<**void**>): **void**;

取消监听应用内生命周期

**系统能力**：SystemCapability.Ability.AbilityRuntime.Core

**参数：**

| 参数名        | 类型     | 必填 | 说明                       |
| ------------- | -------- | ---- | -------------------------- |
| type | string | 是 | 调用接口类型 |
| callbackId    | number   | 是   | 注册监听应用内生命周期的ID。 |
| callback | AsyncCallback\<void> | 是   | 回调方法。                   |

**示例：**

  ```js
  let applicationContext = this.context.getApplicationContext();
  let lifecycleId = 1;
  console.log("stage applicationContext: " + JSON.stringify(applicationContext));
  try {
    applicationContext.off("abilityLifecycle", lifecycleId, (error, data) => {
          console.log("unregisterAbilityLifecycleCallback success, err: " + JSON.stringify(error));
    });
  } catch (paramError) {
    console.log('error.code: ' + JSON.stringify(paramError.code) +
            ' error.message: ' + JSON.stringify(paramError.message));
  }
  ```

## ApplicationContext.off

off(type: "abilityLifecycle", callbackId: **number**,  callback: AsyncCallback<**void**>): Promise&lt;void&gt;;

取消监听应用内生命周期

**系统能力**：SystemCapability.Ability.AbilityRuntime.Core

**参数：**

| 参数名        | 类型     | 必填 | 说明                       |
| ------------- | -------- | ---- | -------------------------- |
| type | string | 是 | 调用接口类型 |
| callbackId    | number   | 是   | 注册监听应用内生命周期的ID。 |
| callback | AsyncCallback\<void> | 是   | 回调方法。                   |

**返回值：**

| 类型 | 说明 |
| -------- | -------- |
| Promise&lt;void&gt; | Promise形式返回执行结果。 |

**示例：**

  ```js
  let applicationContext = this.context.getApplicationContext();
  let lifecycleId = 1;
  console.log("stage applicationContext: " + JSON.stringify(applicationContext));
  try {
    applicationContext.off("abilityLifecycle", lifecycleId)
        .then((data) => {
            console.log("unregisterAbilityLifecycleCallback success");
        })
        .catch((error) => {
            console.log("unregisterAbilityLifecycleCallback failed, err.code: " + JSON.stringify(err.code) +
                "err.message: " + JSON.stringify(err.message));
        });
    } catch (paramError) {
        console.log('error.code: ' + JSON.stringify(paramError.code) +
            ' error.message: ' + JSON.stringify(paramError.message));
  }
  ```

## ApplicationContext.on

on(type: "environment", callback: EnvironmentCallback): **number**;

注册对系统环境变化的监听。使用callback异步回调。

**系统能力**：SystemCapability.Ability.AbilityRuntime.Core

**参数：**

| 参数名                   | 类型     | 必填 | 说明                           |
| ------------------------ | -------- | ---- | ------------------------------ |
| callback | [EnvironmentCallback](js-apis-application-EnvironmentCallback.md) | 是   | 回调方法，返回注册监听事件的ID。 |

**返回值：**

| 类型   | 说明                           |
| ------ | ------------------------------ |
| number | 返回的此次注册监听系统环境变化的ID（每次注册该ID会自增+1，当超过监听上限数量2^63-1时，返回-1）。|

**示例：**

  ```js
import Ability from "@ohos.application.Ability";

var callbackId;

export default class MyAbility extends Ability {
    onCreate() {
        console.log("MyAbility onCreate")
        globalThis.applicationContext = this.context.getApplicationContext();
        let EnvironmentCallback = {
            onConfigurationUpdated(config){
                console.log("onConfigurationUpdated config:" + JSON.stringify(config));
            },
        }
        // 1.获取applicationContext
        let applicationContext = globalThis.applicationContext;
        try {
            // 2.通过applicationContext注册监听应用内生命周期
            callbackId = applicationContext.on("environment", EnvironmentCallback);
            console.log("registerEnvironmentCallback number: " + JSON.stringify(callbackId));
        } catch (paramError) {
            console.log('error.code: ' + JSON.stringify(paramError.code) +
                ' error.message: ' + JSON.stringify(paramError.message));
        }
    }
    onDestroy() {
        let applicationContext = globalThis.applicationContext;
        try {
            applicationContext.off("environment", callbackId, (error, data) => {
                console.log("unregisterEnvironmentCallback success, err: " + JSON.stringify(error));
            });
        } catch (paramError) {
            console.log('error.code: ' + JSON.stringify(paramError.code) +
            ' error.message: ' + JSON.stringify(paramError.message));
        }
    }
}
  ```

## ApplicationContext.off

off("environment", callbackId: **number**,  callback: AsyncCallback<**void**>): **void**;

取消对系统环境变化的监听。使用callback异步回调。

**系统能力**：SystemCapability.Ability.AbilityRuntime.Core

**参数：**

| 参数名         | 类型     | 必填 | 说明                       |
| ------------- | -------- | ---- | -------------------------- |
| callbackId    | number   | 是   | 注册监听系统环境变化的ID。   |
| callback | AsyncCallback\<void> | 是   | 回调方法。                  |

**示例：**

  ```js
  let applicationContext = this.context.getApplicationContext();
  let callbackId = 1;
  try {
    applicationContext.off("environment", callbackId, (error, data) => {
      console.log("unregisterEnvironmentCallback success, err: " + JSON.stringify(error));
    });
  } catch (paramError) {
    console.log("error: " + paramError.code + ", " + paramError.message);
  }
  ```

## getProcessRunningInfomation

getProcessRunningInformation(callback: AsyncCallback&lt;Array&lt;ProcessRunningInformation&gt;&gt;): void;

获取正在运行的进程信息

**系统能力**：SystemCapability.Ability.AbilityRuntime.Core

**参数：**

| 参数名                   | 类型     | 必填 | 说明                           |
| ------------------------ | -------- | ---- | ------------------------------ |
| callback | AsyncCallback&lt;Array&lt;[ProcessRunningInformation](js-apis-processrunninginformation.md)&gt;&gt; | 是   | 回调方法，返回正在运行的进程信息。 |

**示例：**
```js
let applicationContext = this.context.getApplicationContext();
applicationContext.getProcessRunningInfomation((err, datas) => {
    for (let data of datas) {
        console.log("ProcessRunningInformation: " + JSON.stringify(data));
    }
})
```

## killProcessesBySelf

killProcessesBySelf(callback: AsyncCallback&lt;void&gt;): void;

杀死自身运行的进程

**系统能力**：SystemCapability.Ability.AbilityRuntime.Core

**参数：**

| 参数名                   | 类型     | 必填 | 说明                           |
| ------------------------ | -------- | ---- | ------------------------------ |
| callback | AsyncCallback&lt;void&gt; | 是   | 回调方法，返回处理信息。 |

**示例：**
```js
let applicationContext = this.context.getApplicationContext();
applicationContext.killProcessesBySelf((err, datas) => {
    console.log("killProcessesBySelf success, err: " + JSON.stringify(err));
})
=======
```js
import Ability from "@ohos.application.Ability";

var callbackId;

export default class MyAbility extends Ability {
    onDestroy() {
        let applicationContext = this.context.getApplicationContext();
        applicationContext.unregisterEnvironmentCallback(callbackId, (error, data) => {
            console.log("unregisterEnvironmentCallback success, err: " + JSON.stringify(error));
        });
    }
}
>>>>>>> 3acb166b
```<|MERGE_RESOLUTION|>--- conflicted
+++ resolved
@@ -182,7 +182,6 @@
 
 **示例：**
 
-<<<<<<< HEAD
   ```js
   let applicationContext = this.context.getApplicationContext();
   let callbackId = 1;
@@ -489,19 +488,4 @@
 applicationContext.killProcessesBySelf((err, datas) => {
     console.log("killProcessesBySelf success, err: " + JSON.stringify(err));
 })
-=======
-```js
-import Ability from "@ohos.application.Ability";
-
-var callbackId;
-
-export default class MyAbility extends Ability {
-    onDestroy() {
-        let applicationContext = this.context.getApplicationContext();
-        applicationContext.unregisterEnvironmentCallback(callbackId, (error, data) => {
-            console.log("unregisterEnvironmentCallback success, err: " + JSON.stringify(error));
-        });
-    }
-}
->>>>>>> 3acb166b
 ```