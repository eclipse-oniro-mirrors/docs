--- conflicted
+++ resolved
@@ -1,985 +1,947 @@
-# FeatureAbility模块(JS端SDK接口)
-
-FeatureAbility模块提供带有UI设计与用户交互的能力，包括启动新的ability、获取dataAbilityHelper、设置此Page Ability、获取当前Ability对应的窗口，连接服务等。
-
-> **说明：**
-> 
-> 本模块首批接口从API version 6开始支持。后续版本的新增接口，采用上角标单独标记接口的起始版本。  
-> 本模块接口仅可在FA模型下使用。
-
-## 使用限制
-
-FeatureAbility模块的接口只能在Page类型的Ability调用
-
-## 导入模块
-
-```
-import featureAbility from '@ohos.ability.featureAbility';
-```
-
-## featureAbility.startAbility
-
-startAbility(parameter: StartAbilityParameter, callback: AsyncCallback\<number>): void
-
-启动新的ability（callback形式）。
-
-**系统能力**：SystemCapability.Ability.AbilityRuntime.FAModel
-
-**参数：**
-
-| 名称        | 类型                                       | 必填   | 描述             |
-| --------- | ---------------------------------------- | ---- | -------------- |
-| parameter | [StartAbilityParameter](#startabilityparameter) | 是    | 表示被启动的Ability。 |
-| callback  | AsyncCallback\<number>                   | 是    | 被指定的回调方法。      |
-
-**示例：**
-
-```javascript
-import featureAbility from '@ohos.ability.featureAbility';
-import wantConstant from '@ohos.ability.wantConstant';
-featureAbility.startAbility(
-    {
-        want:
-        {
-            action: "",
-            entities: [""],
-            type: "",
-            flags: wantConstant.Flags.FLAG_AUTH_READ_URI_PERMISSION,
-            deviceId: "",
-            bundleName: "com.example.myapplication",
-            /* FA模型中abilityName由package + Ability name组成 */
-            abilityName: "com.example.entry.secondAbility",
-            uri: ""
-        },
-    },
-    (err, data) => {
-<<<<<<< HEAD
-        console.info("startAbility err: " + JSON.stringify(err) + "data: " + JSON.stringify(data));
-=======
-        console.info("err: " + JSON.stringify(err) + "data: " + JSON.stringify(data))
->>>>>>> 95d93bcc
-    }
-);
-```
-
-
-
-## featureAbility.startAbility
-
-startAbility(parameter: StartAbilityParameter): Promise\<number>
-
-启动新的ability（Promise形式）。
-
-**系统能力**：SystemCapability.Ability.AbilityRuntime.FAModel
-
-**参数：**
-
-| 名称        | 类型                                       | 必填   | 描述             |
-| --------- | ---------------------------------------- | ---- | -------------- |
-| parameter | [StartAbilityParameter](#startabilityparameter) | 是    | 表示被启动的Ability。 |
-
-**示例：**
-
-```javascript
-import featureAbility from '@ohos.ability.featureAbility';
-import wantConstant from '@ohos.ability.wantConstant';
-featureAbility.startAbility(
-    {
-        want:
-        {
-            action: "action.system.home",
-            entities: ["entity.system.home"],
-            type: "MIMETYPE",
-            flags: wantConstant.Flags.FLAG_AUTH_READ_URI_PERMISSION,
-            deviceId: "",
-            bundleName: "com.example.myapplication",
-            /* FA模型中abilityName由package + Ability name组成 */
-            abilityName: "com.example.entry.secondAbility",
-            uri: ""
-        },
-    }
-).then((data) => {
-    console.info("startAbility data: " + JSON.stringify(data));
-});
-```
-
-## featureAbility.acquireDataAbilityHelper<sup>7+</sup>
-
-acquireDataAbilityHelper(uri: string): DataAbilityHelper
-
-获取dataAbilityHelper。
-
-**系统能力**：SystemCapability.Ability.AbilityRuntime.FAModel
-
-**参数：**
-
-| 名称   | 类型     | 必填   | 描述           |
-| ---- | ------ | ---- | ------------ |
-| uri  | string | 是    | 指示要打开的文件的路径。 |
-
-**返回值：**
-
-| 类型                | 说明                              |
-| ----------------- | ------------------------------- |
-| DataAbilityHelper | 用来协助其他Ability访问DataAbility的工具类。 |
-
-**示例：**
-
-```javascript
-import featureAbility from '@ohos.ability.featureAbility';
-var dataAbilityHelper = featureAbility.acquireDataAbilityHelper(
-    "dataability:///com.example.DataAbility"
-);
-```
-
-## featureAbility.startAbilityForResult<sup>7+</sup>
-
-startAbilityForResult(parameter: StartAbilityParameter, callback: AsyncCallback\<AbilityResult>): void
-
-启动一个ability，并在该ability被销毁时返回执行结果（callback形式）。
-
-**系统能力**：SystemCapability.Ability.AbilityRuntime.FAModel
-
-**参数：**
-
-| 名称        | 类型                                       | 必填   | 描述             |
-| --------- | ---------------------------------------- | ---- | -------------- |
-| parameter | [StartAbilityParameter](#startabilityparameter) | 是    | 表示被启动的Ability。 |
-| callback  | AsyncCallback\<[AbilityResult](#abilityresult)> | 是    | 被指定的回调方法。      |
-
-**示例：**
-
-```javascript
-import featureAbility from '@ohos.ability.featureAbility';
-import wantConstant from '@ohos.ability.wantConstant';
-featureAbility.startAbilityForResult(
-   {
-        want:
-        {
-            action: "action.system.home",
-            entities: ["entity.system.home"],
-            type: "MIMETYPE",
-            flags: wantConstant.Flags.FLAG_AUTH_READ_URI_PERMISSION,
-            deviceId: "",
-            bundleName: "com.example.myapplication",
-            /* FA模型中abilityName由package + Ability name组成 */
-            abilityName: "com.example.entry.secondAbility",
-            uri:""
-        },
-    },
-    (err, data) => {
-        console.info("startAbilityForResult err: " + JSON.stringify(err) + "data: " + JSON.stringify(data));
-    }
-);
-```
-
-## featureAbility.startAbilityForResult<sup>7+</sup>
-
-startAbilityForResult(parameter: StartAbilityParameter): Promise\<AbilityResult>
-
-启动一个ability，并在该ability被销毁时返回执行结果（Promise形式）。
-
-**系统能力**：SystemCapability.Ability.AbilityRuntime.FAModel
-
-**参数：**
-
-| 名称        | 类型                                       | 必填   | 描述            |
-| --------- | ---------------------------------------- | ---- | ------------- |
-| parameter | [StartAbilityParameter](#startabilityparameter) | 是    | 表示被启动的Ability |
-
-**返回值：**
-
-| 类型                                       | 说明      |
-| ---------------------------------------- | ------- |
-| Promise\<[AbilityResult](#abilityresult)> | 返回执行结果。 |
-
-**示例：**
-
-```javascript
-import featureAbility from '@ohos.ability.featureAbility';
-import wantConstant from '@ohos.ability.wantConstant';
-featureAbility.startAbilityForResult(
-    {
-        want:
-        {
-            action: "action.system.home",
-            entities: ["entity.system.home"],
-            type: "MIMETYPE",
-            flags: wantConstant.Flags.FLAG_AUTH_READ_URI_PERMISSION,
-            deviceId: "",
-            bundleName: "com.example.myapplication",
-            /* FA模型中abilityName由package + Ability name组成 */
-            abilityName: "com.example.entry.secondAbility",
-            uri:"",
-            parameters:
-            {
-                mykey0: 1111,
-                mykey1: [1, 2, 3],
-                mykey2: "[1, 2, 3]",
-                mykey3: "xxxxxxxxxxxxxxxxxxxxxx",
-                mykey4: [1, 15],
-                mykey5: [false, true, false],
-                mykey6: ["aaaaaa", "bbbbb", "ccccccccccc"],
-                mykey7: true,
-            },
-        },
-    },
-).then((data) => {
-    console.info("startAbilityForResult data: " + JSON.stringify(data));
-});
-```
-
-## featureAbility.terminateSelfWithResult<sup>7+</sup>
-
-terminateSelfWithResult(parameter: AbilityResult, callback: AsyncCallback\<void>): void
-
-设置此Page Ability将返回给调用者的结果代码和数据并破坏此Page Ability（callback形式）。
-
-**系统能力**：SystemCapability.Ability.AbilityRuntime.FAModel
-
-**参数：**
-
-| 名称        | 类型                              | 必填   | 描述             |
-| --------- | ------------------------------- | ---- | -------------- |
-| parameter | [AbilityResult](#abilityresult) | 是    | 表示被启动的Ability。 |
-| callback  | AsyncCallback\<void>            | 是    | 被指定的回调方法。      |
-
-**示例：**
-
-```javascript
-import featureAbility from '@ohos.ability.featureAbility';
-import wantConstant from '@ohos.ability.wantConstant';
-featureAbility.terminateSelfWithResult(
-    {
-        resultCode: 1,
-        want:
-        {
-            action: "action.system.home",
-            entities: ["entity.system.home"],
-            type: "MIMETYPE",
-            flags: wantConstant.Flags.FLAG_AUTH_READ_URI_PERMISSION,
-            deviceId: "",
-            bundleName: "com.example.myapplication",
-            /* FA模型中abilityName由package + Ability name组成 */
-            abilityName: "com.example.entry.secondAbility",
-            uri:"",
-            parameters: {
-                mykey0: 2222,
-                mykey1: [1, 2, 3],
-                mykey2: "[1, 2, 3]",
-                mykey3: "ssssssssssssssssssssssssss",
-                mykey4: [1, 15],
-                mykey5: [false, true, false],
-                mykey6: ["qqqqq", "wwwwww", "aaaaaaaaaaaaaaaaa"],
-                mykey7: true,
-            }
-        },
-    },
-    (err) => {
-        console.info("err: " + JSON.stringify(err))
-    }
-);
-```
-
-## featureAbility.terminateSelfWithResult<sup>7+</sup>
-
-terminateSelfWithResult(parameter: AbilityResult): Promise\<void>
-
-设置此Page Ability将返回给调用者的结果代码和数据并破坏此Page Ability（Promise形式）。
-
-**系统能力**：SystemCapability.Ability.AbilityRuntime.FAModel
-
-**参数：**
-
-| 名称        | 类型                              | 必填   | 描述            |
-| --------- | ------------------------------- | ---- | ------------- |
-| parameter | [AbilityResult](#abilityresult) | 是    | 表示被启动的Ability |
-
-**返回值：**
-
-| 类型             | 说明              |
-| -------------- | --------------- |
-| Promise\<void> | 以Promise形式返回结果。 |
-
-**示例：**
-
-```javascript
-import featureAbility from '@ohos.ability.featureAbility';
-import wantConstant from '@ohos.ability.wantConstant';
-featureAbility.terminateSelfWithResult(
-    {
-        resultCode: 1,
-        want:
-        {
-            action: "action.system.home",
-            entities: ["entity.system.home"],
-            type: "MIMETYPE",
-            flags: wantConstant.Flags.FLAG_AUTH_READ_URI_PERMISSION,
-            deviceId: "",
-            bundleName: "com.example.myapplication",
-            /* FA模型中abilityName由package + Ability name组成 */
-            abilityName: "com.example.entry.secondAbility",
-            uri:"",
-            parameters: {
-                mykey0: 2222,
-                mykey1: [1, 2, 3],
-                mykey2: "[1, 2, 3]",
-                mykey3: "ssssssssssssssssssssssssss",
-                mykey4: [1, 15],
-                mykey5: [false, true, false],
-                mykey6: ["qqqqq", "wwwwww", "aaaaaaaaaaaaaaaaa"],
-                mykey7: true,
-            }
-        },
-    }
-).then((data) => {
-    console.info("==========================>terminateSelfWithResult=======================>");
-});
-```
-
-## featureAbility.hasWindowFocus<sup>7+<sup>
-
-hasWindowFocus(callback: AsyncCallback\<boolean>): void
-
-检查Ability的主窗口是否具有窗口焦点（callback形式）。
-
-**系统能力**：SystemCapability.Ability.AbilityRuntime.FAModel
-
-**参数：**
-
-| 名称       | 类型                      | 必填   | 描述                                       |
-| -------- | ----------------------- | ---- | ---------------------------------------- |
-| callback | AsyncCallback\<boolean> | 是    | 被指定的回调方法。<br>如果此Ability当前具有视窗焦点，则返回true；否则返回false。 |
-
-**示例：**
-
-```javascript
-import featureAbility from '@ohos.ability.featureAbility';
-<<<<<<< HEAD
-featureAbility.hasWindowFocus((err, data) => {
-    console.info("hasWindowFocus err: " + JSON.stringify(err) + "data: " + JSON.stringify(data));
-});
-=======
-featureAbility.hasWindowFocus(
-    (err, data) => {
-        console.info("err: " + JSON.stringify(err) + "data: " + JSON.stringify(data))
-    }
-)
->>>>>>> 95d93bcc
-```
-
-## featureAbility.hasWindowFocus<sup>7+<sup>
-
-hasWindowFocus(): Promise\<boolean>
-
-检查Ability的主窗口是否具有窗口焦点（Promise形式）。
-
-**系统能力**：SystemCapability.Ability.AbilityRuntime.FAModel
-
-**返回值：**
-
-| 类型                | 说明                                    |
-| ----------------- | ------------------------------------- |
-| Promise\<boolean> | 如果此Ability当前具有视窗焦点，则返回true；否则返回false。 |
-
-**示例：**
-
-```javascript
-import featureAbility from '@ohos.ability.featureAbility';
-featureAbility.hasWindowFocus().then((data) => {
-    console.info("hasWindowFocus data: " + JSON.stringify(data));
-});
-```
-
-## featureAbility.getWant
-
-getWant(callback: AsyncCallback\<Want>): void
-
-获取从Ability发送的Want（callback形式）。
-
-**系统能力**：SystemCapability.Ability.AbilityRuntime.FAModel
-
-**参数：**
-
-| 名称       | 类型                            | 必填   | 描述        |
-| -------- | ----------------------------- | ---- | --------- |
-| callback | AsyncCallback\<[Want](js-apis-application-Want.md)> | 是    | 被指定的回调方法。 |
-
-**示例：**
-
-```javascript
-import featureAbility from '@ohos.ability.featureAbility';
-<<<<<<< HEAD
-featureAbility.getWant((err, data) => {
-    console.info("getWant err: " + JSON.stringify(err) + "data: " + JSON.stringify(data));
-});
-=======
-featureAbility.getWant(
-    (err, data) => {
-        console.info("err: " + JSON.stringify(err) + "data: " + JSON.stringify(data))
-    }
-)
->>>>>>> 95d93bcc
-```
-
-## featureAbility.getWant
-
-getWant(): Promise\<Want>
-
-获取从Ability发送的Want（Promise形式）。
-
-**系统能力**：SystemCapability.Ability.AbilityRuntime.FAModel
-
-**返回值：**
-
-| 类型                      | 说明               |
-| ----------------------- | ---------------- |
-| Promise\<[Want](js-apis-application-Want.md)> | 以Promise的形式返回结果。 |
-
-**示例：**
-
-```javascript
-import featureAbility from '@ohos.ability.featureAbility';
-featureAbility.getWant().then((data) => {
-    console.info("getWant data: " + JSON.stringify(data));
-});
-```
-
-## featureAbility.getContext
-
-getContext(): Context
-
-获取应用上下文。
-
-**系统能力**：SystemCapability.Ability.AbilityRuntime.FAModel
-
-**返回值：**
-
-| 类型      | 说明         |
-| ------- | ---------- |
-| Context | 返回应用程序上下文。 |
-
-**示例：**
-
-```javascript
-import featureAbility from '@ohos.ability.featureAbility';
-var context = featureAbility.getContext()
-context.getBundleName((err, data) => {
-    console.info("getBundleName err: " + JSON.stringify(err) + "data: " + JSON.stringify(data));
-});
-```
-
-## featureAbility.terminateSelf<sup>7+</sup>
-
-terminateSelf(callback: AsyncCallback\<void>): void
-
-设置Page Ability返回给被调用方的结果代码和数据，并销毁此Page Ability（callback形式）。
-
-**系统能力**：SystemCapability.Ability.AbilityRuntime.FAModel
-
-**参数：**
-
-| 名称       | 类型                   | 必填   | 描述       |
-| -------- | -------------------- | ---- | -------- |
-| callback | AsyncCallback\<void> | 是    | 被指定的回调方法 |
-
-**示例：**
-
-```javascript
-import featureAbility from '@ohos.ability.featureAbility';
-<<<<<<< HEAD
-featureAbility.terminateSelf();
-=======
-featureAbility.terminateSelf(
-    (err) => {
-        console.info("err: " + JSON.stringify(err))
-    }
-)
->>>>>>> 95d93bcc
-```
-
-## featureAbility.terminateSelf<sup>7+</sup>
-
-terminateSelf(): Promise\<void>
-
-设置Page Ability返回给被调用方的结果代码和数据，并销毁此Page Ability（Promise形式）。
-
-**系统能力**：SystemCapability.Ability.AbilityRuntime.FAModel
-
-**返回值：**
-
-| 类型             | 说明               |
-| -------------- | ---------------- |
-| Promise\<void> | 以Promise的形式返回结果。 |
-
-**示例：**
-
-```javascript
-import featureAbility from '@ohos.ability.featureAbility';
-featureAbility.terminateSelf().then((data) => {
-    console.info("==========================>terminateSelf=======================>");
-});
-```
-
-## featureAbility.connectAbility<sup>7+</sup>
-
-connectAbility(request: Want, options:ConnectOptions): number
-
-将当前ability连接到指定ServiceAbility（callback形式）。
-
-**系统能力**：SystemCapability.Ability.AbilityRuntime.FAModel
-
-**参数：**
-
-| 名称      | 类型             | 必填   | 描述                    |
-| ------- | -------------- | ---- | --------------------- |
-| request | [Want](js-apis-application-Want.md)  | 是    | 表示被连接的ServiceAbility。 |
-| options | [ConnectOptions](#connectoptions) | 是    | 被指定的回调方法。             |
-
-## ConnectOptions
-
-ConnectOptions类型说明
-
-**系统能力**：以下各项对应的系统能力均为SystemCapability.Ability.AbilityRuntime.Core
-
-| 名称           | 读写属性 | 类型       | 必填   | 描述                        |
-| ------------ | ---- | -------- | ---- | ------------------------- |
-| onConnect<sup>7+</sup>    | 只读   | function | 是    | 连接成功时的回调函数。               |
-| onDisconnect<sup>7+</sup> | 只读   | function | 是    | 连接失败时的回调函数。               |
-| onFailed<sup>7+</sup>     | 只读   | function | 是    | ConnectAbility调用失败时的回调函数。 |
-
-**返回值：**
-
-| 类型     | 说明                   |
-| ------ | -------------------- |
-| number | 连接的ServiceAbilityID。 |
-
-**示例：**
-
-```javascript
-import rpc from '@ohos.rpc';
-import featureAbility from '@ohos.ability.featureAbility';
-function onConnectCallback(element, remote){
-    console.log('ConnectAbility onConnect remote is proxy:' + (remote instanceof rpc.RemoteProxy));
-}
-function onDisconnectCallback(element){
-    console.log('ConnectAbility onDisconnect element.deviceId : ' + element.deviceId)
-}
-function onFailedCallback(code){
-    console.log('featureAbilityTest ConnectAbility onFailed errCode : ' + code)
-}
-var connectId = featureAbility.connectAbility(
-    {
-        deviceId: "",
-        bundleName: "com.ix.ServiceAbility",
-        abilityName: "ServiceAbilityA",
-    },
-    {
-        onConnect: onConnectCallback,
-        onDisconnect: onDisconnectCallback,
-        onFailed: onFailedCallback,
-    },
-);
-```
-
-## featureAbility.disconnectAbility<sup>7+</sup>
-
-disconnectAbility(connection: number, callback:AsyncCallback\<void>): void
-
-断开与指定ServiceAbility的连接（callback形式）。
-
-**系统能力**：SystemCapability.Ability.AbilityRuntime.FAModel
-
-**参数：**
-
-| 名称         | 类型                   | 必填   | 描述                      |
-| ---------- | -------------------- | ---- | ----------------------- |
-| connection | number               | 是    | 指定断开连接的ServiceAbilityID |
-| callback   | AsyncCallback\<void> | 是    | 被指定的回调方法                |
-
-**示例：**
-
-```javascript
-import rpc from '@ohos.rpc';
-import featureAbility from '@ohos.ability.featureAbility';
-function onConnectCallback(element, remote){
-    console.log('ConnectAbility onConnect remote is proxy:' + (remote instanceof rpc.RemoteProxy));
-}
-function onDisconnectCallback(element){
-    console.log('ConnectAbility onDisconnect element.deviceId : ' + element.deviceId)
-}
-function onFailedCallback(code){
-    console.log('featureAbilityTest ConnectAbility onFailed errCode : ' + code)
-}
-var connectId = featureAbility.connectAbility(
-    {
-        bundleName: "com.ix.ServiceAbility",
-        abilityName: "ServiceAbilityA",
-    },
-    {
-        onConnect: onConnectCallback,
-        onDisconnect: onDisconnectCallback,
-        onFailed: onFailedCallback,
-    },
-);
-<<<<<<< HEAD
-var result = featureAbility.disconnectAbility(connectId,
-    (error,data) => {
-        console.log('featureAbilityTest DisConnectJsSameBundleName result errCode : ' + error.code + " data: " + data)
-=======
-var result = featureAbility.disconnectAbility(connId,
-    (error) => {
-        console.log('featureAbilityTest DisConnectJsSameBundleName result errCode : ' + error.code)
->>>>>>> 95d93bcc
-    },
-);
-```
-
-## featureAbility.disconnectAbility<sup>7+</sup>
-
-disconnectAbility(connection: number): Promise\<void>
-
-断开与指定ServiceAbility的连接（Promise形式）。
-
-**系统能力**：SystemCapability.Ability.AbilityRuntime.FAModel
-
-**参数：**
-
-| 名称         | 类型     | 必填   | 描述                      |
-| ---------- | ------ | ---- | ----------------------- |
-| connection | number | 是    | 指定断开连接的ServiceAbilityID |
-
-**返回值：**
-
-| 类型             | 说明              |
-| -------------- | --------------- |
-| Promise\<void> | 以Promise形式返回结果。 |
-
-**示例：**
-
-```javascript
-import rpc from '@ohos.rpc';
-import featureAbility from '@ohos.ability.featureAbility';
-function onConnectCallback(element, remote){
-    console.log('ConnectAbility onConnect remote is proxy:' + (remote instanceof rpc.RemoteProxy));
-}
-function onDisconnectCallback(element){
-    console.log('ConnectAbility onDisconnect element.deviceId : ' + element.deviceId)
-}
-function onFailedCallback(code){
-    console.log('featureAbilityTest ConnectAbility onFailed errCode : ' + code)
-}
-var connectId = featureAbility.connectAbility(
-    {
-        bundleName: "com.ix.ServiceAbility",
-        abilityName: "ServiceAbilityA",
-    },
-    {
-        onConnect: onConnectCallback,
-        onDisconnect: onDisconnectCallback,
-        onFailed: onFailedCallback,
-    },
-);
-
-featureAbility.disconnectAbility(connectId).then((data) => {
-    console.log('data : '  + data);
-}).catch((error)=>{
-    console.log('featureAbilityTest result errCode : ' + error.code);
-});
-```
-
-
-## featureAbility.getWindow<sup>7+</sup>
-
-getWindow(callback: AsyncCallback\<window.Window>): void
-
-获取当前Ability对应的窗口（callback形式）。
-
-**系统能力**：SystemCapability.Ability.AbilityRuntime.FAModel
-
-**参数：**
-
-| 名称     | 类型                          | 必填 | 描述                          |
-| -------- | ----------------------------- | ---- | ----------------------------- |
-| callback | AsyncCallback\<window.Window> | 是   | 返回与当前Ability对应的窗口。 |
-
-**示例：**
-
-```javascript
-<<<<<<< HEAD
-featureAbility.getWindow((err, data) => {
-    console.info("getWindow err: " + JSON.stringify(err) + "data: " + typeof(data));
-});
-=======
-featureAbility.getWindow(
-    (err, data) => {
-        console.info("err: " + JSON.stringify(err) + "data: " + JSON.stringify(data))
-    }
-)
->>>>>>> 95d93bcc
-```
-
-## featureAbility.getWindow<sup>7+</sup>
-
-getWindow(): Promise\<window.Window>;
-
-获取当前Ability对应的窗口（Promise形式）。
-
-**系统能力**：SystemCapability.Ability.AbilityRuntime.FAModel
-
-**返回值：**
-
-| 类型                    | 说明                          |
-| ----------------------- | ----------------------------- |
-| Promise\<window.Window> | 返回与当前Ability对应的窗口。 |
-
-**示例：**
-
-```javascript
-featureAbility.getWindow().then((data) => {
-    console.info("getWindow data: " + typeof(data));
-});
-```
-
-## ConnectOptions.onConnect<sup>7+</sup>
-
-onConnect(elementName: ElementName, remote: rpc.IRemoteObject): void;
-
-连接成功时的回调函数。
-
-**系统能力**：SystemCapability.Ability.AbilityRuntime.Core
-
-**参数：**
-
-| 名称          | 类型                | 必填   | 描述       |
-| ----------- | ----------------- | ---- | -------- |
-| elementName | ElementName       | 是    | 元素名。     |
-| remote      | rpc.IRemoteObject | 是    | rpc远程对象。 |
-
-**示例：**
-
-```javascript
-import rpc from '@ohos.rpc';
-import featureAbility from '@ohos.ability.featureAbility';
-function onConnectCallback(element, remote){
-    console.log('ConnectAbility onConnect remote is proxy:' + (remote instanceof rpc.RemoteProxy));
-}
-function onDisconnectCallback(element){
-    console.log('ConnectAbility onDisconnect element.deviceId : ' + element.deviceId)
-}
-function onFailedCallback(code){
-    console.log('featureAbilityTest ConnectAbility onFailed errCode : ' + code)
-}
-var connectId = featureAbility.connectAbility(
-    {
-        deviceId: "",
-        bundleName: "com.ix.ServiceAbility",
-        abilityName: "ServiceAbilityA",
-    },
-    {
-        onConnect: onConnectCallback,
-        onDisconnect: onDisconnectCallback,
-        onFailed: onFailedCallback,
-    },
-);
-```
-
-## ConnectOptions.onDisconnect<sup>7+</sup>
-
-onDisconnect(elementName: ElementName): void;
-
-连接失败时的回调函数。
-
-**系统能力**：SystemCapability.Ability.AbilityRuntime.Core
-
-**参数：**
-
-| 名称          | 类型          | 必填   | 描述   |
-| ----------- | ----------- | ---- | ---- |
-| elementName | ElementName | 是    | 元素名。 |
-
-**示例：**
-
-```javascript
-import rpc from '@ohos.rpc';
-import featureAbility from '@ohos.ability.featureAbility';
-function onConnectCallback(element, remote){
-    console.log('ConnectAbility onConnect remote is proxy:' + (remote instanceof rpc.RemoteProxy));
-}
-function onDisconnectCallback(element){
-    console.log('ConnectAbility onDisconnect element.deviceId : ' + element.deviceId)
-}
-function onFailedCallback(code){
-    console.log('featureAbilityTest ConnectAbility onFailed errCode : ' + code)
-}
-var connectId = featureAbility.connectAbility(
-    {
-        deviceId: "",
-        bundleName: "com.ix.ServiceAbility",
-        abilityName: "ServiceAbilityA",
-    },
-    {
-        onConnect: onConnectCallback,
-        onDisconnect: onDisconnectCallback,
-        onFailed: onFailedCallback,
-    },
-);
-```
-
-## ConnectOptions.onFailed<sup>7+</sup>
-
-onFailed(code: number): void;
-
-ConnectAbility调用失败时的回调函数。
-
-**系统能力**：SystemCapability.Ability.AbilityRuntime.Core
-
-**参数：**
-
-| 名称   | 类型     | 必填   | 描述        |
-| ---- | ------ | ---- | --------- |
-| code | number | 是    | number类型。 |
-
-**示例：**
-
-```javascript
-import rpc from '@ohos.rpc';
-import featureAbility from '@ohos.ability.featureAbility';
-function onConnectCallback(element, remote){
-    console.log('ConnectAbility onConnect remote is proxy:' + (remote instanceof rpc.RemoteProxy));
-}
-function onDisconnectCallback(element){
-    console.log('ConnectAbility onDisconnect element.deviceId : ' + element.deviceId)
-}
-function onFailedCallback(code){
-    console.log('featureAbilityTest ConnectAbility onFailed errCode : ' + code)
-}
-var connectId = featureAbility.connectAbility(
-    {
-        deviceId: "",
-        bundleName: "com.ix.ServiceAbility",
-        abilityName: "ServiceAbilityA",
-    },
-    {
-        onConnect: onConnectCallback,
-        onDisconnect: onDisconnectCallback,
-        onFailed: onFailedCallback,
-    },
-);
-```
-
-
-
-
-
-## AbilityWindowConfiguration
-
-使用时通过featureAbility.AbilityWindowConfiguration获取。
-
-**示例：**
-
-```
-featureAbility.AbilityWindowConfiguration.WINDOW_MODE_UNDEFINED
-```
-
-**系统能力**：以下各项对应的系统能力均为SystemCapability.Ability.AbilityRuntime.FAModel
-
-| 名称                                       | 参数   | 描述                                       |
-| ---------------------------------------- | ---- | ---------------------------------------- |
-| WINDOW_MODE_UNDEFINED<sup>7+</sup>       | 0    | 未定义。 |
-| WINDOW_MODE_FULLSCREEN<sup>7+</sup>      | 1    | 全屏。    |
-| WINDOW_MODE_SPLIT_PRIMARY<sup>7+</sup>   | 100  | 分屏主屏。 |
-| WINDOW_MODE_SPLIT_SECONDARY<sup>7+</sup> | 101  | 分屏次屏。 |
-| WINDOW_MODE_FLOATING<sup>7+</sup>        | 102  | 悬浮窗。 |
-
-
-## AbilityStartSetting
-
-abilityStartSetting属性是一个定义为[key: string]: any的对象，key对应设定类型为：AbilityStartSetting枚举类型，value对应设定类型为：AbilityWindowConfiguration枚举类型。
-
-使用时通过featureAbility.AbilityStartSetting获取。
-
-**示例：**
-
-```
-featureAbility.AbilityStartSetting.BOUNDS_KEY
-```
-
-**系统能力**：以下各项对应的系统能力均为SystemCapability.Ability.AbilityRuntime.FAModel
-
-| 名称                           | 参数              | 描述                                       |
-| ---------------------------- | --------------- | ---------------------------------------- |
-| BOUNDS_KEY<sup>7+</sup>      | "abilityBounds" | 窗口显示大小属性的名称。 |
-| WINDOW_MODE_KEY<sup>7+</sup> | "windowMode"    | 窗口显示模式属性的名称。|
-| DISPLAY_ID_KEY<sup>7+</sup>  | "displayId"     | 窗口显示设备ID属性的名称。 |
-
-## ErrorCode
-
-获取错误代码。
-
-**系统能力**：以下各项对应的系统能力均为SystemCapability.Ability.AbilityRuntime.FAModel
-
-| 变量                             | 值    | 说明                                       |
-| ------------------------------ | ---- | ---------------------------------------- |
-| NO_ERROR<sup>7+</sup>          | 0    | 没有错误。 |
-| INVALID_PARAMETER<sup>7+</sup> | -1   | 无效的参数。 |
-| ABILITY_NOT_FOUND<sup>7+</sup> | -2   | 找不到能力。 |
-| PERMISSION_DENY<sup>7+</sup>   | -3   | 拒绝许可。 |
-
-
-## DataAbilityOperationType
-
-指示数据的操作类型。
-
-**系统能力**：以下各项对应的系统能力均为SystemCapability.Ability.AbilityRuntime.FAModel
-
-| 变量                       | 值    | 说明                                       |
-| ------------------------ | ---- | ---------------------------------------- |
-| TYPE_INSERT<sup>7+</sup> | 1    | 插入类型。 |
-| TYPE_UPDATE<sup>7+</sup> | 2    | 修改类型。 |
-| TYPE_DELETE<sup>7+</sup> | 3    | 删除类型。 |
-| TYPE_ASSERT<sup>7+</sup> | 4    | 声明类型。 |
-
-
-
-## AbilityResult
-
-**系统能力**：以下各项对应的系统能力均为SystemCapability.Ability.AbilityBase
-
-| 名称                      | 读写属性 | 类型            | 必填   | 描述                                    |
-| ----------------------- | ---- | ------------- | ---- | ------------------------------------- |
-| resultCode<sup>7+</sup> | 只读   | number        | 是    | 指示销毁该能力后返回的结果代码。您可以定义结果代码来识别错误（暂不支持）。 |
-| want<sup>7+</sup>       | 只读   | [Want](js-apis-application-Want.md) | 否    | 指示销毁该能力后返回的数据。您可以定义返回的数据。此参数可以为null。  |
-
-## StartAbilityParameter
-
-**系统能力**：以下各项对应的系统能力均为SystemCapability.Ability.AbilityRuntime.FAModel
-
-| 名称                  | 读写属性 | 类型                   | 必填   | 描述                                     |
-| ------------------- | ---- | -------------------- | ---- | -------------------------------------- |
-| want                | 只读   | [Want](js-apis-application-Want.md)        | 是    | 表示需要包含有关目标启动能力的信息。                     |
-| abilityStartSetting | 只读   | {[key: string]: any} | 否    | 表示能力的特殊属性，当开发者启动能力时，该属性可以作为调用中的输入参数传递。 |
-
-## flags说明
-
-**系统能力**：以下各项对应的系统能力均为SystemCapability.Ability.AbilityBase
-
-| 名称                                   | 参数         | 描述                                       |
-| ------------------------------------ | ---------- | ---------------------------------------- |
-| FLAG_AUTH_READ_URI_PERMISSION        | 0x00000001 | 指示对URI执行读取操作的授权。                         |
-| FLAG_AUTH_WRITE_URI_PERMISSION       | 0x00000002 | 指示对URI执行写入操作的授权。                         |
-| FLAG_ABILITY_FORWARD_RESULT          | 0x00000004 | 将结果返回给元能力。                               |
-| FLAG_ABILITY_CONTINUATION            | 0x00000008 | 确定是否可以将本地设备上的功能迁移到远程设备。                  |
-| FLAG_NOT_OHOS_COMPONENT              | 0x00000010 | 指定组件是否属于OHOS。                            |
-| FLAG_ABILITY_FORM_ENABLED            | 0x00000020 | 指定是否启动某个能力。                              |
-| FLAG_AUTH_PERSISTABLE_URI_PERMISSION | 0x00000040 | 指示URI上可能持久化的授权。<br>**系统API**: 此接口为系统接口，三方应用不支持调用。                          |
-| FLAG_AUTH_PREFIX_URI_PERMISSION      | 0x00000080 | 按照前缀匹配的方式验证URI权限。<br>**系统API**: 此接口为系统接口，三方应用不支持调用。                        |
-| FLAG_ABILITYSLICE_MULTI_DEVICE       | 0x00000100 | 支持分布式调度系统中的多设备启动。                        |
-| FLAG_START_FOREGROUND_ABILITY        | 0x00000200 | 指示无论主机应用程序是否已启动，都将启动使用服务模板的功能。<br>**系统API**: 此接口为系统接口，三方应用不支持调用。           |
-| FLAG_ABILITY_CONTINUATION_REVERSIBLE | 0x00000400 | 表示迁移是可拉回的。                               |
-| FLAG_INSTALL_ON_DEMAND               | 0x00000800 | 如果未安装指定的功能，请安装该功能。                       |
-| FLAG_INSTALL_WITH_BACKGROUND_MODE    | 0x80000000 | 如果未安装，使用后台模式安装该功能。                       |
-| FLAG_ABILITY_CLEAR_MISSION           | 0x00008000 | 指示清除其他任务的操作。可以为传递给 **[ohos.app.Context](js-apis-ability-context.md)** 中**startAbility**方法的**Want**设置此标志，并且必须与**flag_ABILITY_NEW_MISSION**一起使用。 |
-| FLAG_ABILITY_NEW_MISSION             | 0x10000000 | 指示在历史任务堆栈上创建任务的操作。                       |
-| FLAG_ABILITY_MISSION_TOP             | 0x20000000 | 指示如果启动能力的现有实例已位于任务堆栈的顶部，则将重用该实例。否则，将创建一个新的能力实例。 |
-
+# FeatureAbility模块(JS端SDK接口)
+
+FeatureAbility模块提供带有UI设计与用户交互的能力，包括启动新的ability、获取dataAbilityHelper、设置此Page Ability、获取当前Ability对应的窗口，连接服务等。
+
+> **说明：**
+> 
+> 本模块首批接口从API version 6开始支持。后续版本的新增接口，采用上角标单独标记接口的起始版本。  
+> 本模块接口仅可在FA模型下使用。
+
+## 使用限制
+
+FeatureAbility模块的接口只能在Page类型的Ability调用
+
+## 导入模块
+
+```
+import featureAbility from '@ohos.ability.featureAbility';
+```
+
+## featureAbility.startAbility
+
+startAbility(parameter: StartAbilityParameter, callback: AsyncCallback\<number>): void
+
+启动新的ability（callback形式）。
+
+**系统能力**：SystemCapability.Ability.AbilityRuntime.FAModel
+
+**参数：**
+
+| 名称        | 类型                                       | 必填   | 描述             |
+| --------- | ---------------------------------------- | ---- | -------------- |
+| parameter | [StartAbilityParameter](#startabilityparameter) | 是    | 表示被启动的Ability。 |
+| callback  | AsyncCallback\<number>                   | 是    | 被指定的回调方法。      |
+
+**示例：**
+
+```javascript
+import featureAbility from '@ohos.ability.featureAbility';
+import wantConstant from '@ohos.ability.wantConstant';
+featureAbility.startAbility(
+    {
+        want:
+        {
+            action: "",
+            entities: [""],
+            type: "",
+            flags: wantConstant.Flags.FLAG_AUTH_READ_URI_PERMISSION,
+            deviceId: "",
+            bundleName: "com.example.myapplication",
+            /* FA模型中abilityName由package + Ability name组成 */
+            abilityName: "com.example.entry.secondAbility",
+            uri: ""
+        },
+    },
+    (err, data) => {
+        console.info("startAbility err: " + JSON.stringify(err) + "data: " + JSON.stringify(data));
+    }
+);
+```
+
+
+
+## featureAbility.startAbility
+
+startAbility(parameter: StartAbilityParameter): Promise\<number>
+
+启动新的ability（Promise形式）。
+
+**系统能力**：SystemCapability.Ability.AbilityRuntime.FAModel
+
+**参数：**
+
+| 名称        | 类型                                       | 必填   | 描述             |
+| --------- | ---------------------------------------- | ---- | -------------- |
+| parameter | [StartAbilityParameter](#startabilityparameter) | 是    | 表示被启动的Ability。 |
+
+**示例：**
+
+```javascript
+import featureAbility from '@ohos.ability.featureAbility';
+import wantConstant from '@ohos.ability.wantConstant';
+featureAbility.startAbility(
+    {
+        want:
+        {
+            action: "action.system.home",
+            entities: ["entity.system.home"],
+            type: "MIMETYPE",
+            flags: wantConstant.Flags.FLAG_AUTH_READ_URI_PERMISSION,
+            deviceId: "",
+            bundleName: "com.example.myapplication",
+            /* FA模型中abilityName由package + Ability name组成 */
+            abilityName: "com.example.entry.secondAbility",
+            uri: ""
+        },
+    }
+).then((data) => {
+    console.info("startAbility data: " + JSON.stringify(data));
+});
+```
+
+## featureAbility.acquireDataAbilityHelper<sup>7+</sup>
+
+acquireDataAbilityHelper(uri: string): DataAbilityHelper
+
+获取dataAbilityHelper。
+
+**系统能力**：SystemCapability.Ability.AbilityRuntime.FAModel
+
+**参数：**
+
+| 名称   | 类型     | 必填   | 描述           |
+| ---- | ------ | ---- | ------------ |
+| uri  | string | 是    | 指示要打开的文件的路径。 |
+
+**返回值：**
+
+| 类型                | 说明                              |
+| ----------------- | ------------------------------- |
+| DataAbilityHelper | 用来协助其他Ability访问DataAbility的工具类。 |
+
+**示例：**
+
+```javascript
+import featureAbility from '@ohos.ability.featureAbility';
+var dataAbilityHelper = featureAbility.acquireDataAbilityHelper(
+    "dataability:///com.example.DataAbility"
+);
+```
+
+## featureAbility.startAbilityForResult<sup>7+</sup>
+
+startAbilityForResult(parameter: StartAbilityParameter, callback: AsyncCallback\<AbilityResult>): void
+
+启动一个ability，并在该ability被销毁时返回执行结果（callback形式）。
+
+**系统能力**：SystemCapability.Ability.AbilityRuntime.FAModel
+
+**参数：**
+
+| 名称        | 类型                                       | 必填   | 描述             |
+| --------- | ---------------------------------------- | ---- | -------------- |
+| parameter | [StartAbilityParameter](#startabilityparameter) | 是    | 表示被启动的Ability。 |
+| callback  | AsyncCallback\<[AbilityResult](#abilityresult)> | 是    | 被指定的回调方法。      |
+
+**示例：**
+
+```javascript
+import featureAbility from '@ohos.ability.featureAbility';
+import wantConstant from '@ohos.ability.wantConstant';
+featureAbility.startAbilityForResult(
+   {
+        want:
+        {
+            action: "action.system.home",
+            entities: ["entity.system.home"],
+            type: "MIMETYPE",
+            flags: wantConstant.Flags.FLAG_AUTH_READ_URI_PERMISSION,
+            deviceId: "",
+            bundleName: "com.example.myapplication",
+            /* FA模型中abilityName由package + Ability name组成 */
+            abilityName: "com.example.entry.secondAbility",
+            uri:""
+        },
+    },
+    (err, data) => {
+        console.info("startAbilityForResult err: " + JSON.stringify(err) + "data: " + JSON.stringify(data));
+    }
+);
+```
+
+## featureAbility.startAbilityForResult<sup>7+</sup>
+
+startAbilityForResult(parameter: StartAbilityParameter): Promise\<AbilityResult>
+
+启动一个ability，并在该ability被销毁时返回执行结果（Promise形式）。
+
+**系统能力**：SystemCapability.Ability.AbilityRuntime.FAModel
+
+**参数：**
+
+| 名称        | 类型                                       | 必填   | 描述            |
+| --------- | ---------------------------------------- | ---- | ------------- |
+| parameter | [StartAbilityParameter](#startabilityparameter) | 是    | 表示被启动的Ability |
+
+**返回值：**
+
+| 类型                                       | 说明      |
+| ---------------------------------------- | ------- |
+| Promise\<[AbilityResult](#abilityresult)> | 返回执行结果。 |
+
+**示例：**
+
+```javascript
+import featureAbility from '@ohos.ability.featureAbility';
+import wantConstant from '@ohos.ability.wantConstant';
+featureAbility.startAbilityForResult(
+    {
+        want:
+        {
+            action: "action.system.home",
+            entities: ["entity.system.home"],
+            type: "MIMETYPE",
+            flags: wantConstant.Flags.FLAG_AUTH_READ_URI_PERMISSION,
+            deviceId: "",
+            bundleName: "com.example.myapplication",
+            /* FA模型中abilityName由package + Ability name组成 */
+            abilityName: "com.example.entry.secondAbility",
+            uri:"",
+            parameters:
+            {
+                mykey0: 1111,
+                mykey1: [1, 2, 3],
+                mykey2: "[1, 2, 3]",
+                mykey3: "xxxxxxxxxxxxxxxxxxxxxx",
+                mykey4: [1, 15],
+                mykey5: [false, true, false],
+                mykey6: ["aaaaaa", "bbbbb", "ccccccccccc"],
+                mykey7: true,
+            },
+        },
+    },
+).then((data) => {
+    console.info("startAbilityForResult data: " + JSON.stringify(data));
+});
+```
+
+## featureAbility.terminateSelfWithResult<sup>7+</sup>
+
+terminateSelfWithResult(parameter: AbilityResult, callback: AsyncCallback\<void>): void
+
+设置此Page Ability将返回给调用者的结果代码和数据并破坏此Page Ability（callback形式）。
+
+**系统能力**：SystemCapability.Ability.AbilityRuntime.FAModel
+
+**参数：**
+
+| 名称        | 类型                              | 必填   | 描述             |
+| --------- | ------------------------------- | ---- | -------------- |
+| parameter | [AbilityResult](#abilityresult) | 是    | 表示被启动的Ability。 |
+| callback  | AsyncCallback\<void>            | 是    | 被指定的回调方法。      |
+
+**示例：**
+
+```javascript
+import featureAbility from '@ohos.ability.featureAbility';
+import wantConstant from '@ohos.ability.wantConstant';
+featureAbility.terminateSelfWithResult(
+    {
+        resultCode: 1,
+        want:
+        {
+            action: "action.system.home",
+            entities: ["entity.system.home"],
+            type: "MIMETYPE",
+            flags: wantConstant.Flags.FLAG_AUTH_READ_URI_PERMISSION,
+            deviceId: "",
+            bundleName: "com.example.myapplication",
+            /* FA模型中abilityName由package + Ability name组成 */
+            abilityName: "com.example.entry.secondAbility",
+            uri:"",
+            parameters: {
+                mykey0: 2222,
+                mykey1: [1, 2, 3],
+                mykey2: "[1, 2, 3]",
+                mykey3: "ssssssssssssssssssssssssss",
+                mykey4: [1, 15],
+                mykey5: [false, true, false],
+                mykey6: ["qqqqq", "wwwwww", "aaaaaaaaaaaaaaaaa"],
+                mykey7: true,
+            }
+        },
+    },
+    (err) => {
+        console.info("err: " + JSON.stringify(err))
+    }
+);
+```
+
+## featureAbility.terminateSelfWithResult<sup>7+</sup>
+
+terminateSelfWithResult(parameter: AbilityResult): Promise\<void>
+
+设置此Page Ability将返回给调用者的结果代码和数据并破坏此Page Ability（Promise形式）。
+
+**系统能力**：SystemCapability.Ability.AbilityRuntime.FAModel
+
+**参数：**
+
+| 名称        | 类型                              | 必填   | 描述            |
+| --------- | ------------------------------- | ---- | ------------- |
+| parameter | [AbilityResult](#abilityresult) | 是    | 表示被启动的Ability |
+
+**返回值：**
+
+| 类型             | 说明              |
+| -------------- | --------------- |
+| Promise\<void> | 以Promise形式返回结果。 |
+
+**示例：**
+
+```javascript
+import featureAbility from '@ohos.ability.featureAbility';
+import wantConstant from '@ohos.ability.wantConstant';
+featureAbility.terminateSelfWithResult(
+    {
+        resultCode: 1,
+        want:
+        {
+            action: "action.system.home",
+            entities: ["entity.system.home"],
+            type: "MIMETYPE",
+            flags: wantConstant.Flags.FLAG_AUTH_READ_URI_PERMISSION,
+            deviceId: "",
+            bundleName: "com.example.myapplication",
+            /* FA模型中abilityName由package + Ability name组成 */
+            abilityName: "com.example.entry.secondAbility",
+            uri:"",
+            parameters: {
+                mykey0: 2222,
+                mykey1: [1, 2, 3],
+                mykey2: "[1, 2, 3]",
+                mykey3: "ssssssssssssssssssssssssss",
+                mykey4: [1, 15],
+                mykey5: [false, true, false],
+                mykey6: ["qqqqq", "wwwwww", "aaaaaaaaaaaaaaaaa"],
+                mykey7: true,
+            }
+        },
+    }
+).then((data) => {
+    console.info("==========================>terminateSelfWithResult=======================>");
+});
+```
+
+## featureAbility.hasWindowFocus<sup>7+<sup>
+
+hasWindowFocus(callback: AsyncCallback\<boolean>): void
+
+检查Ability的主窗口是否具有窗口焦点（callback形式）。
+
+**系统能力**：SystemCapability.Ability.AbilityRuntime.FAModel
+
+**参数：**
+
+| 名称       | 类型                      | 必填   | 描述                                       |
+| -------- | ----------------------- | ---- | ---------------------------------------- |
+| callback | AsyncCallback\<boolean> | 是    | 被指定的回调方法。<br>如果此Ability当前具有视窗焦点，则返回true；否则返回false。 |
+
+**示例：**
+
+```javascript
+import featureAbility from '@ohos.ability.featureAbility';
+featureAbility.hasWindowFocus((err, data) => {
+    console.info("hasWindowFocus err: " + JSON.stringify(err) + "data: " + JSON.stringify(data));
+});
+```
+
+## featureAbility.hasWindowFocus<sup>7+<sup>
+
+hasWindowFocus(): Promise\<boolean>
+
+检查Ability的主窗口是否具有窗口焦点（Promise形式）。
+
+**系统能力**：SystemCapability.Ability.AbilityRuntime.FAModel
+
+**返回值：**
+
+| 类型                | 说明                                    |
+| ----------------- | ------------------------------------- |
+| Promise\<boolean> | 如果此Ability当前具有视窗焦点，则返回true；否则返回false。 |
+
+**示例：**
+
+```javascript
+import featureAbility from '@ohos.ability.featureAbility';
+featureAbility.hasWindowFocus().then((data) => {
+    console.info("hasWindowFocus data: " + JSON.stringify(data));
+});
+```
+
+## featureAbility.getWant
+
+getWant(callback: AsyncCallback\<Want>): void
+
+获取从Ability发送的Want（callback形式）。
+
+**系统能力**：SystemCapability.Ability.AbilityRuntime.FAModel
+
+**参数：**
+
+| 名称       | 类型                            | 必填   | 描述        |
+| -------- | ----------------------------- | ---- | --------- |
+| callback | AsyncCallback\<[Want](js-apis-application-Want.md)> | 是    | 被指定的回调方法。 |
+
+**示例：**
+
+```javascript
+import featureAbility from '@ohos.ability.featureAbility';
+featureAbility.getWant((err, data) => {
+    console.info("getWant err: " + JSON.stringify(err) + "data: " + JSON.stringify(data));
+});
+```
+
+## featureAbility.getWant
+
+getWant(): Promise\<Want>
+
+获取从Ability发送的Want（Promise形式）。
+
+**系统能力**：SystemCapability.Ability.AbilityRuntime.FAModel
+
+**返回值：**
+
+| 类型                      | 说明               |
+| ----------------------- | ---------------- |
+| Promise\<[Want](js-apis-application-Want.md)> | 以Promise的形式返回结果。 |
+
+**示例：**
+
+```javascript
+import featureAbility from '@ohos.ability.featureAbility';
+featureAbility.getWant().then((data) => {
+    console.info("getWant data: " + JSON.stringify(data));
+});
+```
+
+## featureAbility.getContext
+
+getContext(): Context
+
+获取应用上下文。
+
+**系统能力**：SystemCapability.Ability.AbilityRuntime.FAModel
+
+**返回值：**
+
+| 类型      | 说明         |
+| ------- | ---------- |
+| Context | 返回应用程序上下文。 |
+
+**示例：**
+
+```javascript
+import featureAbility from '@ohos.ability.featureAbility';
+var context = featureAbility.getContext()
+context.getBundleName((err, data) => {
+    console.info("getBundleName err: " + JSON.stringify(err) + "data: " + JSON.stringify(data));
+});
+```
+
+## featureAbility.terminateSelf<sup>7+</sup>
+
+terminateSelf(callback: AsyncCallback\<void>): void
+
+设置Page Ability返回给被调用方的结果代码和数据，并销毁此Page Ability（callback形式）。
+
+**系统能力**：SystemCapability.Ability.AbilityRuntime.FAModel
+
+**参数：**
+
+| 名称       | 类型                   | 必填   | 描述       |
+| -------- | -------------------- | ---- | -------- |
+| callback | AsyncCallback\<void> | 是    | 被指定的回调方法 |
+
+**示例：**
+
+```javascript
+import featureAbility from '@ohos.ability.featureAbility';
+featureAbility.terminateSelf(
+    (err) => {
+        console.info("err: " + JSON.stringify(err))
+    }
+)
+```
+
+## featureAbility.terminateSelf<sup>7+</sup>
+
+terminateSelf(): Promise\<void>
+
+设置Page Ability返回给被调用方的结果代码和数据，并销毁此Page Ability（Promise形式）。
+
+**系统能力**：SystemCapability.Ability.AbilityRuntime.FAModel
+
+**返回值：**
+
+| 类型             | 说明               |
+| -------------- | ---------------- |
+| Promise\<void> | 以Promise的形式返回结果。 |
+
+**示例：**
+
+```javascript
+import featureAbility from '@ohos.ability.featureAbility';
+featureAbility.terminateSelf().then((data) => {
+    console.info("==========================>terminateSelf=======================>");
+});
+```
+
+## featureAbility.connectAbility<sup>7+</sup>
+
+connectAbility(request: Want, options:ConnectOptions): number
+
+将当前ability连接到指定ServiceAbility（callback形式）。
+
+**系统能力**：SystemCapability.Ability.AbilityRuntime.FAModel
+
+**参数：**
+
+| 名称      | 类型             | 必填   | 描述                    |
+| ------- | -------------- | ---- | --------------------- |
+| request | [Want](js-apis-application-Want.md)  | 是    | 表示被连接的ServiceAbility。 |
+| options | [ConnectOptions](#connectoptions) | 是    | 被指定的回调方法。             |
+
+## ConnectOptions
+
+ConnectOptions类型说明
+
+**系统能力**：以下各项对应的系统能力均为SystemCapability.Ability.AbilityRuntime.Core
+
+| 名称           | 读写属性 | 类型       | 必填   | 描述                        |
+| ------------ | ---- | -------- | ---- | ------------------------- |
+| onConnect<sup>7+</sup>    | 只读   | function | 是    | 连接成功时的回调函数。               |
+| onDisconnect<sup>7+</sup> | 只读   | function | 是    | 连接失败时的回调函数。               |
+| onFailed<sup>7+</sup>     | 只读   | function | 是    | ConnectAbility调用失败时的回调函数。 |
+
+**返回值：**
+
+| 类型     | 说明                   |
+| ------ | -------------------- |
+| number | 连接的ServiceAbilityID。 |
+
+**示例：**
+
+```javascript
+import rpc from '@ohos.rpc';
+import featureAbility from '@ohos.ability.featureAbility';
+function onConnectCallback(element, remote){
+    console.log('ConnectAbility onConnect remote is proxy:' + (remote instanceof rpc.RemoteProxy));
+}
+function onDisconnectCallback(element){
+    console.log('ConnectAbility onDisconnect element.deviceId : ' + element.deviceId)
+}
+function onFailedCallback(code){
+    console.log('featureAbilityTest ConnectAbility onFailed errCode : ' + code)
+}
+var connectId = featureAbility.connectAbility(
+    {
+        deviceId: "",
+        bundleName: "com.ix.ServiceAbility",
+        abilityName: "ServiceAbilityA",
+    },
+    {
+        onConnect: onConnectCallback,
+        onDisconnect: onDisconnectCallback,
+        onFailed: onFailedCallback,
+    },
+);
+```
+
+## featureAbility.disconnectAbility<sup>7+</sup>
+
+disconnectAbility(connection: number, callback:AsyncCallback\<void>): void
+
+断开与指定ServiceAbility的连接（callback形式）。
+
+**系统能力**：SystemCapability.Ability.AbilityRuntime.FAModel
+
+**参数：**
+
+| 名称         | 类型                   | 必填   | 描述                      |
+| ---------- | -------------------- | ---- | ----------------------- |
+| connection | number               | 是    | 指定断开连接的ServiceAbilityID |
+| callback   | AsyncCallback\<void> | 是    | 被指定的回调方法                |
+
+**示例：**
+
+```javascript
+import rpc from '@ohos.rpc';
+import featureAbility from '@ohos.ability.featureAbility';
+function onConnectCallback(element, remote){
+    console.log('ConnectAbility onConnect remote is proxy:' + (remote instanceof rpc.RemoteProxy));
+}
+function onDisconnectCallback(element){
+    console.log('ConnectAbility onDisconnect element.deviceId : ' + element.deviceId)
+}
+function onFailedCallback(code){
+    console.log('featureAbilityTest ConnectAbility onFailed errCode : ' + code)
+}
+var connectId = featureAbility.connectAbility(
+    {
+        bundleName: "com.ix.ServiceAbility",
+        abilityName: "ServiceAbilityA",
+    },
+    {
+        onConnect: onConnectCallback,
+        onDisconnect: onDisconnectCallback,
+        onFailed: onFailedCallback,
+    },
+);
+var result = featureAbility.disconnectAbility(connectId,
+    (error) => {
+        console.log('featureAbilityTest DisConnectJsSameBundleName result errCode : ' + error.code)
+    },
+);
+```
+
+## featureAbility.disconnectAbility<sup>7+</sup>
+
+disconnectAbility(connection: number): Promise\<void>
+
+断开与指定ServiceAbility的连接（Promise形式）。
+
+**系统能力**：SystemCapability.Ability.AbilityRuntime.FAModel
+
+**参数：**
+
+| 名称         | 类型     | 必填   | 描述                      |
+| ---------- | ------ | ---- | ----------------------- |
+| connection | number | 是    | 指定断开连接的ServiceAbilityID |
+
+**返回值：**
+
+| 类型             | 说明              |
+| -------------- | --------------- |
+| Promise\<void> | 以Promise形式返回结果。 |
+
+**示例：**
+
+```javascript
+import rpc from '@ohos.rpc';
+import featureAbility from '@ohos.ability.featureAbility';
+function onConnectCallback(element, remote){
+    console.log('ConnectAbility onConnect remote is proxy:' + (remote instanceof rpc.RemoteProxy));
+}
+function onDisconnectCallback(element){
+    console.log('ConnectAbility onDisconnect element.deviceId : ' + element.deviceId)
+}
+function onFailedCallback(code){
+    console.log('featureAbilityTest ConnectAbility onFailed errCode : ' + code)
+}
+var connectId = featureAbility.connectAbility(
+    {
+        bundleName: "com.ix.ServiceAbility",
+        abilityName: "ServiceAbilityA",
+    },
+    {
+        onConnect: onConnectCallback,
+        onDisconnect: onDisconnectCallback,
+        onFailed: onFailedCallback,
+    },
+);
+
+featureAbility.disconnectAbility(connectId).then((data) => {
+    console.log('data : '  + data);
+}).catch((error)=>{
+    console.log('featureAbilityTest result errCode : ' + error.code);
+});
+```
+
+
+## featureAbility.getWindow<sup>7+</sup>
+
+getWindow(callback: AsyncCallback\<window.Window>): void
+
+获取当前Ability对应的窗口（callback形式）。
+
+**系统能力**：SystemCapability.Ability.AbilityRuntime.FAModel
+
+**参数：**
+
+| 名称     | 类型                          | 必填 | 描述                          |
+| -------- | ----------------------------- | ---- | ----------------------------- |
+| callback | AsyncCallback\<window.Window> | 是   | 返回与当前Ability对应的窗口。 |
+
+**示例：**
+
+```javascript
+featureAbility.getWindow((err, data) => {
+    console.info("getWindow err: " + JSON.stringify(err) + "data: " + typeof(data));
+});
+```
+
+## featureAbility.getWindow<sup>7+</sup>
+
+getWindow(): Promise\<window.Window>;
+
+获取当前Ability对应的窗口（Promise形式）。
+
+**系统能力**：SystemCapability.Ability.AbilityRuntime.FAModel
+
+**返回值：**
+
+| 类型                    | 说明                          |
+| ----------------------- | ----------------------------- |
+| Promise\<window.Window> | 返回与当前Ability对应的窗口。 |
+
+**示例：**
+
+```javascript
+featureAbility.getWindow().then((data) => {
+    console.info("getWindow data: " + typeof(data));
+});
+```
+
+## ConnectOptions.onConnect<sup>7+</sup>
+
+onConnect(elementName: ElementName, remote: rpc.IRemoteObject): void;
+
+连接成功时的回调函数。
+
+**系统能力**：SystemCapability.Ability.AbilityRuntime.Core
+
+**参数：**
+
+| 名称          | 类型                | 必填   | 描述       |
+| ----------- | ----------------- | ---- | -------- |
+| elementName | ElementName       | 是    | 元素名。     |
+| remote      | rpc.IRemoteObject | 是    | rpc远程对象。 |
+
+**示例：**
+
+```javascript
+import rpc from '@ohos.rpc';
+import featureAbility from '@ohos.ability.featureAbility';
+function onConnectCallback(element, remote){
+    console.log('ConnectAbility onConnect remote is proxy:' + (remote instanceof rpc.RemoteProxy));
+}
+function onDisconnectCallback(element){
+    console.log('ConnectAbility onDisconnect element.deviceId : ' + element.deviceId)
+}
+function onFailedCallback(code){
+    console.log('featureAbilityTest ConnectAbility onFailed errCode : ' + code)
+}
+var connectId = featureAbility.connectAbility(
+    {
+        deviceId: "",
+        bundleName: "com.ix.ServiceAbility",
+        abilityName: "ServiceAbilityA",
+    },
+    {
+        onConnect: onConnectCallback,
+        onDisconnect: onDisconnectCallback,
+        onFailed: onFailedCallback,
+    },
+);
+```
+
+## ConnectOptions.onDisconnect<sup>7+</sup>
+
+onDisconnect(elementName: ElementName): void;
+
+连接失败时的回调函数。
+
+**系统能力**：SystemCapability.Ability.AbilityRuntime.Core
+
+**参数：**
+
+| 名称          | 类型          | 必填   | 描述   |
+| ----------- | ----------- | ---- | ---- |
+| elementName | ElementName | 是    | 元素名。 |
+
+**示例：**
+
+```javascript
+import rpc from '@ohos.rpc';
+import featureAbility from '@ohos.ability.featureAbility';
+function onConnectCallback(element, remote){
+    console.log('ConnectAbility onConnect remote is proxy:' + (remote instanceof rpc.RemoteProxy));
+}
+function onDisconnectCallback(element){
+    console.log('ConnectAbility onDisconnect element.deviceId : ' + element.deviceId)
+}
+function onFailedCallback(code){
+    console.log('featureAbilityTest ConnectAbility onFailed errCode : ' + code)
+}
+var connectId = featureAbility.connectAbility(
+    {
+        deviceId: "",
+        bundleName: "com.ix.ServiceAbility",
+        abilityName: "ServiceAbilityA",
+    },
+    {
+        onConnect: onConnectCallback,
+        onDisconnect: onDisconnectCallback,
+        onFailed: onFailedCallback,
+    },
+);
+```
+
+## ConnectOptions.onFailed<sup>7+</sup>
+
+onFailed(code: number): void;
+
+ConnectAbility调用失败时的回调函数。
+
+**系统能力**：SystemCapability.Ability.AbilityRuntime.Core
+
+**参数：**
+
+| 名称   | 类型     | 必填   | 描述        |
+| ---- | ------ | ---- | --------- |
+| code | number | 是    | number类型。 |
+
+**示例：**
+
+```javascript
+import rpc from '@ohos.rpc';
+import featureAbility from '@ohos.ability.featureAbility';
+function onConnectCallback(element, remote){
+    console.log('ConnectAbility onConnect remote is proxy:' + (remote instanceof rpc.RemoteProxy));
+}
+function onDisconnectCallback(element){
+    console.log('ConnectAbility onDisconnect element.deviceId : ' + element.deviceId)
+}
+function onFailedCallback(code){
+    console.log('featureAbilityTest ConnectAbility onFailed errCode : ' + code)
+}
+var connectId = featureAbility.connectAbility(
+    {
+        deviceId: "",
+        bundleName: "com.ix.ServiceAbility",
+        abilityName: "ServiceAbilityA",
+    },
+    {
+        onConnect: onConnectCallback,
+        onDisconnect: onDisconnectCallback,
+        onFailed: onFailedCallback,
+    },
+);
+```
+
+
+
+
+
+## AbilityWindowConfiguration
+
+使用时通过featureAbility.AbilityWindowConfiguration获取。
+
+**示例：**
+
+```
+featureAbility.AbilityWindowConfiguration.WINDOW_MODE_UNDEFINED
+```
+
+**系统能力**：以下各项对应的系统能力均为SystemCapability.Ability.AbilityRuntime.FAModel
+
+| 名称                                       | 参数   | 描述                                       |
+| ---------------------------------------- | ---- | ---------------------------------------- |
+| WINDOW_MODE_UNDEFINED<sup>7+</sup>       | 0    | 未定义。 |
+| WINDOW_MODE_FULLSCREEN<sup>7+</sup>      | 1    | 全屏。    |
+| WINDOW_MODE_SPLIT_PRIMARY<sup>7+</sup>   | 100  | 分屏主屏。 |
+| WINDOW_MODE_SPLIT_SECONDARY<sup>7+</sup> | 101  | 分屏次屏。 |
+| WINDOW_MODE_FLOATING<sup>7+</sup>        | 102  | 悬浮窗。 |
+
+
+## AbilityStartSetting
+
+abilityStartSetting属性是一个定义为[key: string]: any的对象，key对应设定类型为：AbilityStartSetting枚举类型，value对应设定类型为：AbilityWindowConfiguration枚举类型。
+
+使用时通过featureAbility.AbilityStartSetting获取。
+
+**示例：**
+
+```
+featureAbility.AbilityStartSetting.BOUNDS_KEY
+```
+
+**系统能力**：以下各项对应的系统能力均为SystemCapability.Ability.AbilityRuntime.FAModel
+
+| 名称                           | 参数              | 描述                                       |
+| ---------------------------- | --------------- | ---------------------------------------- |
+| BOUNDS_KEY<sup>7+</sup>      | "abilityBounds" | 窗口显示大小属性的名称。 |
+| WINDOW_MODE_KEY<sup>7+</sup> | "windowMode"    | 窗口显示模式属性的名称。|
+| DISPLAY_ID_KEY<sup>7+</sup>  | "displayId"     | 窗口显示设备ID属性的名称。 |
+
+## ErrorCode
+
+获取错误代码。
+
+**系统能力**：以下各项对应的系统能力均为SystemCapability.Ability.AbilityRuntime.FAModel
+
+| 变量                             | 值    | 说明                                       |
+| ------------------------------ | ---- | ---------------------------------------- |
+| NO_ERROR<sup>7+</sup>          | 0    | 没有错误。 |
+| INVALID_PARAMETER<sup>7+</sup> | -1   | 无效的参数。 |
+| ABILITY_NOT_FOUND<sup>7+</sup> | -2   | 找不到能力。 |
+| PERMISSION_DENY<sup>7+</sup>   | -3   | 拒绝许可。 |
+
+
+## DataAbilityOperationType
+
+指示数据的操作类型。
+
+**系统能力**：以下各项对应的系统能力均为SystemCapability.Ability.AbilityRuntime.FAModel
+
+| 变量                       | 值    | 说明                                       |
+| ------------------------ | ---- | ---------------------------------------- |
+| TYPE_INSERT<sup>7+</sup> | 1    | 插入类型。 |
+| TYPE_UPDATE<sup>7+</sup> | 2    | 修改类型。 |
+| TYPE_DELETE<sup>7+</sup> | 3    | 删除类型。 |
+| TYPE_ASSERT<sup>7+</sup> | 4    | 声明类型。 |
+
+
+
+## AbilityResult
+
+**系统能力**：以下各项对应的系统能力均为SystemCapability.Ability.AbilityBase
+
+| 名称                      | 读写属性 | 类型            | 必填   | 描述                                    |
+| ----------------------- | ---- | ------------- | ---- | ------------------------------------- |
+| resultCode<sup>7+</sup> | 只读   | number        | 是    | 指示销毁该能力后返回的结果代码。您可以定义结果代码来识别错误（暂不支持）。 |
+| want<sup>7+</sup>       | 只读   | [Want](js-apis-application-Want.md) | 否    | 指示销毁该能力后返回的数据。您可以定义返回的数据。此参数可以为null。  |
+
+## StartAbilityParameter
+
+**系统能力**：以下各项对应的系统能力均为SystemCapability.Ability.AbilityRuntime.FAModel
+
+| 名称                  | 读写属性 | 类型                   | 必填   | 描述                                     |
+| ------------------- | ---- | -------------------- | ---- | -------------------------------------- |
+| want                | 只读   | [Want](js-apis-application-Want.md)        | 是    | 表示需要包含有关目标启动能力的信息。                     |
+| abilityStartSetting | 只读   | {[key: string]: any} | 否    | 表示能力的特殊属性，当开发者启动能力时，该属性可以作为调用中的输入参数传递。 |
+
+## flags说明
+
+**系统能力**：以下各项对应的系统能力均为SystemCapability.Ability.AbilityBase
+
+| 名称                                   | 参数         | 描述                                       |
+| ------------------------------------ | ---------- | ---------------------------------------- |
+| FLAG_AUTH_READ_URI_PERMISSION        | 0x00000001 | 指示对URI执行读取操作的授权。                         |
+| FLAG_AUTH_WRITE_URI_PERMISSION       | 0x00000002 | 指示对URI执行写入操作的授权。                         |
+| FLAG_ABILITY_FORWARD_RESULT          | 0x00000004 | 将结果返回给元能力。                               |
+| FLAG_ABILITY_CONTINUATION            | 0x00000008 | 确定是否可以将本地设备上的功能迁移到远程设备。                  |
+| FLAG_NOT_OHOS_COMPONENT              | 0x00000010 | 指定组件是否属于OHOS。                            |
+| FLAG_ABILITY_FORM_ENABLED            | 0x00000020 | 指定是否启动某个能力。                              |
+| FLAG_AUTH_PERSISTABLE_URI_PERMISSION | 0x00000040 | 指示URI上可能持久化的授权。<br>**系统API**: 此接口为系统接口，三方应用不支持调用。                          |
+| FLAG_AUTH_PREFIX_URI_PERMISSION      | 0x00000080 | 按照前缀匹配的方式验证URI权限。<br>**系统API**: 此接口为系统接口，三方应用不支持调用。                        |
+| FLAG_ABILITYSLICE_MULTI_DEVICE       | 0x00000100 | 支持分布式调度系统中的多设备启动。                        |
+| FLAG_START_FOREGROUND_ABILITY        | 0x00000200 | 指示无论主机应用程序是否已启动，都将启动使用服务模板的功能。<br>**系统API**: 此接口为系统接口，三方应用不支持调用。           |
+| FLAG_ABILITY_CONTINUATION_REVERSIBLE | 0x00000400 | 表示迁移是可拉回的。                               |
+| FLAG_INSTALL_ON_DEMAND               | 0x00000800 | 如果未安装指定的功能，请安装该功能。                       |
+| FLAG_INSTALL_WITH_BACKGROUND_MODE    | 0x80000000 | 如果未安装，使用后台模式安装该功能。                       |
+| FLAG_ABILITY_CLEAR_MISSION           | 0x00008000 | 指示清除其他任务的操作。可以为传递给 **[ohos.app.Context](js-apis-ability-context.md)** 中**startAbility**方法的**Want**设置此标志，并且必须与**flag_ABILITY_NEW_MISSION**一起使用。 |
+| FLAG_ABILITY_NEW_MISSION             | 0x10000000 | 指示在历史任务堆栈上创建任务的操作。                       |
+| FLAG_ABILITY_MISSION_TOP             | 0x20000000 | 指示如果启动能力的现有实例已位于任务堆栈的顶部，则将重用该实例。否则，将创建一个新的能力实例。 |
+