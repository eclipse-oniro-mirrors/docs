--- conflicted
+++ resolved
@@ -1,10 +1,6 @@
 # @ohos.app.ability.abilityLifecycleCallback (AbilityLifecycleCallback)
 
-<<<<<<< HEAD
-AbilityLifecycleCallback模块提供应用上下文[ApplicationContext](js-apis-inner-application-applicationContext.md)的生命周期监听方法的回调类的能力，包括[onAbilityCreate](#abilitylifecyclecallbackonabilitycreate)、[onWindowStageCreate](#abilitylifecyclecallbackonwindowstagecreate)、[onWindowStageActive](#abilitylifecyclecallbackonwindowstageactive)、[onWindowStageInactive](#abilitylifecyclecallbackonwindowstageinactive)、[onWindowStageDestroy](#abilitylifecyclecallbackonwindowstagedestroy)、[onAbilityDestroy](#abilitylifecyclecallbackonabilitydestroy)、[onAbilityForeground](#abilitylifecyclecallbackonabilityforeground)、[onAbilityBackground](#abilitylifecyclecallbackonabilitybackground)、[onAbilityContinue](#abilitylifecyclecallbackonabilitycontinue)方法。
-=======
 AbilityLifecycleCallback模块提供应用上下文[ApplicationContext](js-apis-inner-application-applicationContext.md)的生命周期发生变化时触发相应回调的能力，包括[onAbilityCreate](#abilitylifecyclecallbackonabilitycreate)、[onWindowStageCreate](#abilitylifecyclecallbackonwindowstagecreate)、[onWindowStageActive](#abilitylifecyclecallbackonwindowstageactive)、[onWindowStageInactive](#abilitylifecyclecallbackonwindowstageinactive)、[onWindowStageDestroy](#abilitylifecyclecallbackonwindowstagedestroy)、[onAbilityDestroy](#abilitylifecyclecallbackonabilitydestroy)、[onAbilityForeground](#abilitylifecyclecallbackonabilityforeground)、[onAbilityBackground](#abilitylifecyclecallbackonabilitybackground)、[onAbilityContinue](#abilitylifecyclecallbackonabilitycontinue)方法。
->>>>>>> e2765fed
 
 > **说明：**
 > 
@@ -165,37 +161,6 @@
 // 声明ability生命周期回调
 let abilityLifecycleCallback  =  {
     onAbilityCreate(ability){
-<<<<<<< HEAD
-        console.log("AbilityLifecycleCallback onAbilityCreate ability:" + JSON.stringify(ability));        
-    },
-    onWindowStageCreate(ability, windowStage){
-        console.log("AbilityLifecycleCallback onWindowStageCreate ability:" + JSON.stringify(ability)); 
-        console.log("AbilityLifecycleCallback onWindowStageCreate windowStage:" + JSON.stringify(windowStage));           
-    },
-    onWindowStageActive(ability, windowStage){
-        console.log("AbilityLifecycleCallback onWindowStageActive ability:" + JSON.stringify(ability)); 
-        console.log("AbilityLifecycleCallback onWindowStageActive windowStage:" + JSON.stringify(windowStage));           
-    },
-    onWindowStageInactive(ability, windowStage){
-        console.log("AbilityLifecycleCallback onWindowStageInactive ability:" + JSON.stringify(ability));
-        console.log("AbilityLifecycleCallback onWindowStageInactive windowStage:" + JSON.stringify(windowStage));  
-    },
-    onWindowStageDestroy(ability, windowStage){
-        console.log("AbilityLifecycleCallback onWindowStageDestroy ability:" + JSON.stringify(ability));
-        console.log("AbilityLifecycleCallback onWindowStageDestroy windowStage:" + JSON.stringify(windowStage));  
-    },
-    onAbilityDestroy(ability){
-        console.log("AbilityLifecycleCallback onAbilityDestroy ability:" + JSON.stringify(ability));             
-    },
-    onAbilityForeground(ability){
-        console.log("AbilityLifecycleCallback onAbilityForeground ability:" + JSON.stringify(ability));             
-    },
-    onAbilityBackground(ability){
-        console.log("AbilityLifecycleCallback onAbilityBackground ability:" + JSON.stringify(ability));              
-    },
-    onAbilityContinue(ability){
-        console.log("AbilityLifecycleCallback onAbilityContinue ability:" + JSON.stringify(ability));
-=======
         console.log("AbilityLifecycleCallback onAbilityCreate.");        
     },
     onWindowStageCreate(ability, windowStage){
@@ -221,9 +186,10 @@
     },
     onAbilityContinue(ability){
         console.log("AbilityLifecycleCallback onAbilityContinue.");
->>>>>>> e2765fed
     }
 }
+
+var lifecycleId;
 
 export default class MyAbility extends UIAbility {
     onCreate() {
@@ -231,28 +197,23 @@
         // 1.通过context属性获取applicationContext
         let applicationContext = this.context.getApplicationContext();
         // 2.通过applicationContext注册监听应用内生命周期
-        globalThis.lifecycleid = applicationContext.on("abilityLifecycle", abilityLifecycleCallback);
-        console.log("registerAbilityLifecycleCallback number: " + JSON.stringify(lifecycleid));       
+        try {
+            lifecycleId = applicationContext.on("abilityLifecycle", abilityLifecycleCallback);
+            console.log("registerAbilityLifecycleCallback number: " + JSON.stringify(lifecycleId));
+        } catch (paramError) {
+            console.log("error: " + paramError.code + " ," + paramError.message);
+        }
     },
     onDestroy() {
-<<<<<<< HEAD
-      let applicationContext = this.context.getApplicationContext();
-      // 3.通过applicationContext注销监听应用内生命周期
-      applicationContext.off("abilityLifecycle", globalThis.lifecycleid, (error, data) => {
-      console.log("unregisterAbilityLifecycleCallback success, err: " + JSON.stringify(error));
-    });
-  }
-=======
         let applicationContext = this.context.getApplicationContext();
         // 3.通过applicationContext注销监听应用内生命周期
-        applicationContext.off("abilityLifecycle", globalThis.lifecycleid, (error) => {
-            if (error != 0) {
-                console,log("unregisterAbilityLifecycleCallback failed, error: " + JSON.stringify(error));
+        applicationContext.off("abilityLifecycle", lifecycleId, (error) => {
+            if (error.code != 0) {
+                console.log("unregisterAbilityLifecycleCallback failed, error: " + JSON.stringify(error));
             } else {
                 console.log("unregisterAbilityLifecycleCallback success.");
             }
         });
     }
->>>>>>> e2765fed
 }
 ```