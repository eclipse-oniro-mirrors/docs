--- conflicted
+++ resolved
@@ -1,2636 +1,2617 @@
-# 图片处理
-
-本模块提供图片处理效果，包括通过属性创建PixelMap、读取图像像素数据、读取区域内的图片数据等。
-
-> **说明：**
-> 本模块首批接口从API version 6开始支持。后续版本的新增接口，采用上角标单独标记接口的起始版本。
-
-## 导入模块
-
-```js
-import image from '@ohos.multimedia.image';
-```
-
-## image.createPixelMap<sup>8+</sup>
-
-createPixelMap(colors: ArrayBuffer, options: InitializationOptions): Promise\<PixelMap>
-
-通过属性创建PixelMap，默认采用BGRA_8888格式处理数据，通过Promise返回结果。
-
-**系统能力：** SystemCapability.Multimedia.Image.Core
-
-**参数：**
-
-| 名称    | 类型                                             | 必填 | 说明                                                             |
-| ------- | ------------------------------------------------ | ---- | ---------------------------------------------------------------- |
-| colors  | ArrayBuffer                                      | 是   | BGRA_8888格式的颜色数组。                                        |
-| options | [InitializationOptions](#initializationoptions8) | 是   | 创建像素的属性，包括透明度，尺寸，缩略值，像素格式和是否可编辑。 |
-
-**返回值：**
-
-| 类型                             | 说明                                                                    |
-| -------------------------------- | ----------------------------------------------------------------------- |
-| Promise\<[PixelMap](#pixelmap7)> | 返回Pixelmap。<br>当创建的pixelmap大小超过原图大小时，返回原图pixelmap大小。|
-
-
-**示例：**
-
-```js
-const color = new ArrayBuffer(96);
-let bufferArr = new Uint8Array(color);
-let opts = { editable: true, pixelFormat: 3, size: { height: 4, width: 6 } }
-image.createPixelMap(color, opts)
-    .then((pixelmap) => {
-        })
-```
-
-## image.createPixelMap<sup>8+</sup>
-
-createPixelMap(colors: ArrayBuffer, options: InitializationOptions, callback: AsyncCallback\<PixelMap>): void
-
-通过属性创建PixelMap，默认采用BGRA_8888格式处理数据，通过回调函数返回结果。
-
-**系统能力：** SystemCapability.Multimedia.Image.Core
-
-**参数：**
-
-| 名称     | 类型                                             | 必填 | 说明                       |
-| -------- | ------------------------------------------------ | ---- | -------------------------- |
-| colors   | ArrayBuffer                                      | 是   | BGRA_8888格式的颜色数组。  |
-| options  | [InitializationOptions](#initializationoptions8) | 是   | 属性。                     |
-| callback | AsyncCallback\<[PixelMap](#pixelmap7)>           | 是   | 通过回调返回PixelMap对象。 |
-
-**示例：**
-
-```js
-const color = new ArrayBuffer(96);
-let bufferArr = new Uint8Array(color);
-let opts = { editable: true, pixelFormat: 3, size: { height: 4, width: 6 } }
-image.createPixelMap(color, opts, (error, pixelmap) => {
-    if(error) {
-        console.log('Failed to create pixelmap.');
-    } else {
-        console.log('Succeeded in creating pixelmap.');
-    }
-})
-```
-
-## PixelMap<sup>7+</sup>
-
-图像像素类，用于读取或写入图像数据以及获取图像信息。在调用PixelMap的方法前，需要先通过createPixelMap创建一个PixelMap实例。
-
- ### 属性
-
-**系统能力：** SystemCapability.Multimedia.Image.Core
-
-| 名称       | 类型    | 可读 | 可写 | 说明                       |
-| ---------- | ------- | ---- | ---- | -------------------------- |
-| isEditable | boolean | 是   | 否   | 设定是否图像像素可被编辑。 |
-
-### readPixelsToBuffer<sup>7+</sup>
-
-readPixelsToBuffer(dst: ArrayBuffer): Promise\<void>
-
-读取图像像素数据，结果写入ArrayBuffer里，使用Promise形式返回。指定BGRA_8888格式创建pixelmap，读取的像素数据与原数据保持一致。
-
-**系统能力：** SystemCapability.Multimedia.Image.Core
-
-**参数：**
-
-| 参数名 | 类型        | 必填 | 说明                                                                                                  |
-| ------ | ----------- | ---- | ----------------------------------------------------------------------------------------------------- |
-| dst    | ArrayBuffer | 是   | 缓冲区，函数执行结束后获取的图像像素数据写入到该内存区域内。缓冲区大小由getPixelBytesNumber接口获取。 |
-
-**返回值：**
-
-| 类型           | 说明                                            |
-| -------------- | ----------------------------------------------- |
-| Promise\<void> | Promise实例，用于获取结果，失败时返回错误信息。 |
-
-**示例：**
-
-```js
-const readBuffer = new ArrayBuffer(96);
-pixelmap.readPixelsToBuffer(readBuffer).then(() => {
-    console.log('Succeeded in reading image pixel data.');  //符合条件则进入 
-}).catch(error => {
-    console.log('Failed to read image pixel data.');  //不符合条件则进入
-})
-```
-
-### readPixelsToBuffer<sup>7+</sup>
-
-readPixelsToBuffer(dst: ArrayBuffer, callback: AsyncCallback\<void>): void
-
-读取图像像素数据，结果写入ArrayBuffer里，使用callback形式返回。指定BGRA_8888格式创建pixelmap，读取的像素数据与原数据保持一致。
-
-**系统能力：** SystemCapability.Multimedia.Image.Core
-
-**参数：**
-
-| 参数名   | 类型                 | 必填 | 说明                                                                                                  |
-| -------- | -------------------- | ---- | ----------------------------------------------------------------------------------------------------- |
-| dst      | ArrayBuffer          | 是   | 缓冲区，函数执行结束后获取的图像像素数据写入到该内存区域内。缓冲区大小由getPixelBytesNumber接口获取。 |
-| callback | AsyncCallback\<void> | 是   | 获取回调，失败时返回错误信息。                                                                        |
-
-**示例：**
-
-```js
-const readBuffer = new ArrayBuffer(96);
-pixelmap.readPixelsToBuffer(readBuffer, (err, res) => {
-    if(err) {
-        console.log('Failed to read image pixel data.');  //不符合条件则进入
-    } else {
-        console.log('Succeeded in reading image pixel data.');  //符合条件则进入
-    }
-})
-```
-
-### readPixels<sup>7+</sup>
-
-readPixels(area: PositionArea): Promise\<void>
-
-读取区域内的图片数据，使用Promise形式返回读取结果。
-
-**系统能力：** SystemCapability.Multimedia.Image.Core
-
-**参数：**
-
-| 参数名 | 类型                           | 必填 | 说明                     |
-| ------ | ------------------------------ | ---- | ------------------------ |
-| area   | [PositionArea](#positionarea7) | 是   | 区域大小，根据区域读取。 |
-
-**返回值：**
-
-| 类型           | 说明                                                |
-| :------------- | :-------------------------------------------------- |
-| Promise\<void> | Promise实例，用于获取读取结果，失败时返回错误信息。 |
-
-**示例：**
-
-```js
-const area = {
-    pixels: new ArrayBuffer(8),
-    offset: 0,
-    stride: 8,
-    region: { size: { height: 1, width: 2 }, x: 0, y: 0 }
-}
-pixelmap.readPixels(area).then(() => {
-    console.log('Succeeded in reading the image data in the area.'); //符合条件则进入
-}).catch(error => {
-    console.log('Failed to read the image data in the area.'); //不符合条件则进入
-})
-```
-
-### readPixels<sup>7+</sup>
-
-readPixels(area: PositionArea, callback: AsyncCallback\<void>): void
-
-读取区域内的图片数据，使用callback形式返回读取结果。
-
-**系统能力：** SystemCapability.Multimedia.Image.Core
-
-**参数：**
-
-| 参数名   | 类型                           | 必填 | 说明                           |
-| -------- | ------------------------------ | ---- | ------------------------------ |
-| area     | [PositionArea](#positionarea7) | 是   | 区域大小，根据区域读取。       |
-| callback | AsyncCallback\<void>           | 是   | 获取回调，失败时返回错误信息。 |
-
-**示例：**
-
-```js
-const color = new ArrayBuffer(96);
-let bufferArr = new Uint8Array(color);
-let opts = { editable: true, pixelFormat: 3, size: { height: 4, width: 6 } }
-image.createPixelMap(color, opts, (err, pixelmap) => {
-    if(pixelmap == undefined){
-        console.info('createPixelMap failed.');
-    } else {
-        const area = { pixels: new ArrayBuffer(8),
-            offset: 0,
-            stride: 8,
-            region: { size: { height: 1, width: 2 }, x: 0, y: 0 }};
-        pixelmap.readPixels(area, () => {
-            console.info('readPixels success');
-        })
-    }
-})
-```
-
-### writePixels<sup>7+</sup>
-
-writePixels(area: PositionArea): Promise\<void>
-
-将PixelMap写入指定区域内，使用Promise形式返回写入结果。
-
-**系统能力：** SystemCapability.Multimedia.Image.Core
-
-**参数：** 
-
-| 参数名 | 类型                           | 必填 | 说明                 |
-| ------ | ------------------------------ | ---- | -------------------- |
-| area   | [PositionArea](#positionarea7) | 是   | 区域，根据区域写入。 |
-
-**返回值：**
-
-| 类型           | 说明                                                |
-| :------------- | :-------------------------------------------------- |
-| Promise\<void> | Promise实例，用于获取写入结果，失败时返回错误信息。 |
-
-**示例：**
-
-```js
-const color = new ArrayBuffer(96);
-let bufferArr = new Uint8Array(color);
-let opts = { editable: true, pixelFormat: 3, size: { height: 4, width: 6 } }
-image.createPixelMap(color, opts)
-    .then( pixelmap => {
-        if (pixelmap == undefined) {
-            console.info('createPixelMap failed.');
-        }
-        const area = { pixels: new ArrayBuffer(8),
-            offset: 0,
-            stride: 8,
-            region: { size: { height: 1, width: 2 }, x: 0, y: 0 }
-        }
-        let bufferArr = new Uint8Array(area.pixels);
-        for (var i = 0; i < bufferArr.length; i++) {
-            bufferArr[i] = i + 1;
-        }
-
-        pixelmap.writePixels(area).then(() => {
-		    console.info('Succeeded to write pixelmap into the specified area.');
-        })
-    }).catch(error => {
-        console.log('error: ' + error);
-    })
-```
-
-### writePixels<sup>7+</sup>
-
-writePixels(area: PositionArea, callback: AsyncCallback\<void>): void
-
-将PixelMap写入指定区域内，使用callback形式返回写入结果。
-
-**系统能力：** SystemCapability.Multimedia.Image.Core
-
-**参数：** 
-
-| 参数名    | 类型                           | 必填 | 说明                           |
-| --------- | ------------------------------ | ---- | ------------------------------ |
-| area      | [PositionArea](#positionarea7) | 是   | 区域，根据区域写入。           |
-| callback  | AsyncCallback\<void>           | 是   | 获取回调，失败时返回错误信息。 |
-
-**示例：**
-
-```js
-const area = { pixels: new ArrayBuffer(8),
-    offset: 0,
-    stride: 8,
-    region: { size: { height: 1, width: 2 }, x: 0, y: 0 }
-}
-let bufferArr = new Uint8Array(area.pixels);
-for (var i = 0; i < bufferArr.length; i++) {
-    bufferArr[i] = i + 1;
-}
-pixelmap.writePixels(area, (error) => {
-    if (error != undefined) {
-		console.info('Failed to write pixelmap into the specified area.');
-	} else {
-		console.info('Succeeded to write pixelmap into the specified area.');
-	}
-})
-```
-
-### writeBufferToPixels<sup>7+</sup>
-
-writeBufferToPixels(src: ArrayBuffer): Promise\<void>
-
-读取缓冲区中的图片数据，结果写入PixelMap中，使用Promise形式返回。
-
-**系统能力：** SystemCapability.Multimedia.Image.Core
-
-**参数：**
-
-| 参数名 | 类型        | 必填 | 说明           |
-| ------ | ----------- | ---- | -------------- |
-| src    | ArrayBuffer | 是   | 图像像素数据。 |
-
-**返回值：**
-
-| 类型           | 说明                                            |
-| -------------- | ----------------------------------------------- |
-| Promise\<void> | Promise实例，用于获取结果，失败时返回错误信息。 |
-
-**示例：**
-
-```js
-const color = new ArrayBuffer(96);
-let bufferArr = new Uint8Array(color);
-for (var i = 0; i < bufferArr.length; i++) {
-    bufferArr[i] = i + 1;
-}
-pixelmap.writeBufferToPixels(color).then(() => {
-    console.log("Succeeded in writing data from a buffer to a PixelMap.");
-}).catch((err) => {
-    console.error("Failed to write data from a buffer to a PixelMap.");
-})
-```
-
-### writeBufferToPixels<sup>7+</sup>
-
-writeBufferToPixels(src: ArrayBuffer, callback: AsyncCallback\<void>): void
-
-读取缓冲区中的图片数据，结果写入PixelMap中，使用callback形式返回。
-
-**系统能力：** SystemCapability.Multimedia.Image.Core
-
-**参数：**
-
-| 参数名   | 类型                 | 必填 | 说明                           |
-| -------- | -------------------- | ---- | ------------------------------ |
-| src      | ArrayBuffer          | 是   | 图像像素数据。                 |
-| callback | AsyncCallback\<void> | 是   | 获取回调，失败时返回错误信息。 |
-
-**示例：**
-
-```js
-const color = new ArrayBuffer(96);
-let bufferArr = new Uint8Array(color);
-for (var i = 0; i < bufferArr.length; i++) {
-    bufferArr[i] = i + 1;
-}
-pixelmap.writeBufferToPixels(color, function(err) {
-    if (err) {
-        console.error("Failed to write data from a buffer to a PixelMap.");
-        return;
-    } else {
-		console.log("Succeeded in writing data from a buffer to a PixelMap.");
-	}
-});
-```
-
-### getImageInfo<sup>7+</sup>
-
-getImageInfo(): Promise\<ImageInfo>
-
-获取图像像素信息，使用Promise形式返回获取的图像像素信息。
-
-**系统能力：** SystemCapability.Multimedia.Image.Core
-
-**返回值：**
-
-| 类型                              | 说明                                                        |
-| --------------------------------- | ----------------------------------------------------------- |
-| Promise\<[ImageInfo](#imageinfo)> | Promise实例，用于异步获取图像像素信息，失败时返回错误信息。 |
-
-**示例：**
-
-```js
-const color = new ArrayBuffer(96);
-let opts = { editable: true, pixelFormat: 2, size: { height: 6, width: 8 } }
-image.createPixelMap(color, opts).then(pixelmap => {
-    globalpixelmap = pixelmap;
-    if (pixelmap == undefined) {
-        console.error("Failed to obtain the image pixel map information.");
-    }
-    pixelmap.getImageInfo().then(imageInfo => {
-        if (imageInfo == undefined) {
-            console.error("Failed to obtain the image pixel map information.");
-        }
-        if (imageInfo.size.height == 4 && imageInfo.size.width == 6) {
-            console.log("Succeeded in obtaining the image pixel map information.");
-        }
-    })
-})
-```
-
-### getImageInfo<sup>7+</sup>
-
-getImageInfo(callback: AsyncCallback\<ImageInfo>): void
-
-获取图像像素信息，使用callback形式返回获取的图像像素信息。
-
-**系统能力：** SystemCapability.Multimedia.Image.Core
-
-**参数：**
-
-| 参数名   | 类型                                    | 必填 | 说明                                                         |
-| -------- | --------------------------------------- | ---- | ------------------------------------------------------------ |
-| callback | AsyncCallback\<[ImageInfo](#imageinfo)> | 是   | 获取图像像素信息回调，异步返回图像像素信息，失败时返回错误信息。 |
-
-**示例:**
-
-```js
-const color = new ArrayBuffer(96);
-let opts = { editable: true, pixelFormat: 3, size: { height: 4, width: 6 } }
-image.createPixelMap(color, opts, (err, pixelmap) => {
-    if (pixelmap == undefined) {
-        globalpixelmap = pixelmap;
-        console.error("Failed to obtain the image pixel map information.");
-    }
-    pixelmap.getImageInfo((err, imageInfo) => {
-        if (imageInfo == undefined) {
-            console.error("Failed to obtain the image pixel map information.");
-        }
-        if (imageInfo.size.height == 4 && imageInfo.size.width == 6) {
-            console.log("Succeeded in obtaining the image pixel map information.");
-        }
-    })
-})
-```
-
-### getBytesNumberPerRow<sup>7+</sup>
-
-getBytesNumberPerRow(): number
-
-获取图像像素每行字节数。
-
-**系统能力：** SystemCapability.Multimedia.Image.Core
-
-**返回值：**
-
-| 类型   | 说明                 |
-| ------ | -------------------- |
-| number | 图像像素的行字节数。 |
-
-**示例：**
-
-```js
-const color = new ArrayBuffer(96);
-let bufferArr = new Uint8Array(color);
-let opts = { editable: true, pixelFormat: 3, size: { height: 4, width: 6 } }
-image.createPixelMap(color, opts, (err,pixelmap) => {
-    let rowCount = pixelmap.getBytesNumberPerRow();
-})
-```
-
-### getPixelBytesNumber<sup>7+</sup>
-
-getPixelBytesNumber(): number
-
-获取图像像素的总字节数。
-
-**系统能力：** SystemCapability.Multimedia.Image.Core
-
-**返回值：**
-
-| 类型   | 说明                 |
-| ------ | -------------------- |
-| number | 图像像素的总字节数。 |
-
-**示例：**
-
-```js
-let pixelBytesNumber = pixelmap.getPixelBytesNumber();
-```
-
-### getDensity<sup>9+</sup>
-
-getDensity():number
-
-获取当前图像像素的密度。
-
-**系统能力：** SystemCapability.Multimedia.Image.Core
-
-**返回值：**
-
-| 类型   | 说明            |
-| ------ | --------------- |
-| number | 图像像素的密度。|
-
-**示例：**
-
-```js
-let getDensity = pixelmap.getDensity();
-```
-
-### opacity<sup>9+</sup>
-
-opacity(rate: number, callback: AsyncCallback\<void>): void
-
-通过设置透明比率来让PixelMap达到对应的透明效果，使用callback形式返回。
-
-**系统能力：** SystemCapability.Multimedia.Image.Core
-
-**参数：**
-
-| 参数名   | 类型                 | 必填 | 说明                           |
-| -------- | -------------------- | ---- | ------------------------------ |
-| rate     | number               | 是   | 透明比率的值,取值范围：0-1。   |
-| callback | AsyncCallback\<void> | 是   | 获取回调，失败时返回错误信息。 |
-
-**示例：**
-
-```js
-var rate = 0.5;
-pixelmap.opacity(rate, (err) => {
-	if (err) {
-        console.error("Failed to set opacity.");
-        return;
-    } else {
-        console.log("Succeeded in setting opacity.");
-	}
-})
-```
-
-### opacity<sup>9+</sup>
-
-opacity(rate: number): Promise\<void>
-
-通过设置透明比率来让PixelMap达到对应的透明效果，使用Promise形式返回。
-
-**系统能力：** SystemCapability.Multimedia.Image.Core
-
-**参数：**
-
-| 参数名 | 类型   | 必填 | 说明                        |
-| ------ | ------ | ---- | --------------------------- |
-| rate   | number | 是   | 透明比率的值，取值范围：0-1。|
-
-**返回值：**
-
-| 类型           | 说明                                            |
-| -------------- | ----------------------------------------------- |
-| Promise\<void> | Promise实例，用于获取结果，失败时返回错误信息。 |
-
-**示例：**
-
-```js
-async function () {
-    var rate = 0.5;
-	await pixelmap.opacity(rate);
-}
-```
-
-### createAlphaPixelmap<sup>9+</sup>
-
-createAlphaPixelmap(): Promise\<PixelMap>
-
-根据Alpha通道的信息，来生成一个仅包含Alpha通道信息的pixelmap，可用于阴影效果，使用Promise形式返回。
-
-**系统能力：** SystemCapability.Multimedia.Image.Core
-
-**返回值：**
-
-| 类型                             | 说明                        |
-| -------------------------------- | --------------------------- |
-| Promise\<[PixelMap](#pixelmap7)> | Promise实例，返回pixelmap。 |
-
-**示例：**
-
-```js
-async function () {
-    await pixelmap.createAlphaPixelmap();    
-})
-```
-
-### createAlphaPixelmap<sup>9+</sup>
-
-createAlphaPixelmap(callback: AsyncCallback\<PixelMap>): void
-
-根据Alpha通道的信息，来生成一个仅包含Alpha通道信息的pixelmap，可用于阴影效果，使用callback形式返回。
-
-**系统能力：** SystemCapability.Multimedia.Image.Core
-
-**参数：**
-
-| 参数名   | 类型                     | 必填 | 说明                     |
-| -------- | ------------------------ | ---- | ------------------------ |
-| callback | AsyncCallback\<PixelMap> | 是   | 获取回调，异步返回结果。 |
-
-**示例：**
-
-```js
-pixelmap.createAlphaPixelmap((err, alphaPixelMap) => {
-    if (alphaPixelMap == undefined) {
-        console.info('Failed to obtain new pixel map.');
-    } else {
-        console.info('Succeed in obtaining new pixel map.');
-    }
-})
-```
-
-### scale<sup>9+</sup>
-
-scale(x: number, y: number, callback: AsyncCallback\<void>): void
-
-根据输入的宽高对图片进行缩放，使用callback形式返回。
-
-**系统能力：** SystemCapability.Multimedia.Image.Core
-
-**参数：**
-
-| 参数名   | 类型                 | 必填 | 说明                            |
-| -------- | -------------------- | ---- | ------------------------------- |
-| x        | number               | 是   | 宽度的缩放值，其值为输入的倍数。|
-| y        | number               | 是   | 高度的缩放值，其值为输入的倍数。|
-| callback | AsyncCallback\<void> | 是   | 获取回调，失败时返回错误信息。  |
-
-**示例：**
-
-```js
-async function () {
-	await pixelmap.scale(2.0, 1.0);
-}
-```
-
-### scale<sup>9+</sup>
-
-scale(x: number, y: number): Promise\<void>
-
-根据输入的宽高对图片进行缩放，使用Promise形式返回。
-
-**系统能力：** SystemCapability.Multimedia.Image.Core
-
-**参数：**
-
-| 参数名 | 类型   | 必填 | 说明                            |
-| ------ | ------ | ---- | ------------------------------- |
-| x      | number | 是   | 宽度的缩放值，其值为输入的倍数。|
-| y      | number | 是   | 高度的缩放值，其值为输入的倍数。|
-
-**返回值：**
-
-| 类型           | 说明                        |
-| -------------- | --------------------------- |
-| Promise\<void> | Promise实例，异步返回结果。 |
-
-**示例：**
-
-```js
-async function () {
-	await pixelmap.scale(2.0, 1.0);
-}
-```
-
-### translate<sup>9+</sup>
-
-translate(x: number, y: number, callback: AsyncCallback\<void>): void
-
-根据输入的坐标对图片进行位置变换，使用callback形式返回。
-
-**系统能力：** SystemCapability.Multimedia.Image.Core
-
-**参数：**
-
-| 参数名   | 类型                 | 必填 | 说明                          |
-| -------- | -------------------- | ---- | ----------------------------- |
-| x        | number               | 是   | 区域横坐标。                  |
-| y        | number               | 是   | 区域纵坐标。                  |
-| callback | AsyncCallback\<void> | 是   | 获取回调，失败时返回错误信息。|
-
-**示例：**
-
-```js
-async function () {
-	await pixelmap.translate(3.0, 1.0);
-}
-```
-
-### translate<sup>9+</sup>
-
-translate(x: number, y: number): Promise\<void>
-
-根据输入的坐标对图片进行位置变换，使用Promise形式返回。
-
-**系统能力：** SystemCapability.Multimedia.Image.Core
-
-**参数：**
-
-| 参数名 | 类型   | 必填 | 说明        |
-| ------ | ------ | ---- | ----------- |
-| x      | number | 是   | 区域横坐标。|
-| y      | number | 是   | 区域纵坐标。|
-
-**返回值：**
-
-| 类型           | 说明                        |
-| -------------- | --------------------------- |
-| Promise\<void> | Promise实例，异步返回结果。 |
-
-**示例：**
-
-```js
-async function () {
-	await pixelmap.translate(3.0, 1.0);
-}
-```
-
-### rotate<sup>9+</sup>
-
-rotate(angle: number, callback: AsyncCallback\<void>): void
-
-根据输入的角度对图片进行旋转，使用callback形式返回。
-
-**系统能力：** SystemCapability.Multimedia.Image.Core
-
-**参数：**
-
-| 参数名   | 类型                 | 必填 | 说明                          |
-| -------- | -------------------- | ---- | ----------------------------- |
-| angle    | number               | 是   | 图片旋转的角度。              |
-| callback | AsyncCallback\<void> | 是   | 获取回调，失败时返回错误信息。|
-
-**示例：**
-
-```js
-async function () {
-	await pixelmap.rotate(90.0);
-}
-```
-
-### rotate<sup>9+</sup>
-
-rotate(angle: number): Promise\<void>
-
-根据输入的角度对图片进行旋转，使用Promise形式返回。
-
-**系统能力：** SystemCapability.Multimedia.Image.Core
-
-**参数：**
-
-| 参数名 | 类型   | 必填 | 说明                          |
-| ------ | ------ | ---- | ----------------------------- |
-| angle  | number | 是   | 图片旋转的角度。              |
-
-**返回值：**
-
-| 类型           | 说明                        |
-| -------------- | --------------------------- |
-| Promise\<void> | Promise实例，异步返回结果。 |
-
-**示例：**
-
-```js
-async function () {
-	await pixelmap.rotate(90.0);
-}
-```
-
-### flip<sup>9+</sup>
-
-flip(horizontal: boolean, vertical: boolean, callback: AsyncCallback\<void>): void
-
-根据输入的条件对图片进行翻转，使用callback形式返回。
-
-**系统能力：** SystemCapability.Multimedia.Image.Core
-
-**参数：**
-
-| 参数名     | 类型                 | 必填 | 说明                          |
-| ---------- | -------------------- | ---- | ----------------------------- |
-| horizontal | boolean              | 是   | 水平翻转。                    |
-| vertical   | boolean              | 是   | 垂直翻转。                    |
-| callback   | AsyncCallback\<void> | 是   | 获取回调，失败时返回错误信息。|
-
-**示例：**
-
-```js
-async function () {
-	await pixelmap.flip(false, true);
-}
-```
-
-### flip<sup>9+</sup>
-
-flip(horizontal: boolean, vertical: boolean): Promise\<void>
-
-根据输入的条件对图片进行翻转，使用Promise形式返回。
-
-**系统能力：** SystemCapability.Multimedia.Image.Core
-
-**参数：**
-
-| 参数名     | 类型    | 必填 | 说明      |
-| ---------- | ------- | ---- | --------- |
-| horizontal | boolean | 是   | 水平翻转。|
-| vertical   | boolean | 是   | 垂直翻转。|
-
-**返回值：**
-
-| 类型           | 说明                        |
-| -------------- | --------------------------- |
-| Promise\<void> | Promise实例，异步返回结果。 |
-
-**示例：**
-
-```js
-async function () {
-	await pixelmap.flip(false, true);
-}
-```
-
-### crop<sup>9+</sup>
-
-crop(region: Region, callback: AsyncCallback\<void>): void
-
-根据输入的尺寸对图片进行裁剪，使用callback形式返回。
-
-**系统能力：** SystemCapability.Multimedia.Image.Core
-
-**参数：**
-
-| 参数名   | 类型                 | 必填 | 说明                          |
-| -------- | -------------------- | ---- | ----------------------------- |
-| region   | [Region](#region7)   | 是   | 裁剪的尺寸。                  |
-| callback | AsyncCallback\<void> | 是   | 获取回调，失败时返回错误信息。|
-
-**示例：**
-
-```js
-async function () {
-	await pixelmap.crop({ x: 0, y: 0, size: { height: 100, width: 100 } });
-}
-```
-
-### crop<sup>9+</sup>
-
-crop(region: Region): Promise\<void>
-
-根据输入的尺寸对图片进行裁剪，使用Promise形式返回。
-
-**系统能力：** SystemCapability.Multimedia.Image.Core
-
-**参数：**
-
-| 参数名 | 类型               | 必填 | 说明        |
-| ------ | ------------------ | ---- | ----------- |
-| region | [Region](#region7) | 是   | 裁剪的尺寸。|
-
-**返回值：**
-
-| 类型           | 说明                        |
-| -------------- | --------------------------- |
-| Promise\<void> | Promise实例，异步返回结果。 |
-
-**示例：**
-
-```js
-async function () {
-	await pixelmap.crop({ x: 0, y: 0, size: { height: 100, width: 100 } });
-}
-```
-
-### release<sup>7+</sup>
-
-release():Promise\<void>
-
-释放PixelMap对象，使用Promise形式返回释放结果。
-
-**系统能力：** SystemCapability.Multimedia.Image.Core
-
-**返回值：**
-
-| 类型           | 说明                            |
-| -------------- | ------------------------------- |
-| Promise\<void> | Promise实例，异步返回释放结果。 |
-
-**示例：**
-
-```js
-const color = new ArrayBuffer(96);
-let bufferArr = new Uint8Array(color);
-let opts = { editable: true, pixelFormat: 3, size: { height: 4, width: 6 } }
-image.createPixelMap(color, opts, (pixelmap) => {
-    pixelmap.release().then(() => {
-	    console.log('Succeeded in releasing pixelmap object.');
-    }).catch(error => {
-	    console.log('Failed to release pixelmap object.');
-    })
-})
-```
-
-### release<sup>7+</sup>
-
-release(callback: AsyncCallback\<void>): void
-
-释放PixelMap对象，使用callback形式返回释放结果。
-
-**系统能力：** SystemCapability.Multimedia.Image.Core
-
-**参数：**
-
-| 名称     | 类型                 | 必填 | 说明               |
-| -------- | -------------------- | ---- | ------------------ |
-| callback | AsyncCallback\<void> | 是   | 异步返回释放结果。 |
-
-**示例：**
-
-```js
-const color = new ArrayBuffer(96);
-let bufferArr = new Uint8Array(color);
-let opts = { editable: true, pixelFormat: 3, size: { height: 4, width: 6 } }
-image.createPixelMap(color, opts, (pixelmap) => {
-    pixelmap.release().then(() => {
-	    console.log('Succeeded in releasing pixelmap object.');
-    })
-})
-```
-
-## image.createImageSource
-
-createImageSource(uri: string): ImageSource
-
-通过传入的uri创建图片源实例。
-
-**系统能力：** SystemCapability.Multimedia.Image.ImageSource
-
-**参数：**
-
-| 参数名 | 类型   | 必填 | 说明                               |
-| ------ | ------ | ---- | ---------------------------------- |
-| uri    | string | 是   | 图片路径，当前仅支持应用沙箱路径。</br>当前支持格式有：.jpg .png .gif .bmp .webp RAW。 |
-
-**返回值：**
-
-| 类型                        | 说明                                         |
-| --------------------------- | -------------------------------------------- |
-| [ImageSource](#imagesource) | 返回ImageSource类实例，失败时返回undefined。 |
-
-**示例：**
-
-```js
-let path = this.context.getApplicationContext().fileDirs + "test.jpg";
-const imageSourceApi = image.createImageSource(path);
-```
-
-## image.createImageSource<sup>9+</sup>
-
-createImageSource(uri: string, options: SourceOptions): ImageSource
-
-通过传入的uri创建图片源实例。
-
-**系统能力：** SystemCapability.Multimedia.Image.ImageSource
-
-**参数：**
-
-| 参数名  | 类型                            | 必填 | 说明                                |
-| ------- | ------------------------------- | ---- | ----------------------------------- |
-| uri     | string                          | 是   | 图片路径，当前仅支持应用沙箱路径。</br>当前支持格式有：.jpg .png .gif .bmp .webp RAW。 |
-| options | [SourceOptions](#sourceoptions9) | 是   | 图片属性，包括图片序号与默认属性值。|
-
-**返回值：**
-
-| 类型                        | 说明                                         |
-| --------------------------- | -------------------------------------------- |
-| [ImageSource](#imagesource) | 返回ImageSource类实例，失败时返回undefined。 |
-
-**示例：**
-
-```js
-var sourceOptions = { sourceDensity: 120 };
-let imageSource = image.createImageSource('test.png', sourceOptions);
-```
-
-## image.createImageSource<sup>7+</sup>
-
-createImageSource(fd: number): ImageSource
-
-通过传入文件描述符来创建图片源实例。
-
-**系统能力：** SystemCapability.Multimedia.Image.ImageSource
-
-**参数：**
-
-| 参数名 | 类型   | 必填 | 说明          |
-| ------ | ------ | ---- | ------------- |
-| fd     | number | 是   | 文件描述符fd。|
-
-**返回值：**
-
-| 类型                        | 说明                                         |
-| --------------------------- | -------------------------------------------- |
-| [ImageSource](#imagesource) | 返回ImageSource类实例，失败时返回undefined。 |
-
-**示例：**
-
-```js
-const imageSourceApi = image.createImageSource(0);
-```
-
-## image.createImageSource<sup>9+</sup>
-
-createImageSource(fd: number, options: SourceOptions): ImageSource
-
-通过传入文件描述符来创建图片源实例。
-
-**系统能力：** SystemCapability.Multimedia.Image.ImageSource
-
-**参数：**
-
-| 参数名  | 类型                            | 必填 | 说明                                |
-| ------- | ------------------------------- | ---- | ----------------------------------- |
-| fd      | number                          | 是   | 文件描述符fd。                      |
-| options | [SourceOptions](#sourceoptions9) | 是   | 图片属性，包括图片序号与默认属性值。|
-
-**返回值：**
-
-| 类型                        | 说明                                         |
-| --------------------------- | -------------------------------------------- |
-| [ImageSource](#imagesource) | 返回ImageSource类实例，失败时返回undefined。 |
-
-**示例：**
-
-```js
-var sourceOptions = { sourceDensity: 120 };
-const imageSourceApi = image.createImageSource(0, sourceOptions);
-```
-
-## image.createImageSource<sup>9+</sup>
-
-createImageSource(buf: ArrayBuffer): ImageSource
-
-通过缓冲区创建图片源实例。
-
-**系统能力：** SystemCapability.Multimedia.Image.ImageSource
-
-**参数：**
-
-| 参数名 | 类型        | 必填 | 说明             |
-| ------ | ----------- | ---- | ---------------- |
-| buf    | ArrayBuffer | 是   | 图像缓冲区数组。 |
-
-**示例：**
-
-```js
-const buf = new ArrayBuffer(96);
-const imageSourceApi = image.createImageSource(buf);
-```
-
-## image.createImageSource<sup>9+</sup>
-
-createImageSource(buf: ArrayBuffer, options: SourceOptions): ImageSource
-
-通过缓冲区创建图片源实例。
-
-**系统能力：** SystemCapability.Multimedia.Image.ImageSource
-
-**参数：**
-
-| 参数名 | 类型                             | 必填 | 说明                                 |
-| ------ | -------------------------------- | ---- | ------------------------------------ |
-| buf    | ArrayBuffer                      | 是   | 图像缓冲区数组。                     |
-| options | [SourceOptions](#sourceoptions9) | 是   | 图片属性，包括图片序号与默认属性值。 |
-
-**返回值：**
-
-| 类型                        | 说明                                         |
-| --------------------------- | -------------------------------------------- |
-| [ImageSource](#imagesource) | 返回ImageSource类实例，失败时返回undefined。 |
-
-**示例：**
-
-```js
-const data = new ArrayBuffer(112);
-const imageSourceApi = image.createImageSource(data);
-```
-
-## image.createIncrementalSource<sup>9+</sup>
-
-createIncrementalSource(buf: ArrayBuffer): ImageSource
-
-通过缓冲区以增量的方式创建图片源实例。
-
-**系统能力：** SystemCapability.Multimedia.Image.ImageSource
-
-**参数：**
-
-| 参数名  | 类型        | 必填 | 说明      |
-| ------- | ------------| ---- | ----------|
-| buf     | ArrayBuffer | 是   | 增量数据。|
-
-**返回值：**
-
-| 类型                        | 说明                              |
-| --------------------------- | --------------------------------- |
-| [ImageSource](#imagesource) | 返回图片源，失败时返回undefined。 |
-
-**示例：**
-
-```js
-const buf = new ArrayBuffer(96);
-const imageSourceIncrementalSApi = image.createIncrementalSource(buf);
-```
-
-## image.createIncrementalSource<sup>9+</sup>
-
-createIncrementalSource(buf: ArrayBuffer, options?: SourceOptions): ImageSource
-
-通过缓冲区以增量的方式创建图片源实例。
-
-**系统能力：** SystemCapability.Multimedia.Image.ImageSource
-
-**参数：**
-
-| 参数名  | 类型                            | 必填 | 说明                                 |
-| ------- | ------------------------------- | ---- | ------------------------------------ |
-| buf     | ArrayBuffer                     | 是   | 增量数据。                           |
-| options | [SourceOptions](#sourceoptions9) | 否   | 图片属性，包括图片序号与默认属性值。 |
-
-**返回值：**
-
-| 类型                        | 说明                              |
-| --------------------------- | --------------------------------- |
-| [ImageSource](#imagesource) | 返回图片源，失败时返回undefined。 |
-
-**示例：**
-
-```js
-const buf = new ArrayBuffer(96);
-const imageSourceIncrementalSApi = image.createIncrementalSource(buf);
-```
-
-## ImageSource
-
-图片源类，用于获取图片相关信息。在调用ImageSource的方法前，需要先通过createImageSource构建一个ImageSource实例。
-
-### 属性
-
-**系统能力：** SystemCapability.Multimedia.Image.ImageSource
-
-| 名称             | 类型           | 可读 | 可写 | 说明                                                         |
-| ---------------- | -------------- | ---- | ---- | ------------------------------------------------------------ |
-| supportedFormats | Array\<string> | 是   | 否   | 支持的图片格式，包括：png，jpeg，bmp，gif，webp，RAW。 |
-
-### getImageInfo
-
-getImageInfo(index: number, callback: AsyncCallback\<ImageInfo>): void
-
-获取指定序号的图片信息，使用callback形式返回图片信息。
-
-**系统能力：** SystemCapability.Multimedia.Image.ImageSource
-
-**参数：**
-
-| 参数名   | 类型                                   | 必填 | 说明                                     |
-| -------- | -------------------------------------- | ---- | ---------------------------------------- |
-| index    | number                                 | 是   | 创建图片源时的序号。                     |
-| callback | AsyncCallback<[ImageInfo](#imageinfo)> | 是   | 获取图片信息回调，异步返回图片信息对象。 |
-
-**示例：**
-
-```js
-imageSourceApi.getImageInfo(0,(error, imageInfo) => { 
-    if(error) {
-        console.log('getImageInfo failed.');
-    } else {
-        console.log('getImageInfo succeeded.');
-    }
-})
-```
-
-### getImageInfo
-
-getImageInfo(callback: AsyncCallback\<ImageInfo>): void
-
-获取图片信息，使用callback形式返回图片信息。
-
-**系统能力：** SystemCapability.Multimedia.Image.ImageSource
-
-**参数：**
-
-| 名称     | 类型                                   | 必填 | 说明                                     |
-| -------- | -------------------------------------- | ---- | ---------------------------------------- |
-| callback | AsyncCallback<[ImageInfo](#imageinfo)> | 是   | 获取图片信息回调，异步返回图片信息对象。 |
-
-**示例：**
-
-```js
-imageSourceApi.getImageInfo(imageInfo => { 
-    console.log('Succeeded in obtaining the image information.');
-})
-```
-
-### getImageInfo
-
-getImageInfo(index?: number): Promise\<ImageInfo>
-
-获取图片信息，使用Promise形式返回图片信息。
-
-**系统能力：** SystemCapability.Multimedia.Image.ImageSource
-
-**参数：**
-
-| 名称  | 类型   | 必填 | 说明                                  |
-| ----- | ------ | ---- | ------------------------------------- |
-| index | number | 否   | 创建图片源时的序号，不选择时默认为0。 |
-
-**返回值：**
-
-| 类型                             | 说明                   |
-| -------------------------------- | ---------------------- |
-| Promise<[ImageInfo](#imageinfo)> | 返回获取到的图片信息。 |
-
-**示例：**
-
-```js
-imageSourceApi.getImageInfo(0)
-    .then(imageInfo => {
-		console.log('Succeeded in obtaining the image information.');
-	}).catch(error => {
-		console.log('Failed to obtain the image information.');
-	})
-```
-
-### getImageProperty<sup>7+</sup>
-
-getImageProperty(key:string, options?: GetImagePropertyOptions): Promise\<string>
-
-获取图片中给定索引处图像的指定属性键的值，用Promise形式返回结果。
-
-**系统能力：** SystemCapability.Multimedia.Image.ImageSource
-
- **参数：**
-
-| 名称    | 类型                                                 | 必填 | 说明                                 |
-| ------- | ---------------------------------------------------- | ---- | ------------------------------------ |
-| key     | string                                               | 是   | 图片属性名。                         |
-| options | [GetImagePropertyOptions](#getimagepropertyoptions7) | 否   | 图片属性，包括图片序号与默认属性值。 |
-
-**返回值：**
-
-| 类型             | 说明                                                              |
-| ---------------- | ----------------------------------------------------------------- |
-| Promise\<string> | Promise实例，用于异步获取图片属性值，如获取失败则返回属性默认值。 |
-
-**示例：**
-
-```js
-imageSourceApi.getImageProperty("BitsPerSample")
-    .then(data => {
-		console.log('Succeeded in getting the value of the specified attribute key of the image.');
-	})
-```
-
-### getImageProperty<sup>7+</sup>
-
-getImageProperty(key:string, callback: AsyncCallback\<string>): void
-
-获取图片中给定索引处图像的指定属性键的值，用callback形式返回结果。
-
-**系统能力：** SystemCapability.Multimedia.Image.ImageSource
-
- **参数：**
-
-| 参数名   | 类型                   | 必填 | 说明                                                         |
-| -------- | ---------------------- | ---- | ------------------------------------------------------------ |
-| key      | string                 | 是   | 图片属性名。                                                 |
-| callback | AsyncCallback\<string> | 是   | 获取图片属性回调，返回图片属性值，如获取失败则返回属性默认值。 |
-
-**示例：**
-
-```js
-imageSourceApi.getImageProperty("BitsPerSample",(error,data) => { 
-    if(error) {
-        console.log('Failed to get the value of the specified attribute key of the image.');
-    } else {
-        console.log('Succeeded in getting the value of the specified attribute key of the image.');
-    }
-})
-```
-
-### getImageProperty<sup>7+</sup>
-
-getImageProperty(key:string, options: GetImagePropertyOptions, callback: AsyncCallback\<string>): void
-
-获取图片指定属性键的值，callback形式返回结果。
-
-**系统能力：** SystemCapability.Multimedia.Image.ImageSource
-
-**参数：**
-
-| 参数名   | 类型                                                 | 必填 | 说明                                                          |
-| -------- | ---------------------------------------------------- | ---- | ------------------------------------------------------------- |
-| key      | string                                               | 是   | 图片属性名。                                                  |
-| options  | [GetImagePropertyOptions](#getimagepropertyoptions7) | 是   | 图片属性，包括图片序号与默认属性值。                          |
-| callback | AsyncCallback\<string>                               | 是   | 获取图片属性回调，返回图片属性值，如获取失败则返回属性默认值。|
-
-**示例：**
-
-```js
-let property = { index: 0, defaultValue: '9999' }
-imageSourceApi.getImageProperty("BitsPerSample",property,(error,data) => { 
-    if(error) {
-        console.log('Failed to get the value of the specified attribute key of the image.');
-    } else {
-        console.log('Succeeded in getting the value of the specified attribute key of the image.');
-    }
-})
-```
-
-### modifyImageProperty<sup>9+</sup>
-
-modifyImageProperty(key: string, value: string): Promise\<void>
-
-通过指定的键修改图片属性的值，使用Promise形式返回结果。
-
-**系统能力：** SystemCapability.Multimedia.Image.ImageSource
-
-**参数：**
-
-| 参数名  | 类型   | 必填 | 说明         |
-| ------- | ------ | ---- | ------------ |
-| key     | string | 是   | 图片属性名。 |
-| value   | string | 是   | 属性值。     |
-
-**返回值：**
-
-| 类型           | 说明                        |
-| -------------- | --------------------------- |
-| Promise\<void> | Promise实例，异步返回结果。 |
-
-**示例：**
-
-```js
-imageSourceApi.modifyImageProperty("ImageWidth", "120")
-            .then(() => {
-                const w = imageSourceApi.getImageProperty("ImageWidth")
-                console.info('w', w);
-            })
-```
-
-### modifyImageProperty<sup>9+</sup>
-
-modifyImageProperty(key: string, value: string, callback: AsyncCallback\<void>): void
-
-通过指定的键修改图片属性的值，callback形式返回结果。
-
-**系统能力：** SystemCapability.Multimedia.Image.ImageSource
-
-**参数：**
-
-| 参数名   | 类型                | 必填 | 说明                           |
-| -------- | ------------------- | ---- | ------------------------------ |
-| key      | string              | 是   | 图片属性名。                   |
-| value    | string              | 是   | 属性值。                       |
-| callback | AsyncCallback\<void> | 是   | 修改属性值，callback返回结果。 |
-
-**示例：**
-
-```js
-imageSourceApi.modifyImageProperty("ImageWidth", "120",() => {})
-```
-
-### updateData<sup>9+</sup>
-
-updateData(buf: ArrayBuffer, isFinished: boolean, value: number, length: number): Promise\<void>
-
-更新增量数据，使用Promise形式返回结果。
-
-**系统能力：** SystemCapability.Multimedia.Image.ImageSource
-
-**参数：**
-
-| 名称       | 类型        | 必填 | 说明         |
-| ---------- | ----------- | ---- | ------------ |
-| buf        | ArrayBuffer | 是   | 增量数据。   |
-| isFinished | boolean     | 是   | 是否更新完。 |
-| value      | number      | 否   | 偏移量。     |
-| length     | number      | 否   | 数组长。     |
-
-**返回值：**
-
-| 类型           | 说明                       |
-| -------------- | -------------------------- |
-| Promise\<void> | Promise实例，异步返回结果。|
-
-**示例：**
-
-```js
-const array = new ArrayBuffer(100);
-imageSourceIncrementalSApi.updateData(array, false, 0, 10).then(data => {
-            console.info('Succeeded in updating data.');
-        })
-```
-
-
-### updateData<sup>9+</sup>
-
-updateData(buf: ArrayBuffer, isFinished: boolean, value: number, length: number, callback: AsyncCallback\<void>): void
-
-更新增量数据，callback形式返回结果。
-
-**系统能力：** SystemCapability.Multimedia.Image.ImageSource
-
-**参数：**
-
-| 名称       | 类型                | 必填 | 说明                 |
-| ---------- | ------------------- | ---- | -------------------- |
-| buf        | ArrayBuffer         | 是   | 增量数据。           |
-| isFinished | boolean             | 是   | 是否更新完。         |
-| value      | number              | 否   | 偏移量。             |
-| length     | number              | 否   | 数组长。             |
-| callback   | AsyncCallback\<void> | 是   | 回调表示成功或失败。 |
-
-**示例：**
-
-```js
-const array = new ArrayBuffer(100);
-imageSourceIncrementalSApi.updateData(array, false, 0, 10,(error,data )=> {
-            if(data !== undefined){
-                console.info('Succeeded in updating data.');     
-            }
-		})
-```
-
-### createPixelMap<sup>7+</sup>
-
-createPixelMap(options?: DecodingOptions): Promise\<PixelMap>
-
-通过图片解码参数创建PixelMap对象。
-
-**系统能力：** SystemCapability.Multimedia.Image.ImageSource
-
-**参数：**
-
-| 名称    | 类型                                 | 必填 | 说明       |
-| ------- | ------------------------------------ | ---- | ---------- |
-| options | [DecodingOptions](#decodingoptions7) | 否   | 解码参数。 |
-
-**返回值：**
-
-| 类型                             | 说明                  |
-| -------------------------------- | --------------------- |
-| Promise\<[PixelMap](#pixelmap7)> | 异步返回Promise对象。 |
-
-**示例：**
-
-```js
-imageSourceApi.createPixelMap().then(pixelmap => {
-    console.log('Succeeded in creating pixelmap object through image decoding parameters.');
-}).catch(error => {
-    console.log('Failed to create pixelmap object through image decoding parameters.');
-})
-```
-
-### createPixelMap<sup>7+</sup>
-
-createPixelMap(callback: AsyncCallback\<PixelMap>): void
-
-通过默认参数创建PixelMap对象，使用callback形式返回结果。
-
-**系统能力：** SystemCapability.Multimedia.Image.ImageSource
-
-**参数：**
-
-| 名称     | 类型                                  | 必填 | 说明                       |
-| -------- | ------------------------------------- | ---- | -------------------------- |
-| callback | AsyncCallback<[PixelMap](#pixelmap7)> | 是   | 通过回调返回PixelMap对象。 |
-
-**示例：**
-
-```js
-imageSourceApi.createPixelMap((err, pixelmap) => {
-                    console.info('Succeeded in creating pixelmap object.');
-                })
-```
-
-### createPixelMap<sup>7+</sup>
-
-createPixelMap(options: DecodingOptions, callback: AsyncCallback\<PixelMap>): void
-
-通过图片解码参数创建PixelMap对象。
-
-**系统能力：** SystemCapability.Multimedia.Image.ImageSource
-
-**参数：**
-
-| 名称     | 类型                                  | 必填 | 说明                       |
-| -------- | ------------------------------------- | ---- | -------------------------- |
-| options  | [DecodingOptions](#decodingoptions7)  | 是   | 解码参数。                 |
-| callback | AsyncCallback<[PixelMap](#pixelmap7)> | 是   | 通过回调返回PixelMap对象。 |
-
-**示例：**
-
-```js
-let decodingOptions = {
-    sampleSize: 1,
-    editable: true,
-    desiredSize: { width: 1, height: 2 },
-    rotate: 10,
-    desiredPixelFormat: 3,
-    desiredRegion: { size: { height: 1, width: 2 }, x: 0, y: 0 },
-    index: 0
-};
-imageSourceApi.createPixelMap(decodingOptions, pixelmap => { 
-    console.log('Succeeded in creating pixelmap object.');
-})
-```
-
-### release
-
-release(callback: AsyncCallback\<void>): void
-
-释放图片源实例，使用callback形式返回结果。
-
-**系统能力：** SystemCapability.Multimedia.Image.ImageSource
-
-**参数：**
-
-| 名称     | 类型                 | 必填 | 说明                               |
-| -------- | -------------------- | ---- | ---------------------------------- |
-| callback | AsyncCallback\<void> | 是   | 资源释放回调，失败时返回错误信息。 |
-
-**示例：**
-
-```js
-imageSourceApi.release(() => { 
-    console.log('release succeeded.');
-})
-```
-
-### release
-
-release(): Promise\<void>
-
-释放图片源实例，使用Promise形式返回结果。
-
-**系统能力：** SystemCapability.Multimedia.Image.ImageSource
-
-**返回值：**
-
-| 类型           | 说明                        |
-| -------------- | --------------------------- |
-| Promise\<void> | Promise实例，异步返回结果。 |
-
-**示例：**
-
-```js
-imageSourceApi.release().then(()=>{
-    console.log('Succeeded in releasing the image source instance.');
-}).catch(error => {
-    console.log('Failed to release the image source instance.');
-})
-```
-
-## image.createImagePacker
-
-createImagePacker(): ImagePacker
-
-创建ImagePacker实例。
-
-**系统能力：** SystemCapability.Multimedia.Image.ImagePacker
-
-**返回值：**
-
-| 类型                        | 说明                  |
-| --------------------------- | --------------------- |
-| [ImagePacker](#imagepacker) | 返回ImagePacker实例。 |
-
-**示例：**
-
-```js
-const imagePackerApi = image.createImagePacker();
-```
-
-## ImagePacker
-
-图片打包器类，用于图片压缩和打包。在调用ImagePacker的方法前，需要先通过createImagePacker构建一个ImagePacker实例，当前支持格式有：jpeg webp。
-
-### 属性
-
-**系统能力：** SystemCapability.Multimedia.Image.ImagePacker
-
-| 名称             | 类型           | 可读 | 可写 | 说明                       |
-| ---------------- | -------------- | ---- | ---- | -------------------------- |
-| supportedFormats | Array\<string> | 是   | 否   | 图片打包支持的格式，jpeg。 |
-
-### packing
-
-packing(source: ImageSource, option: PackingOption, callback: AsyncCallback\<ArrayBuffer>): void
-
-图片压缩或重新打包，使用callback形式返回结果。
-
-**系统能力：** SystemCapability.Multimedia.Image.ImagePacker
-
-**参数：**
-
-| 参数名   | 类型                               | 必填 | 说明                               |
-| -------- | ---------------------------------- | ---- | ---------------------------------- |
-| source   | [ImageSource](#imagesource)        | 是   | 打包的图片源。                     |
-| option   | [PackingOption](#packingoption)    | 是   | 设置打包参数。                      |
-| callback | AsyncCallback\<ArrayBuffer>        | 是   | 获取图片打包回调，返回打包后数据。 |
-
-**示例：**
-
-```js
-let packOpts = { format:"image/jpeg", quality:98 };
-imagePackerApi.packing(imageSourceApi, packOpts, data => {})
-```
-
-### packing
-
-packing(source: ImageSource, option: PackingOption): Promise\<ArrayBuffer>
-
-图片压缩或重新打包，使用Promise形式返回结果。
-
-**系统能力：** SystemCapability.Multimedia.Image.ImagePacker
-
-**参数：**
-
-| 参数名 | 类型                            | 必填 | 说明           |
-| ------ | ------------------------------- | ---- | -------------- |
-| source | [ImageSource](#imagesource)     | 是   | 打包的图片源。 |
-| option | [PackingOption](#packingoption) | 是   | 设置打包参数。 |
-
-**返回值：**
-
-| 类型                         | 说明                                          |
-| ---------------------------- | --------------------------------------------- |
-| Promise\<ArrayBuffer>        | Promise实例，用于异步获取压缩或打包后的数据。 |
-
-**示例：**
-
-```js
-let packOpts = { format:"image/jpeg", quality:98 }
-imagePackerApi.packing(imageSourceApi, packOpts)
-    .then( data => {
-        console.log('packing succeeded.');
-	}).catch(error => {
-	    console.log('packing failed.');
-	})
-```
-
-### packing<sup>8+</sup>
-
-packing(source: PixelMap, option: PackingOption, callback: AsyncCallback\<ArrayBuffer>): void
-
-图片压缩或重新打包，使用callback形式返回结果。
-
-**系统能力：** SystemCapability.Multimedia.Image.ImagePacker
-
-**参数：**
-
-| 参数名   | 类型                            | 必填 | 说明                               |
-| -------- | ------------------------------- | ---- | ---------------------------------- |
-| source   | [PixelMap](#pixelmap)           | 是   | 打包的PixelMap资源。               |
-| option   | [PackingOption](#packingoption) | 是   | 设置打包参数。                     |
-| callback | AsyncCallback\<ArrayBuffer>     | 是   | 获取图片打包回调，返回打包后数据。 |
-
-**示例：**
-
-```js
-let packOpts = { format:"image/jpeg", quality:98 }
-const pixelMapApi = new ArrayBuffer(400);
-imagePackerApi.packing(pixelMapApi, packOpts, data => { 
-    console.log('Succeeded in packing the image.');
-})
-```
-
-### packing<sup>8+</sup>
-
-packing(source: PixelMap, option: PackingOption): Promise\<ArrayBuffer>
-
-图片压缩或重新打包，使用Promise形式返回结果。
-
-**系统能力：** SystemCapability.Multimedia.Image.ImagePacker
-
-**参数：**
-
-| 参数名 | 类型                            | 必填 | 说明               |
-| ------ | ------------------------------- | ---- | ------------------ |
-| source | [PixelMap](#pixelmap)           | 是   | 打包的PixelMap源。 |
-| option | [PackingOption](#packingoption) | 是   | 设置打包参数。     |
-
-**返回值：**
-
-| 类型                  | 说明                                         |
-| --------------------- | -------------------------------------------- |
-| Promise\<ArrayBuffer> | Promise实例，用于异步获取压缩或打包后的数据。|
-
-**示例：**
-
-```js
-let packOpts = { format:"image/jpeg", quality:98 }
-const pixelMapApi = new ArrayBuffer(400);
-imagePackerApi.packing(pixelMapApi, packOpts)
-    .then( data => {
-	    console.log('Succeeded in packing the image.');
-	}).catch(error => {
-	    console.log('Failed to pack the image..');
-	})
-```
-
-### release
-
-release(callback: AsyncCallback\<void>): void
-
-释放图片打包实例，使用callback形式返回结果。
-
-**系统能力：** SystemCapability.Multimedia.Image.ImagePacker
-
-**参数：**
-
-| 参数名   | 类型                 | 必填 | 说明                           |
-| -------- | -------------------- | ---- | ------------------------------ |
-| callback | AsyncCallback\<void> | 是   | 释放回调，失败时返回错误信息。 |
-
-**示例：**
-
-```js
-imagePackerApi.release(()=>{ 
-    console.log('Succeeded in releasing image packaging.');
-})
-```
-
-### release
-
-release(): Promise\<void>
-
-释放图片打包实例，使用Promise形式返回释放结果。
-
-**系统能力：** SystemCapability.Multimedia.Image.ImagePacker
-
-**返回值：**
-
-| 类型           | 说明                                                   |
-| -------------- | ------------------------------------------------------ |
-| Promise\<void> | Promise实例，用于异步获取释放结果，失败时返回错误信息。|
-
-**示例：**
-
-```js
-imagePackerApi.release().then(()=>{
-    console.log('Succeeded in releasing image packaging.');
-}).catch((error)=>{ 
-    console.log('Failed to release image packaging.'); 
-}) 
-```
-
-## image.createImageReceiver<sup>9+</sup>
-
-createImageReceiver(width: number, height: number, format: number, capacity: number): ImageReceiver
-
-通过宽、高、图片格式、容量创建ImageReceiver实例。
-
-**系统能力：** SystemCapability.Multimedia.Image.ImageReceiver
-
-**参数：**
-
-| 名称     | 类型   | 必填 | 说明                   |
-| -------- | ------ | ---- | ---------------------- |
-| width    | number | 是   | 图像的默认宽度。       |
-| height   | number | 是   | 图像的默认高度。       |
-| format   | number | 是   | 图像格式。             |
-| capacity | number | 是   | 同时访问的最大图像数。 |
-
-**返回值：**
-
-| 类型                             | 说明                                    |
-| -------------------------------- | --------------------------------------- |
-| [ImageReceiver](#imagereceiver9) | 如果操作成功，则返回ImageReceiver实例。 |
-
-**示例：**
-
-```js
-var receiver = image.createImageReceiver(8192, 8, 4, 8);
-```
-
-## ImageReceiver<sup>9+</sup>
-
-图像接收类，用于获取组件surface id，接收最新的图片和读取下一张图片，以及释放ImageReceiver实例。
-
-在调用以下方法前需要先创建ImageReceiver实例。
-
-### 属性
-
-**系统能力：** SystemCapability.Multimedia.Image.ImageReceiver
-
-| 名称     | 类型                         | 可读 | 可写 | 说明               |
-| -------- | ---------------------------- | ---- | ---- | ------------------ |
-| size     | [Size](#size)                | 是   | 否   | 图片大小。         |
-| capacity | number                       | 是   | 否   | 同时访问的图像数。 |
-| format   | [ImageFormat](#imageformat9) | 是   | 否   | 图像格式。         |
-
-### getReceivingSurfaceId<sup>9+</sup>
-
-getReceivingSurfaceId(callback: AsyncCallback\<string>): void
-
-用于获取一个surface id供Camera或其他组件使用。使用callback返回结果。
-
-**系统能力：** SystemCapability.Multimedia.Image.ImageReceiver
-
-**参数：**
-
-| 名称     | 类型                   | 必填 | 说明                       |
-| -------- | ---------------------- | ---- | -------------------------- |
-| callback | AsyncCallback\<string> | 是   | 回调函数，返回surface id。 |
-
-**示例:**
-
-```js
-receiver.getReceivingSurfaceId((err, id) => { 
-    if(err) {
-        console.log('getReceivingSurfaceId failed.');
-    } else {
-        console.log('getReceivingSurfaceId succeeded.');
-    }
-});
-```
-
-### getReceivingSurfaceId<sup>9+</sup>
-
-getReceivingSurfaceId(): Promise\<string>
-
-用于获取一个surface id供Camera或其他组件使用。使用promise返回结果。
-
-**系统能力：** SystemCapability.Multimedia.Image.ImageReceiver
-
-**返回值：**
-
-| 类型             | 说明                 |
-| ---------------- | -------------------- |
-| Promise\<string> | 异步返回surface id。 |
-
-**示例：**
-
-```js
-receiver.getReceivingSurfaceId().then( id => { 
-    console.log('getReceivingSurfaceId succeeded.');
-}).catch(error => {
-    console.log('getReceivingSurfaceId failed.');
-})
-```
-
-### readLatestImage<sup>9+</sup>
-
-readLatestImage(callback: AsyncCallback\<Image>): void
-
-从ImageReceiver读取最新的图片，并使用callback返回结果。
-
-**系统能力：** SystemCapability.Multimedia.Image.ImageReceiver
-
-**参数：**
-
-| 名称     | 类型                            | 必填 | 说明                     |
-| -------- | ------------------------------- | ---- | ------------------------ |
-| callback | AsyncCallback<[Image](#image9)> | 是   | 回调函数，返回最新图像。 |
-
-**示例：**
-
-```js
-receiver.readLatestImage((err, img) => { 
-    if(err) {
-        console.log('readLatestImage failed.');
-    } else {
-        console.log('readLatestImage succeeded.');
-    }
-});
-```
-
-### readLatestImage<sup>9+</sup>
-
-readLatestImage(): Promise\<Image>
-
-从ImageReceiver读取最新的图片，并使用promise返回结果。
-
-**系统能力：** SystemCapability.Multimedia.Image.ImageReceiver
-
-**返回值：**
-
-| 类型                      | 说明               |
-| ------------------------- | ------------------ |
-| Promise<[Image](#image9)> | 异步返回最新图片。 |
-
-**示例：**
-
-```js
-receiver.readLatestImage().then(img => {
-    console.log('readLatestImage succeeded.');
-}).catch(error => {
-    console.log('readLatestImage failed.');
-})
-```
-
-### readNextImage<sup>9+</sup>
-
-readNextImage(callback: AsyncCallback\<Image>): void
-
-从ImageReceiver读取下一张图片，并使用callback返回结果。
-
-**系统能力：** SystemCapability.Multimedia.Image.ImageReceiver
-
-**参数：**
-
-| 名称     | 类型                            | 必填 | 说明                       |
-| -------- | ------------------------------- | ---- | -------------------------- |
-| callback | AsyncCallback<[Image](#image9)> | 是   | 回调函数，返回下一张图片。 |
-
-**示例：**
-
-```js
-receiver.readNextImage((err, img) => { 
-    if(err) {
-        console.log('readNextImage failed.');
-    } else {
-        console.log('readNextImage succeeded.');
-    }
-});
-```
-
-### readNextImage<sup>9+</sup>
-
-readNextImage(): Promise\<Image>
-
-从ImageReceiver读取下一张图片，并使用promise返回结果。
-
-**系统能力：** SystemCapability.Multimedia.Image.ImageReceiver
-
-**返回值：**
-
-| 类型                      | 说明                 |
-| ------------------------- | -------------------- |
-| Promise<[Image](#image9)> | 异步返回下一张图片。 |
-
-**示例：**
-
-```js
-receiver.readNextImage().then(img => {
-    console.log('readNextImage succeeded.');
-}).catch(error => {
-    console.log('readNextImage failed.');
-})
-```
-
-### on('imageArrival')<sup>9+</sup>
-
-on(type: 'imageArrival', callback: AsyncCallback\<void>): void
-
-接收图片时注册回调。
-
-**系统能力：** SystemCapability.Multimedia.Image.ImageReceiver
-
-**参数：**
-
-| 名称     | 类型                 | 必填 | 说明                                                   |
-| -------- | -------------------- | ---- | ------------------------------------------------------ |
-| type     | string               | 是   | 注册事件的类型，固定为'imageArrival'，接收图片时触发。 |
-| callback | AsyncCallback\<void> | 是   | 注册的事件回调。                                       |
-
-**示例：**
-
-```js
-receiver.on('imageArrival', () => {})
-```
-
-### release<sup>9+</sup>
-
-release(callback: AsyncCallback\<void>): void
-
-释放ImageReceiver实例并使用回调返回结果。
-
-**系统能力：** SystemCapability.Multimedia.Image.ImageReceiver
-
-**参数：**
-
-| 名称     | 类型                 | 必填 | 说明                     |
-| -------- | -------------------- | ---- | ------------------------ |
-| callback | AsyncCallback\<void> | 是   | 回调函数，返回操作结果。 |
-
-**示例：**
-
-```js
-receiver.release(() => {})
-```
-
-### release<sup>9+</sup>
-
-release(): Promise\<void>
-
-释放ImageReceiver实例并使用promise返回结果。
-
-**系统能力：** SystemCapability.Multimedia.Image.ImageReceiver
-
-**返回值：**
-
-| 类型           | 说明               |
-| -------------- | ------------------ |
-| Promise\<void> | 异步返回操作结果。 |
-
-**示例：**
-
-```js
-receiver.release().then(() => {
-    console.log('release succeeded.');
-}).catch(error => {
-    console.log('release failed.');
-})
-```
-
-## image.createImageCreator<sup>9+</sup>
-
-createImageCreator(width: number, height: number, format: number, capacity: number): ImageCreator
-
-通过宽、高、图片格式、容量创建ImageCreator实例。
-
-**系统能力：** SystemCapability.Multimedia.Image.ImageCreator
-
-**参数：**
-
-| 名称     | 类型   | 必填 | 说明                   |
-| -------- | ------ | ---- | ---------------------- |
-| width    | number | 是   | 图像的默认宽度。       |
-| height   | number | 是   | 图像的默认高度。       |
-| format   | number | 是   | 图像格式，如YCBCR_422_SP，JPEG。             |
-| capacity | number | 是   | 同时访问的最大图像数。 |
-
-**返回值：**
-
-| 类型                           | 说明                                    |
-| ------------------------------ | --------------------------------------- |
-| [ImageCreator](#imagecreator9) | 如果操作成功，则返回ImageCreator实例。 |    
-
-**示例：**
-
-```js
-var creator = image.createImageCreator(8192, 8, 4, 8);
-```
-
-## ImageCreator<sup>9+</sup>
-
-图像创建模块，用于请求图像原生数据区域，并开放给应用编译原生图像数据的能力。
-在调用以下方法前需要先创建ImageCreator实例。
-
-### 属性
-
-**系统能力：** SystemCapability.Multimedia.Image.ImageCreator
-
-| 名称     | 类型                         | 可读 | 可写 | 说明               |
-| -------- | ---------------------------- | ---- | ---- | ------------------ |
-| capacity | number                       | 是   | 否   | 同时访问的图像数。 |
-| format   | [ImageFormat](#imageformat9) | 是   | 否   | 图像格式。         |
-
-### dequeueImage<sup>9+</sup>
-
-dequeueImage(callback: AsyncCallback\<Image>): void
-
-从空闲队列中获取buffer图片，用于绘制UI内容，并使用callback返回结果。
-
-**系统能力：** SystemCapability.Multimedia.Image.ImageCreator
-
-**参数：**
-
-| 名称          | 类型                                    | 必填 | 说明                 |
-| ------------- | ---------------------------------------| ---- | -------------------- |
-| callback      | AsyncCallback\<Image>                   | 是   | 回调函数，返回最新图片。 |
-
-**示例：**
-
-```js
-creator.dequeueImage((err, img) => {
-    if (err) {
-        console.info('dequeueImage succeeded.');
-    }
-    console.info('dequeueImage failed.'));
-});
-```
-
-### dequeueImage<sup>9+</sup>
-
-dequeueImage(): Promise\<Image>
-
-从空闲队列中获取buffer图片，用于绘制UI内容，并使用promise返回结果。
-
-**系统能力：** SystemCapability.Multimedia.Image.ImageCreator
-
-**返回值：**
-
-| 类型             | 说明           |
-| --------------- | ------------- |
-| Promise\<Image> | 返回绘制的图像。 |
-
-**示例：**
-
-```js
-creator.dequeueImage().then(img => {
-    console.info('dequeueImage succeeded.');
-}).catch(error => {
-    console.log('dequeueImage failed: ' + error);
-})
-```
-
-### queueImage<sup>9+</sup>
-
-queueImage(interface: Image, callback: AsyncCallback\<void>): void
-
-将绘制好的图片放入Dirty队列，并使用callback返回结果。
-
-**系统能力：** SystemCapability.Multimedia.Image.ImageCreator
-
-**参数：**
-
-| 名称          | 类型                     | 必填 | 说明                 |
-| ------------- | -------------------------| ---- | -------------------- |
-| interface     | Image                    | 是   | 绘制好的buffer图像。 |
-| callback      | AsyncCallback\<void>     | 是   | 获取回调，失败时返回错误信息。 |
-
-**示例：**
-
-```js
-creator.queueImage(img, (err) => {
-    if (err) {
-        console.info('dequeueImage failed: ' + err);
-    }
-    console.info('dequeueImage succeeded');
-})
-```
-
-### queueImage<sup>9+</sup>
-
-queueImage(interface: Image): Promise\<void>
-
-将绘制好的图片放入Dirty队列，并使用promise返回结果。
-
-**系统能力：** SystemCapability.Multimedia.Image.ImageCreator
-
-**参数：**
-
-| 名称          | 类型     | 必填 | 说明                |
-| ------------- | --------| ---- | ------------------- |
-| interface     | Image   | 是   | 绘制好的buffer图像。 |
-
-**返回值：**
-
-| 类型            | 说明           |
-| -------------- | ------------- |
-| Promise\<void> | 获取回调，失败时返回错误信息。 |
-
-**示例：**
-
-```js
-creator.queueImage(img).then(() => {
-    console.info('dequeueImage succeeded.');
-}).catch(error => {
-    console.info('dequeueImage failed: ' + error);
-})
-```
-
-### on<sup>9+</sup>
-
-on(type: 'imageRelease', callback: AsyncCallback\<void>): void
-
-监听imageRelease事件，并使用callback返回结果。
-
-**系统能力：** SystemCapability.Multimedia.Image.ImageCreator
-
-**参数：**
-
-| 名称          | 类型                     | 必填 | 说明                 |
-| ------------- | -------------------------| ---- | -------------------- |
-| type          | string                   | 是   | 监听事件类型，如'imageRelease'。 |
-| callback      | AsyncCallback\<void>     | 是   | 获取回调，失败时返回错误信息。 |
-
-**示例：**
-
-```js
-creator.on('imageRelease', (err) => {
-    if (err) {
-        console.info('on faild' + err);
-    }
-    console.info('on succeeded');
-})
-```
-
-### release<sup>9+</sup>
-
-release(callback: AsyncCallback\<void>): void
-
-释放当前图像，并使用callback返回结果。
-
-**系统能力：** SystemCapability.Multimedia.Image.ImageCreator
-
-**参数：**
-
-| 名称           | 类型                     | 必填 | 说明                 |
-| ------------- | -------------------------| ---- | -------------------- |
-| callback      | AsyncCallback\<void>     | 是   | 获取回调，失败时返回错误信息。 |
-
-**示例：**
-
-```js
-creator.release((err) => {
-    if (err) {
-        console.info('release failed: ' + err);
-    }
-    console.info('release succeeded');
-});
-```
-### release<sup>9+</sup>
-
-release(): Promise\<void>
-
-释放当前图像，并使用promise返回结果。
-
-**系统能力：** SystemCapability.Multimedia.Image.ImageCreator
-
-**返回值：**
-
-| 类型            | 说明           |
-| -------------- | ------------- |
-| Promise\<void> | 获取回调，失败时返回错误信息。 |
-
-**示例：**
-
-```js
-creator.release().then(() => {
-    console.info('release succeeded');
-}).catch(error => {
-    console.info('release failed');
-})
-```
-
-## Image<sup>9+</sup>
-
-提供基本的图像操作，包括获取图像信息、读写图像数据。调用[readNextImage](#readnextimage9)和[readLatestImage](#readlatestimage9)接口时会返回image。
-
-### 属性
-
-**系统能力：** SystemCapability.Multimedia.Image.Core
-
-| 名称     | 类型               | 可读 | 可写 | 说明                                               |
-| -------- | ------------------ | ---- | ---- | -------------------------------------------------- |
-| clipRect | [Region](#region7) | 是   | 是   | 要裁剪的图像区域。                                 |
-| size     | [Size](#size)      | 是   | 否   | 图像大小。                                         |
-| format   | number             | 是   | 否   | 图像格式，参考[PixelMapFormat](#pixelmapformat7)。 |
-
-### getComponent<sup>9+</sup>
-
-getComponent(componentType: ComponentType, callback: AsyncCallback\<Component>): void
-
-根据图像的组件类型从图像中获取组件缓存并使用callback返回结果。
-
-**系统能力：** SystemCapability.Multimedia.Image.Core
-
-**参数：**
-
-| 名称          | 类型                                    | 必填 | 说明                 |
-| ------------- | --------------------------------------- | ---- | -------------------- |
-| componentType | [ComponentType](#componenttype9)        | 是   | 图像的组件类型。     |
-| callback      | AsyncCallback<[Component](#component9)> | 是   | 用于返回组件缓冲区。 |
-
-**示例：**
-
-```js
-img.getComponent(4, (err, component) => {
-    if(err) {
-        console.log('getComponent failed.');
-    } else {
-        console.log('getComponent succeeded.');
-    }
-})
-```
-
-### getComponent<sup>9+</sup>
-
-getComponent(componentType: ComponentType): Promise\<Component>
-
-根据图像的组件类型从图像中获取组件缓存并使用Promise方式返回结果。
-
-**系统能力：** SystemCapability.Multimedia.Image.Core
-
-**参数：**
-
-| 名称          | 类型                             | 必填 | 说明             |
-| ------------- | -------------------------------- | ---- | ---------------- |
-| componentType | [ComponentType](#componenttype9) | 是   | 图像的组件类型。 |
-
-**返回值：**
-
-| 类型                              | 说明                              |
-| --------------------------------- | --------------------------------- |
-| Promise<[Component](#component9)> | 用于返回组件缓冲区的promise实例。 |
-
-**示例：**
-
-```js
-img.getComponent(4).then(component => { })
-```
-
-### release<sup>9+</sup>
-
-release(callback: AsyncCallback\<void>): void
-
-释放当前图像并使用callback返回结果。
-
-在接收另一个图像前必须先释放对应资源。
-
-**系统能力：** SystemCapability.Multimedia.Image.Core
-
-**参数：**
-
-| 名称     | 类型                 | 必填 | 说明           |
-| -------- | -------------------- | ---- | -------------- |
-| callback | AsyncCallback\<void> | 是   | 返回操作结果。 |
-
-**示例：**
-
-```js
-img.release(() =>{ 
-    console.log('release succeeded.');
-}) 
-```
-
-### release<sup>9+</sup>
-
-release(): Promise\<void>
-
-释放当前图像并使用Promise方式返回结果。
-
-在接收另一个图像前必须先释放对应资源。
-
-**系统能力：** SystemCapability.Multimedia.Image.Core
-
-**返回值：**
-
-| 类型           | 说明                  |
-| -------------- | --------------------- |
-| Promise\<void> | promise返回操作结果。 |
-
-**示例：**
-
-```js
-img.release().then(() =>{
-    console.log('release succeeded.');
-}).catch(error => {
-    console.log('release failed.');
-})
-```
-
-## PositionArea<sup>7+</sup>
-
-表示图片指定区域内的数据。
-
-**系统能力：** SystemCapability.Multimedia.Image.Core
-
-| 名称   | 类型               | 可读 | 可写 | 说明                                                         |
-| ------ | ------------------ | ---- | ---- | ------------------------------------------------------------ |
-| pixels | ArrayBuffer        | 是   | 否   | 像素。                                                       |
-| offset | number             | 是   | 否   | 偏移量。                                                     |
-<<<<<<< HEAD
-| stride | number             | 是   | 否   | 像素间距，stride >= region.size.width*4。                   |
-=======
-| stride | number             | 是   | 否   | 像素间距，stride >= region.size.width*4                      |
->>>>>>> 727666e4
-| region | [Region](#region7) | 是   | 否   | 区域，按照区域读写。写入的区域宽度加X坐标不能大于原图的宽度，写入的区域高度加Y坐标不能大于原图的高度。 |
-
-## ImageInfo
-
-表示图片信息。
-
-**系统能力：** SystemCapability.Multimedia.Image.Core
-
-| 名称 | 类型          | 可读 | 可写 | 说明       |
-| ---- | ------------- | ---- | ---- | ---------- |
-| size | [Size](#size) | 是   | 是   | 图片大小。 |
-| density<sup>9+</sup> | number | 是   | 是   | 像素密度，单位为ppi。 |
-
-## Size
-
-表示图片尺寸。
-
-**系统能力：** SystemCapability.Multimedia.Image.Core
-
-| 名称   | 类型   | 可读 | 可写 | 说明           |
-| ------ | ------ | ---- | ---- | -------------- |
-| height | number | 是   | 是   | 输出图片的高。 |
-| width  | number | 是   | 是   | 输出图片的宽。 |
-
-## PixelMapFormat<sup>7+</sup>
-
-枚举，图片像素格式。
-
-**系统能力：** SystemCapability.Multimedia.Image.Core
-
-| 名称                   | 默认值 | 描述              |
-| ---------------------- | ------ | ----------------- |
-| UNKNOWN                | 0      | 未知格式。        |
-| RGB_565                | 2      | 格式为RGB_565     |
-<<<<<<< HEAD
-| RGBA_8888              | 3      | 格式为RGBA_8888 |
-| BGRA_8888<sup>9+</sup> | 4      | 格式为BGRA_8888 |
-| RGB_888<sup>9+</sup>   | 5      | 格式为RGB_888   |
-| ALPHA_8<sup>9+</sup>   | 6      | 格式为ALPHA_8   |
-| RGBA_F16<sup>9+</sup>  | 7      | 格式为RGBA_F16  |
-| NV21<sup>9+</sup>      | 8      | 格式为NV21      |
-| NV12<sup>9+</sup>      | 9      | 格式为NV12      |
-=======
-| RGBA_8888              | 3      | 格式为RGBA_8888   |
-| BGRA_8888<sup>9+</sup> | 4      | 格式为BGRA_8888   |
->>>>>>> 727666e4
-
-## AlphaType<sup>9+</sup>
-
-枚举，图像的透明度类型。
-
-**系统能力：** SystemCapability.Multimedia.Image.Core
-
-| 名称     | 默认值 | 描述                    |
-| -------- | ------ | ----------------------- |
-| UNKNOWN  | 0      | 未知透明度。            |
-| OPAQUE   | 1      | 没有alpha或图片全透明。 |
-<<<<<<< HEAD
-| PREMUL   | 2      | RGB前乘alpha。         |
-| UNPREMUL | 3      | RGB不前乘alpha。       |
-=======
-| PREMUL   | 2      | RGB前乘alpha           |
-| UNPREMUL | 3      | RGB不前乘alpha         |
->>>>>>> 727666e4
-
-## ScaleMode<sup>9+</sup>
-
-枚举，图像的缩放模式。
-
-**系统能力：** SystemCapability.Multimedia.Image.Core
-
-| 名称            | 默认值 | 描述                                               |
-| --------------- | ------ | -------------------------------------------------- |
-| CENTER_CROP     | 1      | 缩放图像以填充目标图像区域并居中裁剪区域外的效果。 |
-| FIT_TARGET_SIZE | 0      | 图像适合目标尺寸的效果。                           |
-
-## SourceOptions<sup>9+</sup>
-
-ImageSource的初始化选项。
-
-**系统能力：** SystemCapability.Multimedia.Image.Core
-
-| 名称              | 类型                               | 可读 | 可写 | 说明               |
-| ----------------- | ---------------------------------- | ---- | ---- | ------------------ |
-| sourceDensity     | number                             | 是   | 是   | ImageSource的密度。|
-| sourcePixelFormat | [PixelMapFormat](#pixelmapformat7) | 是   | 是   | 图片像素格式。     |
-| sourceSize        | [Size](#size)                      | 是   | 是   | 图像像素大小。     |
-
-
-## InitializationOptions<sup>8+</sup>
-
-PixelMap的初始化选项。
-
-**系统能力：** SystemCapability.Multimedia.Image.Core
-
-| 名称                     | 类型                               | 可读 | 可写 | 说明           |
-| ------------------------ | ---------------------------------- | ---- | ---- | -------------- |
-| alphaType<sup>9+</sup>   | [AlphaType](#alphatype9)           | 是   | 是   | 透明度。       |
-| editable                 | boolean                            | 是   | 是   | 是否可编辑。   |
-| pixelFormat              | [PixelMapFormat](#pixelmapformat7) | 是   | 是   | 像素格式。     |
-| scaleMode<sup>9+</sup>   | [ScaleMode](#scalemode9)           | 是   | 是   | 缩略值。       |
-| size                     | [Size](#size)                      | 是   | 是   | 创建图片大小。 |
-
-## DecodingOptions<sup>7+</sup>
-
-图像解码设置选项。
-
-**系统能力：** SystemCapability.Multimedia.Image.ImageSource
-
-| 名称               | 类型                               | 可读 | 可写 | 说明             |
-| ------------------ | ---------------------------------- | ---- | ---- | ---------------- |
-| sampleSize         | number                             | 是   | 是   | 缩略图采样大小。 |
-| rotate             | number                             | 是   | 是   | 旋转角度。       |
-| editable           | boolean                            | 是   | 是   | 是否可编辑。     |
-| desiredSize        | [Size](#size)                      | 是   | 是   | 期望输出大小。   |
-| desiredRegion      | [Region](#region7)                 | 是   | 是   | 解码区域。       |
-| desiredPixelFormat | [PixelMapFormat](#pixelmapformat7) | 是   | 是   | 解码的像素格式。 |
-| index              | number                             | 是   | 是   | 解码图片序号。   |
-| fitDensity<sup>9+</sup> | number                        | 是   | 是   | 图像像素密度，单位为ppi。   |
-
-## Region<sup>7+</sup>
-
-表示区域信息。
-
-**系统能力：** SystemCapability.Multimedia.Image.Core
-
-| 名称 | 类型          | 可读 | 可写 | 说明         |
-| ---- | ------------- | ---- | ---- | ------------ |
-| size | [Size](#size) | 是   | 是   | 区域大小。   |
-| x    | number        | 是   | 是   | 区域横坐标。 |
-| y    | number        | 是   | 是   | 区域纵坐标。 |
-
-## PackingOption
-
-表示图片打包选项。
-
-**系统能力：** SystemCapability.Multimedia.Image.ImagePacker
-
-| 名称    | 类型   | 可读 | 可写 | 说明                                                |
-| ------- | ------ | ---- | ---- | --------------------------------------------------- |
-<<<<<<< HEAD
-| format  | string | 是   | 是   | 目标格式。</br>当前支持格式有：.jpg .png .gif .bmp .webp RAW。 |
-| quality | number | 是   | 是   | JPEG编码中设定输出图片质量的参数，取值范围为1-100。 |
-| bufferSize<sup>9+</sup> | number | 是   | 是   | 用于设置图片大小，默认为10M |
-=======
-| format  | string | 是   | 是   | 目标格式。</br>当前支持格式有：jpeg webp  |
-| quality | number | 是   | 是   | JPEG编码中设定输出图片质量的参数，取值范围为1-100 |
->>>>>>> 727666e4
-
-## GetImagePropertyOptions<sup>7+</sup>
-
-表示查询图片属性的索引。
-
-**系统能力：** SystemCapability.Multimedia.Image.ImageSource
-
-| 名称         | 类型   | 可读 | 可写 | 说明         |
-| ------------ | ------ | ---- | ---- | ------------ |
-| index        | number | 是   | 是   | 图片序号。   |
-| defaultValue | string | 是   | 是   | 默认属性值。 |
-
-## PropertyKey<sup>7+</sup>
-
-枚举，Exif（Exchangeable image file format）图片信息。
-
-**系统能力：** SystemCapability.Multimedia.Image.Core
-
-| 名称              | 默认值                  | 说明                     |
-| ----------------- | ----------------------- | ------------------------ |
-| BITS_PER_SAMPLE   | "BitsPerSample"         | 每个像素比特数。         |
-| ORIENTATION       | "Orientation"           | 图片方向。               |
-| IMAGE_LENGTH      | "ImageLength"           | 图片长度。               |
-| IMAGE_WIDTH       | "ImageWidth"            | 图片宽度。               |
-| GPS_LATITUDE      | "GPSLatitude"           | 图片纬度。               |
-| GPS_LONGITUDE     | "GPSLongitude"          | 图片经度。               |
-| GPS_LATITUDE_REF  | "GPSLatitudeRef"        | 纬度引用，例如N或S。    |
-| GPS_LONGITUDE_REF | "GPSLongitudeRef"       | 经度引用，例如W或E。    |
-| DATE_TIME_ORIGINAL<sup>9+</sup> | "DateTimeOriginal" | 拍摄时间，例如2022:09:06 15:48:00     |
-| EXPOSURE_TIME<sup>9+</sup>      | "ExposureTime"     | 曝光时间，例如1/33 sec.|
-| SCENE_TYPE<sup>9+</sup>         | "SceneType"        | 拍摄场景模式，例如人像、风光、运动、夜景等。     |
-| ISO_SPEED_RATINGS<sup>9+</sup>  | "ISOSpeedRatings"  | ISO感光度，例如400     |
-| F_NUMBER<sup>9+</sup>           | "FNumber"          | 光圈值，例如f/1.8     |
-
-
-## ImageFormat<sup>9+</sup>
-
-枚举，图片格式。
-
-**系统能力：** SystemCapability.Multimedia.Image.Core
-
-| 名称         | 默认值 | 描述                 |
-| ------------ | ------ | -------------------- |
-| YCBCR_422_SP | 1000   | YCBCR422半平面格式。 |
-| JPEG         | 2000   | JPEG编码格式。       |
-
-## ComponentType<sup>9+</sup>
-
-枚举，图像的组件类型。
-
-**系统能力：** SystemCapability.Multimedia.Image.ImageReceiver
-
-| 名称  | 默认值 | 描述        |
-| ----- | ------ | ----------- |
-| YUV_Y | 1      | 亮度信息。  |
-| YUV_U | 2      | 色度信息。  |
-| YUV_V | 3      | 色度信息。  |
-| JPEG  | 4      | JPEG 类型。 |
-
-## Component<sup>9+</sup>
-
-描述图像颜色分量。
-
-**系统能力：** SystemCapability.Multimedia.Image.Core
-
-| 名称          | 类型                             | 可读 | 可写 | 说明         |
-| ------------- | -------------------------------- | ---- | ---- | ------------ |
-| componentType | [ComponentType](#componenttype9) | 是   | 否   | 组件类型。   |
-| rowStride     | number                           | 是   | 否   | 行距。       |
-| pixelStride   | number                           | 是   | 否   | 像素间距。   |
-| byteBuffer    | ArrayBuffer                      | 是   | 否   | 组件缓冲区。 |
-
-## ResponseCode
-
-编译错误返回的响应码。
-
-| 名称                                | 值       | 说明                                                |
-| ----------------------------------- | -------- | --------------------------------------------------- |
-| ERR_MEDIA_INVALID_VALUE             | -1       | 无效大小。                                          |
-| SUCCESS                             | 0        | 操作成功。                                          |
-| ERROR                               | 62980096 | 操作失败。                                          |
-| ERR_IPC                             | 62980097 | ipc错误。                                           |
-| ERR_SHAMEM_NOT_EXIST                | 62980098 | 共享内存错误。                                      |
-| ERR_SHAMEM_DATA_ABNORMAL            | 62980099 | 共享内存错误。                                      |
-| ERR_IMAGE_DECODE_ABNORMAL           | 62980100 | 图像解码错误。                                      |
-| ERR_IMAGE_DATA_ABNORMAL             | 62980101 | 图像输入数据错误。                                  |
-| ERR_IMAGE_MALLOC_ABNORMAL           | 62980102 | 图像malloc错误。                                    |
-| ERR_IMAGE_DATA_UNSUPPORT            | 62980103 | 不支持图像类型。                                    |
-| ERR_IMAGE_INIT_ABNORMAL             | 62980104 | 图像初始化错误。                                    |
-| ERR_IMAGE_GET_DATA_ABNORMAL         | 62980105 | 图像获取数据错误。                                  |
-| ERR_IMAGE_TOO_LARGE                 | 62980106 | 图像数据太大。                                      |
-| ERR_IMAGE_TRANSFORM                 | 62980107 | 图像转换错误。                                      |
-| ERR_IMAGE_COLOR_CONVERT             | 62980108 | 图像颜色转换错误。                                  |
-| ERR_IMAGE_CROP                      | 62980109 | 裁剪错误。                                          |
-| ERR_IMAGE_SOURCE_DATA               | 62980110 | 图像源数据错误。                                    |
-| ERR_IMAGE_SOURCE_DATA_INCOMPLETE    | 62980111 | 图像源数据不完整。                                  |
-| ERR_IMAGE_MISMATCHED_FORMAT         | 62980112 | 图像格式不匹配。                                    |
-| ERR_IMAGE_UNKNOWN_FORMAT            | 62980113 | 图像未知格式。                                      |
-| ERR_IMAGE_SOURCE_UNRESOLVED         | 62980114 | 图像源未解析。                                      |
-| ERR_IMAGE_INVALID_PARAMETER         | 62980115 | 图像无效参数。                                      |
-| ERR_IMAGE_DECODE_FAILED             | 62980116 | 解码失败。                                          |
-| ERR_IMAGE_PLUGIN_REGISTER_FAILED    | 62980117 | 注册插件失败。                                      |
-| ERR_IMAGE_PLUGIN_CREATE_FAILED      | 62980118 | 创建插件失败。                                      |
-| ERR_IMAGE_ENCODE_FAILED             | 62980119 | 图像编码失败。                                      |
-| ERR_IMAGE_ADD_PIXEL_MAP_FAILED      | 62980120 | 图像添加像素映射失败。                              |
-| ERR_IMAGE_HW_DECODE_UNSUPPORT       | 62980121 | 不支持图像硬件解码。                                |
-| ERR_IMAGE_DECODE_HEAD_ABNORMAL      | 62980122 | 图像解码头错误。                                    |
-| ERR_IMAGE_DECODE_EXIF_UNSUPPORT     | 62980123 | 图像解码exif取消支持。                              |
-| ERR_IMAGE_PROPERTY_NOT_EXIST        | 62980124 | 图像属性不存在；错误代码被媒体占用，图像从150开始。 |
-| ERR_IMAGE_READ_PIXELMAP_FAILED      | 62980246 | 读取像素地图失败。                                  |
-| ERR_IMAGE_WRITE_PIXELMAP_FAILED     | 62980247 | 写入像素映射失败。                                  |
-| ERR_IMAGE_PIXELMAP_NOT_ALLOW_MODIFY | 62980248 | pixelmap不允许修改。                                |
-| ERR_IMAGE_CONFIG_FAILED             | 62980259 | 配置错误。                                          |
+# 图片处理
+
+本模块提供图片处理效果，包括通过属性创建PixelMap、读取图像像素数据、读取区域内的图片数据等。
+
+> **说明：**
+> 本模块首批接口从API version 6开始支持。后续版本的新增接口，采用上角标单独标记接口的起始版本。
+
+## 导入模块
+
+```js
+import image from '@ohos.multimedia.image';
+```
+
+## image.createPixelMap<sup>8+</sup>
+
+createPixelMap(colors: ArrayBuffer, options: InitializationOptions): Promise\<PixelMap>
+
+通过属性创建PixelMap，默认采用BGRA_8888格式处理数据，通过Promise返回结果。
+
+**系统能力：** SystemCapability.Multimedia.Image.Core
+
+**参数：**
+
+| 名称    | 类型                                             | 必填 | 说明                                                             |
+| ------- | ------------------------------------------------ | ---- | ---------------------------------------------------------------- |
+| colors  | ArrayBuffer                                      | 是   | BGRA_8888格式的颜色数组。                                        |
+| options | [InitializationOptions](#initializationoptions8) | 是   | 创建像素的属性，包括透明度，尺寸，缩略值，像素格式和是否可编辑。 |
+
+**返回值：**
+
+| 类型                             | 说明                                                                    |
+| -------------------------------- | ----------------------------------------------------------------------- |
+| Promise\<[PixelMap](#pixelmap7)> | 返回Pixelmap。<br>当创建的pixelmap大小超过原图大小时，返回原图pixelmap大小。|
+
+
+**示例：**
+
+```js
+const color = new ArrayBuffer(96);
+let bufferArr = new Uint8Array(color);
+let opts = { editable: true, pixelFormat: 3, size: { height: 4, width: 6 } }
+image.createPixelMap(color, opts)
+    .then((pixelmap) => {
+        })
+```
+
+## image.createPixelMap<sup>8+</sup>
+
+createPixelMap(colors: ArrayBuffer, options: InitializationOptions, callback: AsyncCallback\<PixelMap>): void
+
+通过属性创建PixelMap，默认采用BGRA_8888格式处理数据，通过回调函数返回结果。
+
+**系统能力：** SystemCapability.Multimedia.Image.Core
+
+**参数：**
+
+| 名称     | 类型                                             | 必填 | 说明                       |
+| -------- | ------------------------------------------------ | ---- | -------------------------- |
+| colors   | ArrayBuffer                                      | 是   | BGRA_8888格式的颜色数组。  |
+| options  | [InitializationOptions](#initializationoptions8) | 是   | 属性。                     |
+| callback | AsyncCallback\<[PixelMap](#pixelmap7)>           | 是   | 通过回调返回PixelMap对象。 |
+
+**示例：**
+
+```js
+const color = new ArrayBuffer(96);
+let bufferArr = new Uint8Array(color);
+let opts = { editable: true, pixelFormat: 3, size: { height: 4, width: 6 } }
+image.createPixelMap(color, opts, (error, pixelmap) => {
+    if(error) {
+        console.log('Failed to create pixelmap.');
+    } else {
+        console.log('Succeeded in creating pixelmap.');
+    }
+})
+```
+
+## PixelMap<sup>7+</sup>
+
+图像像素类，用于读取或写入图像数据以及获取图像信息。在调用PixelMap的方法前，需要先通过createPixelMap创建一个PixelMap实例。
+
+ ### 属性
+
+**系统能力：** SystemCapability.Multimedia.Image.Core
+
+| 名称       | 类型    | 可读 | 可写 | 说明                       |
+| ---------- | ------- | ---- | ---- | -------------------------- |
+| isEditable | boolean | 是   | 否   | 设定是否图像像素可被编辑。 |
+
+### readPixelsToBuffer<sup>7+</sup>
+
+readPixelsToBuffer(dst: ArrayBuffer): Promise\<void>
+
+读取图像像素数据，结果写入ArrayBuffer里，使用Promise形式返回。指定BGRA_8888格式创建pixelmap，读取的像素数据与原数据保持一致。
+
+**系统能力：** SystemCapability.Multimedia.Image.Core
+
+**参数：**
+
+| 参数名 | 类型        | 必填 | 说明                                                                                                  |
+| ------ | ----------- | ---- | ----------------------------------------------------------------------------------------------------- |
+| dst    | ArrayBuffer | 是   | 缓冲区，函数执行结束后获取的图像像素数据写入到该内存区域内。缓冲区大小由getPixelBytesNumber接口获取。 |
+
+**返回值：**
+
+| 类型           | 说明                                            |
+| -------------- | ----------------------------------------------- |
+| Promise\<void> | Promise实例，用于获取结果，失败时返回错误信息。 |
+
+**示例：**
+
+```js
+const readBuffer = new ArrayBuffer(96);
+pixelmap.readPixelsToBuffer(readBuffer).then(() => {
+    console.log('Succeeded in reading image pixel data.');  //符合条件则进入 
+}).catch(error => {
+    console.log('Failed to read image pixel data.');  //不符合条件则进入
+})
+```
+
+### readPixelsToBuffer<sup>7+</sup>
+
+readPixelsToBuffer(dst: ArrayBuffer, callback: AsyncCallback\<void>): void
+
+读取图像像素数据，结果写入ArrayBuffer里，使用callback形式返回。指定BGRA_8888格式创建pixelmap，读取的像素数据与原数据保持一致。
+
+**系统能力：** SystemCapability.Multimedia.Image.Core
+
+**参数：**
+
+| 参数名   | 类型                 | 必填 | 说明                                                                                                  |
+| -------- | -------------------- | ---- | ----------------------------------------------------------------------------------------------------- |
+| dst      | ArrayBuffer          | 是   | 缓冲区，函数执行结束后获取的图像像素数据写入到该内存区域内。缓冲区大小由getPixelBytesNumber接口获取。 |
+| callback | AsyncCallback\<void> | 是   | 获取回调，失败时返回错误信息。                                                                        |
+
+**示例：**
+
+```js
+const readBuffer = new ArrayBuffer(96);
+pixelmap.readPixelsToBuffer(readBuffer, (err, res) => {
+    if(err) {
+        console.log('Failed to read image pixel data.');  //不符合条件则进入
+    } else {
+        console.log('Succeeded in reading image pixel data.');  //符合条件则进入
+    }
+})
+```
+
+### readPixels<sup>7+</sup>
+
+readPixels(area: PositionArea): Promise\<void>
+
+读取区域内的图片数据，使用Promise形式返回读取结果。
+
+**系统能力：** SystemCapability.Multimedia.Image.Core
+
+**参数：**
+
+| 参数名 | 类型                           | 必填 | 说明                     |
+| ------ | ------------------------------ | ---- | ------------------------ |
+| area   | [PositionArea](#positionarea7) | 是   | 区域大小，根据区域读取。 |
+
+**返回值：**
+
+| 类型           | 说明                                                |
+| :------------- | :-------------------------------------------------- |
+| Promise\<void> | Promise实例，用于获取读取结果，失败时返回错误信息。 |
+
+**示例：**
+
+```js
+const area = {
+    pixels: new ArrayBuffer(8),
+    offset: 0,
+    stride: 8,
+    region: { size: { height: 1, width: 2 }, x: 0, y: 0 }
+}
+pixelmap.readPixels(area).then(() => {
+    console.log('Succeeded in reading the image data in the area.'); //符合条件则进入
+}).catch(error => {
+    console.log('Failed to read the image data in the area.'); //不符合条件则进入
+})
+```
+
+### readPixels<sup>7+</sup>
+
+readPixels(area: PositionArea, callback: AsyncCallback\<void>): void
+
+读取区域内的图片数据，使用callback形式返回读取结果。
+
+**系统能力：** SystemCapability.Multimedia.Image.Core
+
+**参数：**
+
+| 参数名   | 类型                           | 必填 | 说明                           |
+| -------- | ------------------------------ | ---- | ------------------------------ |
+| area     | [PositionArea](#positionarea7) | 是   | 区域大小，根据区域读取。       |
+| callback | AsyncCallback\<void>           | 是   | 获取回调，失败时返回错误信息。 |
+
+**示例：**
+
+```js
+const color = new ArrayBuffer(96);
+let bufferArr = new Uint8Array(color);
+let opts = { editable: true, pixelFormat: 3, size: { height: 4, width: 6 } }
+image.createPixelMap(color, opts, (err, pixelmap) => {
+    if(pixelmap == undefined){
+        console.info('createPixelMap failed.');
+    } else {
+        const area = { pixels: new ArrayBuffer(8),
+            offset: 0,
+            stride: 8,
+            region: { size: { height: 1, width: 2 }, x: 0, y: 0 }};
+        pixelmap.readPixels(area, () => {
+            console.info('readPixels success');
+        })
+    }
+})
+```
+
+### writePixels<sup>7+</sup>
+
+writePixels(area: PositionArea): Promise\<void>
+
+将PixelMap写入指定区域内，使用Promise形式返回写入结果。
+
+**系统能力：** SystemCapability.Multimedia.Image.Core
+
+**参数：** 
+
+| 参数名 | 类型                           | 必填 | 说明                 |
+| ------ | ------------------------------ | ---- | -------------------- |
+| area   | [PositionArea](#positionarea7) | 是   | 区域，根据区域写入。 |
+
+**返回值：**
+
+| 类型           | 说明                                                |
+| :------------- | :-------------------------------------------------- |
+| Promise\<void> | Promise实例，用于获取写入结果，失败时返回错误信息。 |
+
+**示例：**
+
+```js
+const color = new ArrayBuffer(96);
+let bufferArr = new Uint8Array(color);
+let opts = { editable: true, pixelFormat: 3, size: { height: 4, width: 6 } }
+image.createPixelMap(color, opts)
+    .then( pixelmap => {
+        if (pixelmap == undefined) {
+            console.info('createPixelMap failed.');
+        }
+        const area = { pixels: new ArrayBuffer(8),
+            offset: 0,
+            stride: 8,
+            region: { size: { height: 1, width: 2 }, x: 0, y: 0 }
+        }
+        let bufferArr = new Uint8Array(area.pixels);
+        for (var i = 0; i < bufferArr.length; i++) {
+            bufferArr[i] = i + 1;
+        }
+
+        pixelmap.writePixels(area).then(() => {
+		    console.info('Succeeded to write pixelmap into the specified area.');
+        })
+    }).catch(error => {
+        console.log('error: ' + error);
+    })
+```
+
+### writePixels<sup>7+</sup>
+
+writePixels(area: PositionArea, callback: AsyncCallback\<void>): void
+
+将PixelMap写入指定区域内，使用callback形式返回写入结果。
+
+**系统能力：** SystemCapability.Multimedia.Image.Core
+
+**参数：** 
+
+| 参数名    | 类型                           | 必填 | 说明                           |
+| --------- | ------------------------------ | ---- | ------------------------------ |
+| area      | [PositionArea](#positionarea7) | 是   | 区域，根据区域写入。           |
+| callback  | AsyncCallback\<void>           | 是   | 获取回调，失败时返回错误信息。 |
+
+**示例：**
+
+```js
+const area = { pixels: new ArrayBuffer(8),
+    offset: 0,
+    stride: 8,
+    region: { size: { height: 1, width: 2 }, x: 0, y: 0 }
+}
+let bufferArr = new Uint8Array(area.pixels);
+for (var i = 0; i < bufferArr.length; i++) {
+    bufferArr[i] = i + 1;
+}
+pixelmap.writePixels(area, (error) => {
+    if (error != undefined) {
+		console.info('Failed to write pixelmap into the specified area.');
+	} else {
+		console.info('Succeeded to write pixelmap into the specified area.');
+	}
+})
+```
+
+### writeBufferToPixels<sup>7+</sup>
+
+writeBufferToPixels(src: ArrayBuffer): Promise\<void>
+
+读取缓冲区中的图片数据，结果写入PixelMap中，使用Promise形式返回。
+
+**系统能力：** SystemCapability.Multimedia.Image.Core
+
+**参数：**
+
+| 参数名 | 类型        | 必填 | 说明           |
+| ------ | ----------- | ---- | -------------- |
+| src    | ArrayBuffer | 是   | 图像像素数据。 |
+
+**返回值：**
+
+| 类型           | 说明                                            |
+| -------------- | ----------------------------------------------- |
+| Promise\<void> | Promise实例，用于获取结果，失败时返回错误信息。 |
+
+**示例：**
+
+```js
+const color = new ArrayBuffer(96);
+let bufferArr = new Uint8Array(color);
+for (var i = 0; i < bufferArr.length; i++) {
+    bufferArr[i] = i + 1;
+}
+pixelmap.writeBufferToPixels(color).then(() => {
+    console.log("Succeeded in writing data from a buffer to a PixelMap.");
+}).catch((err) => {
+    console.error("Failed to write data from a buffer to a PixelMap.");
+})
+```
+
+### writeBufferToPixels<sup>7+</sup>
+
+writeBufferToPixels(src: ArrayBuffer, callback: AsyncCallback\<void>): void
+
+读取缓冲区中的图片数据，结果写入PixelMap中，使用callback形式返回。
+
+**系统能力：** SystemCapability.Multimedia.Image.Core
+
+**参数：**
+
+| 参数名   | 类型                 | 必填 | 说明                           |
+| -------- | -------------------- | ---- | ------------------------------ |
+| src      | ArrayBuffer          | 是   | 图像像素数据。                 |
+| callback | AsyncCallback\<void> | 是   | 获取回调，失败时返回错误信息。 |
+
+**示例：**
+
+```js
+const color = new ArrayBuffer(96);
+let bufferArr = new Uint8Array(color);
+for (var i = 0; i < bufferArr.length; i++) {
+    bufferArr[i] = i + 1;
+}
+pixelmap.writeBufferToPixels(color, function(err) {
+    if (err) {
+        console.error("Failed to write data from a buffer to a PixelMap.");
+        return;
+    } else {
+		console.log("Succeeded in writing data from a buffer to a PixelMap.");
+	}
+});
+```
+
+### getImageInfo<sup>7+</sup>
+
+getImageInfo(): Promise\<ImageInfo>
+
+获取图像像素信息，使用Promise形式返回获取的图像像素信息。
+
+**系统能力：** SystemCapability.Multimedia.Image.Core
+
+**返回值：**
+
+| 类型                              | 说明                                                        |
+| --------------------------------- | ----------------------------------------------------------- |
+| Promise\<[ImageInfo](#imageinfo)> | Promise实例，用于异步获取图像像素信息，失败时返回错误信息。 |
+
+**示例：**
+
+```js
+const color = new ArrayBuffer(96);
+let opts = { editable: true, pixelFormat: 2, size: { height: 6, width: 8 } }
+image.createPixelMap(color, opts).then(pixelmap => {
+    globalpixelmap = pixelmap;
+    if (pixelmap == undefined) {
+        console.error("Failed to obtain the image pixel map information.");
+    }
+    pixelmap.getImageInfo().then(imageInfo => {
+        if (imageInfo == undefined) {
+            console.error("Failed to obtain the image pixel map information.");
+        }
+        if (imageInfo.size.height == 4 && imageInfo.size.width == 6) {
+            console.log("Succeeded in obtaining the image pixel map information.");
+        }
+    })
+})
+```
+
+### getImageInfo<sup>7+</sup>
+
+getImageInfo(callback: AsyncCallback\<ImageInfo>): void
+
+获取图像像素信息，使用callback形式返回获取的图像像素信息。
+
+**系统能力：** SystemCapability.Multimedia.Image.Core
+
+**参数：**
+
+| 参数名   | 类型                                    | 必填 | 说明                                                         |
+| -------- | --------------------------------------- | ---- | ------------------------------------------------------------ |
+| callback | AsyncCallback\<[ImageInfo](#imageinfo)> | 是   | 获取图像像素信息回调，异步返回图像像素信息，失败时返回错误信息。 |
+
+**示例:**
+
+```js
+const color = new ArrayBuffer(96);
+let opts = { editable: true, pixelFormat: 3, size: { height: 4, width: 6 } }
+image.createPixelMap(color, opts, (err, pixelmap) => {
+    if (pixelmap == undefined) {
+        globalpixelmap = pixelmap;
+        console.error("Failed to obtain the image pixel map information.");
+    }
+    pixelmap.getImageInfo((err, imageInfo) => {
+        if (imageInfo == undefined) {
+            console.error("Failed to obtain the image pixel map information.");
+        }
+        if (imageInfo.size.height == 4 && imageInfo.size.width == 6) {
+            console.log("Succeeded in obtaining the image pixel map information.");
+        }
+    })
+})
+```
+
+### getBytesNumberPerRow<sup>7+</sup>
+
+getBytesNumberPerRow(): number
+
+获取图像像素每行字节数。
+
+**系统能力：** SystemCapability.Multimedia.Image.Core
+
+**返回值：**
+
+| 类型   | 说明                 |
+| ------ | -------------------- |
+| number | 图像像素的行字节数。 |
+
+**示例：**
+
+```js
+const color = new ArrayBuffer(96);
+let bufferArr = new Uint8Array(color);
+let opts = { editable: true, pixelFormat: 3, size: { height: 4, width: 6 } }
+image.createPixelMap(color, opts, (err,pixelmap) => {
+    let rowCount = pixelmap.getBytesNumberPerRow();
+})
+```
+
+### getPixelBytesNumber<sup>7+</sup>
+
+getPixelBytesNumber(): number
+
+获取图像像素的总字节数。
+
+**系统能力：** SystemCapability.Multimedia.Image.Core
+
+**返回值：**
+
+| 类型   | 说明                 |
+| ------ | -------------------- |
+| number | 图像像素的总字节数。 |
+
+**示例：**
+
+```js
+let pixelBytesNumber = pixelmap.getPixelBytesNumber();
+```
+
+### getDensity<sup>9+</sup>
+
+getDensity():number
+
+获取当前图像像素的密度。
+
+**系统能力：** SystemCapability.Multimedia.Image.Core
+
+**返回值：**
+
+| 类型   | 说明            |
+| ------ | --------------- |
+| number | 图像像素的密度。|
+
+**示例：**
+
+```js
+let getDensity = pixelmap.getDensity();
+```
+
+### opacity<sup>9+</sup>
+
+opacity(rate: number, callback: AsyncCallback\<void>): void
+
+通过设置透明比率来让PixelMap达到对应的透明效果，使用callback形式返回。
+
+**系统能力：** SystemCapability.Multimedia.Image.Core
+
+**参数：**
+
+| 参数名   | 类型                 | 必填 | 说明                           |
+| -------- | -------------------- | ---- | ------------------------------ |
+| rate     | number               | 是   | 透明比率的值,取值范围：0-1。   |
+| callback | AsyncCallback\<void> | 是   | 获取回调，失败时返回错误信息。 |
+
+**示例：**
+
+```js
+var rate = 0.5;
+pixelmap.opacity(rate, (err) => {
+	if (err) {
+        console.error("Failed to set opacity.");
+        return;
+    } else {
+        console.log("Succeeded in setting opacity.");
+	}
+})
+```
+
+### opacity<sup>9+</sup>
+
+opacity(rate: number): Promise\<void>
+
+通过设置透明比率来让PixelMap达到对应的透明效果，使用Promise形式返回。
+
+**系统能力：** SystemCapability.Multimedia.Image.Core
+
+**参数：**
+
+| 参数名 | 类型   | 必填 | 说明                        |
+| ------ | ------ | ---- | --------------------------- |
+| rate   | number | 是   | 透明比率的值，取值范围：0-1。|
+
+**返回值：**
+
+| 类型           | 说明                                            |
+| -------------- | ----------------------------------------------- |
+| Promise\<void> | Promise实例，用于获取结果，失败时返回错误信息。 |
+
+**示例：**
+
+```js
+async function () {
+    var rate = 0.5;
+	await pixelmap.opacity(rate);
+}
+```
+
+### createAlphaPixelmap<sup>9+</sup>
+
+createAlphaPixelmap(): Promise\<PixelMap>
+
+根据Alpha通道的信息，来生成一个仅包含Alpha通道信息的pixelmap，可用于阴影效果，使用Promise形式返回。
+
+**系统能力：** SystemCapability.Multimedia.Image.Core
+
+**返回值：**
+
+| 类型                             | 说明                        |
+| -------------------------------- | --------------------------- |
+| Promise\<[PixelMap](#pixelmap7)> | Promise实例，返回pixelmap。 |
+
+**示例：**
+
+```js
+async function () {
+    await pixelmap.createAlphaPixelmap();    
+})
+```
+
+### createAlphaPixelmap<sup>9+</sup>
+
+createAlphaPixelmap(callback: AsyncCallback\<PixelMap>): void
+
+根据Alpha通道的信息，来生成一个仅包含Alpha通道信息的pixelmap，可用于阴影效果，使用callback形式返回。
+
+**系统能力：** SystemCapability.Multimedia.Image.Core
+
+**参数：**
+
+| 参数名   | 类型                     | 必填 | 说明                     |
+| -------- | ------------------------ | ---- | ------------------------ |
+| callback | AsyncCallback\<PixelMap> | 是   | 获取回调，异步返回结果。 |
+
+**示例：**
+
+```js
+pixelmap.createAlphaPixelmap((err, alphaPixelMap) => {
+    if (alphaPixelMap == undefined) {
+        console.info('Failed to obtain new pixel map.');
+    } else {
+        console.info('Succeed in obtaining new pixel map.');
+    }
+})
+```
+
+### scale<sup>9+</sup>
+
+scale(x: number, y: number, callback: AsyncCallback\<void>): void
+
+根据输入的宽高对图片进行缩放，使用callback形式返回。
+
+**系统能力：** SystemCapability.Multimedia.Image.Core
+
+**参数：**
+
+| 参数名   | 类型                 | 必填 | 说明                            |
+| -------- | -------------------- | ---- | ------------------------------- |
+| x        | number               | 是   | 宽度的缩放值，其值为输入的倍数。|
+| y        | number               | 是   | 高度的缩放值，其值为输入的倍数。|
+| callback | AsyncCallback\<void> | 是   | 获取回调，失败时返回错误信息。  |
+
+**示例：**
+
+```js
+async function () {
+	await pixelmap.scale(2.0, 1.0);
+}
+```
+
+### scale<sup>9+</sup>
+
+scale(x: number, y: number): Promise\<void>
+
+根据输入的宽高对图片进行缩放，使用Promise形式返回。
+
+**系统能力：** SystemCapability.Multimedia.Image.Core
+
+**参数：**
+
+| 参数名 | 类型   | 必填 | 说明                            |
+| ------ | ------ | ---- | ------------------------------- |
+| x      | number | 是   | 宽度的缩放值，其值为输入的倍数。|
+| y      | number | 是   | 高度的缩放值，其值为输入的倍数。|
+
+**返回值：**
+
+| 类型           | 说明                        |
+| -------------- | --------------------------- |
+| Promise\<void> | Promise实例，异步返回结果。 |
+
+**示例：**
+
+```js
+async function () {
+	await pixelmap.scale(2.0, 1.0);
+}
+```
+
+### translate<sup>9+</sup>
+
+translate(x: number, y: number, callback: AsyncCallback\<void>): void
+
+根据输入的坐标对图片进行位置变换，使用callback形式返回。
+
+**系统能力：** SystemCapability.Multimedia.Image.Core
+
+**参数：**
+
+| 参数名   | 类型                 | 必填 | 说明                          |
+| -------- | -------------------- | ---- | ----------------------------- |
+| x        | number               | 是   | 区域横坐标。                  |
+| y        | number               | 是   | 区域纵坐标。                  |
+| callback | AsyncCallback\<void> | 是   | 获取回调，失败时返回错误信息。|
+
+**示例：**
+
+```js
+async function () {
+	await pixelmap.translate(3.0, 1.0);
+}
+```
+
+### translate<sup>9+</sup>
+
+translate(x: number, y: number): Promise\<void>
+
+根据输入的坐标对图片进行位置变换，使用Promise形式返回。
+
+**系统能力：** SystemCapability.Multimedia.Image.Core
+
+**参数：**
+
+| 参数名 | 类型   | 必填 | 说明        |
+| ------ | ------ | ---- | ----------- |
+| x      | number | 是   | 区域横坐标。|
+| y      | number | 是   | 区域纵坐标。|
+
+**返回值：**
+
+| 类型           | 说明                        |
+| -------------- | --------------------------- |
+| Promise\<void> | Promise实例，异步返回结果。 |
+
+**示例：**
+
+```js
+async function () {
+	await pixelmap.translate(3.0, 1.0);
+}
+```
+
+### rotate<sup>9+</sup>
+
+rotate(angle: number, callback: AsyncCallback\<void>): void
+
+根据输入的角度对图片进行旋转，使用callback形式返回。
+
+**系统能力：** SystemCapability.Multimedia.Image.Core
+
+**参数：**
+
+| 参数名   | 类型                 | 必填 | 说明                          |
+| -------- | -------------------- | ---- | ----------------------------- |
+| angle    | number               | 是   | 图片旋转的角度。              |
+| callback | AsyncCallback\<void> | 是   | 获取回调，失败时返回错误信息。|
+
+**示例：**
+
+```js
+async function () {
+	await pixelmap.rotate(90.0);
+}
+```
+
+### rotate<sup>9+</sup>
+
+rotate(angle: number): Promise\<void>
+
+根据输入的角度对图片进行旋转，使用Promise形式返回。
+
+**系统能力：** SystemCapability.Multimedia.Image.Core
+
+**参数：**
+
+| 参数名 | 类型   | 必填 | 说明                          |
+| ------ | ------ | ---- | ----------------------------- |
+| angle  | number | 是   | 图片旋转的角度。              |
+
+**返回值：**
+
+| 类型           | 说明                        |
+| -------------- | --------------------------- |
+| Promise\<void> | Promise实例，异步返回结果。 |
+
+**示例：**
+
+```js
+async function () {
+	await pixelmap.rotate(90.0);
+}
+```
+
+### flip<sup>9+</sup>
+
+flip(horizontal: boolean, vertical: boolean, callback: AsyncCallback\<void>): void
+
+根据输入的条件对图片进行翻转，使用callback形式返回。
+
+**系统能力：** SystemCapability.Multimedia.Image.Core
+
+**参数：**
+
+| 参数名     | 类型                 | 必填 | 说明                          |
+| ---------- | -------------------- | ---- | ----------------------------- |
+| horizontal | boolean              | 是   | 水平翻转。                    |
+| vertical   | boolean              | 是   | 垂直翻转。                    |
+| callback   | AsyncCallback\<void> | 是   | 获取回调，失败时返回错误信息。|
+
+**示例：**
+
+```js
+async function () {
+	await pixelmap.flip(false, true);
+}
+```
+
+### flip<sup>9+</sup>
+
+flip(horizontal: boolean, vertical: boolean): Promise\<void>
+
+根据输入的条件对图片进行翻转，使用Promise形式返回。
+
+**系统能力：** SystemCapability.Multimedia.Image.Core
+
+**参数：**
+
+| 参数名     | 类型    | 必填 | 说明      |
+| ---------- | ------- | ---- | --------- |
+| horizontal | boolean | 是   | 水平翻转。|
+| vertical   | boolean | 是   | 垂直翻转。|
+
+**返回值：**
+
+| 类型           | 说明                        |
+| -------------- | --------------------------- |
+| Promise\<void> | Promise实例，异步返回结果。 |
+
+**示例：**
+
+```js
+async function () {
+	await pixelmap.flip(false, true);
+}
+```
+
+### crop<sup>9+</sup>
+
+crop(region: Region, callback: AsyncCallback\<void>): void
+
+根据输入的尺寸对图片进行裁剪，使用callback形式返回。
+
+**系统能力：** SystemCapability.Multimedia.Image.Core
+
+**参数：**
+
+| 参数名   | 类型                 | 必填 | 说明                          |
+| -------- | -------------------- | ---- | ----------------------------- |
+| region   | [Region](#region7)   | 是   | 裁剪的尺寸。                  |
+| callback | AsyncCallback\<void> | 是   | 获取回调，失败时返回错误信息。|
+
+**示例：**
+
+```js
+async function () {
+	await pixelmap.crop({ x: 0, y: 0, size: { height: 100, width: 100 } });
+}
+```
+
+### crop<sup>9+</sup>
+
+crop(region: Region): Promise\<void>
+
+根据输入的尺寸对图片进行裁剪，使用Promise形式返回。
+
+**系统能力：** SystemCapability.Multimedia.Image.Core
+
+**参数：**
+
+| 参数名 | 类型               | 必填 | 说明        |
+| ------ | ------------------ | ---- | ----------- |
+| region | [Region](#region7) | 是   | 裁剪的尺寸。|
+
+**返回值：**
+
+| 类型           | 说明                        |
+| -------------- | --------------------------- |
+| Promise\<void> | Promise实例，异步返回结果。 |
+
+**示例：**
+
+```js
+async function () {
+	await pixelmap.crop({ x: 0, y: 0, size: { height: 100, width: 100 } });
+}
+```
+
+### release<sup>7+</sup>
+
+release():Promise\<void>
+
+释放PixelMap对象，使用Promise形式返回释放结果。
+
+**系统能力：** SystemCapability.Multimedia.Image.Core
+
+**返回值：**
+
+| 类型           | 说明                            |
+| -------------- | ------------------------------- |
+| Promise\<void> | Promise实例，异步返回释放结果。 |
+
+**示例：**
+
+```js
+const color = new ArrayBuffer(96);
+let bufferArr = new Uint8Array(color);
+let opts = { editable: true, pixelFormat: 3, size: { height: 4, width: 6 } }
+image.createPixelMap(color, opts, (pixelmap) => {
+    pixelmap.release().then(() => {
+	    console.log('Succeeded in releasing pixelmap object.');
+    }).catch(error => {
+	    console.log('Failed to release pixelmap object.');
+    })
+})
+```
+
+### release<sup>7+</sup>
+
+release(callback: AsyncCallback\<void>): void
+
+释放PixelMap对象，使用callback形式返回释放结果。
+
+**系统能力：** SystemCapability.Multimedia.Image.Core
+
+**参数：**
+
+| 名称     | 类型                 | 必填 | 说明               |
+| -------- | -------------------- | ---- | ------------------ |
+| callback | AsyncCallback\<void> | 是   | 异步返回释放结果。 |
+
+**示例：**
+
+```js
+const color = new ArrayBuffer(96);
+let bufferArr = new Uint8Array(color);
+let opts = { editable: true, pixelFormat: 3, size: { height: 4, width: 6 } }
+image.createPixelMap(color, opts, (pixelmap) => {
+    pixelmap.release().then(() => {
+	    console.log('Succeeded in releasing pixelmap object.');
+    })
+})
+```
+
+## image.createImageSource
+
+createImageSource(uri: string): ImageSource
+
+通过传入的uri创建图片源实例。
+
+**系统能力：** SystemCapability.Multimedia.Image.ImageSource
+
+**参数：**
+
+| 参数名 | 类型   | 必填 | 说明                               |
+| ------ | ------ | ---- | ---------------------------------- |
+| uri    | string | 是   | 图片路径，当前仅支持应用沙箱路径。</br>当前支持格式有：.jpg .png .gif .bmp .webp RAW。 |
+
+**返回值：**
+
+| 类型                        | 说明                                         |
+| --------------------------- | -------------------------------------------- |
+| [ImageSource](#imagesource) | 返回ImageSource类实例，失败时返回undefined。 |
+
+**示例：**
+
+```js
+let path = this.context.getApplicationContext().fileDirs + "test.jpg";
+const imageSourceApi = image.createImageSource(path);
+```
+
+## image.createImageSource<sup>9+</sup>
+
+createImageSource(uri: string, options: SourceOptions): ImageSource
+
+通过传入的uri创建图片源实例。
+
+**系统能力：** SystemCapability.Multimedia.Image.ImageSource
+
+**参数：**
+
+| 参数名  | 类型                            | 必填 | 说明                                |
+| ------- | ------------------------------- | ---- | ----------------------------------- |
+| uri     | string                          | 是   | 图片路径，当前仅支持应用沙箱路径。</br>当前支持格式有：.jpg .png .gif .bmp .webp RAW。 |
+| options | [SourceOptions](#sourceoptions9) | 是   | 图片属性，包括图片序号与默认属性值。|
+
+**返回值：**
+
+| 类型                        | 说明                                         |
+| --------------------------- | -------------------------------------------- |
+| [ImageSource](#imagesource) | 返回ImageSource类实例，失败时返回undefined。 |
+
+**示例：**
+
+```js
+var sourceOptions = { sourceDensity: 120 };
+let imageSource = image.createImageSource('test.png', sourceOptions);
+```
+
+## image.createImageSource<sup>7+</sup>
+
+createImageSource(fd: number): ImageSource
+
+通过传入文件描述符来创建图片源实例。
+
+**系统能力：** SystemCapability.Multimedia.Image.ImageSource
+
+**参数：**
+
+| 参数名 | 类型   | 必填 | 说明          |
+| ------ | ------ | ---- | ------------- |
+| fd     | number | 是   | 文件描述符fd。|
+
+**返回值：**
+
+| 类型                        | 说明                                         |
+| --------------------------- | -------------------------------------------- |
+| [ImageSource](#imagesource) | 返回ImageSource类实例，失败时返回undefined。 |
+
+**示例：**
+
+```js
+const imageSourceApi = image.createImageSource(0);
+```
+
+## image.createImageSource<sup>9+</sup>
+
+createImageSource(fd: number, options: SourceOptions): ImageSource
+
+通过传入文件描述符来创建图片源实例。
+
+**系统能力：** SystemCapability.Multimedia.Image.ImageSource
+
+**参数：**
+
+| 参数名  | 类型                            | 必填 | 说明                                |
+| ------- | ------------------------------- | ---- | ----------------------------------- |
+| fd      | number                          | 是   | 文件描述符fd。                      |
+| options | [SourceOptions](#sourceoptions9) | 是   | 图片属性，包括图片序号与默认属性值。|
+
+**返回值：**
+
+| 类型                        | 说明                                         |
+| --------------------------- | -------------------------------------------- |
+| [ImageSource](#imagesource) | 返回ImageSource类实例，失败时返回undefined。 |
+
+**示例：**
+
+```js
+var sourceOptions = { sourceDensity: 120 };
+const imageSourceApi = image.createImageSource(0, sourceOptions);
+```
+
+## image.createImageSource<sup>9+</sup>
+
+createImageSource(buf: ArrayBuffer): ImageSource
+
+通过缓冲区创建图片源实例。
+
+**系统能力：** SystemCapability.Multimedia.Image.ImageSource
+
+**参数：**
+
+| 参数名 | 类型        | 必填 | 说明             |
+| ------ | ----------- | ---- | ---------------- |
+| buf    | ArrayBuffer | 是   | 图像缓冲区数组。 |
+
+**示例：**
+
+```js
+const buf = new ArrayBuffer(96);
+const imageSourceApi = image.createImageSource(buf);
+```
+
+## image.createImageSource<sup>9+</sup>
+
+createImageSource(buf: ArrayBuffer, options: SourceOptions): ImageSource
+
+通过缓冲区创建图片源实例。
+
+**系统能力：** SystemCapability.Multimedia.Image.ImageSource
+
+**参数：**
+
+| 参数名 | 类型                             | 必填 | 说明                                 |
+| ------ | -------------------------------- | ---- | ------------------------------------ |
+| buf    | ArrayBuffer                      | 是   | 图像缓冲区数组。                     |
+| options | [SourceOptions](#sourceoptions9) | 是   | 图片属性，包括图片序号与默认属性值。 |
+
+**返回值：**
+
+| 类型                        | 说明                                         |
+| --------------------------- | -------------------------------------------- |
+| [ImageSource](#imagesource) | 返回ImageSource类实例，失败时返回undefined。 |
+
+**示例：**
+
+```js
+const data = new ArrayBuffer(112);
+const imageSourceApi = image.createImageSource(data);
+```
+
+## image.createIncrementalSource<sup>9+</sup>
+
+createIncrementalSource(buf: ArrayBuffer): ImageSource
+
+通过缓冲区以增量的方式创建图片源实例。
+
+**系统能力：** SystemCapability.Multimedia.Image.ImageSource
+
+**参数：**
+
+| 参数名  | 类型        | 必填 | 说明      |
+| ------- | ------------| ---- | ----------|
+| buf     | ArrayBuffer | 是   | 增量数据。|
+
+**返回值：**
+
+| 类型                        | 说明                              |
+| --------------------------- | --------------------------------- |
+| [ImageSource](#imagesource) | 返回图片源，失败时返回undefined。 |
+
+**示例：**
+
+```js
+const buf = new ArrayBuffer(96);
+const imageSourceIncrementalSApi = image.createIncrementalSource(buf);
+```
+
+## image.createIncrementalSource<sup>9+</sup>
+
+createIncrementalSource(buf: ArrayBuffer, options?: SourceOptions): ImageSource
+
+通过缓冲区以增量的方式创建图片源实例。
+
+**系统能力：** SystemCapability.Multimedia.Image.ImageSource
+
+**参数：**
+
+| 参数名  | 类型                            | 必填 | 说明                                 |
+| ------- | ------------------------------- | ---- | ------------------------------------ |
+| buf     | ArrayBuffer                     | 是   | 增量数据。                           |
+| options | [SourceOptions](#sourceoptions9) | 否   | 图片属性，包括图片序号与默认属性值。 |
+
+**返回值：**
+
+| 类型                        | 说明                              |
+| --------------------------- | --------------------------------- |
+| [ImageSource](#imagesource) | 返回图片源，失败时返回undefined。 |
+
+**示例：**
+
+```js
+const buf = new ArrayBuffer(96);
+const imageSourceIncrementalSApi = image.createIncrementalSource(buf);
+```
+
+## ImageSource
+
+图片源类，用于获取图片相关信息。在调用ImageSource的方法前，需要先通过createImageSource构建一个ImageSource实例。
+
+### 属性
+
+**系统能力：** SystemCapability.Multimedia.Image.ImageSource
+
+| 名称             | 类型           | 可读 | 可写 | 说明                                                         |
+| ---------------- | -------------- | ---- | ---- | ------------------------------------------------------------ |
+| supportedFormats | Array\<string> | 是   | 否   | 支持的图片格式，包括：png，jpeg，bmp，gif，webp，RAW。 |
+
+### getImageInfo
+
+getImageInfo(index: number, callback: AsyncCallback\<ImageInfo>): void
+
+获取指定序号的图片信息，使用callback形式返回图片信息。
+
+**系统能力：** SystemCapability.Multimedia.Image.ImageSource
+
+**参数：**
+
+| 参数名   | 类型                                   | 必填 | 说明                                     |
+| -------- | -------------------------------------- | ---- | ---------------------------------------- |
+| index    | number                                 | 是   | 创建图片源时的序号。                     |
+| callback | AsyncCallback<[ImageInfo](#imageinfo)> | 是   | 获取图片信息回调，异步返回图片信息对象。 |
+
+**示例：**
+
+```js
+imageSourceApi.getImageInfo(0,(error, imageInfo) => { 
+    if(error) {
+        console.log('getImageInfo failed.');
+    } else {
+        console.log('getImageInfo succeeded.');
+    }
+})
+```
+
+### getImageInfo
+
+getImageInfo(callback: AsyncCallback\<ImageInfo>): void
+
+获取图片信息，使用callback形式返回图片信息。
+
+**系统能力：** SystemCapability.Multimedia.Image.ImageSource
+
+**参数：**
+
+| 名称     | 类型                                   | 必填 | 说明                                     |
+| -------- | -------------------------------------- | ---- | ---------------------------------------- |
+| callback | AsyncCallback<[ImageInfo](#imageinfo)> | 是   | 获取图片信息回调，异步返回图片信息对象。 |
+
+**示例：**
+
+```js
+imageSourceApi.getImageInfo(imageInfo => { 
+    console.log('Succeeded in obtaining the image information.');
+})
+```
+
+### getImageInfo
+
+getImageInfo(index?: number): Promise\<ImageInfo>
+
+获取图片信息，使用Promise形式返回图片信息。
+
+**系统能力：** SystemCapability.Multimedia.Image.ImageSource
+
+**参数：**
+
+| 名称  | 类型   | 必填 | 说明                                  |
+| ----- | ------ | ---- | ------------------------------------- |
+| index | number | 否   | 创建图片源时的序号，不选择时默认为0。 |
+
+**返回值：**
+
+| 类型                             | 说明                   |
+| -------------------------------- | ---------------------- |
+| Promise<[ImageInfo](#imageinfo)> | 返回获取到的图片信息。 |
+
+**示例：**
+
+```js
+imageSourceApi.getImageInfo(0)
+    .then(imageInfo => {
+		console.log('Succeeded in obtaining the image information.');
+	}).catch(error => {
+		console.log('Failed to obtain the image information.');
+	})
+```
+
+### getImageProperty<sup>7+</sup>
+
+getImageProperty(key:string, options?: GetImagePropertyOptions): Promise\<string>
+
+获取图片中给定索引处图像的指定属性键的值，用Promise形式返回结果。
+
+**系统能力：** SystemCapability.Multimedia.Image.ImageSource
+
+ **参数：**
+
+| 名称    | 类型                                                 | 必填 | 说明                                 |
+| ------- | ---------------------------------------------------- | ---- | ------------------------------------ |
+| key     | string                                               | 是   | 图片属性名。                         |
+| options | [GetImagePropertyOptions](#getimagepropertyoptions7) | 否   | 图片属性，包括图片序号与默认属性值。 |
+
+**返回值：**
+
+| 类型             | 说明                                                              |
+| ---------------- | ----------------------------------------------------------------- |
+| Promise\<string> | Promise实例，用于异步获取图片属性值，如获取失败则返回属性默认值。 |
+
+**示例：**
+
+```js
+imageSourceApi.getImageProperty("BitsPerSample")
+    .then(data => {
+		console.log('Succeeded in getting the value of the specified attribute key of the image.');
+	})
+```
+
+### getImageProperty<sup>7+</sup>
+
+getImageProperty(key:string, callback: AsyncCallback\<string>): void
+
+获取图片中给定索引处图像的指定属性键的值，用callback形式返回结果。
+
+**系统能力：** SystemCapability.Multimedia.Image.ImageSource
+
+ **参数：**
+
+| 参数名   | 类型                   | 必填 | 说明                                                         |
+| -------- | ---------------------- | ---- | ------------------------------------------------------------ |
+| key      | string                 | 是   | 图片属性名。                                                 |
+| callback | AsyncCallback\<string> | 是   | 获取图片属性回调，返回图片属性值，如获取失败则返回属性默认值。 |
+
+**示例：**
+
+```js
+imageSourceApi.getImageProperty("BitsPerSample",(error,data) => { 
+    if(error) {
+        console.log('Failed to get the value of the specified attribute key of the image.');
+    } else {
+        console.log('Succeeded in getting the value of the specified attribute key of the image.');
+    }
+})
+```
+
+### getImageProperty<sup>7+</sup>
+
+getImageProperty(key:string, options: GetImagePropertyOptions, callback: AsyncCallback\<string>): void
+
+获取图片指定属性键的值，callback形式返回结果。
+
+**系统能力：** SystemCapability.Multimedia.Image.ImageSource
+
+**参数：**
+
+| 参数名   | 类型                                                 | 必填 | 说明                                                          |
+| -------- | ---------------------------------------------------- | ---- | ------------------------------------------------------------- |
+| key      | string                                               | 是   | 图片属性名。                                                  |
+| options  | [GetImagePropertyOptions](#getimagepropertyoptions7) | 是   | 图片属性，包括图片序号与默认属性值。                          |
+| callback | AsyncCallback\<string>                               | 是   | 获取图片属性回调，返回图片属性值，如获取失败则返回属性默认值。|
+
+**示例：**
+
+```js
+let property = { index: 0, defaultValue: '9999' }
+imageSourceApi.getImageProperty("BitsPerSample",property,(error,data) => { 
+    if(error) {
+        console.log('Failed to get the value of the specified attribute key of the image.');
+    } else {
+        console.log('Succeeded in getting the value of the specified attribute key of the image.');
+    }
+})
+```
+
+### modifyImageProperty<sup>9+</sup>
+
+modifyImageProperty(key: string, value: string): Promise\<void>
+
+通过指定的键修改图片属性的值，使用Promise形式返回结果。
+
+**系统能力：** SystemCapability.Multimedia.Image.ImageSource
+
+**参数：**
+
+| 参数名  | 类型   | 必填 | 说明         |
+| ------- | ------ | ---- | ------------ |
+| key     | string | 是   | 图片属性名。 |
+| value   | string | 是   | 属性值。     |
+
+**返回值：**
+
+| 类型           | 说明                        |
+| -------------- | --------------------------- |
+| Promise\<void> | Promise实例，异步返回结果。 |
+
+**示例：**
+
+```js
+imageSourceApi.modifyImageProperty("ImageWidth", "120")
+            .then(() => {
+                const w = imageSourceApi.getImageProperty("ImageWidth")
+                console.info('w', w);
+            })
+```
+
+### modifyImageProperty<sup>9+</sup>
+
+modifyImageProperty(key: string, value: string, callback: AsyncCallback\<void>): void
+
+通过指定的键修改图片属性的值，callback形式返回结果。
+
+**系统能力：** SystemCapability.Multimedia.Image.ImageSource
+
+**参数：**
+
+| 参数名   | 类型                | 必填 | 说明                           |
+| -------- | ------------------- | ---- | ------------------------------ |
+| key      | string              | 是   | 图片属性名。                   |
+| value    | string              | 是   | 属性值。                       |
+| callback | AsyncCallback\<void> | 是   | 修改属性值，callback返回结果。 |
+
+**示例：**
+
+```js
+imageSourceApi.modifyImageProperty("ImageWidth", "120",() => {})
+```
+
+### updateData<sup>9+</sup>
+
+updateData(buf: ArrayBuffer, isFinished: boolean, value: number, length: number): Promise\<void>
+
+更新增量数据，使用Promise形式返回结果。
+
+**系统能力：** SystemCapability.Multimedia.Image.ImageSource
+
+**参数：**
+
+| 名称       | 类型        | 必填 | 说明         |
+| ---------- | ----------- | ---- | ------------ |
+| buf        | ArrayBuffer | 是   | 增量数据。   |
+| isFinished | boolean     | 是   | 是否更新完。 |
+| value      | number      | 否   | 偏移量。     |
+| length     | number      | 否   | 数组长。     |
+
+**返回值：**
+
+| 类型           | 说明                       |
+| -------------- | -------------------------- |
+| Promise\<void> | Promise实例，异步返回结果。|
+
+**示例：**
+
+```js
+const array = new ArrayBuffer(100);
+imageSourceIncrementalSApi.updateData(array, false, 0, 10).then(data => {
+            console.info('Succeeded in updating data.');
+        })
+```
+
+
+### updateData<sup>9+</sup>
+
+updateData(buf: ArrayBuffer, isFinished: boolean, value: number, length: number, callback: AsyncCallback\<void>): void
+
+更新增量数据，callback形式返回结果。
+
+**系统能力：** SystemCapability.Multimedia.Image.ImageSource
+
+**参数：**
+
+| 名称       | 类型                | 必填 | 说明                 |
+| ---------- | ------------------- | ---- | -------------------- |
+| buf        | ArrayBuffer         | 是   | 增量数据。           |
+| isFinished | boolean             | 是   | 是否更新完。         |
+| value      | number              | 否   | 偏移量。             |
+| length     | number              | 否   | 数组长。             |
+| callback   | AsyncCallback\<void> | 是   | 回调表示成功或失败。 |
+
+**示例：**
+
+```js
+const array = new ArrayBuffer(100);
+imageSourceIncrementalSApi.updateData(array, false, 0, 10,(error,data )=> {
+            if(data !== undefined){
+                console.info('Succeeded in updating data.');     
+            }
+		})
+```
+
+### createPixelMap<sup>7+</sup>
+
+createPixelMap(options?: DecodingOptions): Promise\<PixelMap>
+
+通过图片解码参数创建PixelMap对象。
+
+**系统能力：** SystemCapability.Multimedia.Image.ImageSource
+
+**参数：**
+
+| 名称    | 类型                                 | 必填 | 说明       |
+| ------- | ------------------------------------ | ---- | ---------- |
+| options | [DecodingOptions](#decodingoptions7) | 否   | 解码参数。 |
+
+**返回值：**
+
+| 类型                             | 说明                  |
+| -------------------------------- | --------------------- |
+| Promise\<[PixelMap](#pixelmap7)> | 异步返回Promise对象。 |
+
+**示例：**
+
+```js
+imageSourceApi.createPixelMap().then(pixelmap => {
+    console.log('Succeeded in creating pixelmap object through image decoding parameters.');
+}).catch(error => {
+    console.log('Failed to create pixelmap object through image decoding parameters.');
+})
+```
+
+### createPixelMap<sup>7+</sup>
+
+createPixelMap(callback: AsyncCallback\<PixelMap>): void
+
+通过默认参数创建PixelMap对象，使用callback形式返回结果。
+
+**系统能力：** SystemCapability.Multimedia.Image.ImageSource
+
+**参数：**
+
+| 名称     | 类型                                  | 必填 | 说明                       |
+| -------- | ------------------------------------- | ---- | -------------------------- |
+| callback | AsyncCallback<[PixelMap](#pixelmap7)> | 是   | 通过回调返回PixelMap对象。 |
+
+**示例：**
+
+```js
+imageSourceApi.createPixelMap((err, pixelmap) => {
+                    console.info('Succeeded in creating pixelmap object.');
+                })
+```
+
+### createPixelMap<sup>7+</sup>
+
+createPixelMap(options: DecodingOptions, callback: AsyncCallback\<PixelMap>): void
+
+通过图片解码参数创建PixelMap对象。
+
+**系统能力：** SystemCapability.Multimedia.Image.ImageSource
+
+**参数：**
+
+| 名称     | 类型                                  | 必填 | 说明                       |
+| -------- | ------------------------------------- | ---- | -------------------------- |
+| options  | [DecodingOptions](#decodingoptions7)  | 是   | 解码参数。                 |
+| callback | AsyncCallback<[PixelMap](#pixelmap7)> | 是   | 通过回调返回PixelMap对象。 |
+
+**示例：**
+
+```js
+let decodingOptions = {
+    sampleSize: 1,
+    editable: true,
+    desiredSize: { width: 1, height: 2 },
+    rotate: 10,
+    desiredPixelFormat: 3,
+    desiredRegion: { size: { height: 1, width: 2 }, x: 0, y: 0 },
+    index: 0
+};
+imageSourceApi.createPixelMap(decodingOptions, pixelmap => { 
+    console.log('Succeeded in creating pixelmap object.');
+})
+```
+
+### release
+
+release(callback: AsyncCallback\<void>): void
+
+释放图片源实例，使用callback形式返回结果。
+
+**系统能力：** SystemCapability.Multimedia.Image.ImageSource
+
+**参数：**
+
+| 名称     | 类型                 | 必填 | 说明                               |
+| -------- | -------------------- | ---- | ---------------------------------- |
+| callback | AsyncCallback\<void> | 是   | 资源释放回调，失败时返回错误信息。 |
+
+**示例：**
+
+```js
+imageSourceApi.release(() => { 
+    console.log('release succeeded.');
+})
+```
+
+### release
+
+release(): Promise\<void>
+
+释放图片源实例，使用Promise形式返回结果。
+
+**系统能力：** SystemCapability.Multimedia.Image.ImageSource
+
+**返回值：**
+
+| 类型           | 说明                        |
+| -------------- | --------------------------- |
+| Promise\<void> | Promise实例，异步返回结果。 |
+
+**示例：**
+
+```js
+imageSourceApi.release().then(()=>{
+    console.log('Succeeded in releasing the image source instance.');
+}).catch(error => {
+    console.log('Failed to release the image source instance.');
+})
+```
+
+## image.createImagePacker
+
+createImagePacker(): ImagePacker
+
+创建ImagePacker实例。
+
+**系统能力：** SystemCapability.Multimedia.Image.ImagePacker
+
+**返回值：**
+
+| 类型                        | 说明                  |
+| --------------------------- | --------------------- |
+| [ImagePacker](#imagepacker) | 返回ImagePacker实例。 |
+
+**示例：**
+
+```js
+const imagePackerApi = image.createImagePacker();
+```
+
+## ImagePacker
+
+图片打包器类，用于图片压缩和打包。在调用ImagePacker的方法前，需要先通过createImagePacker构建一个ImagePacker实例，当前支持格式有：jpeg webp。
+
+### 属性
+
+**系统能力：** SystemCapability.Multimedia.Image.ImagePacker
+
+| 名称             | 类型           | 可读 | 可写 | 说明                       |
+| ---------------- | -------------- | ---- | ---- | -------------------------- |
+| supportedFormats | Array\<string> | 是   | 否   | 图片打包支持的格式，jpeg。 |
+
+### packing
+
+packing(source: ImageSource, option: PackingOption, callback: AsyncCallback\<ArrayBuffer>): void
+
+图片压缩或重新打包，使用callback形式返回结果。
+
+**系统能力：** SystemCapability.Multimedia.Image.ImagePacker
+
+**参数：**
+
+| 参数名   | 类型                               | 必填 | 说明                               |
+| -------- | ---------------------------------- | ---- | ---------------------------------- |
+| source   | [ImageSource](#imagesource)        | 是   | 打包的图片源。                     |
+| option   | [PackingOption](#packingoption)    | 是   | 设置打包参数。                      |
+| callback | AsyncCallback\<ArrayBuffer>        | 是   | 获取图片打包回调，返回打包后数据。 |
+
+**示例：**
+
+```js
+let packOpts = { format:"image/jpeg", quality:98 };
+imagePackerApi.packing(imageSourceApi, packOpts, data => {})
+```
+
+### packing
+
+packing(source: ImageSource, option: PackingOption): Promise\<ArrayBuffer>
+
+图片压缩或重新打包，使用Promise形式返回结果。
+
+**系统能力：** SystemCapability.Multimedia.Image.ImagePacker
+
+**参数：**
+
+| 参数名 | 类型                            | 必填 | 说明           |
+| ------ | ------------------------------- | ---- | -------------- |
+| source | [ImageSource](#imagesource)     | 是   | 打包的图片源。 |
+| option | [PackingOption](#packingoption) | 是   | 设置打包参数。 |
+
+**返回值：**
+
+| 类型                         | 说明                                          |
+| ---------------------------- | --------------------------------------------- |
+| Promise\<ArrayBuffer>        | Promise实例，用于异步获取压缩或打包后的数据。 |
+
+**示例：**
+
+```js
+let packOpts = { format:"image/jpeg", quality:98 }
+imagePackerApi.packing(imageSourceApi, packOpts)
+    .then( data => {
+        console.log('packing succeeded.');
+	}).catch(error => {
+	    console.log('packing failed.');
+	})
+```
+
+### packing<sup>8+</sup>
+
+packing(source: PixelMap, option: PackingOption, callback: AsyncCallback\<ArrayBuffer>): void
+
+图片压缩或重新打包，使用callback形式返回结果。
+
+**系统能力：** SystemCapability.Multimedia.Image.ImagePacker
+
+**参数：**
+
+| 参数名   | 类型                            | 必填 | 说明                               |
+| -------- | ------------------------------- | ---- | ---------------------------------- |
+| source   | [PixelMap](#pixelmap)           | 是   | 打包的PixelMap资源。               |
+| option   | [PackingOption](#packingoption) | 是   | 设置打包参数。                     |
+| callback | AsyncCallback\<ArrayBuffer>     | 是   | 获取图片打包回调，返回打包后数据。 |
+
+**示例：**
+
+```js
+let packOpts = { format:"image/jpeg", quality:98 }
+const pixelMapApi = new ArrayBuffer(400);
+imagePackerApi.packing(pixelMapApi, packOpts, data => { 
+    console.log('Succeeded in packing the image.');
+})
+```
+
+### packing<sup>8+</sup>
+
+packing(source: PixelMap, option: PackingOption): Promise\<ArrayBuffer>
+
+图片压缩或重新打包，使用Promise形式返回结果。
+
+**系统能力：** SystemCapability.Multimedia.Image.ImagePacker
+
+**参数：**
+
+| 参数名 | 类型                            | 必填 | 说明               |
+| ------ | ------------------------------- | ---- | ------------------ |
+| source | [PixelMap](#pixelmap)           | 是   | 打包的PixelMap源。 |
+| option | [PackingOption](#packingoption) | 是   | 设置打包参数。     |
+
+**返回值：**
+
+| 类型                  | 说明                                         |
+| --------------------- | -------------------------------------------- |
+| Promise\<ArrayBuffer> | Promise实例，用于异步获取压缩或打包后的数据。|
+
+**示例：**
+
+```js
+let packOpts = { format:"image/jpeg", quality:98 }
+const pixelMapApi = new ArrayBuffer(400);
+imagePackerApi.packing(pixelMapApi, packOpts)
+    .then( data => {
+	    console.log('Succeeded in packing the image.');
+	}).catch(error => {
+	    console.log('Failed to pack the image..');
+	})
+```
+
+### release
+
+release(callback: AsyncCallback\<void>): void
+
+释放图片打包实例，使用callback形式返回结果。
+
+**系统能力：** SystemCapability.Multimedia.Image.ImagePacker
+
+**参数：**
+
+| 参数名   | 类型                 | 必填 | 说明                           |
+| -------- | -------------------- | ---- | ------------------------------ |
+| callback | AsyncCallback\<void> | 是   | 释放回调，失败时返回错误信息。 |
+
+**示例：**
+
+```js
+imagePackerApi.release(()=>{ 
+    console.log('Succeeded in releasing image packaging.');
+})
+```
+
+### release
+
+release(): Promise\<void>
+
+释放图片打包实例，使用Promise形式返回释放结果。
+
+**系统能力：** SystemCapability.Multimedia.Image.ImagePacker
+
+**返回值：**
+
+| 类型           | 说明                                                   |
+| -------------- | ------------------------------------------------------ |
+| Promise\<void> | Promise实例，用于异步获取释放结果，失败时返回错误信息。|
+
+**示例：**
+
+```js
+imagePackerApi.release().then(()=>{
+    console.log('Succeeded in releasing image packaging.');
+}).catch((error)=>{ 
+    console.log('Failed to release image packaging.'); 
+}) 
+```
+
+## image.createImageReceiver<sup>9+</sup>
+
+createImageReceiver(width: number, height: number, format: number, capacity: number): ImageReceiver
+
+通过宽、高、图片格式、容量创建ImageReceiver实例。
+
+**系统能力：** SystemCapability.Multimedia.Image.ImageReceiver
+
+**参数：**
+
+| 名称     | 类型   | 必填 | 说明                   |
+| -------- | ------ | ---- | ---------------------- |
+| width    | number | 是   | 图像的默认宽度。       |
+| height   | number | 是   | 图像的默认高度。       |
+| format   | number | 是   | 图像格式。             |
+| capacity | number | 是   | 同时访问的最大图像数。 |
+
+**返回值：**
+
+| 类型                             | 说明                                    |
+| -------------------------------- | --------------------------------------- |
+| [ImageReceiver](#imagereceiver9) | 如果操作成功，则返回ImageReceiver实例。 |
+
+**示例：**
+
+```js
+var receiver = image.createImageReceiver(8192, 8, 4, 8);
+```
+
+## ImageReceiver<sup>9+</sup>
+
+图像接收类，用于获取组件surface id，接收最新的图片和读取下一张图片，以及释放ImageReceiver实例。
+
+在调用以下方法前需要先创建ImageReceiver实例。
+
+### 属性
+
+**系统能力：** SystemCapability.Multimedia.Image.ImageReceiver
+
+| 名称     | 类型                         | 可读 | 可写 | 说明               |
+| -------- | ---------------------------- | ---- | ---- | ------------------ |
+| size     | [Size](#size)                | 是   | 否   | 图片大小。         |
+| capacity | number                       | 是   | 否   | 同时访问的图像数。 |
+| format   | [ImageFormat](#imageformat9) | 是   | 否   | 图像格式。         |
+
+### getReceivingSurfaceId<sup>9+</sup>
+
+getReceivingSurfaceId(callback: AsyncCallback\<string>): void
+
+用于获取一个surface id供Camera或其他组件使用。使用callback返回结果。
+
+**系统能力：** SystemCapability.Multimedia.Image.ImageReceiver
+
+**参数：**
+
+| 名称     | 类型                   | 必填 | 说明                       |
+| -------- | ---------------------- | ---- | -------------------------- |
+| callback | AsyncCallback\<string> | 是   | 回调函数，返回surface id。 |
+
+**示例:**
+
+```js
+receiver.getReceivingSurfaceId((err, id) => { 
+    if(err) {
+        console.log('getReceivingSurfaceId failed.');
+    } else {
+        console.log('getReceivingSurfaceId succeeded.');
+    }
+});
+```
+
+### getReceivingSurfaceId<sup>9+</sup>
+
+getReceivingSurfaceId(): Promise\<string>
+
+用于获取一个surface id供Camera或其他组件使用。使用promise返回结果。
+
+**系统能力：** SystemCapability.Multimedia.Image.ImageReceiver
+
+**返回值：**
+
+| 类型             | 说明                 |
+| ---------------- | -------------------- |
+| Promise\<string> | 异步返回surface id。 |
+
+**示例：**
+
+```js
+receiver.getReceivingSurfaceId().then( id => { 
+    console.log('getReceivingSurfaceId succeeded.');
+}).catch(error => {
+    console.log('getReceivingSurfaceId failed.');
+})
+```
+
+### readLatestImage<sup>9+</sup>
+
+readLatestImage(callback: AsyncCallback\<Image>): void
+
+从ImageReceiver读取最新的图片，并使用callback返回结果。
+
+**系统能力：** SystemCapability.Multimedia.Image.ImageReceiver
+
+**参数：**
+
+| 名称     | 类型                            | 必填 | 说明                     |
+| -------- | ------------------------------- | ---- | ------------------------ |
+| callback | AsyncCallback<[Image](#image9)> | 是   | 回调函数，返回最新图像。 |
+
+**示例：**
+
+```js
+receiver.readLatestImage((err, img) => { 
+    if(err) {
+        console.log('readLatestImage failed.');
+    } else {
+        console.log('readLatestImage succeeded.');
+    }
+});
+```
+
+### readLatestImage<sup>9+</sup>
+
+readLatestImage(): Promise\<Image>
+
+从ImageReceiver读取最新的图片，并使用promise返回结果。
+
+**系统能力：** SystemCapability.Multimedia.Image.ImageReceiver
+
+**返回值：**
+
+| 类型                      | 说明               |
+| ------------------------- | ------------------ |
+| Promise<[Image](#image9)> | 异步返回最新图片。 |
+
+**示例：**
+
+```js
+receiver.readLatestImage().then(img => {
+    console.log('readLatestImage succeeded.');
+}).catch(error => {
+    console.log('readLatestImage failed.');
+})
+```
+
+### readNextImage<sup>9+</sup>
+
+readNextImage(callback: AsyncCallback\<Image>): void
+
+从ImageReceiver读取下一张图片，并使用callback返回结果。
+
+**系统能力：** SystemCapability.Multimedia.Image.ImageReceiver
+
+**参数：**
+
+| 名称     | 类型                            | 必填 | 说明                       |
+| -------- | ------------------------------- | ---- | -------------------------- |
+| callback | AsyncCallback<[Image](#image9)> | 是   | 回调函数，返回下一张图片。 |
+
+**示例：**
+
+```js
+receiver.readNextImage((err, img) => { 
+    if(err) {
+        console.log('readNextImage failed.');
+    } else {
+        console.log('readNextImage succeeded.');
+    }
+});
+```
+
+### readNextImage<sup>9+</sup>
+
+readNextImage(): Promise\<Image>
+
+从ImageReceiver读取下一张图片，并使用promise返回结果。
+
+**系统能力：** SystemCapability.Multimedia.Image.ImageReceiver
+
+**返回值：**
+
+| 类型                      | 说明                 |
+| ------------------------- | -------------------- |
+| Promise<[Image](#image9)> | 异步返回下一张图片。 |
+
+**示例：**
+
+```js
+receiver.readNextImage().then(img => {
+    console.log('readNextImage succeeded.');
+}).catch(error => {
+    console.log('readNextImage failed.');
+})
+```
+
+### on('imageArrival')<sup>9+</sup>
+
+on(type: 'imageArrival', callback: AsyncCallback\<void>): void
+
+接收图片时注册回调。
+
+**系统能力：** SystemCapability.Multimedia.Image.ImageReceiver
+
+**参数：**
+
+| 名称     | 类型                 | 必填 | 说明                                                   |
+| -------- | -------------------- | ---- | ------------------------------------------------------ |
+| type     | string               | 是   | 注册事件的类型，固定为'imageArrival'，接收图片时触发。 |
+| callback | AsyncCallback\<void> | 是   | 注册的事件回调。                                       |
+
+**示例：**
+
+```js
+receiver.on('imageArrival', () => {})
+```
+
+### release<sup>9+</sup>
+
+release(callback: AsyncCallback\<void>): void
+
+释放ImageReceiver实例并使用回调返回结果。
+
+**系统能力：** SystemCapability.Multimedia.Image.ImageReceiver
+
+**参数：**
+
+| 名称     | 类型                 | 必填 | 说明                     |
+| -------- | -------------------- | ---- | ------------------------ |
+| callback | AsyncCallback\<void> | 是   | 回调函数，返回操作结果。 |
+
+**示例：**
+
+```js
+receiver.release(() => {})
+```
+
+### release<sup>9+</sup>
+
+release(): Promise\<void>
+
+释放ImageReceiver实例并使用promise返回结果。
+
+**系统能力：** SystemCapability.Multimedia.Image.ImageReceiver
+
+**返回值：**
+
+| 类型           | 说明               |
+| -------------- | ------------------ |
+| Promise\<void> | 异步返回操作结果。 |
+
+**示例：**
+
+```js
+receiver.release().then(() => {
+    console.log('release succeeded.');
+}).catch(error => {
+    console.log('release failed.');
+})
+```
+
+## image.createImageCreator<sup>9+</sup>
+
+createImageCreator(width: number, height: number, format: number, capacity: number): ImageCreator
+
+通过宽、高、图片格式、容量创建ImageCreator实例。
+
+**系统能力：** SystemCapability.Multimedia.Image.ImageCreator
+
+**参数：**
+
+| 名称     | 类型   | 必填 | 说明                   |
+| -------- | ------ | ---- | ---------------------- |
+| width    | number | 是   | 图像的默认宽度。       |
+| height   | number | 是   | 图像的默认高度。       |
+| format   | number | 是   | 图像格式，如YCBCR_422_SP，JPEG。             |
+| capacity | number | 是   | 同时访问的最大图像数。 |
+
+**返回值：**
+
+| 类型                           | 说明                                    |
+| ------------------------------ | --------------------------------------- |
+| [ImageCreator](#imagecreator9) | 如果操作成功，则返回ImageCreator实例。 |    
+
+**示例：**
+
+```js
+var creator = image.createImageCreator(8192, 8, 4, 8);
+```
+
+## ImageCreator<sup>9+</sup>
+
+图像创建模块，用于请求图像原生数据区域，并开放给应用编译原生图像数据的能力。
+在调用以下方法前需要先创建ImageCreator实例。
+
+### 属性
+
+**系统能力：** SystemCapability.Multimedia.Image.ImageCreator
+
+| 名称     | 类型                         | 可读 | 可写 | 说明               |
+| -------- | ---------------------------- | ---- | ---- | ------------------ |
+| capacity | number                       | 是   | 否   | 同时访问的图像数。 |
+| format   | [ImageFormat](#imageformat9) | 是   | 否   | 图像格式。         |
+
+### dequeueImage<sup>9+</sup>
+
+dequeueImage(callback: AsyncCallback\<Image>): void
+
+从空闲队列中获取buffer图片，用于绘制UI内容，并使用callback返回结果。
+
+**系统能力：** SystemCapability.Multimedia.Image.ImageCreator
+
+**参数：**
+
+| 名称          | 类型                                    | 必填 | 说明                 |
+| ------------- | ---------------------------------------| ---- | -------------------- |
+| callback      | AsyncCallback\<Image>                   | 是   | 回调函数，返回最新图片。 |
+
+**示例：**
+
+```js
+creator.dequeueImage((err, img) => {
+    if (err) {
+        console.info('dequeueImage succeeded.');
+    }
+    console.info('dequeueImage failed.'));
+});
+```
+
+### dequeueImage<sup>9+</sup>
+
+dequeueImage(): Promise\<Image>
+
+从空闲队列中获取buffer图片，用于绘制UI内容，并使用promise返回结果。
+
+**系统能力：** SystemCapability.Multimedia.Image.ImageCreator
+
+**返回值：**
+
+| 类型             | 说明           |
+| --------------- | ------------- |
+| Promise\<Image> | 返回绘制的图像。 |
+
+**示例：**
+
+```js
+creator.dequeueImage().then(img => {
+    console.info('dequeueImage succeeded.');
+}).catch(error => {
+    console.log('dequeueImage failed: ' + error);
+})
+```
+
+### queueImage<sup>9+</sup>
+
+queueImage(interface: Image, callback: AsyncCallback\<void>): void
+
+将绘制好的图片放入Dirty队列，并使用callback返回结果。
+
+**系统能力：** SystemCapability.Multimedia.Image.ImageCreator
+
+**参数：**
+
+| 名称          | 类型                     | 必填 | 说明                 |
+| ------------- | -------------------------| ---- | -------------------- |
+| interface     | Image                    | 是   | 绘制好的buffer图像。 |
+| callback      | AsyncCallback\<void>     | 是   | 获取回调，失败时返回错误信息。 |
+
+**示例：**
+
+```js
+creator.queueImage(img, (err) => {
+    if (err) {
+        console.info('dequeueImage failed: ' + err);
+    }
+    console.info('dequeueImage succeeded');
+})
+```
+
+### queueImage<sup>9+</sup>
+
+queueImage(interface: Image): Promise\<void>
+
+将绘制好的图片放入Dirty队列，并使用promise返回结果。
+
+**系统能力：** SystemCapability.Multimedia.Image.ImageCreator
+
+**参数：**
+
+| 名称          | 类型     | 必填 | 说明                |
+| ------------- | --------| ---- | ------------------- |
+| interface     | Image   | 是   | 绘制好的buffer图像。 |
+
+**返回值：**
+
+| 类型            | 说明           |
+| -------------- | ------------- |
+| Promise\<void> | 获取回调，失败时返回错误信息。 |
+
+**示例：**
+
+```js
+creator.queueImage(img).then(() => {
+    console.info('dequeueImage succeeded.');
+}).catch(error => {
+    console.info('dequeueImage failed: ' + error);
+})
+```
+
+### on<sup>9+</sup>
+
+on(type: 'imageRelease', callback: AsyncCallback\<void>): void
+
+监听imageRelease事件，并使用callback返回结果。
+
+**系统能力：** SystemCapability.Multimedia.Image.ImageCreator
+
+**参数：**
+
+| 名称          | 类型                     | 必填 | 说明                 |
+| ------------- | -------------------------| ---- | -------------------- |
+| type          | string                   | 是   | 监听事件类型，如'imageRelease'。 |
+| callback      | AsyncCallback\<void>     | 是   | 获取回调，失败时返回错误信息。 |
+
+**示例：**
+
+```js
+creator.on('imageRelease', (err) => {
+    if (err) {
+        console.info('on faild' + err);
+    }
+    console.info('on succeeded');
+})
+```
+
+### release<sup>9+</sup>
+
+release(callback: AsyncCallback\<void>): void
+
+释放当前图像，并使用callback返回结果。
+
+**系统能力：** SystemCapability.Multimedia.Image.ImageCreator
+
+**参数：**
+
+| 名称           | 类型                     | 必填 | 说明                 |
+| ------------- | -------------------------| ---- | -------------------- |
+| callback      | AsyncCallback\<void>     | 是   | 获取回调，失败时返回错误信息。 |
+
+**示例：**
+
+```js
+creator.release((err) => {
+    if (err) {
+        console.info('release failed: ' + err);
+    }
+    console.info('release succeeded');
+});
+```
+### release<sup>9+</sup>
+
+release(): Promise\<void>
+
+释放当前图像，并使用promise返回结果。
+
+**系统能力：** SystemCapability.Multimedia.Image.ImageCreator
+
+**返回值：**
+
+| 类型            | 说明           |
+| -------------- | ------------- |
+| Promise\<void> | 获取回调，失败时返回错误信息。 |
+
+**示例：**
+
+```js
+creator.release().then(() => {
+    console.info('release succeeded');
+}).catch(error => {
+    console.info('release failed');
+})
+```
+
+## Image<sup>9+</sup>
+
+提供基本的图像操作，包括获取图像信息、读写图像数据。调用[readNextImage](#readnextimage9)和[readLatestImage](#readlatestimage9)接口时会返回image。
+
+### 属性
+
+**系统能力：** SystemCapability.Multimedia.Image.Core
+
+| 名称     | 类型               | 可读 | 可写 | 说明                                               |
+| -------- | ------------------ | ---- | ---- | -------------------------------------------------- |
+| clipRect | [Region](#region7) | 是   | 是   | 要裁剪的图像区域。                                 |
+| size     | [Size](#size)      | 是   | 否   | 图像大小。                                         |
+| format   | number             | 是   | 否   | 图像格式，参考[PixelMapFormat](#pixelmapformat7)。 |
+
+### getComponent<sup>9+</sup>
+
+getComponent(componentType: ComponentType, callback: AsyncCallback\<Component>): void
+
+根据图像的组件类型从图像中获取组件缓存并使用callback返回结果。
+
+**系统能力：** SystemCapability.Multimedia.Image.Core
+
+**参数：**
+
+| 名称          | 类型                                    | 必填 | 说明                 |
+| ------------- | --------------------------------------- | ---- | -------------------- |
+| componentType | [ComponentType](#componenttype9)        | 是   | 图像的组件类型。     |
+| callback      | AsyncCallback<[Component](#component9)> | 是   | 用于返回组件缓冲区。 |
+
+**示例：**
+
+```js
+img.getComponent(4, (err, component) => {
+    if(err) {
+        console.log('getComponent failed.');
+    } else {
+        console.log('getComponent succeeded.');
+    }
+})
+```
+
+### getComponent<sup>9+</sup>
+
+getComponent(componentType: ComponentType): Promise\<Component>
+
+根据图像的组件类型从图像中获取组件缓存并使用Promise方式返回结果。
+
+**系统能力：** SystemCapability.Multimedia.Image.Core
+
+**参数：**
+
+| 名称          | 类型                             | 必填 | 说明             |
+| ------------- | -------------------------------- | ---- | ---------------- |
+| componentType | [ComponentType](#componenttype9) | 是   | 图像的组件类型。 |
+
+**返回值：**
+
+| 类型                              | 说明                              |
+| --------------------------------- | --------------------------------- |
+| Promise<[Component](#component9)> | 用于返回组件缓冲区的promise实例。 |
+
+**示例：**
+
+```js
+img.getComponent(4).then(component => { })
+```
+
+### release<sup>9+</sup>
+
+release(callback: AsyncCallback\<void>): void
+
+释放当前图像并使用callback返回结果。
+
+在接收另一个图像前必须先释放对应资源。
+
+**系统能力：** SystemCapability.Multimedia.Image.Core
+
+**参数：**
+
+| 名称     | 类型                 | 必填 | 说明           |
+| -------- | -------------------- | ---- | -------------- |
+| callback | AsyncCallback\<void> | 是   | 返回操作结果。 |
+
+**示例：**
+
+```js
+img.release(() =>{ 
+    console.log('release succeeded.');
+}) 
+```
+
+### release<sup>9+</sup>
+
+release(): Promise\<void>
+
+释放当前图像并使用Promise方式返回结果。
+
+在接收另一个图像前必须先释放对应资源。
+
+**系统能力：** SystemCapability.Multimedia.Image.Core
+
+**返回值：**
+
+| 类型           | 说明                  |
+| -------------- | --------------------- |
+| Promise\<void> | promise返回操作结果。 |
+
+**示例：**
+
+```js
+img.release().then(() =>{
+    console.log('release succeeded.');
+}).catch(error => {
+    console.log('release failed.');
+})
+```
+
+## PositionArea<sup>7+</sup>
+
+表示图片指定区域内的数据。
+
+**系统能力：** SystemCapability.Multimedia.Image.Core
+
+| 名称   | 类型               | 可读 | 可写 | 说明                                                         |
+| ------ | ------------------ | ---- | ---- | ------------------------------------------------------------ |
+| pixels | ArrayBuffer        | 是   | 否   | 像素。                                                       |
+| offset | number             | 是   | 否   | 偏移量。                                                     |
+| stride | number             | 是   | 否   | 像素间距，stride >= region.size.width*4。                   |
+| region | [Region](#region7) | 是   | 否   | 区域，按照区域读写。写入的区域宽度加X坐标不能大于原图的宽度，写入的区域高度加Y坐标不能大于原图的高度。 |
+
+## ImageInfo
+
+表示图片信息。
+
+**系统能力：** SystemCapability.Multimedia.Image.Core
+
+| 名称 | 类型          | 可读 | 可写 | 说明       |
+| ---- | ------------- | ---- | ---- | ---------- |
+| size | [Size](#size) | 是   | 是   | 图片大小。 |
+| density<sup>9+</sup> | number | 是   | 是   | 像素密度，单位为ppi。 |
+
+## Size
+
+表示图片尺寸。
+
+**系统能力：** SystemCapability.Multimedia.Image.Core
+
+| 名称   | 类型   | 可读 | 可写 | 说明           |
+| ------ | ------ | ---- | ---- | -------------- |
+| height | number | 是   | 是   | 输出图片的高。 |
+| width  | number | 是   | 是   | 输出图片的宽。 |
+
+## PixelMapFormat<sup>7+</sup>
+
+枚举，图片像素格式。
+
+**系统能力：** SystemCapability.Multimedia.Image.Core
+
+| 名称                   | 默认值 | 描述              |
+| ---------------------- | ------ | ----------------- |
+| UNKNOWN                | 0      | 未知格式。        |
+| RGB_565                | 2      | 格式为RGB_565     |
+| RGBA_8888              | 3      | 格式为RGBA_8888 |
+| BGRA_8888<sup>9+</sup> | 4      | 格式为BGRA_8888 |
+| RGB_888<sup>9+</sup>   | 5      | 格式为RGB_888   |
+| ALPHA_8<sup>9+</sup>   | 6      | 格式为ALPHA_8   |
+| RGBA_F16<sup>9+</sup>  | 7      | 格式为RGBA_F16  |
+| NV21<sup>9+</sup>      | 8      | 格式为NV21      |
+| NV12<sup>9+</sup>      | 9      | 格式为NV12      |
+
+## AlphaType<sup>9+</sup>
+
+枚举，图像的透明度类型。
+
+**系统能力：** SystemCapability.Multimedia.Image.Core
+
+| 名称     | 默认值 | 描述                    |
+| -------- | ------ | ----------------------- |
+| UNKNOWN  | 0      | 未知透明度。            |
+| OPAQUE   | 1      | 没有alpha或图片全透明。 |
+| PREMUL   | 2      | RGB前乘alpha。         |
+| UNPREMUL | 3      | RGB不前乘alpha。       |
+
+## ScaleMode<sup>9+</sup>
+
+枚举，图像的缩放模式。
+
+**系统能力：** SystemCapability.Multimedia.Image.Core
+
+| 名称            | 默认值 | 描述                                               |
+| --------------- | ------ | -------------------------------------------------- |
+| CENTER_CROP     | 1      | 缩放图像以填充目标图像区域并居中裁剪区域外的效果。 |
+| FIT_TARGET_SIZE | 0      | 图像适合目标尺寸的效果。                           |
+
+## SourceOptions<sup>9+</sup>
+
+ImageSource的初始化选项。
+
+**系统能力：** SystemCapability.Multimedia.Image.Core
+
+| 名称              | 类型                               | 可读 | 可写 | 说明               |
+| ----------------- | ---------------------------------- | ---- | ---- | ------------------ |
+| sourceDensity     | number                             | 是   | 是   | ImageSource的密度。|
+| sourcePixelFormat | [PixelMapFormat](#pixelmapformat7) | 是   | 是   | 图片像素格式。     |
+| sourceSize        | [Size](#size)                      | 是   | 是   | 图像像素大小。     |
+
+
+## InitializationOptions<sup>8+</sup>
+
+PixelMap的初始化选项。
+
+**系统能力：** SystemCapability.Multimedia.Image.Core
+
+| 名称                     | 类型                               | 可读 | 可写 | 说明           |
+| ------------------------ | ---------------------------------- | ---- | ---- | -------------- |
+| alphaType<sup>9+</sup>   | [AlphaType](#alphatype9)           | 是   | 是   | 透明度。       |
+| editable                 | boolean                            | 是   | 是   | 是否可编辑。   |
+| pixelFormat              | [PixelMapFormat](#pixelmapformat7) | 是   | 是   | 像素格式。     |
+| scaleMode<sup>9+</sup>   | [ScaleMode](#scalemode9)           | 是   | 是   | 缩略值。       |
+| size                     | [Size](#size)                      | 是   | 是   | 创建图片大小。 |
+
+## DecodingOptions<sup>7+</sup>
+
+图像解码设置选项。
+
+**系统能力：** SystemCapability.Multimedia.Image.ImageSource
+
+| 名称               | 类型                               | 可读 | 可写 | 说明             |
+| ------------------ | ---------------------------------- | ---- | ---- | ---------------- |
+| sampleSize         | number                             | 是   | 是   | 缩略图采样大小。 |
+| rotate             | number                             | 是   | 是   | 旋转角度。       |
+| editable           | boolean                            | 是   | 是   | 是否可编辑。     |
+| desiredSize        | [Size](#size)                      | 是   | 是   | 期望输出大小。   |
+| desiredRegion      | [Region](#region7)                 | 是   | 是   | 解码区域。       |
+| desiredPixelFormat | [PixelMapFormat](#pixelmapformat7) | 是   | 是   | 解码的像素格式。 |
+| index              | number                             | 是   | 是   | 解码图片序号。   |
+| fitDensity<sup>9+</sup> | number                        | 是   | 是   | 图像像素密度，单位为ppi。   |
+
+## Region<sup>7+</sup>
+
+表示区域信息。
+
+**系统能力：** SystemCapability.Multimedia.Image.Core
+
+| 名称 | 类型          | 可读 | 可写 | 说明         |
+| ---- | ------------- | ---- | ---- | ------------ |
+| size | [Size](#size) | 是   | 是   | 区域大小。   |
+| x    | number        | 是   | 是   | 区域横坐标。 |
+| y    | number        | 是   | 是   | 区域纵坐标。 |
+
+## PackingOption
+
+表示图片打包选项。
+
+**系统能力：** SystemCapability.Multimedia.Image.ImagePacker
+
+| 名称    | 类型   | 可读 | 可写 | 说明                                                |
+| ------- | ------ | ---- | ---- | --------------------------------------------------- |
+| format  | string | 是   | 是   | 目标格式。</br>当前支持格式有：.jpg .png .gif .bmp .webp RAW。 |
+| quality | number | 是   | 是   | JPEG编码中设定输出图片质量的参数，取值范围为1-100。 |
+| bufferSize<sup>9+</sup> | number | 是   | 是   | 用于设置图片大小，默认为10M |
+
+## GetImagePropertyOptions<sup>7+</sup>
+
+表示查询图片属性的索引。
+
+**系统能力：** SystemCapability.Multimedia.Image.ImageSource
+
+| 名称         | 类型   | 可读 | 可写 | 说明         |
+| ------------ | ------ | ---- | ---- | ------------ |
+| index        | number | 是   | 是   | 图片序号。   |
+| defaultValue | string | 是   | 是   | 默认属性值。 |
+
+## PropertyKey<sup>7+</sup>
+
+枚举，Exif（Exchangeable image file format）图片信息。
+
+**系统能力：** SystemCapability.Multimedia.Image.Core
+
+| 名称              | 默认值                  | 说明                     |
+| ----------------- | ----------------------- | ------------------------ |
+| BITS_PER_SAMPLE   | "BitsPerSample"         | 每个像素比特数。         |
+| ORIENTATION       | "Orientation"           | 图片方向。               |
+| IMAGE_LENGTH      | "ImageLength"           | 图片长度。               |
+| IMAGE_WIDTH       | "ImageWidth"            | 图片宽度。               |
+| GPS_LATITUDE      | "GPSLatitude"           | 图片纬度。               |
+| GPS_LONGITUDE     | "GPSLongitude"          | 图片经度。               |
+| GPS_LATITUDE_REF  | "GPSLatitudeRef"        | 纬度引用，例如N或S。    |
+| GPS_LONGITUDE_REF | "GPSLongitudeRef"       | 经度引用，例如W或E。    |
+| DATE_TIME_ORIGINAL<sup>9+</sup> | "DateTimeOriginal" | 拍摄时间，例如2022:09:06 15:48:00     |
+| EXPOSURE_TIME<sup>9+</sup>      | "ExposureTime"     | 曝光时间，例如1/33 sec.|
+| SCENE_TYPE<sup>9+</sup>         | "SceneType"        | 拍摄场景模式，例如人像、风光、运动、夜景等。     |
+| ISO_SPEED_RATINGS<sup>9+</sup>  | "ISOSpeedRatings"  | ISO感光度，例如400     |
+| F_NUMBER<sup>9+</sup>           | "FNumber"          | 光圈值，例如f/1.8     |
+
+
+## ImageFormat<sup>9+</sup>
+
+枚举，图片格式。
+
+**系统能力：** SystemCapability.Multimedia.Image.Core
+
+| 名称         | 默认值 | 描述                 |
+| ------------ | ------ | -------------------- |
+| YCBCR_422_SP | 1000   | YCBCR422半平面格式。 |
+| JPEG         | 2000   | JPEG编码格式。       |
+
+## ComponentType<sup>9+</sup>
+
+枚举，图像的组件类型。
+
+**系统能力：** SystemCapability.Multimedia.Image.ImageReceiver
+
+| 名称  | 默认值 | 描述        |
+| ----- | ------ | ----------- |
+| YUV_Y | 1      | 亮度信息。  |
+| YUV_U | 2      | 色度信息。  |
+| YUV_V | 3      | 色度信息。  |
+| JPEG  | 4      | JPEG 类型。 |
+
+## Component<sup>9+</sup>
+
+描述图像颜色分量。
+
+**系统能力：** SystemCapability.Multimedia.Image.Core
+
+| 名称          | 类型                             | 可读 | 可写 | 说明         |
+| ------------- | -------------------------------- | ---- | ---- | ------------ |
+| componentType | [ComponentType](#componenttype9) | 是   | 否   | 组件类型。   |
+| rowStride     | number                           | 是   | 否   | 行距。       |
+| pixelStride   | number                           | 是   | 否   | 像素间距。   |
+| byteBuffer    | ArrayBuffer                      | 是   | 否   | 组件缓冲区。 |
+
+## ResponseCode
+
+编译错误返回的响应码。
+
+| 名称                                | 值       | 说明                                                |
+| ----------------------------------- | -------- | --------------------------------------------------- |
+| ERR_MEDIA_INVALID_VALUE             | -1       | 无效大小。                                          |
+| SUCCESS                             | 0        | 操作成功。                                          |
+| ERROR                               | 62980096 | 操作失败。                                          |
+| ERR_IPC                             | 62980097 | ipc错误。                                           |
+| ERR_SHAMEM_NOT_EXIST                | 62980098 | 共享内存错误。                                      |
+| ERR_SHAMEM_DATA_ABNORMAL            | 62980099 | 共享内存错误。                                      |
+| ERR_IMAGE_DECODE_ABNORMAL           | 62980100 | 图像解码错误。                                      |
+| ERR_IMAGE_DATA_ABNORMAL             | 62980101 | 图像输入数据错误。                                  |
+| ERR_IMAGE_MALLOC_ABNORMAL           | 62980102 | 图像malloc错误。                                    |
+| ERR_IMAGE_DATA_UNSUPPORT            | 62980103 | 不支持图像类型。                                    |
+| ERR_IMAGE_INIT_ABNORMAL             | 62980104 | 图像初始化错误。                                    |
+| ERR_IMAGE_GET_DATA_ABNORMAL         | 62980105 | 图像获取数据错误。                                  |
+| ERR_IMAGE_TOO_LARGE                 | 62980106 | 图像数据太大。                                      |
+| ERR_IMAGE_TRANSFORM                 | 62980107 | 图像转换错误。                                      |
+| ERR_IMAGE_COLOR_CONVERT             | 62980108 | 图像颜色转换错误。                                  |
+| ERR_IMAGE_CROP                      | 62980109 | 裁剪错误。                                          |
+| ERR_IMAGE_SOURCE_DATA               | 62980110 | 图像源数据错误。                                    |
+| ERR_IMAGE_SOURCE_DATA_INCOMPLETE    | 62980111 | 图像源数据不完整。                                  |
+| ERR_IMAGE_MISMATCHED_FORMAT         | 62980112 | 图像格式不匹配。                                    |
+| ERR_IMAGE_UNKNOWN_FORMAT            | 62980113 | 图像未知格式。                                      |
+| ERR_IMAGE_SOURCE_UNRESOLVED         | 62980114 | 图像源未解析。                                      |
+| ERR_IMAGE_INVALID_PARAMETER         | 62980115 | 图像无效参数。                                      |
+| ERR_IMAGE_DECODE_FAILED             | 62980116 | 解码失败。                                          |
+| ERR_IMAGE_PLUGIN_REGISTER_FAILED    | 62980117 | 注册插件失败。                                      |
+| ERR_IMAGE_PLUGIN_CREATE_FAILED      | 62980118 | 创建插件失败。                                      |
+| ERR_IMAGE_ENCODE_FAILED             | 62980119 | 图像编码失败。                                      |
+| ERR_IMAGE_ADD_PIXEL_MAP_FAILED      | 62980120 | 图像添加像素映射失败。                              |
+| ERR_IMAGE_HW_DECODE_UNSUPPORT       | 62980121 | 不支持图像硬件解码。                                |
+| ERR_IMAGE_DECODE_HEAD_ABNORMAL      | 62980122 | 图像解码头错误。                                    |
+| ERR_IMAGE_DECODE_EXIF_UNSUPPORT     | 62980123 | 图像解码exif取消支持。                              |
+| ERR_IMAGE_PROPERTY_NOT_EXIST        | 62980124 | 图像属性不存在；错误代码被媒体占用，图像从150开始。 |
+| ERR_IMAGE_READ_PIXELMAP_FAILED      | 62980246 | 读取像素地图失败。                                  |
+| ERR_IMAGE_WRITE_PIXELMAP_FAILED     | 62980247 | 写入像素映射失败。                                  |
+| ERR_IMAGE_PIXELMAP_NOT_ALLOW_MODIFY | 62980248 | pixelmap不允许修改。                                |
+| ERR_IMAGE_CONFIG_FAILED             | 62980259 | 配置错误。                                          |