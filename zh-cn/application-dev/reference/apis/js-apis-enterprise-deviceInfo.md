--- conflicted
+++ resolved
@@ -60,7 +60,7 @@
 
 getDeviceSerial(admin: Want): Promise&lt;string&gt;
 
-获取设备序列号，使用Promise形式返回设备序列号。
+获取设备序列号，使用callback形式返回设备序列号。
 
 **需要权限：** ohos.permission.ENTERPRISE_GET_DEVICE_INFO
 
@@ -105,11 +105,7 @@
 
 ## deviceInfo.getDisplayVersion
 
-<<<<<<< HEAD
-getDisplayVersion(admin: Want, callback: AsyncCallback&lt;string&gt;): void
-=======
 getDisplayVersion(admin: Want, callback: AsyncCallback&lt;string&gt;): void;
->>>>>>> 9ab4a839
 
 获取设备版本号，使用callback形式返回设备版本号。
 
@@ -123,26 +119,16 @@
 
 | 参数名      | 类型                                       | 必填   | 说明                       |
 | -------- | ---------------------------------------- | ---- | ------------------------------- |
-<<<<<<< HEAD
-| admin    | [Want](js-apis-application-Want.md)      | 是    | 设备管理员应用                  |
-=======
 | admin    | [Want](js-apis-app-ability-want.md)      | 是    | 设备管理员应用                  |
->>>>>>> 9ab4a839
 | callback | AsyncCallback&lt;string&gt;            | 是    | callback方式返回设备版本号       |
 
 **错误码**：
 
 以下的错误码的详细介绍请参见[企业设备管理错误码](../errorcodes/errorcode-enterpriseDeviceManager.md)
 
-<<<<<<< HEAD
-| 类型      | 说明                                                                       |          
-| ------- | ---------------------------------------------------------------------------- |
-| 9200001 | The application is not a administrator of the device.                        |
-=======
 | 错误码ID | 错误信息                                                                       |          
 | ------- | ---------------------------------------------------------------------------- |
 | 9200001 | the application is not an administrator of the device.                        |
->>>>>>> 9ab4a839
 | 9200002 | the administrator application does not have permission to manage the device. |
 
 **示例：**
@@ -165,11 +151,7 @@
 
 getDisplayVersion(admin: Want): Promise&lt;string&gt;
 
-<<<<<<< HEAD
-获取设备版本号，使用Promise形式返回设备版本号。
-=======
 获取设备版本号，使用callback形式返回设备版本号。
->>>>>>> 9ab4a839
 
 **需要权限：** ohos.permission.ENTERPRISE_GET_DEVICE_INFO
 
@@ -181,11 +163,7 @@
 
 | 参数名   | 类型                                  | 必填   | 说明      |
 | ----- | ----------------------------------- | ---- | ------- |
-<<<<<<< HEAD
-| admin | [Want](js-apis-application-Want.md) | 是    | 设备管理员应用 |
-=======
 | admin | [Want](js-apis-app-ability-want.md) | 是    | 设备管理员应用 |
->>>>>>> 9ab4a839
 
 **返回值：**
 
@@ -197,15 +175,9 @@
 
 以下的错误码的详细介绍请参见[企业设备管理错误码](../errorcodes/errorcode-enterpriseDeviceManager.md)
 
-<<<<<<< HEAD
-| 类型      | 说明                                                                       |          
-| ------- | ---------------------------------------------------------------------------- |
-| 9200001 | The application is not a administrator of the device.                        |
-=======
 | 错误码ID | 错误信息                                                                     |          
 | ------- | ---------------------------------------------------------------------------- |
 | 9200001 | the application is not an administrator of the device.                        |
->>>>>>> 9ab4a839
 | 9200002 | the administrator application does not have permission to manage the device. |
 
 **示例：**
@@ -238,27 +210,16 @@
 
 | 参数名      | 类型                                       | 必填   | 说明                       |
 | -------- | ---------------------------------------- | ---- | ------------------------------- |
-<<<<<<< HEAD
-| admin    | [Want](js-apis-application-Want.md)      | 是    | 设备管理员应用                  |
-| callback | AsyncCallback&lt;string&gt;            | 是    | callback方式返回设备名称       |
-=======
 | admin    | [Want](js-apis-app-ability-want.md)      | 是    | 设备管理员应用                  |
 | callback | AsyncCallback&lt;string&gt;              | 是    | callback方式返回设备名称       |
->>>>>>> 9ab4a839
-
-**错误码**：
-
-以下的错误码的详细介绍请参见[企业设备管理错误码](../errorcodes/errorcode-enterpriseDeviceManager.md)
-
-<<<<<<< HEAD
-| 类型      | 说明                                                                       |          
-| ------- | ---------------------------------------------------------------------------- |
-| 9200001 | The application is not a administrator of the device.                        |
-=======
+
+**错误码**：
+
+以下的错误码的详细介绍请参见[企业设备管理错误码](../errorcodes/errorcode-enterpriseDeviceManager.md)
+
 | 错误码ID | 错误信息                                                                       |          
 | ------- | ---------------------------------------------------------------------------- |
 | 9200001 | the application is not an administrator of the device.                        |
->>>>>>> 9ab4a839
 | 9200002 | the administrator application does not have permission to manage the device. |
 
 **示例：**
@@ -281,11 +242,7 @@
 
 getDeviceName(admin: Want): Promise&lt;string&gt;
 
-<<<<<<< HEAD
-获取设备名称，使用Promise形式返回设备名称。
-=======
 获取设备名称，使用callback形式返回设备名称。
->>>>>>> 9ab4a839
 
 **需要权限：** ohos.permission.ENTERPRISE_GET_DEVICE_INFO
 
@@ -297,11 +254,7 @@
 
 | 参数名   | 类型                                  | 必填   | 说明      |
 | ----- | ----------------------------------- | ---- | ------- |
-<<<<<<< HEAD
-| admin | [Want](js-apis-application-Want.md) | 是    | 设备管理员应用 |
-=======
 | admin | [Want](js-apis-app-ability-want.md) | 是    | 设备管理员应用 |
->>>>>>> 9ab4a839
 
 **返回值：**
 
@@ -313,15 +266,9 @@
 
 以下的错误码的详细介绍请参见[企业设备管理错误码](../errorcodes/errorcode-enterpriseDeviceManager.md)
 
-<<<<<<< HEAD
-| 类型      | 说明                                                                       |          
-| ------- | ---------------------------------------------------------------------------- |
-| 9200001 | The application is not a administrator of the device.                        |
-=======
 | 错误码ID | 错误信息                                                                     |          
 | ------- | ---------------------------------------------------------------------------- |
 | 9200001 | the application is not an administrator of the device.                        |
->>>>>>> 9ab4a839
 | 9200002 | the administrator application does not have permission to manage the device. |
 
 **示例：**
