--- conflicted
+++ resolved
@@ -32,13 +32,8 @@
 let upperLimit = 1;
 function getExtensionInfos() {
     abilityManager.getExtensionRunningInfos(upperLimit, (error, data) => {
-<<<<<<< HEAD
         if (error) {
-            console.error('getForegroundApplications failed, error.code: ${JSON.stringify(error.code)}, error.message: ${JSON.stringify(error.message)}');
-=======
-        if (error && error.code) {
             console.error('getForegroundApplications failed, error.code: ${error.code}, error.message: ${error.message}');
->>>>>>> f02b54ea
             return;
         }
 
