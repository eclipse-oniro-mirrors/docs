

# @ohos.web.webview (Webview)

提供web控制能力。

> **说明：**
>
> - 本模块接口从API Version 9开始支持。后续版本如有新增内容，则采用上角标单独标记该内容的起始版本。
>
> - 示例效果请以真机运行为准，当前IDE预览器不支持。

## 需要权限
访问在线网页时需添加网络权限：ohos.permission.INTERNET，具体申请方式请参考[权限申请声明](../../security/accesstoken-guidelines.md)。

## 导入模块

```ts
import web_webview from '@ohos.web.webview';
```

### once

once(type: string, callback: Callback\<void\>): void

订阅一次指定类型Web事件的回调。

**系统能力：** SystemCapability.Web.Webview.Core

**参数：**

| 参数名  | 类型              | 必填 | 说明                  |
| ------- | ---------------- | ---- | -------------------- |
| type     | string          | 是   | Web事件的类型，目前支持："webInited"（Web初始化完成）。      |
| headers | Callback\<void\> | 是   | 所订阅的回调函数。 |

**示例：**

```ts
// xxx.ets
import web_webview from '@ohos.web.webview'

web_webview.once("webInited", () => {
  console.log("setCookie")
  web_webview.WebCookieManager.setCookie("www.example.com", "a=b")
})

@Entry
@Component
struct WebComponent {
  controller: web_webview.WebviewController = new web_webview.WebviewController();

  build() {
    Column() {
      Web({ src: 'www.example.com', controller: this.controller })
    }
  }
}
```

## WebMessagePort

通过WebMessagePort可以进行消息的发送以及接收。

### close

close(): void

关闭该消息端口。

**系统能力：** SystemCapability.Web.Webview.Core

**示例：**

```ts
// xxx.ets
import web_webview from '@ohos.web.webview'

@Entry
@Component
struct WebComponent {
  controller: web_webview.WebviewController = new web_webview.WebviewController();
  msgPort: WebMessagePort[] = null;

  build() {
    Column() {
      Button('close')
        .onClick(() => {
          if (this.msgPort && this.msgPort[1]) {
            this.msgPort[1].close();
          } else {
            console.error("msgPort is null, Please initialize first");
          }
        })
      Web({ src: 'www.example.com', controller: this.controller })
    }
  }
}
```

### postMessageEvent

postMessageEvent(message: string): void

发送消息。完整示例代码参考[postMessage](#postmessage)

**系统能力：** SystemCapability.Web.Webview.Core

**参数：**

| 参数名  | 类型   | 必填 | 说明           |
| ------- | ------ | ---- | :------------- |
| message | string | 是   | 要发送的消息。 |

**错误码：**

以下错误码的详细介绍请参见 [webview错误码](../errorcodes/errorcode-webview.md)

| 错误码ID | 错误信息                              |
| -------- | ------------------------------------- |
| 17100010 | Can not post message using this port. |

**示例：**

```ts
// xxx.ets
import web_webview from '@ohos.web.webview'

@Entry
@Component
struct WebComponent {
  controller: web_webview.WebviewController = new web_webview.WebviewController();
  ports: web_webview.WebMessagePort[];

  build() {
    Column() {
      Button('postMessageEvent')
        .onClick(() => {
          try {
            this.ports = this.controller.createWebMessagePorts();
            this.controller.postMessage('__init_port__', [this.ports[0]], '*');
            this.ports[1].postMessageEvent("post message from ets to html5");
          } catch (error) {
            console.error(`ErrorCode: ${error.code},  Message: ${error.message}`);
          }
        })
      Web({ src: 'www.example.com', controller: this.controller })
    }
  }
}
```

### onMessageEvent

onMessageEvent(callback: (result: string) => void): void

注册回调函数，接收HTML5侧发送过来的消息。完整示例代码参考[postMessage](#postmessage)

**系统能力：** SystemCapability.Web.Webview.Core

**参数：**

| 参数名   | 类型     | 必填 | 说明                 |
| -------- | -------- | ---- | :------------------- |
| result | string | 是   | 接收到的消息。 |

**错误码：**

以下错误码的详细介绍请参见 [webview错误码](../errorcodes/errorcode-webview.md)

| 错误码ID | 错误信息                                        |
| -------- | ----------------------------------------------- |
| 17100006 | Can not register message event using this port. |

**示例：**

```ts
// xxx.ets
import web_webview from '@ohos.web.webview'

@Entry
@Component
struct WebComponent {
  controller: web_webview.WebviewController = new web_webview.WebviewController();
  ports: web_webview.WebMessagePort[];

  build() {
    Column() {
      Button('onMessageEvent')
        .onClick(() => {
          try {
            this.ports = this.controller.createWebMessagePorts();
            this.ports[1].onMessageEvent((msg) => {
              console.log("received message from html5, on message:" + msg);
            })
          } catch (error) {
            console.error(`ErrorCode: ${error.code},  Message: ${error.message}`);
          }
        })
      Web({ src: 'www.example.com', controller: this.controller })
    }
  }
}
```

## WebviewController

通过WebviewController可以控制Web组件各种行为。一个WebviewController对象只能控制一个Web组件，且必须在Web组件和WebviewController绑定后，才能调用WebviewController上的方法。

### 创建对象

```ts
// xxx.ets
import web_webview from '@ohos.web.webview'

@Entry
@Component
struct WebComponent {
  controller: web_webview.WebviewController = new web_webview.WebviewController();

  build() {
    Column() {
      Web({ src: 'www.example.com', controller: this.controller })
    }
  }
}
```

### loadUrl

loadUrl(url: string | Resource, headers?: Array\<HeaderV9>): void

加载指定的URL。

**系统能力：** SystemCapability.Web.Webview.Core

**参数：**

| 参数名  | 类型             | 必填 | 说明                  |
| ------- | ---------------- | ---- | :-------------------- |
| url     | string \| Resource | 是   | 需要加载的 URL。      |
| headers | Array\<[HeaderV9](#headerv9)> | 否   | URL的附加HTTP请求头。 |

**错误码：**

以下错误码的详细介绍请参见 [webview错误码](../errorcodes/errorcode-webview.md)

| 错误码ID | 错误信息                                                     |
| -------- | ------------------------------------------------------------ |
| 17100001 | Init error. The WebviewController must be associated with a Web component. |
| 17100002 | Invalid url.                                                 |
| 17100003 | Invalid resource path or file type.                          |

**示例：**

```ts
// xxx.ets
import web_webview from '@ohos.web.webview'

@Entry
@Component
struct WebComponent {
  controller: web_webview.WebviewController = new web_webview.WebviewController();

  build() {
    Column() {
      Button('loadUrl')
        .onClick(() => {
          try {
            this.controller.loadUrl('www.example.com');
          } catch (error) {
            console.error(`ErrorCode: ${error.code},  Message: ${error.message}`);
          }
        })
      Web({ src: 'www.example.com', controller: this.controller })
    }
  }
}
```

### loadData

loadData(data: string, mimeType: string, encoding: string, baseUrl?: string, historyUrl?: string): void

加载指定的数据。

**系统能力：** SystemCapability.Web.Webview.Core

**参数：**

| 参数名     | 类型   | 必填 | 说明                                                         |
| ---------- | ------ | ---- | ------------------------------------------------------------ |
| data       | string | 是   | 按照”Base64“或者”URL"编码后的一段字符串。                    |
| mimeType   | string | 是   | 媒体类型（MIME）。                                           |
| encoding   | string | 是   | 编码类型，具体为“Base64"或者”URL编码。                       |
| baseUrl    | string | 否   | 指定的一个URL路径（“http”/“https”/"data"协议），并由Web组件赋值给window.origin。 |
| historyUrl | string | 否   | 用作历史记录所使用的URL。非空时，历史记录以此URL进行管理。当baseUrl为空时，此属性无效。 |

**错误码：**

以下错误码的详细介绍请参见 [webview错误码](../errorcodes/errorcode-webview.md)

| 错误码ID | 错误信息                                                     |
| -------- | ------------------------------------------------------------ |
| 17100001 | Init error. The WebviewController must be associated with a Web component. |
| 17100002 | Invalid url.                                                 |

**示例：**

```ts
// xxx.ets
import web_webview from '@ohos.web.webview'

@Entry
@Component
struct WebComponent {
  controller: web_webview.WebviewController = new web_webview.WebviewController();

  build() {
    Column() {
      Button('loadData')
        .onClick(() => {
          try {
            this.controller.loadData(
              "<html><body bgcolor=\"white\">Source:<pre>source</pre></body></html>",
              "text/html",
              "UTF-8"
            );
          } catch (error) {
            console.error(`ErrorCode: ${error.code},  Message: ${error.message}`);
          }
        })
      Web({ src: 'www.example.com', controller: this.controller })
    }
  }
}
```

### accessforward

accessForward(): boolean

当前页面是否可前进，即当前页面是否有前进历史记录。

**系统能力：** SystemCapability.Web.Webview.Core

**返回值：**

| 类型    | 说明                              |
| ------- | --------------------------------- |
| boolean | 可以前进返回true，否则返回false。 |

**错误码：**

以下错误码的详细介绍请参见 [webview错误码](../errorcodes/errorcode-webview.md)

| 错误码ID | 错误信息                                                     |
| -------- | ------------------------------------------------------------ |
| 17100001 | Init error. The WebviewController must be associated with a Web component. |

**示例：**

```ts
// xxx.ets
import web_webview from '@ohos.web.webview'

@Entry
@Component
struct WebComponent {
  controller: web_webview.WebviewController = new web_webview.WebviewController();

  build() {
    Column() {
      Button('accessForward')
        .onClick(() => {
          try {
            let result = this.controller.accessForward();
            console.log('result:' + result);
          } catch (error) {
            console.error(`ErrorCode: ${error.code},  Message: ${error.message}`);
          }
        })
      Web({ src: 'www.example.com', controller: this.controller })
    }
  }
}
```

### forward

forward(): void

按照历史栈，前进一个页面。一般结合accessForward一起使用。

**系统能力：** SystemCapability.Web.Webview.Core

**错误码：**

以下错误码的详细介绍请参见 [webview错误码](../errorcodes/errorcode-webview.md)

| 错误码ID | 错误信息                                                     |
| -------- | ------------------------------------------------------------ |
| 17100001 | Init error. The WebviewController must be associated with a Web component. |

**示例：**

```ts
// xxx.ets
import web_webview from '@ohos.web.webview'

@Entry
@Component
struct WebComponent {
  controller: web_webview.WebviewController = new web_webview.WebviewController();

  build() {
    Column() {
      Button('forward')
        .onClick(() => {
          try {
            this.controller.forward();
          } catch (error) {
            console.error(`ErrorCode: ${error.code},  Message: ${error.message}`);
          }
        })
      Web({ src: 'www.example.com', controller: this.controller })
    }
  }
}
```

### accessBackward

accessBackward(): boolean

当前页面是否可后退，即当前页面是否有返回历史记录。

**系统能力：** SystemCapability.Web.Webview.Core

**返回值：**

| 类型    | 说明                             |
| ------- | -------------------------------- |
| boolean | 可以后退返回true,否则返回false。 |

**错误码：**

以下错误码的详细介绍请参见 [webview错误码](../errorcodes/errorcode-webview.md)

| 错误码ID | 错误信息                                                     |
| -------- | ------------------------------------------------------------ |
| 17100001 | Init error. The WebviewController must be associated with a Web compoent. |

**示例：**

```ts
// xxx.ets
import web_webview from '@ohos.web.webview'

@Entry
@Component
struct WebComponent {
  controller: web_webview.WebviewController = new web_webview.WebviewController();

  build() {
    Column() {
      Button('accessBackward')
        .onClick(() => {
          try {
            let result = this.controller.accessBackward();
            console.log('result:' + result);
          } catch (error) {
            console.error(`Errorcode: ${error.code}, Message: ${error.message}`);
          }
        })
      Web({ src: 'www.example.com', controller: this.controller })
    }
  }
}
```

### backward

backward(): void

按照历史栈，后退一个页面。一般结合accessBackward一起使用。

**系统能力：** SystemCapability.Web.Webview.Core

**错误码：**

以下错误码的详细介绍请参见 [webview错误码](../errorcodes/errorcode-webview.md)

| 错误码ID | 错误信息                                                     |
| -------- | ------------------------------------------------------------ |
| 17100001 | Init error. The WebviewController must be associated with a Web component. |

**示例：**

```ts
// xxx.ets
import web_webview from '@ohos.web.webview'

@Entry
@Component
struct WebComponent {
  controller: web_webview.WebviewController = new web_webview.WebviewController();

  build() {
    Column() {
      Button('backward')
        .onClick(() => {
          try {
            this.controller.backward();
          } catch (error) {
            console.error(`ErrorCode: ${error.code},  Message: ${error.message}`);
          }
        })
      Web({ src: 'www.example.com', controller: this.controller })
    }
  }
}
```

### onActive

onActive(): void

调用此接口通知Web组件进入前台激活状态。

**系统能力：** SystemCapability.Web.Webview.Core

**错误码：**

以下错误码的详细介绍请参见 [webview错误码](../errorcodes/errorcode-webview.md)

| 错误码ID | 错误信息                                                     |
| -------- | ------------------------------------------------------------ |
| 17100001 | Init error. The WebviewController must be associated with a Web compoent. |

**示例：**

```ts
// xxx.ets
import web_webview from '@ohos.web.webview'

@Entry
@Component
struct WebComponent {
  controller: web_webview.WebviewController = new web_webview.WebviewController();

  build() {
    Column() {
      Button('onActive')
        .onClick(() => {
          try {
            this.controller.onActive();
          } catch (error) {
            console.error(`Errorcode: ${error.code}, Message: ${error.message}`);
          }
        })
      Web({ src: 'www.example.com', controller: this.controller })
    }
  }
}
```

### onInactive

onInactive(): void

调用此接口通知Web组件进入未激活状态。

**系统能力：** SystemCapability.Web.Webview.Core

**错误码：**

以下错误码的详细介绍请参见 [webview错误码](../errorcodes/errorcode-webview.md)

| 错误码ID | 错误信息                                                     |
| -------- | ------------------------------------------------------------ |
| 17100001 | Init error. The WebviewController must be associated with a Web compoent. |

**示例：**

```ts
// xxx.ets
import web_webview from '@ohos.web.webview'

@Entry
@Component
struct WebComponent {
  controller: web_webview.WebviewController = new web_webview.WebviewController();

  build() {
    Column() {
      Button('onInactive')
        .onClick(() => {
          try {
            this.controller.onInactive();
          } catch (error) {
            console.error(`Errorcode: ${error.code}, Message: ${error.message}`);
          }
        })
      Web({ src: 'www.example.com', controller: this.controller })
    }
  }
}
```

### refresh
refresh(): void

调用此接口通知Web组件刷新网页。

**系统能力：** SystemCapability.Web.Webview.Core

**错误码：**

以下错误码的详细介绍请参见 [webview错误码](../errorcodes/errorcode-webview.md)

| 错误码ID | 错误信息                                                     |
| -------- | ------------------------------------------------------------ |
| 17100001 | Init error. The WebviewController must be associated with a Web compoent. |

**示例：**

```ts
// xxx.ets
import web_webview from '@ohos.web.webview'

@Entry
@Component
struct WebComponent {
  controller: web_webview.WebviewController = new web_webview.WebviewController();

  build() {
    Column() {
      Button('refresh')
        .onClick(() => {
          try {
            this.controller.refresh();
          } catch (error) {
            console.error(`Errorcode: ${error.code}, Message: ${error.message}`);
          }
        })
      Web({ src: 'www.example.com', controller: this.controller })
    }
  }
}
```

### accessStep

accessStep(step: number): boolean

当前页面是否可前进或者后退给定的step步。

**系统能力：** SystemCapability.Web.Webview.Core

**参数：**

| 参数名 | 类型 | 必填 | 说明                                   |
| ------ | -------- | ---- | ------------------------------------------ |
| step   | number   | 是   | 要跳转的步数，正数代表前进，负数代表后退。 |

**返回值：**

| 类型    | 说明               |
| ------- | ------------------ |
| boolean | 页面是否前进或后退 |

**错误码：**

以下错误码的详细介绍请参见 [webview错误码](../errorcodes/errorcode-webview.md)

| 错误码ID | 错误信息                                                     |
| -------- | ------------------------------------------------------------ |
| 17100001 | Init error. The WebviewController must be associated with a Web compoent. |

**示例：**

```ts
// xxx.ets
import web_webview from '@ohos.web.webview'

@Entry
@Component
struct WebComponent {
  controller: web_webview.WebviewController = new web_webview.WebviewController();
  @State steps: number = 2;

  build() {
    Column() {
      Button('accessStep')
        .onClick(() => {
          try {
            let result = this.controller.accessStep(this.steps);
            console.log('result:' + result);
          } catch (error) {
            console.error(`Errorcode: ${error.code}, Message: ${error.message}`);
          }
        })
      Web({ src: 'www.example.com', controller: this.controller })
    }
  }
}
```

### clearHistory

clearHistory(): void

删除所有前进后退记录。

**系统能力：** SystemCapability.Web.Webview.Core

**错误码：**

以下错误码的详细介绍请参见 [webview错误码](../errorcodes/errorcode-webview.md)

| 错误码ID | 错误信息                                                     |
| -------- | ------------------------------------------------------------ |
| 17100001 | Init error. The WebviewController must be associated with a Web compoent. |

**示例：**

```ts
// xxx.ets
import web_webview from '@ohos.web.webview'

@Entry
@Component
struct WebComponent {
  controller: web_webview.WebviewController = new web_webview.WebviewController();

  build() {
    Column() {
      Button('clearHistory')
        .onClick(() => {
          try {
            this.controller.clearHistory();
          } catch (error) {
            console.error(`Errorcode: ${error.code}, Message: ${error.message}`);
          }
        })
      Web({ src: 'www.example.com', controller: this.controller })
    }
  }
}
```

### getHitTest

getHitTest(): HitTestTypeV9

获取当前被点击区域的元素类型。

**系统能力：** SystemCapability.Web.Webview.Core

**返回值：**

| 类型                                                         | 说明                   |
| ------------------------------------------------------------ | ---------------------- |
| [HitTestTypeV9](#hittesttypev9)| 被点击区域的元素类型。 |

**错误码：**

以下错误码的详细介绍请参见 [webview错误码](../errorcodes/errorcode-webview.md)

| 错误码ID | 错误信息                                                     |
| -------- | ------------------------------------------------------------ |
| 17100001 | Init error. The WebviewController must be associated with a Web compoent. |

**示例：**

```ts
// xxx.ets
import web_webview from '@ohos.web.webview'

@Entry
@Component
struct WebComponent {
  controller: web_webview.WebviewController = new web_webview.WebviewController();

  build() {
    Column() {
      Button('getHitTest')
        .onClick(() => {
          try {
            let hitTestType = this.controller.getHitTest();
            console.log("hitTestType: " + hitTestType);
          } catch (error) {
            console.error(`Errorcode: ${error.code}, Message: ${error.message}`);
          }
        })
      Web({ src: 'www.example.com', controller: this.controller })
    }
  }
}
```

### registerJavaScriptProxy

registerJavaScriptProxy(object: object, name: string, methodList: Array\<string>): void

注入JavaScript对象到window对象中，并在window对象中调用该对象的方法。注册后，须调用[refresh](#refresh)接口生效。

**系统能力：** SystemCapability.Web.Webview.Core

**参数：**

| 参数名     | 类型       | 必填 | 说明                                        |
| ---------- | -------------- | ---- | ------------------------------------------------------------ |
| object     | object         | 是   | 参与注册的应用侧JavaScript对象。只能声明方法，不能声明属性 。其中方法的参数和返回类型只能为string，number，boolean |
| name       | string         | 是   | 注册对象的名称，与window中调用的对象名一致。注册后window对象可以通过此名字访问应用侧JavaScript对象。 |
| methodList | Array\<string> | 是   | 参与注册的应用侧JavaScript对象的方法。                       |

**错误码：**

以下错误码的详细介绍请参见 [webview错误码](../errorcodes/errorcode-webview.md)

| 错误码ID | 错误信息                                                     |
| -------- | ------------------------------------------------------------ |
| 17100001 | Init error. The WebviewController must be associated with a Web compoent. |

**示例：**

```ts
// xxx.ets
import web_webview from '@ohos.web.webview'

@Entry
@Component
struct Index {
  controller: web_webview.WebviewController = new web_webview.WebviewController();
  testObj = {
    test: (data) => {
      return "ArkUI Web Component";
    },
    toString: () => {
      console.log('Web Component toString');
    }
  }

  build() {
    Column() {
      Button('refresh')
        .onClick(() => {
          try {
            this.controller.refresh();
          } catch (error) {
            console.error(`Errorcode: ${error.code}, Message: ${error.message}`);
          }
        })
      Button('Register JavaScript To Window')
        .onClick(() => {
          try {
            this.controller.registerJavaScriptProxy(this.testObj, "objName", ["test", "toString"]);
          } catch (error) {
            console.error(`Errorcode: ${error.code}, Message: ${error.message}`);
          }
        })
      Web({ src: $rawfile('index.html'), controller: this.controller })
        .javaScriptAccess(true)
    }
  }
}
```

### runJavaScript

runJavaScript(script: string, callback : AsyncCallback\<string>): void

异步执行JavaScript脚本，并通过回调方式返回脚本执行的结果。runJavaScript需要在loadUrl完成后，比如onPageEnd中调用。

**系统能力：** SystemCapability.Web.Webview.Core

**参数：**

| 参数名   | 类型                 | 必填 | 说明                         |
| -------- | -------------------- | ---- | ---------------------------- |
| script   | string                   | 是   | JavaScript脚本。                                             |
| callback | AsyncCallback\<string> | 是   | 回调执行JavaScript脚本结果。JavaScript脚本若执行失败或无返回值时，返回null。 |

**错误码：**

以下错误码的详细介绍请参见 [webview错误码](../errorcodes/errorcode-webview.md)

| 错误码ID | 错误信息                                                     |
| -------- | ------------------------------------------------------------ |
| 17100001 | Init error. The WebviewController must be associated with a Web compoent. |

**示例：**

```ts
import web_webview from '@ohos.web.webview'

@Entry
@Component
struct WebComponent {
  controller: web_webview.WebviewController = new web_webview.WebviewController();
  @State webResult: string = ''

  build() {
    Column() {
      Text(this.webResult).fontSize(20)
      Web({ src: $rawfile('index.html'), controller: this.controller })
        .javaScriptAccess(true)
        .onPageEnd(e => {
          try {
            this.controller.runJavaScript(
              'test()',
              (error, result) => {
                if (error) {
                  console.info(`run JavaScript error: ` + JSON.stringify(error))
                  return;
                }
                if (result) {
                  this.webResult = result
                  console.info(`The test() return value is: ${result}`)
                }
              });
            console.info('url: ', e.url);
          } catch (error) {
            console.error(`ErrorCode: ${error.code},  Message: ${error.message}`);
          }
        })
    }
  }
}
```

### runJavaScript

runJavaScript(script: string): Promise\<string>

异步执行JavaScript脚本，并通过Promise方式返回脚本执行的结果。runJavaScript需要在loadUrl完成后，比如onPageEnd中调用。

**系统能力：** SystemCapability.Web.Webview.Core

**参数：**

| 参数名 | 类型 | 必填 | 说明         |
| ------ | -------- | ---- | ---------------- |
| script | string   | 是   | JavaScript脚本。 |

**返回值：**

| 类型            | 说明                                                |
| --------------- | --------------------------------------------------- |
| Promise\<string> | Promise实例，返回脚本执行的结果，执行失败返回null。 |

**错误码：**

以下错误码的详细介绍请参见 [webview错误码](../errorcodes/errorcode-webview.md)

| 错误码ID | 错误信息                                                     |
| -------- | ------------------------------------------------------------ |
| 17100001 | Init error. The WebviewController must be associated with a Web compoent. |

**示例：**

```ts
// xxx.ets
import web_webview from '@ohos.web.webview'

@Entry
@Component
struct WebComponent {
  controller: web_webview.WebviewController = new web_webview.WebviewController();
  @State webResult: string = '';

  build() {
    Column() {
      Text(this.webResult).fontSize(20)
      Web({ src: $rawfile('index.html'), controller: this.controller })
        .javaScriptAccess(true)
        .onPageEnd(e => {
          try {
            this.controller.runJavaScript('test()')
              .then(function (result) {
                console.log('result: ' + result);
              })
              .catch(function (error) {
                console.error("error: " + error);
              })
            console.info('url: ', e.url);
          } catch (error) {
            console.error(`Errorcode: ${error.code}, Message: ${error.message}`);
          }
        })
    }
  }
}
```

### deleteJavaScriptRegister

deleteJavaScriptRegister(name: string): void

删除通过registerJavaScriptProxy注册到window上的指定name的应用侧JavaScript对象。删除后立即生效，无须调用[refresh](#refresh)接口。

**系统能力：** SystemCapability.Web.Webview.Core

**参数：**

| 参数名 | 类型 | 必填 | 说明  |
| ------ | -------- | ---- | ---- |
| name   | string   | 是   | 注册对象的名称，可在网页侧JavaScript中通过此名称调用应用侧JavaScript对象。 |

**错误码：**

以下错误码的详细介绍请参见 [webview错误码](../errorcodes/errorcode-webview.md)

| 错误码ID | 错误信息                                                     |
| -------- | ------------------------------------------------------------ |
| 17100001 | Init error. The WebviewController must be associated with a Web compoent. |
| 17100008 | Cannot delete JavaScriptProxy.                               |

**示例：**

```ts
// xxx.ets
import web_webview from '@ohos.web.webview'

@Entry
@Component
struct WebComponent {
  controller: web_webview.WebviewController = new web_webview.WebviewController();
  @State name: string = 'Object';

  build() {
    Column() {
      Button('deleteJavaScriptRegister')
        .onClick(() => {
          try {
            this.controller.deleteJavaScriptRegister(this.name);
          } catch (error) {
            console.error(`Errorcode: ${error.code}, Message: ${error.message}`);
          }
        })
      Web({ src: 'www.example.com', controller: this.controller })
    }
  }
}
```

### zoom

zoom(factor: number): void

调整当前网页的缩放比例。

**系统能力：** SystemCapability.Web.Webview.Core

**参数：**

| 参数名 | 类型 | 必填 | 说明 |
| ------ | -------- | ---- | ------------------------------------------------------------ |
| factor | number   | 是   | 基于当前网页所需调整的相对缩放比例，正值为放大，负值为缩小。 |

**错误码：**

以下错误码的详细介绍请参见 [webview错误码](../errorcodes/errorcode-webview.md)

| 错误码ID | 错误信息                                                     |
| -------- | ------------------------------------------------------------ |
| 17100001 | Init error. The WebviewController must be associated with a Web compoent. |
| 17100004 | Function not enable.                                         |

**示例：**

```ts
// xxx.ets
import web_webview from '@ohos.web.webview'

@Entry
@Component
struct WebComponent {
  controller: web_webview.WebviewController = new web_webview.WebviewController();
  @State factor: number = 1;

  build() {
    Column() {
      Button('zoom')
        .onClick(() => {
          try {
            this.controller.zoom(this.factor);
          } catch (error) {
            console.error(`Errorcode: ${error.code}, Message: ${error.message}`);
          }
        })
      Web({ src: 'www.example.com', controller: this.controller })
    }
  }
}
```

### searchAllAsync

searchAllAsync(searchString: string): void

异步查找网页中所有匹配关键字'searchString'的内容并高亮，结果通过[onSearchResultReceive](../arkui-ts/ts-basic-components-web.md#onsearchresultreceive9)异步返回。

**系统能力：** SystemCapability.Web.Webview.Core

**参数：**

| 参数名       | 类型 | 必填 | 说明       |
| ------------ | -------- | ---- | -------------- |
| searchString | string   | 是   | 查找的关键字。 |

**错误码：**

以下错误码的详细介绍请参见 [webview错误码](../errorcodes/errorcode-webview.md)

| 错误码ID | 错误信息                                                     |
| -------- | ------------------------------------------------------------ |
| 17100001 | Init error. The WebviewController must be associated with a Web compoent. |

**示例：**

```ts
// xxx.ets
import web_webview from '@ohos.web.webview'

@Entry
@Component
struct WebComponent {
  controller: web_webview.WebviewController = new web_webview.WebviewController();
  @State searchString: string = "xxx";

  build() {
    Column() {
      Button('searchString')
        .onClick(() => {
          try {
            this.controller.searchAllAsync(this.searchString);
          } catch (error) {
            console.error(`Errorcode: ${error.code}, Message: ${error.message}`);
          }
        })
      Web({ src: 'www.example.com', controller: this.controller })
        .onSearchResultReceive(ret => {
          console.log("on search result receive:" + "[cur]" + ret.activeMatchOrdinal +
          "[total]" + ret.numberOfMatches + "[isDone]" + ret.isDoneCounting);
        })
    }
  }
}
```

### clearMatches

clearMatches(): void

清除所有通过[searchAllAsync](#searchallasync)匹配到的高亮字符查找结果。

**系统能力：** SystemCapability.Web.Webview.Core

**错误码：**

以下错误码的详细介绍请参见 [webview错误码](../errorcodes/errorcode-webview.md)

| 错误码ID | 错误信息                                                     |
| -------- | ------------------------------------------------------------ |
| 17100001 | Init error. The WebviewController must be associated with a Web compoent. |

**示例：**

```ts
// xxx.ets
import web_webview from '@ohos.web.webview'

@Entry
@Component
struct WebComponent {
  controller: web_webview.WebviewController = new web_webview.WebviewController();

  build() {
    Column() {
      Button('clearMatches')
        .onClick(() => {
          try {
            this.controller.clearMatches();
          } catch (error) {
            console.error(`Errorcode: ${error.code}, Message: ${error.message}`);
          }
        })
      Web({ src: 'www.example.com', controller: this.controller })
    }
  }
}
```

### searchNext

searchNext(forward: boolean): void

滚动到下一个匹配的查找结果并高亮。

**系统能力：** SystemCapability.Web.Webview.Core

**参数：**

| 参数名  | 类型 | 必填 | 说明               |
| ------- | -------- | ---- | ---------------------- |
| forward | boolean  | 是   | 从前向后或者逆向查找。 |

**错误码：**

以下错误码的详细介绍请参见 [webview错误码](../errorcodes/errorcode-webview.md)

| 错误码ID | 错误信息                                                     |
| -------- | ------------------------------------------------------------ |
| 17100001 | Init error. The WebviewController must be associated with a Web compoent. |

**示例：**

```ts
// xxx.ets
import web_webview from '@ohos.web.webview'

@Entry
@Component
struct WebComponent {
  controller: web_webview.WebviewController = new web_webview.WebviewController();

  build() {
    Column() {
      Button('searchNext')
        .onClick(() => {
          try {
            this.controller.searchNext(true);
          } catch (error) {
            console.error(`Errorcode: ${error.code}, Message: ${error.message}`);
          }
        })
      Web({ src: 'www.example.com', controller: this.controller })
    }
  }
}
```

### clearSslCache

clearSslCache(): void

清除Web组件记录的SSL证书错误事件对应的用户操作行为。

**系统能力：** SystemCapability.Web.Webview.Core

**错误码：**

以下错误码的详细介绍请参见 [webview错误码](../errorcodes/errorcode-webview.md)

| 错误码ID | 错误信息                                                     |
| -------- | ------------------------------------------------------------ |
| 17100001 | Init error. The WebviewController must be associated with a Web compoent. |

**示例：**

```ts
// xxx.ets
import web_webview from '@ohos.web.webview'

@Entry
@Component
struct WebComponent {
  controller: web_webview.WebviewController = new web_webview.WebviewController();

  build() {
    Column() {
      Button('clearSslCache')
        .onClick(() => {
          try {
            this.controller.clearSslCache();
          } catch (error) {
            console.error(`Errorcode: ${error.code}, Message: ${error.message}`);
          }
        })
      Web({ src: 'www.example.com', controller: this.controller })
    }
  }
}
```

### clearClientAuthenticationCache

clearClientAuthenticationCache(): void

清除Web组件记录的客户端证书请求事件对应的用户操作行为。

**系统能力：** SystemCapability.Web.Webview.Core

**错误码：**

以下错误码的详细介绍请参见 [webview错误码](../errorcodes/errorcode-webview.md)

| 错误码ID | 错误信息                                                     |
| -------- | ------------------------------------------------------------ |
| 17100001 | Init error. The WebviewController must be associated with a Web compoent. |

**示例：**

```ts
// xxx.ets
import web_webview from '@ohos.web.webview'

@Entry
@Component
struct WebComponent {
  controller: web_webview.WebviewController = new web_webview.WebviewController();

  build() {
    Column() {
      Button('clearClientAuthenticationCache')
        .onClick(() => {
          try {
            this.controller.clearClientAuthenticationCache();
          } catch (error) {
            console.error(`Errorcode: ${error.code}, Message: ${error.message}`);
          }
        })
      Web({ src: 'www.example.com', controller: this.controller })
    }
  }
}
```

### createWebMessagePorts

 createWebMessagePorts(): Array\<WebMessagePort>

创建Web消息端口。

**系统能力：** SystemCapability.Web.Webview.Core

**返回值：** 

| 类型                   | 说明              |
| ---------------------- | ----------------- |
| Array\<WebMessagePort> | web消息端口列表。 |

**错误码：**

以下错误码的详细介绍请参见 [webview错误码](../errorcodes/errorcode-webview.md)

| 错误码ID | 错误信息                                                     |
| -------- | ------------------------------------------------------------ |
| 17100001 | Init error. The WebviewController must be associated with a Web component. |

**示例：** 

  ```ts
// xxx.ets
import web_webview from '@ohos.web.webview'

@Entry
@Component
struct WebComponent {
  controller: web_webview.WebviewController = new web_webview.WebviewController();
  ports: web_webview.WebMessagePort[];

  build() {
    Column() {
      Button('createWebMessagePorts')
        .onClick(() => {
          try {
            this.ports = this.controller.createWebMessagePorts();
            console.log("createWebMessagePorts size:" + this.ports.length)
          } catch (error) {
            console.error(`ErrorCode: ${error.code},  Message: ${error.message}`);
          }
        })
      Web({ src: 'www.example.com', controller: this.controller })
    }
  }
}
  ```

### postMessage

postMessage(name: string, ports: Array\<WebMessagePort>, uri: string): void

发送Web消息端口到HTML5。

**系统能力：** SystemCapability.Web.Webview.Core

**参数：**

| 参数名 | 类型                   | 必填 | 说明                             |
| ------ | ---------------------- | ---- | :------------------------------- |
| name   | string                 | 是   | 要发送的消息，包含数据和消息端口。 |
| ports  | Array\<WebMessagePort> | 是   | 接收该消息的URI。                |
| uri    | string                 | 是   | 接收该消息的URI。                |

**错误码：**

以下错误码的详细介绍请参见 [webview错误码](../errorcodes/errorcode-webview.md)

| 错误码ID | 错误信息                                                     |
| -------- | ------------------------------------------------------------ |
| 17100001 | Init error. The WebviewController must be associated with a Web component. |

**示例：**

```ts
// xxx.ets
import web_webview from '@ohos.web.webview';

@Entry
@Component
struct WebComponent {
  controller: web_webview.WebviewController = new web_webview.WebviewController();
  ports: web_webview.WebMessagePort[];
  @State sendFromEts: string = 'Send this message from ets to HTML';
  @State receivedFromHtml: string = 'Display received message send from HTML';

  build() {
    Column() {
      // 展示接收到的来自HTML的内容
      Text(this.receivedFromHtml)
      // 输入框的内容发送到html
      TextInput({placeholder: 'Send this message from ets to HTML'})
        .onChange((value: string) => {
          this.sendFromEts = value;
      })

      Button('postMessage')
        .onClick(() => {
          try {
            // 1、创建两个消息端口
            this.ports = this.controller.createWebMessagePorts();
            // 2、将其中一个消息端口发送到HTML侧，由HTML侧保存并使用。
            this.controller.postMessage('__init_port__', [this.ports[0]], '*');
            // 3、另一个消息端口在应用侧注册回调事件。
            this.ports[1].onMessageEvent((result: string) => {
                var msg = 'Got msg from HTML: ' + result;
                this.receivedFromHtml = msg;
              })
          } catch (error) {
            console.error(`ErrorCode: ${error.code},  Message: ${error.message}`);
          }
        })

      // 4、使用应用侧的端口给另一个已经发送到html的端口发送消息。
      Button('SendDataToHTML')
        .onClick(() => {
          try {
            if (this.ports && this.ports[1]) {
              this.ports[1].postMessageEvent("post message from ets to HTML");
            } else {
              console.error(`ports is null, Please initialize first`);
            }
          } catch (error) {
            console.error(`ErrorCode: ${error.code},  Message: ${error.message}`);
          }
        })
      Web({ src: $rawfile('xxx.html'), controller: this.controller })
    }
  }
}
```

```html
<!--xxx.html-->
<!DOCTYPE html>
<html>
<head>
    <meta name="viewport" content="width=device-width, initial-scale=1.0">
    <title>WebView Message Port Demo</title>
</head>

  <body>
    <h1>WebView Message Port Demo</h1>
    <div>
        <input type="button" value="SendToEts" onclick="PostMsgToEts(msgFromJS.value);"/><br/>
        <input id="msgFromJs" type="text" value="send this message from HTML to ets"/><br/>
    </div>
    <p class="output">display received message send from ets</p>
  </body>
  <script src="xxx.js"></script>
</html>
```

```js
//xxx.js
var h5Port;
var output = document.querySelector('.output');
window.addEventListener('message', function (event) {
    if (event.data == '__init_port__') {
        if (event.ports[0] != null) {
            h5Port = event.ports[0]; // 1. 保存从ets侧发送过来的端口
            h5Port.onmessage = function (event) {
              // 2. 接收ets侧发送过来的消息.
              var msg = 'Got message from ets:' + event.data;
              output.innerHTML = msg;
            }
        }
    }
})

// 3. 使用h5Port往ets侧发送消息.
function PostMsgToEts(data) {
    if (h5Port) {
      h5Port.postMessage(data);
    } else {
      console.error("h5Port is null, Please initialize first");
    }
}
```

### requestFocus

requestFocus(): void

使当前web页面获取焦点。

**系统能力：** SystemCapability.Web.Webview.Core

**错误码：**

以下错误码的详细介绍请参见 [webview错误码](../errorcodes/errorcode-webview.md)

| 错误码ID | 错误信息                                                     |
| -------- | ------------------------------------------------------------ |
| 17100001 | Init error. The WebviewController must be associated with a Web component. |

**示例：**

```ts
// xxx.ets
import web_webview from '@ohos.web.webview';

@Entry
@Component
struct WebComponent {
  controller: web_webview.WebviewController = new web_webview.WebviewController();

  build() {
    Column() {
      Button('requestFocus')
        .onClick(() => {
          try {
            this.controller.requestFocus();
          } catch (error) {
            console.error(`ErrorCode: ${error.code},  Message: ${error.message}`);
          }
        });
      Web({ src: 'www.example.com', controller: this.controller })
    }
  }
}
```

### zoomIn

zoomIn(): void

调用此接口将当前网页进行放大，比例为20%。

**系统能力：** SystemCapability.Web.Webview.Core

**错误码：**

以下错误码的详细介绍请参见 [webview错误码](../errorcodes/errorcode-webview.md)

| 错误码ID | 错误信息                                                     |
| -------- | ------------------------------------------------------------ |
| 17100001 | Init error. The WebviewController must be associated with a Web component. |
| 17100004 | Function not enable.                                         |

**示例：**

```ts
// xxx.ets
import web_webview from '@ohos.web.webview';

@Entry
@Component
struct WebComponent {
  controller: web_webview.WebviewController = new web_webview.WebviewController();

  build() {
    Column() {
      Button('zoomIn')
        .onClick(() => {
          try {
            this.controller.zoomIn();
          } catch (error) {
            console.error(`ErrorCode: ${error.code},  Message: ${error.message}`);
          }
        })
      Web({ src: 'www.example.com', controller: this.controller })
    }
  }
}
```

### zoomOut

zoomOut(): void

调用此接口将当前网页进行缩小，比例为20%。

**系统能力：** SystemCapability.Web.Webview.Core

**错误码：**

以下错误码的详细介绍请参见 [webview错误码](../errorcodes/errorcode-webview.md)

| 错误码ID | 错误信息                                                     |
| -------- | ------------------------------------------------------------ |
| 17100001 | Init error. The WebviewController must be associated with a Web component. |
| 17100004 | Function not enable.                                         |

**示例：**

```ts
// xxx.ets
import web_webview from '@ohos.web.webview';

@Entry
@Component
struct WebComponent {
  controller: web_webview.WebviewController = new web_webview.WebviewController();

  build() {
    Column() {
      Button('zoomOut')
        .onClick(() => {
          try {
            this.controller.zoomOut();
          } catch (error) {
            console.error(`ErrorCode: ${error.code},  Message: ${error.message}`);
          }
        })
      Web({ src: 'www.example.com', controller: this.controller })
    }
  }
}
```

### getHitTestValue

getHitTestValue(): HitTestValue

获取当前被点击区域的元素信息。

**系统能力：** SystemCapability.Web.Webview.Core

**返回值：**

| 类型         | 说明                 |
| ------------ | -------------------- |
| [HitTestValue](#hittestvalue) | 点击区域的元素信息。 |

**错误码：**

以下错误码的详细介绍请参见 [webview错误码](../errorcodes/errorcode-webview.md)

| 错误码ID | 错误信息                                                     |
| -------- | ------------------------------------------------------------ |
| 17100001 | Init error. The WebviewController must be associated with a Web component. |

**示例：**

```ts
// xxx.ets
import web_webview from '@ohos.web.webview';

@Entry
@Component
struct WebComponent {
  controller: web_webview.WebviewController = new web_webview.WebviewController();

  build() {
    Column() {
      Button('getHitTestValue')
        .onClick(() => {
          try {
            let hitValue = this.controller.getHitTestValue();
            console.log("hitType: " + hitValue.type);
            console.log("extra: " + hitValue.extra);
          } catch (error) {
            console.error(`ErrorCode: ${error.code},  Message: ${error.message}`);
          }
        })
      Web({ src: 'www.example.com', controller: this.controller })
    }
  }
}
```

### getWebId

getWebId(): number

获取当前Web组件的索引值，用于多个Web组件的管理。

**系统能力：** SystemCapability.Web.Webview.Core

**返回值：**

| 类型   | 说明                  |
| ------ | --------------------- |
| number | 当前Web组件的索引值。 |

**错误码：**

以下错误码的详细介绍请参见 [webview错误码](../errorcodes/errorcode-webview.md)

| 错误码ID | 错误信息                                                     |
| -------- | ------------------------------------------------------------ |
| 17100001 | Init error. The WebviewController must be associated with a Web component. |

**示例：**

```ts
// xxx.ets
import web_webview from '@ohos.web.webview';

@Entry
@Component
struct WebComponent {
  controller: web_webview.WebviewController = new web_webview.WebviewController();

  build() {
    Column() {
      Button('getWebId')
        .onClick(() => {
          try {
            let id = this.controller.getWebId();
            console.log("id: " + id);
          } catch (error) {
            console.error(`ErrorCode: ${error.code},  Message: ${error.message}`);
          }
        })
      Web({ src: 'www.example.com', controller: this.controller })
    }
  }
}
```

### getUserAgent

getUserAgent(): string

获取当前默认用户代理。

**系统能力：** SystemCapability.Web.Webview.Core

**返回值：**

| 类型   | 说明           |
| ------ | -------------- |
| string | 默认用户代理。 |

**错误码：**

以下错误码的详细介绍请参见 [webview错误码](../errorcodes/errorcode-webview.md)

| 错误码ID | 错误信息                                                     |
| -------- | ------------------------------------------------------------ |
| 17100001 | Init error. The WebviewController must be associated with a Web component. |

**示例：**

```ts
// xxx.ets
import web_webview from '@ohos.web.webview';

@Entry
@Component
struct WebComponent {
  controller: web_webview.WebviewController = new web_webview.WebviewController();

  build() {
    Column() {
      Button('getUserAgent')
        .onClick(() => {
          try {
            let userAgent = this.controller.getUserAgent();
            console.log("userAgent: " + userAgent);
          } catch (error) {
            console.error(`ErrorCode: ${error.code},  Message: ${error.message}`);
          }
        })
      Web({ src: 'www.example.com', controller: this.controller })
    }
  }
}
```

### getTitle

getTitle(): string

获取文件选择器标题。

**系统能力：** SystemCapability.Web.Webview.Core

**返回值：**

| 类型   | 说明                 |
| ------ | -------------------- |
| string | 返回文件选择器标题。 |

**错误码：**

以下错误码的详细介绍请参见 [webview错误码](../errorcodes/errorcode-webview.md)

| 错误码ID | 错误信息                                                     |
| -------- | ------------------------------------------------------------ |
| 17100001 | Init error. The WebviewController must be associated with a Web component. |

**示例:**

```ts
// xxx.ets
import web_webview from '@ohos.web.webview';

@Entry
@Component
struct WebComponent {
  controller: web_webview.WebviewController = new web_webview.WebviewController();

  build() {
    Column() {
      Button('getTitle')
        .onClick(() => {
          try {
            let title = this.controller.getTitle();
            console.log("title: " + title);
          } catch (error) {
            console.error(`ErrorCode: ${error.code},  Message: ${error.message}`);
          }
        })
      Web({ src: 'www.example.com', controller: this.controller })
    }
  }
}
```

### getPageHeight

getPageHeight(): number

获取当前网页的页面高度。

**系统能力：** SystemCapability.Web.Webview.Core

**返回值：**

| 类型   | 说明                 |
| ------ | -------------------- |
| number | 当前网页的页面高度。 |

**错误码：**

以下错误码的详细介绍请参见 [webview错误码](../errorcodes/errorcode-webview.md)

| 错误码ID | 错误信息                                                     |
| -------- | ------------------------------------------------------------ |
| 17100001 | Init error. The WebviewController must be associated with a Web component. |

**示例:**

```ts
// xxx.ets
import web_webview from '@ohos.web.webview';

@Entry
@Component
struct WebComponent {
  controller: web_webview.WebviewController = new web_webview.WebviewController();

  build() {
    Column() {
      Button('getPageHeight')
        .onClick(() => {
          try {
            let pageHeight = this.controller.getPageHeight();
            console.log("pageHeight : " + pageHeight);
          } catch (error) {
            console.error(`ErrorCode: ${error.code},  Message: ${error.message}`);
          }
        })
      Web({ src: 'www.example.com', controller: this.controller })
    }
  }
}
```

### storeWebArchive

storeWebArchive(baseName: string, autoName: boolean, callback: AsyncCallback\<string>): void

以回调方式异步保存当前页面。

**系统能力：** SystemCapability.Web.Webview.Core

**参数：**

| 参数名   | 类型              | 必填 | 说明                                                         |
| -------- | --------------------- | ---- | ------------------------------------------------------------ |
| baseName | string                | 是   | 文件存储路径，该值不能为空。                                 |
| autoName | boolean               | 是   | 决定是否自动生成文件名。 如果为false，则将baseName作为文件存储路径。 如果为true，则假定baseName是一个目录，将根据当前页的Url自动生成文件名。 |
| callback | AsyncCallback\<string> | 是   | 返回文件存储路径，保持网页失败会返回null。                   |

**错误码：**

以下错误码的详细介绍请参见 [webview错误码](../errorcodes/errorcode-webview.md)

| 错误码ID | 错误信息                                                     |
| -------- | ------------------------------------------------------------ |
| 17100001 | Init error. The WebviewController must be associated with a Web component. |
| 17100003 | Invalid resource path or file type.                          |

**示例：**

```ts
// xxx.ets
import web_webview from '@ohos.web.webview'

@Entry
@Component
struct WebComponent {
  controller: web_webview.WebviewController = new web_webview.WebviewController();

  build() {
    Column() {
      Button('saveWebArchive')
        .onClick(() => {
          try {
            this.controller.storeWebArchive("/data/storage/el2/base/", true, (error, filename) => {
              if (error) {
                console.info(`save web archive error: ` + JSON.stringify(error))
                return;
              }
              if (filename != null) {
                console.info(`save web archive success: ${filename}`)
              }
            });
          } catch (error) {
            console.error(`ErrorCode: ${error.code},  Message: ${error.message}`);
          }
        })
      Web({ src: 'www.example.com', controller: this.controller })
    }
  }
}
```

### storeWebArchive

storeWebArchive(baseName: string, autoName: boolean): Promise\<string>

以Promise方式异步保存当前页面。

**系统能力：** SystemCapability.Web.Webview.Core

**参数：**

| 参数名   | 类型 | 必填 | 说明                                                         |
| -------- | -------- | ---- | ------------------------------------------------------------ |
| baseName | string   | 是   | 文件存储路径，该值不能为空。                                 |
| autoName | boolean  | 是   | 决定是否自动生成文件名。 如果为false，则将baseName作为文件存储路径。 如果为true，则假定baseName是一个目录，将根据当前页的Url自动生成文件名。 |

**返回值：**

| 类型            | 说明                                                  |
| --------------- | ----------------------------------------------------- |
| Promise\<string> | Promise实例，保存成功返回文件路径，保存失败返回null。 |

**错误码：**

以下错误码的详细介绍请参见 [webview错误码](../errorcodes/errorcode-webview.md)

| 错误码ID | 错误信息                                                     |
| -------- | ------------------------------------------------------------ |
| 17100001 | Init error. The WebviewController must be associated with a Web component. |
| 17100003 | Invalid resource path or file type.                          |

**示例：**

```ts
// xxx.ets
import web_webview from '@ohos.web.webview'

@Entry
@Component
struct WebComponent {
  controller: web_webview.WebviewController = new web_webview.WebviewController();

  build() {
    Column() {
      Button('saveWebArchive')
        .onClick(() => {
          try {
            this.controller.storeWebArchive("/data/storage/el2/base/", true)
              .then(filename => {
                if (filename != null) {
                  console.info(`save web archive success: ${filename}`)
                }
              })
              .catch(error => {
                console.log('error: ' + JSON.stringify(error));
              })
          } catch (error) {
            console.error(`ErrorCode: ${error.code},  Message: ${error.message}`);
          }
        })
      Web({ src: 'www.example.com', controller: this.controller })
    }
  }
}
```

### getUrl

getUrl(): string

获取当前页面的url地址。

**系统能力：** SystemCapability.Web.Webview.Core

**返回值：**

| 类型   | 说明                |
| ------ | ------------------- |
| string | 当前页面的url地址。 |

**错误码：**

以下错误码的详细介绍请参见 [webview错误码](../errorcodes/errorcode-webview.md)

| 错误码ID | 错误信息                                                     |
| -------- | ------------------------------------------------------------ |
| 17100001 | Init error. The WebviewController must be associated with a Web component. |

**示例：**

```ts
// xxx.ets
import web_webview from '@ohos.web.webview';

@Entry
@Component
struct WebComponent {
  controller: web_webview.WebviewController = new web_webview.WebviewController();

  build() {
    Column() {
      Button('getUrl')
        .onClick(() => {
          try {
            let url = this.controller.getUrl();
            console.log("url: " + url);
          } catch (error) {
            console.error(`ErrorCode: ${error.code},  Message: ${error.message}`);
          }
        })
      Web({ src: 'www.example.com', controller: this.controller })
    }
  }
}
```

### stop

stop(): void

停止页面加载。

**系统能力：** SystemCapability.Web.Webview.Core

**错误码：**

以下错误码的详细介绍请参见 [webview错误码](../errorcodes/errorcode-webview.md)

| 错误码ID | 错误信息                                                     |
| -------- | ------------------------------------------------------------ |
| 17100001 | Init error. The WebviewController must be associated with a Web component. |

**示例：**

```ts
// xxx.ets
import web_webview from '@ohos.web.webview';

@Entry
@Component
struct WebComponent {
  controller: web_webview.WebviewController = new web_webview.WebviewController();

  build() {
    Column() {
      Button('stop')
        .onClick(() => {
          try {
            this.controller.stop();
          } catch (error) {
            console.error(`ErrorCode: ${error.code},  Message: ${error.message}`);
          }
        });
      Web({ src: 'www.example.com', controller: this.controller })
    }
  }
}
```

### backOrForward

backOrForward(step: number): void

按照历史栈，前进或者后退指定步长的页面，当历史栈中不存在对应步长的页面时，不会进行页面跳转。

**系统能力：** SystemCapability.Web.Webview.Core

**参数：**

| 参数名 | 类型 | 必填 | 说明               |
| ------ | -------- | ---- | ---------------------- |
| step   | number   | 是   | 需要前进或后退的步长。 |

**错误码：**

以下错误码的详细介绍请参见 [webview错误码](../errorcodes/errorcode-webview.md)

| 错误码ID | 错误信息                                                     |
| -------- | ------------------------------------------------------------ |
| 17100001 | Init error. The WebviewController must be associated with a Web component. |

**示例：**

```ts
// xxx.ets
import web_webview from '@ohos.web.webview';

@Entry
@Component
struct WebComponent {
  controller: web_webview.WebviewController = new web_webview.WebviewController();
  @State step: number = -2;

  build() {
    Column() {
      Button('backOrForward')
        .onClick(() => {
          try {
            this.controller.backOrForward(this.step);
          } catch (error) {
            console.error(`ErrorCode: ${error.code},  Message: ${error.message}`);
          }
        })
      Web({ src: 'www.example.com', controller: this.controller })
    }
  }
}
```

### scrollTo

scrollTo(x:number, y:number): void

将页面滚动到指定的绝对位置。

**系统能力：** SystemCapability.Web.Webview.Core

**参数：**

| 参数名 | 类型 | 必填 | 说明               |
| ------ | -------- | ---- | ---------------------- |
| x   | number   | 是   | 绝对位置的水平坐标，当传入数值为负数时，按照传入0处理。 |
| y   | number   | 是   | 绝对位置的垂直坐标，当传入数值为负数时，按照传入0处理。|

**错误码：**

以下错误码的详细介绍请参见 [webview错误码](../errorcodes/errorcode-webview.md)

| 错误码ID | 错误信息                                                     |
| -------- | ------------------------------------------------------------ |
| 17100001 | Init error. The WebviewController must be associated with a Web component. |

**示例：**

```ts
// xxx.ets
import web_webview from '@ohos.web.webview';

@Entry
@Component
struct WebComponent {
  controller: web_webview.WebviewController = new web_webview.WebviewController();

  build() {
    Column() {
      Button('scrollTo')
        .onClick(() => {
          try {
            this.controller.scrollTo(50, 50);
          } catch (error) {
            console.error(`ErrorCode: ${error.code},  Message: ${error.message}`);
          }
        })
      Web({ src: 'www.example.com', controller: this.controller })
    }
  }
}
```

```html
<!--xxx.html-->
<!DOCTYPE html>
<html>
<head>
    <title>Demo</title>
    <style>
        body {
            width:3000px;
            height:3000px;
            padding-right:170px;
            padding-left:170px;
            border:5px solid blueviolet
        }
    </style>
</head>
<body>
Scroll Test
</body>
</html>
```

### scrollBy

scrollBy(deltaX:number, deltaY:number): void

将页面滚动指定的偏移量。

**系统能力：** SystemCapability.Web.Webview.Core

**参数：**

| 参数名 | 类型 | 必填 | 说明               |
| ------ | -------- | ---- | ---------------------- |
| deltaX | number   | 是   | 水平偏移量，其中水平向右为正方向。 |
| deltaY | number   | 是   | 垂直偏移量，其中垂直向下为正方向。 |

**错误码：**

以下错误码的详细介绍请参见 [webview错误码](../errorcodes/errorcode-webview.md)

| 错误码ID | 错误信息                                                     |
| -------- | ------------------------------------------------------------ |
| 17100001 | Init error. The WebviewController must be associated with a Web component. |

**示例：**

```ts
// xxx.ets
import web_webview from '@ohos.web.webview';

@Entry
@Component
struct WebComponent {
  controller: web_webview.WebviewController = new web_webview.WebviewController();

  build() {
    Column() {
      Button('scrollBy')
        .onClick(() => {
          try {
            this.controller.scrollBy(50, 50);
          } catch (error) {
            console.error(`ErrorCode: ${error.code},  Message: ${error.message}`);
          }
        })
      Web({ src: 'www.example.com', controller: this.controller })
    }
  }
}
```

```html
<!--xxx.html-->
<!DOCTYPE html>
<html>
<head>
    <title>Demo</title>
    <style>
        body {
            width:3000px;
            height:3000px;
            padding-right:170px;
            padding-left:170px;
            border:5px solid blueviolet
        }
    </style>
</head>
<body>
Scroll Test
</body>
</html>
```

### slideScroll

slideScroll(vx:number, vy:number): void

按照指定速度模拟对页面的轻扫滚动动作。

**系统能力：** SystemCapability.Web.Webview.Core

**参数：**

| 参数名 | 类型 | 必填 | 说明               |
| ------ | -------- | ---- | ---------------------- |
| vx     | number   | 是   | 轻扫滚动的水平速度分量，其中水平向右为速度正方向。 |
| vy     | number   | 是   | 轻扫滚动的垂直速度分量，其中垂直向下为速度正方向。 |

**错误码：**

以下错误码的详细介绍请参见 [webview错误码](../errorcodes/errorcode-webview.md)

| 错误码ID | 错误信息                                                     |
| -------- | ------------------------------------------------------------ |
| 17100001 | Init error. The WebviewController must be associated with a Web component. |

**示例：**

```ts
// xxx.ets
import web_webview from '@ohos.web.webview';

@Entry
@Component
struct WebComponent {
  controller: web_webview.WebviewController = new web_webview.WebviewController();

  build() {
    Column() {
      Button('slideScroll')
        .onClick(() => {
          try {
            this.controller.slideScroll(500, 500);
          } catch (error) {
            console.error(`ErrorCode: ${error.code},  Message: ${error.message}`);
          }
        })
      Web({ src: 'www.example.com', controller: this.controller })
    }
  }
}
```

```html
<!--xxx.html-->
<!DOCTYPE html>
<html>
<head>
    <title>Demo</title>
    <style>
        body {
            width:3000px;
            height:3000px;
            padding-right:170px;
            padding-left:170px;
            border:5px solid blueviolet
        }
    </style>
</head>
<body>
Scroll Test
</body>
</html>
```

<<<<<<< HEAD
### getOriginalUrl

getOriginalUrl(): string

获取当前页面的原始url地址。

**系统能力：** SystemCapability.Web.Webview.Core

**返回值：**

| 类型   | 说明                    |
| ------ | ----------------------- |
| string | 当前页面的原始url地址。 |

**错误码：**

以下错误码的详细介绍请参见 [webview错误码](../errorcodes/errorcode-webview.md)

| 错误码ID | 错误信息                                                     |
| -------- | ------------------------------------------------------------ |
| 17100001 | Init error. The WebviewController must be associated with a Web component. |

**示例：**

```ts
// xxx.ets
import web_webview from '@ohos.web.webview';

@Entry
@Component
struct WebComponent {
  controller: web_webview.WebviewController = new web_webview.WebviewController();

  build() {
    Column() {
      Button('getOrgUrl')
        .onClick(() => {
          try {
            let url = this.controller.getOriginalUrl();
            console.log("original url: " + url);
          } catch (error) {
            console.error(`ErrorCode: ${error.code},  Message: ${error.message}`);
          }
        })
      Web({ src: 'www.example.com', controller: this.controller })
    }
  }
}
```

### getFavicon

getFavicon(): image.PixelMap

获取页面的favicon图标。

**系统能力：** SystemCapability.Web.Webview.Core

**返回值：**

| 类型                                   | 说明                            |
| -------------------------------------- | ------------------------------- |
| [PixelMap](js-apis-image.md#pixelmap7) | 页面favicon图标的PixelMap对象。 |

**错误码：**

以下错误码的详细介绍请参见 [webview错误码](../errorcodes/errorcode-webview.md)

| 错误码ID | 错误信息                                                     |
| -------- | ------------------------------------------------------------ |
| 17100001 | Init error. The WebviewController must be associated with a Web component. |

**示例：**

```ts
// xxx.ets
import web_webview from '@ohos.web.webview';
import image from "@ohos.multimedia.image"
@Entry
@Component
struct WebComponent {
  controller: web_webview.WebviewController = new web_webview.WebviewController();
    @State pixelmap: image.PixelMap = undefined;

  build() {
    Column() {
      Button('getFavicon')
        .onClick(() => {
          try {
            this.pixelmap = this.controller.getFavicon();
          } catch (error) {
            console.error(`ErrorCode: ${error.code},  Message: ${error.message}`);
          }
        })
      Web({ src: 'www.example.com', controller: this.controller })
    }
  }
}
```

### setNetworkAvailable

setNetworkAvailable(enable: boolean): void

设置JavaScript中的window.navigator.onLine属性。
=======
### customizeSchemes

static customizeSchemes(schemes: Array\<WebCustomScheme\>): void

配置Web自定义协议请求的权限。建议在任何Web组件初始化之前进行调用。
>>>>>>> e7827eff

**系统能力：** SystemCapability.Web.Webview.Core

**参数：**

<<<<<<< HEAD
| 参数名 | 类型    | 必填 | 说明                              |
| ------ | ------- | ---- | --------------------------------- |
| enable | boolean | 是   | 是否使能window.navigator.onLine。 |

**错误码：**

以下错误码的详细介绍请参见 [webview错误码](../errorcodes/errorcode-webview.md)

| 错误码ID | 错误信息                                                     |
| -------- | ------------------------------------------------------------ |
| 17100001 | Init error. The WebviewController must be associated with a Web component. |

**示例：**

```ts
// xxx.ets
import web_webview from '@ohos.web.webview';

@Entry
@Component
struct WebComponent {
  controller: web_webview.WebviewController = new web_webview.WebviewController();

  build() {
    Column() {
      Button('setNetworkAvailable')
        .onClick(() => {
          try {
            this.controller.setNetworkAvailable(true);
          } catch (error) {
            console.error(`ErrorCode: ${error.code},  Message: ${error.message}`);
          }
        })
      Web({ src: 'www.example.com', controller: this.controller })
    }
  }
}
```

### hasImage

hasImage(callback: AsyncCallback<boolean>): void

通过Callback方式异步查找当前页面是否存在图像。

**系统能力：** SystemCapability.Web.Webview.Core

**参数：**

| 参数名   | 类型                    | 必填 | 说明                       |
| -------- | ----------------------- | ---- | -------------------------- |
| callback | AsyncCallback\<boolean> | 是   | 返回查找页面是否存在图像。 |

**错误码：**

以下错误码的详细介绍请参见 [webview错误码](../errorcodes/errorcode-webview.md)

| 错误码ID | 错误信息                                                     |
| -------- | ------------------------------------------------------------ |
| 17100001 | Init error. The WebviewController must be associated with a Web compoent. |
=======
| 参数名   | 类型    | 必填 | 说明                      |
| -------- | ------- | ---- | -------------------------------------- |
| schemes | Array\<[WebCustomScheme](#webcustomscheme)\> | 是   | 自定义协议配置，最多支持同时配置10个自定义协议。 |
>>>>>>> e7827eff

**示例：**

```ts
// xxx.ets
import web_webview from '@ohos.web.webview';

@Entry
@Component
struct WebComponent {
  controller: web_webview.WebviewController = new web_webview.WebviewController();
<<<<<<< HEAD

  build() {
    Column() {
      Button('hasImageCb')
        .onClick(() => {
          try {
            this.controller.hasImage((err, data) => {
                if (error) {
                  console.info(`hasImage error: ` + JSON.stringify(error))
                  return;
                }
                console.info("hasImage: " + data);
              });
          } catch (error) {
            console.error(`ErrorCode: ${error.code},  Message: ${error.message}`);
          }
        })
      Web({ src: 'www.example.com', controller: this.controller })
    }
  }
}
```

### hasImage

hasImage(): Promise<boolean>

通过Promise方式异步查找当前页面是否存在图像。

**系统能力：** SystemCapability.Web.Webview.Core

**返回值：**

| 类型              | 说明                                    |
| ----------------- | --------------------------------------- |
| Promise\<boolean> | Promise实例，返回查找页面是否存在图像。 |

**错误码：**

以下错误码的详细介绍请参见 [webview错误码](../errorcodes/errorcode-webview.md)

| 错误码ID | 错误信息                                                     |
| -------- | ------------------------------------------------------------ |
| 17100001 | Init error. The WebviewController must be associated with a Web compoent. |

**示例：**

```ts
// xxx.ets
import web_webview from '@ohos.web.webview';

@Entry
@Component
struct WebComponent {
  controller: web_webview.WebviewController = new web_webview.WebviewController();

  build() {
    Column() {
      Button('hasImagePm')
        .onClick(() => {
          try {
            this.controller.hasImage().then((data) => {
                console.info('hasImage: ' + data);
              })
              .catch(function (error) {
                console.error("error: " + error);
              })
          } catch (error) {
            console.error(`Errorcode: ${error.code}, Message: ${error.message}`);
          }
        })
      Web({ src: 'www.example.com', controller: this.controller })
    }
  }
}
```

### removeCache

removeCache(clearRom: boolean): void

清除应用中的资源缓存文件，此方法将会清除同一应用中所有webview的缓存文件。

**系统能力：** SystemCapability.Web.Webview.Core

**参数：**

| 参数名   | 类型    | 必填 | 说明                                                     |
| -------- | ------- | ---- | -------------------------------------------------------- |
| clearRom | boolean | 是   | 设置为true时同时清除rom和ram中的缓存，设置为false时只清除ram中的缓存。 |

**错误码：**

以下错误码的详细介绍请参见 [webview错误码](../errorcodes/errorcode-webview.md)

| 错误码ID | 错误信息                                                     |
| -------- | ------------------------------------------------------------ |
| 17100001 | Init error. The WebviewController must be associated with a Web component. |

**示例：**

```ts
// xxx.ets
import web_webview from '@ohos.web.webview';

@Entry
@Component
struct WebComponent {
  controller: web_webview.WebviewController = new web_webview.WebviewController();

  build() {
    Column() {
      Button('removeCache')
        .onClick(() => {
          try {
            this.controller.removeCache(false);
          } catch (error) {
            console.error(`ErrorCode: ${error.code},  Message: ${error.message}`);
          }
        })
      Web({ src: 'www.example.com', controller: this.controller })
    }
  }
}
```

### getBackForwardEntries

getBackForwardEntries(): BackForwardList

获取当前Webview的历史信息列表。

**系统能力：** SystemCapability.Web.Webview.Core

**返回值：**

| 类型                                | 说明                        |
| ----------------------------------- | --------------------------- |
| [BackForwardList](#backforwardlist) | 当前Webview的历史信息列表。 |

**错误码：**

以下错误码的详细介绍请参见 [webview错误码](../errorcodes/errorcode-webview.md)

| 错误码ID | 错误信息                                                     |
| -------- | ------------------------------------------------------------ |
| 17100001 | Init error. The WebviewController must be associated with a Web component. |

**示例：**

```ts
// xxx.ets
import web_webview from '@ohos.web.webview';

@Entry
@Component
struct WebComponent {
  controller: web_webview.WebviewController = new web_webview.WebviewController();

  build() {
    Column() {
      Button('getBackForwardEntries')
        .onClick(() => {
          try {
            let list = this.controller.getBackForwardEntries()
          } catch (error) {
            console.error(`ErrorCode: ${error.code},  Message: ${error.message}`);
          }
        })
      Web({ src: 'www.example.com', controller: this.controller })
=======
  responseweb: WebResourceResponse = new WebResourceResponse()
  scheme1: web_webview.WebCustomScheme = {schemeName: "name1", isSupportCORS: true, isSupportFetch: true}
  scheme2: web_webview.WebCustomScheme = {schemeName: "name2", isSupportCORS: true, isSupportFetch: true}
  scheme3: web_webview.WebCustomScheme = {schemeName: "name3", isSupportCORS: true, isSupportFetch: true}

  aboutToAppear():void {
    try {
      web_webview.WebviewController.customizeSchemes([this.scheme1, this.scheme2, this.scheme3])
    } catch(error) {
      console.error(`ErrorCode: ${error.code},  Message: ${error.message}`);
    }
  }

  build() {
    Column() {
      Web({ src: 'www.example.com', controller: this.controller })
        .onInterceptRequest((event) => {
          console.log('url:' + event.request.getRequestUrl())
          return this.responseweb
        })
>>>>>>> e7827eff
    }
  }
}
```

## WebCookieManager

通过WebCookie可以控制Web组件中的cookie的各种行为，其中每个应用中的所有web组件共享一个WebCookieManager实例。

###  getCookie

static getCookie(url: string): string

获取指定url对应cookie的值。

**系统能力：** SystemCapability.Web.Webview.Core

**参数：**

| 参数名 | 类型   | 必填 | 说明                      |
| ------ | ------ | ---- | :------------------------ |
| url    | string | 是   | 要获取的cookie所属的url。 |

**返回值：**

| 类型   | 说明                      |
| ------ | ------------------------- |
| string | 指定url对应的cookie的值。 |

**错误码：**

以下错误码的详细介绍请参见 [webview错误码](../errorcodes/errorcode-webview.md)

| 错误码ID | 错误信息                                               |
| -------- | ------------------------------------------------------ |
| 17100002 | Invalid url.                                           |

**示例：**

```ts
// xxx.ets
import web_webview from '@ohos.web.webview'

@Entry
@Component
struct WebComponent {
  controller: web_webview.WebviewController = new web_webview.WebviewController();

  build() {
    Column() {
      Button('getCookie')
        .onClick(() => {
          try {
            let value = web_webview.WebCookieManager.getCookie('www.example.com');
            console.log("value: " + value);
          } catch (error) {
            console.error(`ErrorCode: ${error.code},  Message: ${error.message}`);
          }
        })
      Web({ src: 'www.example.com', controller: this.controller })
    }
  }
}
```

###  setCookie

static setCookie(url: string, value: string): void

为指定url设置单个cookie的值。

**系统能力：** SystemCapability.Web.Webview.Core

**参数：**

| 参数名 | 类型   | 必填 | 说明                      |
| ------ | ------ | ---- | :------------------------ |
| url    | string | 是   | 要设置的cookie所属的url。 |
| value  | string | 是   | 要设置的cookie的值。      |

**错误码：**

以下错误码的详细介绍请参见 [webview错误码](../errorcodes/errorcode-webview.md)

| 错误码ID | 错误信息                                               |
| -------- | ------------------------------------------------------ |
| 17100002 | Invalid url.                                           |
| 17100005 | Invalid cookie value.                                  |

**示例：**

```ts
// xxx.ets
import web_webview from '@ohos.web.webview'

@Entry
@Component
struct WebComponent {
  controller: web_webview.WebviewController = new web_webview.WebviewController();

  build() {
    Column() {
      Button('setCookie')
        .onClick(() => {
          try {
            web_webview.WebCookieManager.setCookie('www.example.com', 'a=b');
          } catch (error) {
            console.error(`ErrorCode: ${error.code},  Message: ${error.message}`);
          }
        })
      Web({ src: 'www.example.com', controller: this.controller })
    }
  }
}
```

###  saveCookieAsync

static saveCookieAsync(callback: AsyncCallback\<void>): void

将当前存在内存中的cookie异步保存到磁盘中。

**系统能力：** SystemCapability.Web.Webview.Core

**参数：**

| 参数名   | 类型                   | 必填 | 说明                                               |
| -------- | ---------------------- | ---- | :------------------------------------------------- |
| callback | AsyncCallback\<void> | 是   | 返回cookie是否成功保存的布尔值作为回调函数的入参。 |


**示例：**

```ts
// xxx.ets
import web_webview from '@ohos.web.webview'

@Entry
@Component
struct WebComponent {
  controller: web_webview.WebviewController = new web_webview.WebviewController();

  build() {
    Column() {
      Button('saveCookieAsync')
        .onClick(() => {
          try {
            web_webview.WebCookieManager.saveCookieAsync((error) => {
              if (error) {
                console.log("error: " + error);
              }
            })
          } catch (error) {
            console.error(`ErrorCode: ${error.code},  Message: ${error.message}`);
          }
        })
      Web({ src: 'www.example.com', controller: this.controller })
    }
  }
}
```

###  saveCookieAsync

static saveCookieAsync(): Promise\<void>

将当前存在内存中的cookie以Promise方法异步保存到磁盘中。

**系统能力：** SystemCapability.Web.Webview.Core

**返回值：**

| 类型             | 说明                                      |
| ---------------- | ----------------------------------------- |
| Promise\<void> | Promise实例，用于获取cookie是否成功保存。 |

**示例：**

```ts
// xxx.ets
import web_webview from '@ohos.web.webview'

@Entry
@Component
struct WebComponent {
  controller: web_webview.WebviewController = new web_webview.WebviewController();

  build() {
    Column() {
      Button('saveCookieAsync')
        .onClick(() => {
          try {
            web_webview.WebCookieManager.saveCookieAsync()
              .then(() => {
                console.log("saveCookieAsyncCallback success!");
              })
              .catch((error) => {
                console.error("error: " + error);
              });
          } catch (error) {
            console.error(`ErrorCode: ${error.code},  Message: ${error.message}`);
          }
        })
      Web({ src: 'www.example.com', controller: this.controller })
    }
  }
}
```

###  putAcceptCookieEnabled

static putAcceptCookieEnabled(accept: boolean): void

设置WebCookieManager实例是否拥有发送和接收cookie的权限。

**系统能力：** SystemCapability.Web.Webview.Core

**参数：**

| 参数名 | 类型    | 必填 | 说明                                 |
| ------ | ------- | ---- | :----------------------------------- |
| accept | boolean | 是   | 设置是否拥有发送和接收cookie的权限。 |

**示例：**

```ts
// xxx.ets
import web_webview from '@ohos.web.webview'

@Entry
@Component
struct WebComponent {
  controller: web_webview.WebviewController = new web_webview.WebviewController();

  build() {
    Column() {
      Button('putAcceptCookieEnabled')
        .onClick(() => {
          try {
            web_webview.WebCookieManager.putAcceptCookieEnabled(false);
          } catch (error) {
            console.error(`ErrorCode: ${error.code},  Message: ${error.message}`);
          }
        })
      Web({ src: 'www.example.com', controller: this.controller })
    }
  }
}
```

###  isCookieAllowed

static isCookieAllowed(): boolean

获取WebCookieManager实例是否拥有发送和接收cookie的权限。

**系统能力：** SystemCapability.Web.Webview.Core

**返回值：**

| 类型    | 说明                             |
| ------- | -------------------------------- |
| boolean | 是否拥有发送和接收cookie的权限，默认为true。 |

**示例：**

```ts
// xxx.ets
import web_webview from '@ohos.web.webview'

@Entry
@Component
struct WebComponent {
  controller: web_webview.WebviewController = new web_webview.WebviewController();

  build() {
    Column() {
      Button('isCookieAllowed')
        .onClick(() => {
          let result = web_webview.WebCookieManager.isCookieAllowed();
          console.log("result: " + result);
        })
      Web({ src: 'www.example.com', controller: this.controller })
    }
  }
}
```

###  putAcceptThirdPartyCookieEnabled

static putAcceptThirdPartyCookieEnabled(accept: boolean): void

设置WebCookieManager实例是否拥有发送和接收第三方cookie的权限。

**系统能力：** SystemCapability.Web.Webview.Core

**参数：**

| 参数名 | 类型    | 必填 | 说明                                       |
| ------ | ------- | ---- | :----------------------------------------- |
| accept | boolean | 是   | 设置是否拥有发送和接收第三方cookie的权限。 |

**示例：**

```ts
// xxx.ets
import web_webview from '@ohos.web.webview'

@Entry
@Component
struct WebComponent {
  controller: web_webview.WebviewController = new web_webview.WebviewController();

  build() {
    Column() {
      Button('putAcceptThirdPartyCookieEnabled')
        .onClick(() => {
          try {
            web_webview.WebCookieManager.putAcceptThirdPartyCookieEnabled(false);
          } catch (error) {
            console.error(`ErrorCode: ${error.code},  Message: ${error.message}`);
          }
        })
      Web({ src: 'www.example.com', controller: this.controller })
    }
  }
}
```

###  isThirdPartyCookieAllowed

static isThirdPartyCookieAllowed(): boolean

获取WebCookieManager实例是否拥有发送和接收第三方cookie的权限。

**系统能力：** SystemCapability.Web.Webview.Core

**返回值：**

| 类型    | 说明                                   |
| ------- | -------------------------------------- |
| boolean | 是否拥有发送和接收第三方cookie的权限，默认为false。 |

**示例：**

```ts
// xxx.ets
import web_webview from '@ohos.web.webview'

@Entry
@Component
struct WebComponent {
  controller: web_webview.WebviewController = new web_webview.WebviewController();

  build() {
    Column() {
      Button('isThirdPartyCookieAllowed')
        .onClick(() => {
          let result = web_webview.WebCookieManager.isThirdPartyCookieAllowed();
          console.log("result: " + result);
        })
      Web({ src: 'www.example.com', controller: this.controller })
    }
  }
}
```

###  existCookie

static existCookie(): boolean

获取是否存在cookie。

**系统能力：** SystemCapability.Web.Webview.Core

**返回值：** 

| 类型    | 说明                                   |
| ------- | -------------------------------------- |
| boolean | 是否拥有发送和接收第三方cookie的权限。 |

**示例：**

```ts
// xxx.ets
import web_webview from '@ohos.web.webview'

@Entry
@Component
struct WebComponent {
  controller: web_webview.WebviewController = new web_webview.WebviewController();

  build() {
    Column() {
      Button('existCookie')
        .onClick(() => {
          let result = web_webview.WebCookieManager.existCookie();
          console.log("result: " + result);
        })
      Web({ src: 'www.example.com', controller: this.controller })
    }
  }
}
```

###  deleteEntireCookie

static deleteEntireCookie(): void

清除所有cookie。

**系统能力：** SystemCapability.Web.Webview.Core

**示例：**

```ts
// xxx.ets
import web_webview from '@ohos.web.webview'

@Entry
@Component
struct WebComponent {
  controller: web_webview.WebviewController = new web_webview.WebviewController();

  build() {
    Column() {
      Button('deleteEntireCookie')
        .onClick(() => {
          web_webview.WebCookieManager.deleteEntireCookie();
        })
      Web({ src: 'www.example.com', controller: this.controller })
    }
  }
}
```

###  deleteSessionCookie

static deleteSessionCookie(): void

清除所有会话cookie。

**系统能力：** SystemCapability.Web.Webview.Core

**示例：**

```ts
// xxx.ets
import web_webview from '@ohos.web.webview'

@Entry
@Component
struct WebComponent {
  controller: web_webview.WebviewController = new web_webview.WebviewController();

  build() {
    Column() {
      Button('deleteSessionCookie')
        .onClick(() => {
          web_webview.WebCookieManager.deleteSessionCookie();
        })
      Web({ src: 'www.example.com', controller: this.controller })
    }
  }
}
```

## WebStorage

通过WebStorage可管理Web SQL数据库接口和HTML5 Web存储接口，每个应用中的所有Web组件共享一个WebStorage。

### deleteOrigin

static deleteOrigin(origin : string): void

清除指定源所使用的存储。

**系统能力：** SystemCapability.Web.Webview.Core

**参数：**

| 参数名 | 类型   | 必填 | 说明                     |
| ------ | ------ | ---- | ------------------------ |
| origin | string | 是   | 指定源的字符串索引. |

**错误码：**

以下错误码的详细介绍请参见 [webview错误码](../errorcodes/errorcode-webview.md)

| 错误码ID | 错误信息                                               |
| -------- | ------------------------------------------------------ |
| 17100011 | Invalid origin.                             |

**示例：**

```ts
// xxx.ets
import web_webview from '@ohos.web.webview';

@Entry
@Component
struct WebComponent {
  controller: web_webview.WebviewController = new web_webview.WebviewController();
  origin: string = "file:///";

  build() {
    Column() {
      Button('deleteOrigin')
        .onClick(() => {
          try {
            web_webview.WebStorage.deleteOrigin(this.origin);
          } catch (error) {
            console.error(`ErrorCode: ${error.code}, Message: ${error.message}`);
          }

        })
      Web({ src: 'www.example.com', controller: this.controller })
        .databaseAccess(true)
    }
  }
}
```

### getOrigins

static getOrigins(callback: AsyncCallback\<Array\<WebStorageOrigin>>) : void

以回调方式异步获取当前使用Web SQL数据库的所有源的信息。

**系统能力：** SystemCapability.Web.Webview.Core

**参数：**

| 参数名   | 类型                                   | 必填 | 说明                                                   |
| -------- | -------------------------------------- | ---- | ------------------------------------------------------ |
| callback | AsyncCallback\<Array\<[WebStorageOrigin](#webstorageorigin)>> | 是   | 以数组方式返回源的信息，信息内容参考[WebStorageOrigin](#webstorageorigin)。 |

**错误码：**

以下错误码的详细介绍请参见 [webview错误码](../errorcodes/errorcode-webview.md)

| 错误码ID | 错误信息                                               |
| -------- | ------------------------------------------------------ |
| 17100012 | Invalid web storage origin.                             |

**示例：**

```ts
// xxx.ets
import web_webview from '@ohos.web.webview';

@Entry
@Component
struct WebComponent {
  controller: web_webview.WebviewController = new web_webview.WebviewController();

  build() {
    Column() {
      Button('getOrigins')
        .onClick(() => {
          try {
            web_webview.WebStorage.getOrigins((error, origins) => {
              if (error) {
                console.log('error: ' + JSON.stringify(error));
                return;
              }
              for (let i = 0; i < origins.length; i++) {
                console.log('origin: ' + origins[i].origin);
                console.log('usage: ' + origins[i].usage);
                console.log('quota: ' + origins[i].quota);
              }
            })
          } catch (error) {
            console.error(`ErrorCode: ${error.code}, Message: ${error.message}`);
          }

        })
      Web({ src: 'www.example.com', controller: this.controller })
        .databaseAccess(true)
    }
  }
}
```

### getOrigins

static getOrigins() : Promise\<Array\<WebStorageOrigin>>

以Promise方式异步获取当前使用Web SQL数据库的所有源的信息。

**系统能力：** SystemCapability.Web.Webview.Core

**返回值：**

| 类型                             | 说明                                                         |
| -------------------------------- | ------------------------------------------------------------ |
| Promise\<Array\<[WebStorageOrigin](#webstorageorigin)>> | Promise实例，用于获取当前所有源的信息，信息内容参考[WebStorageOrigin](#webstorageorigin)。 |

**错误码：**

以下错误码的详细介绍请参见 [webview错误码](../errorcodes/errorcode-webview.md)

| 错误码ID | 错误信息                                               |
| -------- | ------------------------------------------------------ |
| 17100012 | Invalid web storage origin.                             |

**示例：**

```ts
// xxx.ets
import web_webview from '@ohos.web.webview';

@Entry
@Component
struct WebComponent {
  controller: web_webview.WebviewController = new web_webview.WebviewController();

  build() {
    Column() {
      Button('getOrigins')
        .onClick(() => {
          try {
            web_webview.WebStorage.getOrigins()
              .then(origins => {
                for (let i = 0; i < origins.length; i++) {
                  console.log('origin: ' + origins[i].origin);
                  console.log('usage: ' + origins[i].usage);
                  console.log('quota: ' + origins[i].quota);
                }
              })
              .catch(e => {
                console.log('error: ' + JSON.stringify(e));
              })
          } catch (error) {
            console.error(`ErrorCode: ${error.code}, Message: ${error.message}`);
          }

        })
      Web({ src: 'www.example.com', controller: this.controller })
        .databaseAccess(true)
    }
  }
}
```

### getOriginQuota

static getOriginQuota(origin : string, callback : AsyncCallback\<number>) : void

使用callback回调异步获取指定源的Web SQL数据库的存储配额，配额以字节为单位。

**系统能力：** SystemCapability.Web.Webview.Core

**参数：**

| 参数名   | 类型                  | 必填 | 说明               |
| -------- | --------------------- | ---- | ------------------ |
| origin   | string                | 是   | 指定源的字符串索引 |
| callback | AsyncCallback\<number> | 是   | 指定源的存储配额   |

**错误码：**

以下错误码的详细介绍请参见 [webview错误码](../errorcodes/errorcode-webview.md)

| 错误码ID | 错误信息                                               |
| -------- | ------------------------------------------------------ |
| 17100011 | Invalid origin.                             |

**示例：**

```ts
// xxx.ets
import web_webview from '@ohos.web.webview';

@Entry
@Component
struct WebComponent {
  controller: web_webview.WebviewController = new web_webview.WebviewController();
  origin: string = "file:///";

  build() {
    Column() {
      Button('getOriginQuota')
        .onClick(() => {
          try {
            web_webview.WebStorage.getOriginQuota(this.origin, (error, quota) => {
              if (error) {
                console.log('error: ' + JSON.stringify(error));
                return;
              }
              console.log('quota: ' + quota);
            })
          } catch (error) {
            console.error(`ErrorCode: ${error.code}, Message: ${error.message}`);
          }

        })
      Web({ src: 'www.example.com', controller: this.controller })
        .databaseAccess(true)
    }
  }
}
```

### getOriginQuota

static getOriginQuota(origin : string) : Promise\<number>

以Promise方式异步获取指定源的Web SQL数据库的存储配额，配额以字节为单位。

**系统能力：** SystemCapability.Web.Webview.Core

**参数：**

| 参数名 | 类型   | 必填 | 说明               |
| ------ | ------ | ---- | ------------------ |
| origin | string | 是   | 指定源的字符串索引 |

**返回值：**

| 类型            | 说明                                    |
| --------------- | --------------------------------------- |
| Promise\<number> | Promise实例，用于获取指定源的存储配额。 |

**错误码：**

以下错误码的详细介绍请参见 [webview错误码](../errorcodes/errorcode-webview.md)

| 错误码ID | 错误信息                                               |
| -------- | ------------------------------------------------------ |
| 17100011 | Invalid origin.                             |

**示例：**

```ts
// xxx.ets
import web_webview from '@ohos.web.webview';

@Entry
@Component
struct WebComponent {
  controller: web_webview.WebviewController = new web_webview.WebviewController();
  origin: string = "file:///";

  build() {
    Column() {
      Button('getOriginQuota')
        .onClick(() => {
          try {
            web_webview.WebStorage.getOriginQuota(this.origin)
              .then(quota => {
                console.log('quota: ' + quota);
              })
              .catch(e => {
                console.log('error: ' + JSON.stringify(e));
              })
          } catch (error) {
            console.error(`ErrorCode: ${error.code}, Message: ${error.message}`);
          }

        })
      Web({ src: 'www.example.com', controller: this.controller })
        .databaseAccess(true)
    }
  }
}
```

### getOriginUsage

static getOriginUsage(origin : string, callback : AsyncCallback\<number>) : void

以回调方式异步获取指定源的Web SQL数据库的存储量，存储量以字节为单位。

**系统能力：** SystemCapability.Web.Webview.Core

**参数：**

| 参数名   | 类型                  | 必填 | 说明               |
| -------- | --------------------- | ---- | ------------------ |
| origin   | string                | 是   | 指定源的字符串索引 |
| callback | AsyncCallback\<number> | 是   | 指定源的存储量。   |

**错误码：**

以下错误码的详细介绍请参见 [webview错误码](../errorcodes/errorcode-webview.md)

| 错误码ID | 错误信息                                               |
| -------- | ------------------------------------------------------ |
| 17100011 | Invalid origin.                             |

**示例：**

```ts
// xxx.ets
import web_webview from '@ohos.web.webview';

@Entry
@Component
struct WebComponent {
  controller: web_webview.WebviewController = new web_webview.WebviewController();
  origin: string = "file:///";

  build() {
    Column() {
      Button('getOriginUsage')
        .onClick(() => {
          try {
            web_webview.WebStorage.getOriginUsage(this.origin, (error, usage) => {
              if (error) {
                console.log('error: ' + JSON.stringify(error));
                return;
              }
              console.log('usage: ' + usage);
            })
          } catch (error) {
            console.error(`ErrorCode: ${error.code}, Message: ${error.message}`);
          }

        })
      Web({ src: 'www.example.com', controller: this.controller })
        .databaseAccess(true)
    }
  }
}
```

### getOriginUsage

static getOriginUsage(origin : string) : Promise\<number>

以Promise方式异步获取指定源的Web SQL数据库的存储量，存储量以字节为单位。

**系统能力：** SystemCapability.Web.Webview.Core

**参数：**

| 参数名 | 类型   | 必填 | 说明               |
| ------ | ------ | ---- | ------------------ |
| origin | string | 是   | 指定源的字符串索引 |

**返回值：**

| 类型            | 说明                                  |
| --------------- | ------------------------------------- |
| Promise\<number> | Promise实例，用于获取指定源的存储量。 |

**错误码：**

以下错误码的详细介绍请参见 [webview错误码](../errorcodes/errorcode-webview.md)

| 错误码ID | 错误信息                                              |
| -------- | ----------------------------------------------------- |
| 17100011 | Invalid origin.                            |

**示例：**

```ts
// xxx.ets
import web_webview from '@ohos.web.webview';

@Entry
@Component
struct WebComponent {
  controller: web_webview.WebviewController = new web_webview.WebviewController();
  origin: string = "file:///";

  build() {
    Column() {
      Button('getOriginUsage')
        .onClick(() => {
          try {
            web_webview.WebStorage.getOriginUsage(this.origin)
              .then(usage => {
                console.log('usage: ' + usage);
              })
              .catch(e => {
                console.log('error: ' + JSON.stringify(e));
              })
          } catch (error) {
            console.error(`ErrorCode: ${error.code}, Message: ${error.message}`);
          }

        })
      Web({ src: 'www.example.com', controller: this.controller })
        .databaseAccess(true)
    }
  }
}
```

### deleteAllData

static deleteAllData(): void

清除Web SQL数据库当前使用的所有存储。

**系统能力：** SystemCapability.Web.Webview.Core

**示例：**

```ts
// xxx.ets
import web_webview from '@ohos.web.webview';

@Entry
@Component
struct WebComponent {
  controller: web_webview.WebviewController = new web_webview.WebviewController();

  build() {
    Column() {
      Button('deleteAllData')
        .onClick(() => {
          try {
            web_webview.WebStorage.deleteAllData();
          } catch (error) {
            console.error(`ErrorCode: ${error.code}, Message: ${error.message}`);
          }
        })
      Web({ src: 'www.example.com', controller: this.controller })
        .databaseAccess(true)
    }
  }
}
```

## WebDataBase

web组件数据库管理对象。

### getHttpAuthCredentials

static getHttpAuthCredentials(host: string, realm: string): Array\<string>

检索给定主机和域的HTTP身份验证凭据，该方法为同步方法。

**系统能力：** SystemCapability.Web.Webview.Core

**参数：**

| 参数名 | 类型   | 必填 | 说明                         |
| ------ | ------ | ---- | ---------------------------- |
| host   | string | 是   | HTTP身份验证凭据应用的主机。 |
| realm  | string | 是   | HTTP身份验证凭据应用的域。   |

**返回值：**

| 类型  | 说明                                         |
| ----- | -------------------------------------------- |
| Array\<string> | 包含用户名和密码的组数，检索失败返回空数组。 |

**示例：**

```ts
// xxx.ets
import web_webview from '@ohos.web.webview';

@Entry
@Component
struct WebComponent {
  controller: web_webview.WebviewController = new web_webview.WebviewController();
  host: string = "www.spincast.org";
  realm: string = "protected example";
  username_password: string[];

  build() {
    Column() {
      Button('getHttpAuthCredentials')
        .onClick(() => {
          try {
            this.username_password = web_webview.WebDataBase.getHttpAuthCredentials(this.host, this.realm);
            console.log('num: ' + this.username_password.length);
            ForEach(this.username_password, (item) => {
              console.log('username_password: ' + item);
            }, item => item)
          } catch (error) {
            console.error(`ErrorCode: ${error.code}, Message: ${error.message}`);
          }
        })
      Web({ src: 'www.example.com', controller: this.controller })
    }
  }
}
```

### saveHttpAuthCredentials

static saveHttpAuthCredentials(host: string, realm: string, username: string, password: string): void

保存给定主机和域的HTTP身份验证凭据，该方法为同步方法。

**系统能力：** SystemCapability.Web.Webview.Core

**参数：**

| 参数名   | 类型   | 必填 | 说明                         |
| -------- | ------ | ---- | ---------------------------- |
| host     | string | 是   | HTTP身份验证凭据应用的主机。 |
| realm    | string | 是   | HTTP身份验证凭据应用的域。   |
| username | string | 是   | 用户名。                     |
| password | string | 是   | 密码。                       |

**示例：**

```ts
// xxx.ets
import web_webview from '@ohos.web.webview';

@Entry
@Component
struct WebComponent {
  controller: web_webview.WebviewController = new web_webview.WebviewController();
  host: string = "www.spincast.org";
  realm: string = "protected example";

  build() {
    Column() {
      Button('saveHttpAuthCredentials')
        .onClick(() => {
          try {
            web_webview.WebDataBase.saveHttpAuthCredentials(this.host, this.realm, "Stromgol", "Laroche");
          } catch (error) {
            console.error(`ErrorCode: ${error.code}, Message: ${error.message}`);
          }
        })
      Web({ src: 'www.example.com', controller: this.controller })
    }
  }
}
```

### existHttpAuthCredentials

static existHttpAuthCredentials(): boolean

判断是否存在任何已保存的HTTP身份验证凭据，该方法为同步方法。存在返回true，不存在返回false。

**系统能力：** SystemCapability.Web.Webview.Core

**返回值：**

| 类型    | 说明                                                         |
| ------- | ------------------------------------------------------------ |
| boolean | 是否存在任何已保存的HTTP身份验证凭据。存在返回true，不存在返回false |

**示例：**

```ts
// xxx.ets
import web_webview from '@ohos.web.webview';

@Entry
@Component
struct WebComponent {
  controller: web_webview.WebviewController = new web_webview.WebviewController();

  build() {
    Column() {
      Button('existHttpAuthCredentials')
        .onClick(() => {
          try {
            let result = web_webview.WebDataBase.existHttpAuthCredentials();
          } catch (error) {
            console.error(`ErrorCode: ${error.code}, Message: ${error.message}`);
          }
        })
      Web({ src: 'www.example.com', controller: this.controller })
    }
  }
}
```

### deleteHttpAuthCredentials

static deleteHttpAuthCredentials(): void

清除所有已保存的HTTP身份验证凭据，该方法为同步方法。

**系统能力：** SystemCapability.Web.Webview.Core

**示例：**

```ts
// xxx.ets
import web_webview from '@ohos.web.webview';

@Entry
@Component
struct WebComponent {
  controller: web_webview.WebviewController = new web_webview.WebviewController();

  build() {
    Column() {
      Button('deleteHttpAuthCredentials')
        .onClick(() => {
          try {
            web_webview.WebDataBase.deleteHttpAuthCredentials();
          } catch (error) {
            console.error(`ErrorCode: ${error.code}, Message: ${error.message}`);
          }
        })
      Web({ src: 'www.example.com', controller: this.controller })
    }
  }
}
```

## WebAsyncController

通过WebAsyncController可以控制Web组件具有异步回调通知的行为，一个WebAsyncController对象控制一个Web组件。

### 创建对象

  ```ts
  // xxx.ets
  import web_webview from '@ohos.web.webview'

  @Entry
  @Component
  struct WebComponent {
    controller: WebController = new WebController();
    webAsyncController: WebAsyncController = new web_webview.WebAsyncController(this.controller)
    build() {
      Column() {
        Web({ src: 'www.example.com', controller: this.controller })
      }
    }
  }
  ```

### constructor<sup>9+</sup>

constructor(controller: WebController)

WebAsyncController的创建需要与一个[WebController](../arkui-ts/ts-basic-components-web.md#webcontroller)进行绑定。

**系统能力：** SystemCapability.Web.Webview.Core

**参数：**

| 参数名| 类型 | 必填 | 说明 |
| ----- | ---- | ---- | --- |
| controller | [WebController](../arkui-ts/ts-basic-components-web.md#webcontroller) | 是 | 所绑定的WebviewController。|

### storeWebArchive<sup>9+</sup>

storeWebArchive(baseName: string, autoName: boolean, callback: AsyncCallback\<string>): void

以回调方式异步保存当前页面。

**系统能力：** SystemCapability.Web.Webview.Core

**参数：**

| 参数名      | 类型                                     | 必填   | 说明                                  |
| -------- | ---------------------------------------- | ---- | ----------------------------------- |
| baseName | string | 是 | 文件存储路径，该值不能为空。
| autoName | boolean | 是 | 决定是否自动生成文件名。<br/>如果为false，则将baseName作为文件存储路径。<br/>如果为true，则假定baseName是一个目录，将根据当前页的Url自动生成文件名。
| callback | AsyncCallback\<string> | 是    | 返回文件存储路径，保持网页失败会返回null。 |

**示例：**

  ```ts
  // xxx.ets
  import web_webview from '@ohos.web.webview'
  @Entry
  @Component
  struct WebComponent {
    controller: WebController = new WebController()
    build() {
      Column() {
        Button('saveWebArchive')
          .onClick(() => {
            let webAsyncController = new web_webview.WebAsyncController(this.controller)
            webAsyncController.storeWebArchive("/data/storage/el2/base/", true, (filename) => {
              if (filename != null) {
                console.info(`save web archive success: ${filename}`)
              }
            })
          })
        Web({ src: 'www.example.com', controller: this.controller })
      }
    }
  }
  ```

### storeWebArchive<sup>9+</sup>

storeWebArchive(baseName: string, autoName: boolean): Promise\<string>

以Promise方式异步保存当前页面。

**系统能力：** SystemCapability.Web.Webview.Core

**参数：**

| 参数名      | 类型                                     | 必填   | 说明                                  |
| -------- | ---------------------------------------- | ---- | ----------------------------------- |
| baseName | string | 是 | 文件存储路径，该值不能为空。
| autoName | boolean | 是 | 决定是否自动生成文件名。<br/>如果为false，则将baseName作为文件存储路径。<br/>如果为true，则假定baseName是一个目录，将根据当前页的Url自动生成文件名。

**返回值：**

| 类型                                       | 说明                                       |
| ---------------------------------------- | ---------------------------------------- |
| Promise<string> | Promise实例，保存成功返回文件路径，保存失败返回null。 |

**示例：**

  ```ts
  // xxx.ets
  import web_webview from '@ohos.web.webview'
  @Entry
  @Component
  struct WebComponent {
    controller: WebController = new WebController();
    build() {
      Column() {
        Button('saveWebArchive')
          .onClick(() => {
            let webAsyncController = new web_webview.WebAsyncController(this.controller);
            webAsyncController.storeWebArchive("/data/storage/el2/base/", true)
              .then(filename => {
                if (filename != null) {
                  console.info(`save web archive success: ${filename}`)
                }
              })
          })
        Web({ src: 'www.example.com', controller: this.controller })
      }
    }
  }
  ```

## GeolocationPermissions

web组件地理位置权限管理对象。

### allowGeolocation

static allowGeolocation(origin: string): void

允许指定来源使用地理位置接口。

**系统能力：** SystemCapability.Web.Webview.Core

**参数：**

| 参数名 | 类型   | 必填 | 说明               |
| ------ | ------ | ---- | ------------------ |
| origin | string | 是   |指定源的字符串索引 |

**错误码：**

以下错误码的详细介绍请参见 [webview错误码](../errorcodes/errorcode-webview.md)

| 错误码ID | 错误信息                                               |
| -------- | ------------------------------------------------------ |
| 17100011 | Invalid origin.                             |

**示例：**

```ts
// xxx.ets
import web_webview from '@ohos.web.webview';

@Entry
@Component
struct WebComponent {
  controller: web_webview.WebviewController = new web_webview.WebviewController();
  origin: string = "file:///";

  build() {
    Column() {
      Button('allowGeolocation')
        .onClick(() => {
          try {
            web_webview.GeolocationPermissions.allowGeolocation(this.origin);
          } catch (error) {
            console.error(`ErrorCode: ${error.code}, Message: ${error.message}`);
          }
        })
      Web({ src: 'www.example.com', controller: this.controller })
    }
  }
}
```

### deleteGeolocation

static deleteGeolocation(origin: string): void

清除指定来源的地理位置权限状态。

**系统能力：** SystemCapability.Web.Webview.Core

**参数：**

| 参数名 | 类型   | 必填 | 说明               |
| ------ | ------ | ---- | ------------------ |
| origin | string | 是   | 指定源的字符串索引 |

**错误码：**

以下错误码的详细介绍请参见 [webview错误码](../errorcodes/errorcode-webview.md)

| 错误码ID | 错误信息                                               |
| -------- | ------------------------------------------------------ |
| 17100011 | Invalid origin.                             |

**示例：**

```ts
// xxx.ets
import web_webview from '@ohos.web.webview';

@Entry
@Component
struct WebComponent {
  controller: web_webview.WebviewController = new web_webview.WebviewController();
  origin: string = "file:///";

  build() {
    Column() {
      Button('deleteGeolocation')
        .onClick(() => {
          try {
            web_webview.GeolocationPermissions.deleteGeolocation(this.origin);
          } catch (error) {
            console.error(`ErrorCode: ${error.code}, Message: ${error.message}`);
          }
        })
      Web({ src: 'www.example.com', controller: this.controller })
    }
  }
}
```

### getAccessibleGeolocation

static getAccessibleGeolocation(origin: string, callback: AsyncCallback\<boolean>): void

以回调方式异步获取指定源的地理位置权限状态。

**系统能力：** SystemCapability.Web.Webview.Core

**参数：**

| 参数名   | 类型                   | 必填 | 说明                                                         |
| -------- | ---------------------- | ---- | ------------------------------------------------------------ |
| origin   | string                 | 是   | 指定源的字符串索引                                           |
| callback | AsyncCallback\<boolean> | 是   | 返回指定源的地理位置权限状态。获取成功，true表示已授权，false表示拒绝访问。获取失败，表示不存在指定源的权限状态。 |

**错误码：**

以下错误码的详细介绍请参见 [webview错误码](../errorcodes/errorcode-webview.md)

| 错误码ID | 错误信息                                               |
| -------- | ------------------------------------------------------ |
| 17100011 | Invalid origin.                             |

**示例：**

```ts
// xxx.ets
import web_webview from '@ohos.web.webview';

@Entry
@Component
struct WebComponent {
  controller: web_webview.WebviewController = new web_webview.WebviewController();
  origin: string = "file:///";

  build() {
    Column() {
      Button('getAccessibleGeolocation')
        .onClick(() => {
          try {
            web_webview.GeolocationPermissions.getAccessibleGeolocation(this.origin, (error, result) => {
              if (error) {
                console.log('getAccessibleGeolocationAsync error: ' + JSON.stringify(error));
                return;
              }
              console.log('getAccessibleGeolocationAsync result: ' + result);
            });
          } catch (error) {
            console.error(`ErrorCode: ${error.code}, Message: ${error.message}`);
          }
        })
      Web({ src: 'www.example.com', controller: this.controller })
    }
  }
}
```

### getAccessibleGeolocation

static getAccessibleGeolocation(origin: string): Promise\<boolean>

以Promise方式异步获取指定源的地理位置权限状态。

**系统能力：** SystemCapability.Web.Webview.Core

**参数：**

| 参数名 | 类型 | 必填 | 说明             |
| ------ | -------- | ---- | -------------------- |
| origin | string   | 是   | 指定源的字符串索引。 |

**返回值：**

| 类型             | 说明                                                         |
| ---------------- | ------------------------------------------------------------ |
| Promise\<boolean> | Promise实例，用于获取指定源的权限状态，获取成功，true表示已授权，false表示拒绝访问。获取失败，表示不存在指定源的权限状态。 |

**错误码：**

以下错误码的详细介绍请参见 [webview错误码](../errorcodes/errorcode-webview.md)

| 错误码ID | 错误信息                                               |
| -------- | ------------------------------------------------------ |
| 17100011 | Invalid origin.                             |

**示例：**

```ts
// xxx.ets
import web_webview from '@ohos.web.webview';

@Entry
@Component
struct WebComponent {
  controller: web_webview.WebviewController = new web_webview.WebviewController();
  origin: string = "file:///";

  build() {
    Column() {
      Button('getAccessibleGeolocation')
        .onClick(() => {
          try {
            web_webview.GeolocationPermissions.getAccessibleGeolocation(this.origin)
              .then(result => {
                console.log('getAccessibleGeolocationPromise result: ' + result);
              }).catch(error => {
              console.log('getAccessibleGeolocationPromise error: ' + JSON.stringify(error));
            });
          } catch (error) {
            console.error(`ErrorCode: ${error.code},  Message: ${error.message}`);
          }
        })
      Web({ src: 'www.example.com', controller: this.controller })
    }
  }
}
```

### getStoredGeolocation

static getStoredGeolocation(callback: AsyncCallback\<Array\<string>>): void

以回调方式异步获取已存储地理位置权限状态的所有源信息。

**系统能力：** SystemCapability.Web.Webview.Core

**参数：**

| 参数名   | 类型                         | 必填 | 说明                                     |
| -------- | ---------------------------- | ---- | ---------------------------------------- |
| callback | AsyncCallback\<Array\<string>> | 是   | 返回已存储地理位置权限状态的所有源信息。 |

**示例：**

```ts
// xxx.ets
import web_webview from '@ohos.web.webview';

@Entry
@Component
struct WebComponent {
  controller: web_webview.WebviewController = new web_webview.WebviewController();

  build() {
    Column() {
      Button('getStoredGeolocation')
        .onClick(() => {
          try {
            web_webview.GeolocationPermissions.getStoredGeolocation((error, origins) => {
              if (error) {
                console.log('getStoredGeolocationAsync error: ' + JSON.stringify(error));
                return;
              }
              let origins_str: string = origins.join();
              console.log('getStoredGeolocationAsync origins: ' + origins_str);
            });
          } catch (error) {
            console.error(`ErrorCode: ${error.code}, Message: ${error.message}`);
          }
        })
      Web({ src: 'www.example.com', controller: this.controller })
    }
  }
}
```

### getStoredGeolocation

static getStoredGeolocation(): Promise\<Array\<string>>

以Promise方式异步获取已存储地理位置权限状态的所有源信息。

**系统能力：** SystemCapability.Web.Webview.Core

**返回值：**

| 类型                   | 说明                                                      |
| ---------------------- | --------------------------------------------------------- |
| Promise\<Array\<string>> | Promise实例，用于获取已存储地理位置权限状态的所有源信息。 |

**示例：**

```ts
// xxx.ets
import web_webview from '@ohos.web.webview';

@Entry
@Component
struct WebComponent {
  controller: web_webview.WebviewController = new web_webview.WebviewController();

  build() {
    Column() {
      Button('getStoredGeolocation')
        .onClick(() => {
          try {
            web_webview.GeolocationPermissions.getStoredGeolocation()
              .then(origins => {
                let origins_str: string = origins.join();
                console.log('getStoredGeolocationPromise origins: ' + origins_str);
              }).catch(error => {
              console.log('getStoredGeolocationPromise error: ' + JSON.stringify(error));
            });
          } catch (error) {
            console.error(`ErrorCode: ${error.code},  Message: ${error.message}`);
          }
        })
      Web({ src: 'www.example.com', controller: this.controller })
    }
  }
}
```

### deleteAllGeolocation

static deleteAllGeolocation(): void

清除所有来源的地理位置权限状态。

**系统能力：** SystemCapability.Web.Webview.Core

**示例：**

```ts
// xxx.ets
import web_webview from '@ohos.web.webview';

@Entry
@Component
struct WebComponent {
  controller: web_webview.WebviewController = new web_webview.WebviewController();

  build() {
    Column() {
      Button('deleteAllGeolocation')
        .onClick(() => {
          try {
            web_webview.GeolocationPermissions.deleteAllGeolocation();
          } catch (error) {
            console.error(`ErrorCode: ${error.code}, Message: ${error.message}`);
          }
        })
      Web({ src: 'www.example.com', controller: this.controller })
    }
  }
}
```
## HeaderV9
Web组件返回的请求/响应头对象。

**系统能力：** SystemCapability.Web.Webview.Core

| 名称        | 类型   | 可读 | 可写 |说明                 |
| ----------- | ------ | -----|------|------------------- |
| headerKey   | string | 是 | 是 | 请求/响应头的key。   |
| headerValue | string | 是 | 是 | 请求/响应头的value。 |

## HitTestTypeV9

**系统能力：** SystemCapability.Web.Webview.Core

| 名称          | 值 | 说明                                      |
| ------------- | -- |----------------------------------------- |
| EditText      | 0 |可编辑的区域。                            |
| Email         | 1 |电子邮件地址。                            |
| HttpAnchor    | 2 |超链接，其src为http。                     |
| HttpAnchorImg | 3 |带有超链接的图片，其中超链接的src为http。 |
| Img           | 4 |HTML::img标签。                           |
| Map           | 5 |地理地址。                                |
| Phone         | 6 |电话号码。                                |
| Unknown       | 7 |未知内容。                                |

##  HitTestValue

提供点击区域的元素信息。示例代码参考getHitTestValue。

**系统能力：** SystemCapability.Web.Webview.Core

| 名称 | 类型 | 可读 | 可写 | 说明|
| ---- | ---- | ---- | ---- |---- |
| type | [HitTestTypeV9](#hittesttypev9) | 是 | 否 | 当前被点击区域的元素类型。|
| extra | string        | 是 | 否 |点击区域的附加参数信息。若被点击区域为图片或链接，则附加参数信息为其url地址。 |

## WebStorageOrigin

提供Web SQL数据库的使用信息。

**系统能力：** SystemCapability.Web.Webview.Core

| 名称   | 类型   | 可读 | 可写 | 说明 |
| ------ | ------ | ---- | ---- | ---- |
| origin | string | 是  | 否 | 指定源的字符串索引。 |
| usage  | number | 是  | 否 | 指定源的存储量。     |
| quota  | number | 是  | 否 | 指定源的存储配额。   |

<<<<<<< HEAD
## BackForwardList

当前Webview的历史信息列表。

**系统能力：** SystemCapability.Web.Webview.Core

| 名称         | 类型   | 可读 | 可写 | 说明                         |
| ------------ | ------ | ---- | ---- | ---------------------------- |
| currentIndex | number | 是   | 否   | 当前页面在页面历史列表中的索引。 |
| size         | number | 是   | 否   | 历史列表中索引的数量。       |

### getItemAtIndex

getItemAtIndex(index: number): HistoryItem

获取历史列表中指定索引的历史记录项信息。

**系统能力：** SystemCapability.Web.Webview.Core

**参数：**

| 参数名 | 类型   | 必填 | 说明                   |
| ------ | ------ | ---- | ---------------------- |
| index  | number | 是   | 指定历史列表中的索引。 |

**返回值：**

| 类型                        | 说明         |
| --------------------------- | ------------ |
| [HistoryItem](#historyitem) | 历史记录项。 |

**示例：**

```ts
// xxx.ets
import web_webview from '@ohos.web.webview';
import image from "@ohos.multimedia.image"

@Entry
@Component
struct WebComponent {
  controller: web_webview.WebviewController = new web_webview.WebviewController();
  @State icon: image.PixelMap = undefined;

  build() {
    Column() {
      Button('getBackForwardEntries')
        .onClick(() => {
          try {
            let list = this.controller.getBackForwardEntries();
            let historyItem = list.getItemAtIndex(list.currentIndex);
            console.log("HistoryItem: " + JSON.stringify(historyItem));
            this.icon = item.icon;
          } catch (error) {
            console.error(`ErrorCode: ${error.code},  Message: ${error.message}`);
          }
        })
      Web({ src: 'www.example.com', controller: this.controller })
    }
  }
}
```

## HistoryItem

页面历史记录项。

**系统能力：** SystemCapability.Web.Webview.Core

| 名称          | 类型                                   | 可读 | 可写 | 说明                         |
| ------------- | -------------------------------------- | ---- | ---- | ---------------------------- |
| icon          | [PixelMap](js-apis-image.md#pixelmap7) | 是   | 否   | 历史页面图标的PixelMap对象。 |
| historyUrl    | string                                 | 是   | 否   | 历史记录项的url地址。        |
| historyRawUrl | string                                 | 是   | 否   | 历史记录项的原始url地址。    |
| title         | string                                 | 是   | 否   | 历史记录项的标题。           |

###
=======
## WebCustomScheme

自定义协议配置。

**系统能力：** SystemCapability.Web.Webview.Core

| 名称           | 类型       | 可读 | 可写 | 说明                         |
| -------------- | --------- | ---- | ---- | ---------------------------- |
| schemeName     | string    | 是   | 是   | 自定义协议名称。最大长度为32，其字符仅支持小写字母、数字、'.'、'+'、'-'。        |
| isSupportCORS  | boolean   | 是   | 是   | 是否支持跨域请求。    |
| isSupportFetch | boolean   | 是   | 是   | 是否支持fetch请求。           |

>>>>>>> e7827eff
<|MERGE_RESOLUTION|>--- conflicted
+++ resolved
@@ -1,4494 +1,4502 @@
-
-
-# @ohos.web.webview (Webview)
-
-提供web控制能力。
-
-> **说明：**
->
-> - 本模块接口从API Version 9开始支持。后续版本如有新增内容，则采用上角标单独标记该内容的起始版本。
->
-> - 示例效果请以真机运行为准，当前IDE预览器不支持。
-
-## 需要权限
-访问在线网页时需添加网络权限：ohos.permission.INTERNET，具体申请方式请参考[权限申请声明](../../security/accesstoken-guidelines.md)。
-
-## 导入模块
-
-```ts
-import web_webview from '@ohos.web.webview';
-```
-
-### once
-
-once(type: string, callback: Callback\<void\>): void
-
-订阅一次指定类型Web事件的回调。
-
-**系统能力：** SystemCapability.Web.Webview.Core
-
-**参数：**
-
-| 参数名  | 类型              | 必填 | 说明                  |
-| ------- | ---------------- | ---- | -------------------- |
-| type     | string          | 是   | Web事件的类型，目前支持："webInited"（Web初始化完成）。      |
-| headers | Callback\<void\> | 是   | 所订阅的回调函数。 |
-
-**示例：**
-
-```ts
-// xxx.ets
-import web_webview from '@ohos.web.webview'
-
-web_webview.once("webInited", () => {
-  console.log("setCookie")
-  web_webview.WebCookieManager.setCookie("www.example.com", "a=b")
-})
-
-@Entry
-@Component
-struct WebComponent {
-  controller: web_webview.WebviewController = new web_webview.WebviewController();
-
-  build() {
-    Column() {
-      Web({ src: 'www.example.com', controller: this.controller })
-    }
-  }
-}
-```
-
-## WebMessagePort
-
-通过WebMessagePort可以进行消息的发送以及接收。
-
-### close
-
-close(): void
-
-关闭该消息端口。
-
-**系统能力：** SystemCapability.Web.Webview.Core
-
-**示例：**
-
-```ts
-// xxx.ets
-import web_webview from '@ohos.web.webview'
-
-@Entry
-@Component
-struct WebComponent {
-  controller: web_webview.WebviewController = new web_webview.WebviewController();
-  msgPort: WebMessagePort[] = null;
-
-  build() {
-    Column() {
-      Button('close')
-        .onClick(() => {
-          if (this.msgPort && this.msgPort[1]) {
-            this.msgPort[1].close();
-          } else {
-            console.error("msgPort is null, Please initialize first");
-          }
-        })
-      Web({ src: 'www.example.com', controller: this.controller })
-    }
-  }
-}
-```
-
-### postMessageEvent
-
-postMessageEvent(message: string): void
-
-发送消息。完整示例代码参考[postMessage](#postmessage)
-
-**系统能力：** SystemCapability.Web.Webview.Core
-
-**参数：**
-
-| 参数名  | 类型   | 必填 | 说明           |
-| ------- | ------ | ---- | :------------- |
-| message | string | 是   | 要发送的消息。 |
-
-**错误码：**
-
-以下错误码的详细介绍请参见 [webview错误码](../errorcodes/errorcode-webview.md)
-
-| 错误码ID | 错误信息                              |
-| -------- | ------------------------------------- |
-| 17100010 | Can not post message using this port. |
-
-**示例：**
-
-```ts
-// xxx.ets
-import web_webview from '@ohos.web.webview'
-
-@Entry
-@Component
-struct WebComponent {
-  controller: web_webview.WebviewController = new web_webview.WebviewController();
-  ports: web_webview.WebMessagePort[];
-
-  build() {
-    Column() {
-      Button('postMessageEvent')
-        .onClick(() => {
-          try {
-            this.ports = this.controller.createWebMessagePorts();
-            this.controller.postMessage('__init_port__', [this.ports[0]], '*');
-            this.ports[1].postMessageEvent("post message from ets to html5");
-          } catch (error) {
-            console.error(`ErrorCode: ${error.code},  Message: ${error.message}`);
-          }
-        })
-      Web({ src: 'www.example.com', controller: this.controller })
-    }
-  }
-}
-```
-
-### onMessageEvent
-
-onMessageEvent(callback: (result: string) => void): void
-
-注册回调函数，接收HTML5侧发送过来的消息。完整示例代码参考[postMessage](#postmessage)
-
-**系统能力：** SystemCapability.Web.Webview.Core
-
-**参数：**
-
-| 参数名   | 类型     | 必填 | 说明                 |
-| -------- | -------- | ---- | :------------------- |
-| result | string | 是   | 接收到的消息。 |
-
-**错误码：**
-
-以下错误码的详细介绍请参见 [webview错误码](../errorcodes/errorcode-webview.md)
-
-| 错误码ID | 错误信息                                        |
-| -------- | ----------------------------------------------- |
-| 17100006 | Can not register message event using this port. |
-
-**示例：**
-
-```ts
-// xxx.ets
-import web_webview from '@ohos.web.webview'
-
-@Entry
-@Component
-struct WebComponent {
-  controller: web_webview.WebviewController = new web_webview.WebviewController();
-  ports: web_webview.WebMessagePort[];
-
-  build() {
-    Column() {
-      Button('onMessageEvent')
-        .onClick(() => {
-          try {
-            this.ports = this.controller.createWebMessagePorts();
-            this.ports[1].onMessageEvent((msg) => {
-              console.log("received message from html5, on message:" + msg);
-            })
-          } catch (error) {
-            console.error(`ErrorCode: ${error.code},  Message: ${error.message}`);
-          }
-        })
-      Web({ src: 'www.example.com', controller: this.controller })
-    }
-  }
-}
-```
-
-## WebviewController
-
-通过WebviewController可以控制Web组件各种行为。一个WebviewController对象只能控制一个Web组件，且必须在Web组件和WebviewController绑定后，才能调用WebviewController上的方法。
-
-### 创建对象
-
-```ts
-// xxx.ets
-import web_webview from '@ohos.web.webview'
-
-@Entry
-@Component
-struct WebComponent {
-  controller: web_webview.WebviewController = new web_webview.WebviewController();
-
-  build() {
-    Column() {
-      Web({ src: 'www.example.com', controller: this.controller })
-    }
-  }
-}
-```
-
-### loadUrl
-
-loadUrl(url: string | Resource, headers?: Array\<HeaderV9>): void
-
-加载指定的URL。
-
-**系统能力：** SystemCapability.Web.Webview.Core
-
-**参数：**
-
-| 参数名  | 类型             | 必填 | 说明                  |
-| ------- | ---------------- | ---- | :-------------------- |
-| url     | string \| Resource | 是   | 需要加载的 URL。      |
-| headers | Array\<[HeaderV9](#headerv9)> | 否   | URL的附加HTTP请求头。 |
-
-**错误码：**
-
-以下错误码的详细介绍请参见 [webview错误码](../errorcodes/errorcode-webview.md)
-
-| 错误码ID | 错误信息                                                     |
-| -------- | ------------------------------------------------------------ |
-| 17100001 | Init error. The WebviewController must be associated with a Web component. |
-| 17100002 | Invalid url.                                                 |
-| 17100003 | Invalid resource path or file type.                          |
-
-**示例：**
-
-```ts
-// xxx.ets
-import web_webview from '@ohos.web.webview'
-
-@Entry
-@Component
-struct WebComponent {
-  controller: web_webview.WebviewController = new web_webview.WebviewController();
-
-  build() {
-    Column() {
-      Button('loadUrl')
-        .onClick(() => {
-          try {
-            this.controller.loadUrl('www.example.com');
-          } catch (error) {
-            console.error(`ErrorCode: ${error.code},  Message: ${error.message}`);
-          }
-        })
-      Web({ src: 'www.example.com', controller: this.controller })
-    }
-  }
-}
-```
-
-### loadData
-
-loadData(data: string, mimeType: string, encoding: string, baseUrl?: string, historyUrl?: string): void
-
-加载指定的数据。
-
-**系统能力：** SystemCapability.Web.Webview.Core
-
-**参数：**
-
-| 参数名     | 类型   | 必填 | 说明                                                         |
-| ---------- | ------ | ---- | ------------------------------------------------------------ |
-| data       | string | 是   | 按照”Base64“或者”URL"编码后的一段字符串。                    |
-| mimeType   | string | 是   | 媒体类型（MIME）。                                           |
-| encoding   | string | 是   | 编码类型，具体为“Base64"或者”URL编码。                       |
-| baseUrl    | string | 否   | 指定的一个URL路径（“http”/“https”/"data"协议），并由Web组件赋值给window.origin。 |
-| historyUrl | string | 否   | 用作历史记录所使用的URL。非空时，历史记录以此URL进行管理。当baseUrl为空时，此属性无效。 |
-
-**错误码：**
-
-以下错误码的详细介绍请参见 [webview错误码](../errorcodes/errorcode-webview.md)
-
-| 错误码ID | 错误信息                                                     |
-| -------- | ------------------------------------------------------------ |
-| 17100001 | Init error. The WebviewController must be associated with a Web component. |
-| 17100002 | Invalid url.                                                 |
-
-**示例：**
-
-```ts
-// xxx.ets
-import web_webview from '@ohos.web.webview'
-
-@Entry
-@Component
-struct WebComponent {
-  controller: web_webview.WebviewController = new web_webview.WebviewController();
-
-  build() {
-    Column() {
-      Button('loadData')
-        .onClick(() => {
-          try {
-            this.controller.loadData(
-              "<html><body bgcolor=\"white\">Source:<pre>source</pre></body></html>",
-              "text/html",
-              "UTF-8"
-            );
-          } catch (error) {
-            console.error(`ErrorCode: ${error.code},  Message: ${error.message}`);
-          }
-        })
-      Web({ src: 'www.example.com', controller: this.controller })
-    }
-  }
-}
-```
-
-### accessforward
-
-accessForward(): boolean
-
-当前页面是否可前进，即当前页面是否有前进历史记录。
-
-**系统能力：** SystemCapability.Web.Webview.Core
-
-**返回值：**
-
-| 类型    | 说明                              |
-| ------- | --------------------------------- |
-| boolean | 可以前进返回true，否则返回false。 |
-
-**错误码：**
-
-以下错误码的详细介绍请参见 [webview错误码](../errorcodes/errorcode-webview.md)
-
-| 错误码ID | 错误信息                                                     |
-| -------- | ------------------------------------------------------------ |
-| 17100001 | Init error. The WebviewController must be associated with a Web component. |
-
-**示例：**
-
-```ts
-// xxx.ets
-import web_webview from '@ohos.web.webview'
-
-@Entry
-@Component
-struct WebComponent {
-  controller: web_webview.WebviewController = new web_webview.WebviewController();
-
-  build() {
-    Column() {
-      Button('accessForward')
-        .onClick(() => {
-          try {
-            let result = this.controller.accessForward();
-            console.log('result:' + result);
-          } catch (error) {
-            console.error(`ErrorCode: ${error.code},  Message: ${error.message}`);
-          }
-        })
-      Web({ src: 'www.example.com', controller: this.controller })
-    }
-  }
-}
-```
-
-### forward
-
-forward(): void
-
-按照历史栈，前进一个页面。一般结合accessForward一起使用。
-
-**系统能力：** SystemCapability.Web.Webview.Core
-
-**错误码：**
-
-以下错误码的详细介绍请参见 [webview错误码](../errorcodes/errorcode-webview.md)
-
-| 错误码ID | 错误信息                                                     |
-| -------- | ------------------------------------------------------------ |
-| 17100001 | Init error. The WebviewController must be associated with a Web component. |
-
-**示例：**
-
-```ts
-// xxx.ets
-import web_webview from '@ohos.web.webview'
-
-@Entry
-@Component
-struct WebComponent {
-  controller: web_webview.WebviewController = new web_webview.WebviewController();
-
-  build() {
-    Column() {
-      Button('forward')
-        .onClick(() => {
-          try {
-            this.controller.forward();
-          } catch (error) {
-            console.error(`ErrorCode: ${error.code},  Message: ${error.message}`);
-          }
-        })
-      Web({ src: 'www.example.com', controller: this.controller })
-    }
-  }
-}
-```
-
-### accessBackward
-
-accessBackward(): boolean
-
-当前页面是否可后退，即当前页面是否有返回历史记录。
-
-**系统能力：** SystemCapability.Web.Webview.Core
-
-**返回值：**
-
-| 类型    | 说明                             |
-| ------- | -------------------------------- |
-| boolean | 可以后退返回true,否则返回false。 |
-
-**错误码：**
-
-以下错误码的详细介绍请参见 [webview错误码](../errorcodes/errorcode-webview.md)
-
-| 错误码ID | 错误信息                                                     |
-| -------- | ------------------------------------------------------------ |
-| 17100001 | Init error. The WebviewController must be associated with a Web compoent. |
-
-**示例：**
-
-```ts
-// xxx.ets
-import web_webview from '@ohos.web.webview'
-
-@Entry
-@Component
-struct WebComponent {
-  controller: web_webview.WebviewController = new web_webview.WebviewController();
-
-  build() {
-    Column() {
-      Button('accessBackward')
-        .onClick(() => {
-          try {
-            let result = this.controller.accessBackward();
-            console.log('result:' + result);
-          } catch (error) {
-            console.error(`Errorcode: ${error.code}, Message: ${error.message}`);
-          }
-        })
-      Web({ src: 'www.example.com', controller: this.controller })
-    }
-  }
-}
-```
-
-### backward
-
-backward(): void
-
-按照历史栈，后退一个页面。一般结合accessBackward一起使用。
-
-**系统能力：** SystemCapability.Web.Webview.Core
-
-**错误码：**
-
-以下错误码的详细介绍请参见 [webview错误码](../errorcodes/errorcode-webview.md)
-
-| 错误码ID | 错误信息                                                     |
-| -------- | ------------------------------------------------------------ |
-| 17100001 | Init error. The WebviewController must be associated with a Web component. |
-
-**示例：**
-
-```ts
-// xxx.ets
-import web_webview from '@ohos.web.webview'
-
-@Entry
-@Component
-struct WebComponent {
-  controller: web_webview.WebviewController = new web_webview.WebviewController();
-
-  build() {
-    Column() {
-      Button('backward')
-        .onClick(() => {
-          try {
-            this.controller.backward();
-          } catch (error) {
-            console.error(`ErrorCode: ${error.code},  Message: ${error.message}`);
-          }
-        })
-      Web({ src: 'www.example.com', controller: this.controller })
-    }
-  }
-}
-```
-
-### onActive
-
-onActive(): void
-
-调用此接口通知Web组件进入前台激活状态。
-
-**系统能力：** SystemCapability.Web.Webview.Core
-
-**错误码：**
-
-以下错误码的详细介绍请参见 [webview错误码](../errorcodes/errorcode-webview.md)
-
-| 错误码ID | 错误信息                                                     |
-| -------- | ------------------------------------------------------------ |
-| 17100001 | Init error. The WebviewController must be associated with a Web compoent. |
-
-**示例：**
-
-```ts
-// xxx.ets
-import web_webview from '@ohos.web.webview'
-
-@Entry
-@Component
-struct WebComponent {
-  controller: web_webview.WebviewController = new web_webview.WebviewController();
-
-  build() {
-    Column() {
-      Button('onActive')
-        .onClick(() => {
-          try {
-            this.controller.onActive();
-          } catch (error) {
-            console.error(`Errorcode: ${error.code}, Message: ${error.message}`);
-          }
-        })
-      Web({ src: 'www.example.com', controller: this.controller })
-    }
-  }
-}
-```
-
-### onInactive
-
-onInactive(): void
-
-调用此接口通知Web组件进入未激活状态。
-
-**系统能力：** SystemCapability.Web.Webview.Core
-
-**错误码：**
-
-以下错误码的详细介绍请参见 [webview错误码](../errorcodes/errorcode-webview.md)
-
-| 错误码ID | 错误信息                                                     |
-| -------- | ------------------------------------------------------------ |
-| 17100001 | Init error. The WebviewController must be associated with a Web compoent. |
-
-**示例：**
-
-```ts
-// xxx.ets
-import web_webview from '@ohos.web.webview'
-
-@Entry
-@Component
-struct WebComponent {
-  controller: web_webview.WebviewController = new web_webview.WebviewController();
-
-  build() {
-    Column() {
-      Button('onInactive')
-        .onClick(() => {
-          try {
-            this.controller.onInactive();
-          } catch (error) {
-            console.error(`Errorcode: ${error.code}, Message: ${error.message}`);
-          }
-        })
-      Web({ src: 'www.example.com', controller: this.controller })
-    }
-  }
-}
-```
-
-### refresh
-refresh(): void
-
-调用此接口通知Web组件刷新网页。
-
-**系统能力：** SystemCapability.Web.Webview.Core
-
-**错误码：**
-
-以下错误码的详细介绍请参见 [webview错误码](../errorcodes/errorcode-webview.md)
-
-| 错误码ID | 错误信息                                                     |
-| -------- | ------------------------------------------------------------ |
-| 17100001 | Init error. The WebviewController must be associated with a Web compoent. |
-
-**示例：**
-
-```ts
-// xxx.ets
-import web_webview from '@ohos.web.webview'
-
-@Entry
-@Component
-struct WebComponent {
-  controller: web_webview.WebviewController = new web_webview.WebviewController();
-
-  build() {
-    Column() {
-      Button('refresh')
-        .onClick(() => {
-          try {
-            this.controller.refresh();
-          } catch (error) {
-            console.error(`Errorcode: ${error.code}, Message: ${error.message}`);
-          }
-        })
-      Web({ src: 'www.example.com', controller: this.controller })
-    }
-  }
-}
-```
-
-### accessStep
-
-accessStep(step: number): boolean
-
-当前页面是否可前进或者后退给定的step步。
-
-**系统能力：** SystemCapability.Web.Webview.Core
-
-**参数：**
-
-| 参数名 | 类型 | 必填 | 说明                                   |
-| ------ | -------- | ---- | ------------------------------------------ |
-| step   | number   | 是   | 要跳转的步数，正数代表前进，负数代表后退。 |
-
-**返回值：**
-
-| 类型    | 说明               |
-| ------- | ------------------ |
-| boolean | 页面是否前进或后退 |
-
-**错误码：**
-
-以下错误码的详细介绍请参见 [webview错误码](../errorcodes/errorcode-webview.md)
-
-| 错误码ID | 错误信息                                                     |
-| -------- | ------------------------------------------------------------ |
-| 17100001 | Init error. The WebviewController must be associated with a Web compoent. |
-
-**示例：**
-
-```ts
-// xxx.ets
-import web_webview from '@ohos.web.webview'
-
-@Entry
-@Component
-struct WebComponent {
-  controller: web_webview.WebviewController = new web_webview.WebviewController();
-  @State steps: number = 2;
-
-  build() {
-    Column() {
-      Button('accessStep')
-        .onClick(() => {
-          try {
-            let result = this.controller.accessStep(this.steps);
-            console.log('result:' + result);
-          } catch (error) {
-            console.error(`Errorcode: ${error.code}, Message: ${error.message}`);
-          }
-        })
-      Web({ src: 'www.example.com', controller: this.controller })
-    }
-  }
-}
-```
-
-### clearHistory
-
-clearHistory(): void
-
-删除所有前进后退记录。
-
-**系统能力：** SystemCapability.Web.Webview.Core
-
-**错误码：**
-
-以下错误码的详细介绍请参见 [webview错误码](../errorcodes/errorcode-webview.md)
-
-| 错误码ID | 错误信息                                                     |
-| -------- | ------------------------------------------------------------ |
-| 17100001 | Init error. The WebviewController must be associated with a Web compoent. |
-
-**示例：**
-
-```ts
-// xxx.ets
-import web_webview from '@ohos.web.webview'
-
-@Entry
-@Component
-struct WebComponent {
-  controller: web_webview.WebviewController = new web_webview.WebviewController();
-
-  build() {
-    Column() {
-      Button('clearHistory')
-        .onClick(() => {
-          try {
-            this.controller.clearHistory();
-          } catch (error) {
-            console.error(`Errorcode: ${error.code}, Message: ${error.message}`);
-          }
-        })
-      Web({ src: 'www.example.com', controller: this.controller })
-    }
-  }
-}
-```
-
-### getHitTest
-
-getHitTest(): HitTestTypeV9
-
-获取当前被点击区域的元素类型。
-
-**系统能力：** SystemCapability.Web.Webview.Core
-
-**返回值：**
-
-| 类型                                                         | 说明                   |
-| ------------------------------------------------------------ | ---------------------- |
-| [HitTestTypeV9](#hittesttypev9)| 被点击区域的元素类型。 |
-
-**错误码：**
-
-以下错误码的详细介绍请参见 [webview错误码](../errorcodes/errorcode-webview.md)
-
-| 错误码ID | 错误信息                                                     |
-| -------- | ------------------------------------------------------------ |
-| 17100001 | Init error. The WebviewController must be associated with a Web compoent. |
-
-**示例：**
-
-```ts
-// xxx.ets
-import web_webview from '@ohos.web.webview'
-
-@Entry
-@Component
-struct WebComponent {
-  controller: web_webview.WebviewController = new web_webview.WebviewController();
-
-  build() {
-    Column() {
-      Button('getHitTest')
-        .onClick(() => {
-          try {
-            let hitTestType = this.controller.getHitTest();
-            console.log("hitTestType: " + hitTestType);
-          } catch (error) {
-            console.error(`Errorcode: ${error.code}, Message: ${error.message}`);
-          }
-        })
-      Web({ src: 'www.example.com', controller: this.controller })
-    }
-  }
-}
-```
-
-### registerJavaScriptProxy
-
-registerJavaScriptProxy(object: object, name: string, methodList: Array\<string>): void
-
-注入JavaScript对象到window对象中，并在window对象中调用该对象的方法。注册后，须调用[refresh](#refresh)接口生效。
-
-**系统能力：** SystemCapability.Web.Webview.Core
-
-**参数：**
-
-| 参数名     | 类型       | 必填 | 说明                                        |
-| ---------- | -------------- | ---- | ------------------------------------------------------------ |
-| object     | object         | 是   | 参与注册的应用侧JavaScript对象。只能声明方法，不能声明属性 。其中方法的参数和返回类型只能为string，number，boolean |
-| name       | string         | 是   | 注册对象的名称，与window中调用的对象名一致。注册后window对象可以通过此名字访问应用侧JavaScript对象。 |
-| methodList | Array\<string> | 是   | 参与注册的应用侧JavaScript对象的方法。                       |
-
-**错误码：**
-
-以下错误码的详细介绍请参见 [webview错误码](../errorcodes/errorcode-webview.md)
-
-| 错误码ID | 错误信息                                                     |
-| -------- | ------------------------------------------------------------ |
-| 17100001 | Init error. The WebviewController must be associated with a Web compoent. |
-
-**示例：**
-
-```ts
-// xxx.ets
-import web_webview from '@ohos.web.webview'
-
-@Entry
-@Component
-struct Index {
-  controller: web_webview.WebviewController = new web_webview.WebviewController();
-  testObj = {
-    test: (data) => {
-      return "ArkUI Web Component";
-    },
-    toString: () => {
-      console.log('Web Component toString');
-    }
-  }
-
-  build() {
-    Column() {
-      Button('refresh')
-        .onClick(() => {
-          try {
-            this.controller.refresh();
-          } catch (error) {
-            console.error(`Errorcode: ${error.code}, Message: ${error.message}`);
-          }
-        })
-      Button('Register JavaScript To Window')
-        .onClick(() => {
-          try {
-            this.controller.registerJavaScriptProxy(this.testObj, "objName", ["test", "toString"]);
-          } catch (error) {
-            console.error(`Errorcode: ${error.code}, Message: ${error.message}`);
-          }
-        })
-      Web({ src: $rawfile('index.html'), controller: this.controller })
-        .javaScriptAccess(true)
-    }
-  }
-}
-```
-
-### runJavaScript
-
-runJavaScript(script: string, callback : AsyncCallback\<string>): void
-
-异步执行JavaScript脚本，并通过回调方式返回脚本执行的结果。runJavaScript需要在loadUrl完成后，比如onPageEnd中调用。
-
-**系统能力：** SystemCapability.Web.Webview.Core
-
-**参数：**
-
-| 参数名   | 类型                 | 必填 | 说明                         |
-| -------- | -------------------- | ---- | ---------------------------- |
-| script   | string                   | 是   | JavaScript脚本。                                             |
-| callback | AsyncCallback\<string> | 是   | 回调执行JavaScript脚本结果。JavaScript脚本若执行失败或无返回值时，返回null。 |
-
-**错误码：**
-
-以下错误码的详细介绍请参见 [webview错误码](../errorcodes/errorcode-webview.md)
-
-| 错误码ID | 错误信息                                                     |
-| -------- | ------------------------------------------------------------ |
-| 17100001 | Init error. The WebviewController must be associated with a Web compoent. |
-
-**示例：**
-
-```ts
-import web_webview from '@ohos.web.webview'
-
-@Entry
-@Component
-struct WebComponent {
-  controller: web_webview.WebviewController = new web_webview.WebviewController();
-  @State webResult: string = ''
-
-  build() {
-    Column() {
-      Text(this.webResult).fontSize(20)
-      Web({ src: $rawfile('index.html'), controller: this.controller })
-        .javaScriptAccess(true)
-        .onPageEnd(e => {
-          try {
-            this.controller.runJavaScript(
-              'test()',
-              (error, result) => {
-                if (error) {
-                  console.info(`run JavaScript error: ` + JSON.stringify(error))
-                  return;
-                }
-                if (result) {
-                  this.webResult = result
-                  console.info(`The test() return value is: ${result}`)
-                }
-              });
-            console.info('url: ', e.url);
-          } catch (error) {
-            console.error(`ErrorCode: ${error.code},  Message: ${error.message}`);
-          }
-        })
-    }
-  }
-}
-```
-
-### runJavaScript
-
-runJavaScript(script: string): Promise\<string>
-
-异步执行JavaScript脚本，并通过Promise方式返回脚本执行的结果。runJavaScript需要在loadUrl完成后，比如onPageEnd中调用。
-
-**系统能力：** SystemCapability.Web.Webview.Core
-
-**参数：**
-
-| 参数名 | 类型 | 必填 | 说明         |
-| ------ | -------- | ---- | ---------------- |
-| script | string   | 是   | JavaScript脚本。 |
-
-**返回值：**
-
-| 类型            | 说明                                                |
-| --------------- | --------------------------------------------------- |
-| Promise\<string> | Promise实例，返回脚本执行的结果，执行失败返回null。 |
-
-**错误码：**
-
-以下错误码的详细介绍请参见 [webview错误码](../errorcodes/errorcode-webview.md)
-
-| 错误码ID | 错误信息                                                     |
-| -------- | ------------------------------------------------------------ |
-| 17100001 | Init error. The WebviewController must be associated with a Web compoent. |
-
-**示例：**
-
-```ts
-// xxx.ets
-import web_webview from '@ohos.web.webview'
-
-@Entry
-@Component
-struct WebComponent {
-  controller: web_webview.WebviewController = new web_webview.WebviewController();
-  @State webResult: string = '';
-
-  build() {
-    Column() {
-      Text(this.webResult).fontSize(20)
-      Web({ src: $rawfile('index.html'), controller: this.controller })
-        .javaScriptAccess(true)
-        .onPageEnd(e => {
-          try {
-            this.controller.runJavaScript('test()')
-              .then(function (result) {
-                console.log('result: ' + result);
-              })
-              .catch(function (error) {
-                console.error("error: " + error);
-              })
-            console.info('url: ', e.url);
-          } catch (error) {
-            console.error(`Errorcode: ${error.code}, Message: ${error.message}`);
-          }
-        })
-    }
-  }
-}
-```
-
-### deleteJavaScriptRegister
-
-deleteJavaScriptRegister(name: string): void
-
-删除通过registerJavaScriptProxy注册到window上的指定name的应用侧JavaScript对象。删除后立即生效，无须调用[refresh](#refresh)接口。
-
-**系统能力：** SystemCapability.Web.Webview.Core
-
-**参数：**
-
-| 参数名 | 类型 | 必填 | 说明  |
-| ------ | -------- | ---- | ---- |
-| name   | string   | 是   | 注册对象的名称，可在网页侧JavaScript中通过此名称调用应用侧JavaScript对象。 |
-
-**错误码：**
-
-以下错误码的详细介绍请参见 [webview错误码](../errorcodes/errorcode-webview.md)
-
-| 错误码ID | 错误信息                                                     |
-| -------- | ------------------------------------------------------------ |
-| 17100001 | Init error. The WebviewController must be associated with a Web compoent. |
-| 17100008 | Cannot delete JavaScriptProxy.                               |
-
-**示例：**
-
-```ts
-// xxx.ets
-import web_webview from '@ohos.web.webview'
-
-@Entry
-@Component
-struct WebComponent {
-  controller: web_webview.WebviewController = new web_webview.WebviewController();
-  @State name: string = 'Object';
-
-  build() {
-    Column() {
-      Button('deleteJavaScriptRegister')
-        .onClick(() => {
-          try {
-            this.controller.deleteJavaScriptRegister(this.name);
-          } catch (error) {
-            console.error(`Errorcode: ${error.code}, Message: ${error.message}`);
-          }
-        })
-      Web({ src: 'www.example.com', controller: this.controller })
-    }
-  }
-}
-```
-
-### zoom
-
-zoom(factor: number): void
-
-调整当前网页的缩放比例。
-
-**系统能力：** SystemCapability.Web.Webview.Core
-
-**参数：**
-
-| 参数名 | 类型 | 必填 | 说明 |
-| ------ | -------- | ---- | ------------------------------------------------------------ |
-| factor | number   | 是   | 基于当前网页所需调整的相对缩放比例，正值为放大，负值为缩小。 |
-
-**错误码：**
-
-以下错误码的详细介绍请参见 [webview错误码](../errorcodes/errorcode-webview.md)
-
-| 错误码ID | 错误信息                                                     |
-| -------- | ------------------------------------------------------------ |
-| 17100001 | Init error. The WebviewController must be associated with a Web compoent. |
-| 17100004 | Function not enable.                                         |
-
-**示例：**
-
-```ts
-// xxx.ets
-import web_webview from '@ohos.web.webview'
-
-@Entry
-@Component
-struct WebComponent {
-  controller: web_webview.WebviewController = new web_webview.WebviewController();
-  @State factor: number = 1;
-
-  build() {
-    Column() {
-      Button('zoom')
-        .onClick(() => {
-          try {
-            this.controller.zoom(this.factor);
-          } catch (error) {
-            console.error(`Errorcode: ${error.code}, Message: ${error.message}`);
-          }
-        })
-      Web({ src: 'www.example.com', controller: this.controller })
-    }
-  }
-}
-```
-
-### searchAllAsync
-
-searchAllAsync(searchString: string): void
-
-异步查找网页中所有匹配关键字'searchString'的内容并高亮，结果通过[onSearchResultReceive](../arkui-ts/ts-basic-components-web.md#onsearchresultreceive9)异步返回。
-
-**系统能力：** SystemCapability.Web.Webview.Core
-
-**参数：**
-
-| 参数名       | 类型 | 必填 | 说明       |
-| ------------ | -------- | ---- | -------------- |
-| searchString | string   | 是   | 查找的关键字。 |
-
-**错误码：**
-
-以下错误码的详细介绍请参见 [webview错误码](../errorcodes/errorcode-webview.md)
-
-| 错误码ID | 错误信息                                                     |
-| -------- | ------------------------------------------------------------ |
-| 17100001 | Init error. The WebviewController must be associated with a Web compoent. |
-
-**示例：**
-
-```ts
-// xxx.ets
-import web_webview from '@ohos.web.webview'
-
-@Entry
-@Component
-struct WebComponent {
-  controller: web_webview.WebviewController = new web_webview.WebviewController();
-  @State searchString: string = "xxx";
-
-  build() {
-    Column() {
-      Button('searchString')
-        .onClick(() => {
-          try {
-            this.controller.searchAllAsync(this.searchString);
-          } catch (error) {
-            console.error(`Errorcode: ${error.code}, Message: ${error.message}`);
-          }
-        })
-      Web({ src: 'www.example.com', controller: this.controller })
-        .onSearchResultReceive(ret => {
-          console.log("on search result receive:" + "[cur]" + ret.activeMatchOrdinal +
-          "[total]" + ret.numberOfMatches + "[isDone]" + ret.isDoneCounting);
-        })
-    }
-  }
-}
-```
-
-### clearMatches
-
-clearMatches(): void
-
-清除所有通过[searchAllAsync](#searchallasync)匹配到的高亮字符查找结果。
-
-**系统能力：** SystemCapability.Web.Webview.Core
-
-**错误码：**
-
-以下错误码的详细介绍请参见 [webview错误码](../errorcodes/errorcode-webview.md)
-
-| 错误码ID | 错误信息                                                     |
-| -------- | ------------------------------------------------------------ |
-| 17100001 | Init error. The WebviewController must be associated with a Web compoent. |
-
-**示例：**
-
-```ts
-// xxx.ets
-import web_webview from '@ohos.web.webview'
-
-@Entry
-@Component
-struct WebComponent {
-  controller: web_webview.WebviewController = new web_webview.WebviewController();
-
-  build() {
-    Column() {
-      Button('clearMatches')
-        .onClick(() => {
-          try {
-            this.controller.clearMatches();
-          } catch (error) {
-            console.error(`Errorcode: ${error.code}, Message: ${error.message}`);
-          }
-        })
-      Web({ src: 'www.example.com', controller: this.controller })
-    }
-  }
-}
-```
-
-### searchNext
-
-searchNext(forward: boolean): void
-
-滚动到下一个匹配的查找结果并高亮。
-
-**系统能力：** SystemCapability.Web.Webview.Core
-
-**参数：**
-
-| 参数名  | 类型 | 必填 | 说明               |
-| ------- | -------- | ---- | ---------------------- |
-| forward | boolean  | 是   | 从前向后或者逆向查找。 |
-
-**错误码：**
-
-以下错误码的详细介绍请参见 [webview错误码](../errorcodes/errorcode-webview.md)
-
-| 错误码ID | 错误信息                                                     |
-| -------- | ------------------------------------------------------------ |
-| 17100001 | Init error. The WebviewController must be associated with a Web compoent. |
-
-**示例：**
-
-```ts
-// xxx.ets
-import web_webview from '@ohos.web.webview'
-
-@Entry
-@Component
-struct WebComponent {
-  controller: web_webview.WebviewController = new web_webview.WebviewController();
-
-  build() {
-    Column() {
-      Button('searchNext')
-        .onClick(() => {
-          try {
-            this.controller.searchNext(true);
-          } catch (error) {
-            console.error(`Errorcode: ${error.code}, Message: ${error.message}`);
-          }
-        })
-      Web({ src: 'www.example.com', controller: this.controller })
-    }
-  }
-}
-```
-
-### clearSslCache
-
-clearSslCache(): void
-
-清除Web组件记录的SSL证书错误事件对应的用户操作行为。
-
-**系统能力：** SystemCapability.Web.Webview.Core
-
-**错误码：**
-
-以下错误码的详细介绍请参见 [webview错误码](../errorcodes/errorcode-webview.md)
-
-| 错误码ID | 错误信息                                                     |
-| -------- | ------------------------------------------------------------ |
-| 17100001 | Init error. The WebviewController must be associated with a Web compoent. |
-
-**示例：**
-
-```ts
-// xxx.ets
-import web_webview from '@ohos.web.webview'
-
-@Entry
-@Component
-struct WebComponent {
-  controller: web_webview.WebviewController = new web_webview.WebviewController();
-
-  build() {
-    Column() {
-      Button('clearSslCache')
-        .onClick(() => {
-          try {
-            this.controller.clearSslCache();
-          } catch (error) {
-            console.error(`Errorcode: ${error.code}, Message: ${error.message}`);
-          }
-        })
-      Web({ src: 'www.example.com', controller: this.controller })
-    }
-  }
-}
-```
-
-### clearClientAuthenticationCache
-
-clearClientAuthenticationCache(): void
-
-清除Web组件记录的客户端证书请求事件对应的用户操作行为。
-
-**系统能力：** SystemCapability.Web.Webview.Core
-
-**错误码：**
-
-以下错误码的详细介绍请参见 [webview错误码](../errorcodes/errorcode-webview.md)
-
-| 错误码ID | 错误信息                                                     |
-| -------- | ------------------------------------------------------------ |
-| 17100001 | Init error. The WebviewController must be associated with a Web compoent. |
-
-**示例：**
-
-```ts
-// xxx.ets
-import web_webview from '@ohos.web.webview'
-
-@Entry
-@Component
-struct WebComponent {
-  controller: web_webview.WebviewController = new web_webview.WebviewController();
-
-  build() {
-    Column() {
-      Button('clearClientAuthenticationCache')
-        .onClick(() => {
-          try {
-            this.controller.clearClientAuthenticationCache();
-          } catch (error) {
-            console.error(`Errorcode: ${error.code}, Message: ${error.message}`);
-          }
-        })
-      Web({ src: 'www.example.com', controller: this.controller })
-    }
-  }
-}
-```
-
-### createWebMessagePorts
-
- createWebMessagePorts(): Array\<WebMessagePort>
-
-创建Web消息端口。
-
-**系统能力：** SystemCapability.Web.Webview.Core
-
-**返回值：** 
-
-| 类型                   | 说明              |
-| ---------------------- | ----------------- |
-| Array\<WebMessagePort> | web消息端口列表。 |
-
-**错误码：**
-
-以下错误码的详细介绍请参见 [webview错误码](../errorcodes/errorcode-webview.md)
-
-| 错误码ID | 错误信息                                                     |
-| -------- | ------------------------------------------------------------ |
-| 17100001 | Init error. The WebviewController must be associated with a Web component. |
-
-**示例：** 
-
-  ```ts
-// xxx.ets
-import web_webview from '@ohos.web.webview'
-
-@Entry
-@Component
-struct WebComponent {
-  controller: web_webview.WebviewController = new web_webview.WebviewController();
-  ports: web_webview.WebMessagePort[];
-
-  build() {
-    Column() {
-      Button('createWebMessagePorts')
-        .onClick(() => {
-          try {
-            this.ports = this.controller.createWebMessagePorts();
-            console.log("createWebMessagePorts size:" + this.ports.length)
-          } catch (error) {
-            console.error(`ErrorCode: ${error.code},  Message: ${error.message}`);
-          }
-        })
-      Web({ src: 'www.example.com', controller: this.controller })
-    }
-  }
-}
-  ```
-
-### postMessage
-
-postMessage(name: string, ports: Array\<WebMessagePort>, uri: string): void
-
-发送Web消息端口到HTML5。
-
-**系统能力：** SystemCapability.Web.Webview.Core
-
-**参数：**
-
-| 参数名 | 类型                   | 必填 | 说明                             |
-| ------ | ---------------------- | ---- | :------------------------------- |
-| name   | string                 | 是   | 要发送的消息，包含数据和消息端口。 |
-| ports  | Array\<WebMessagePort> | 是   | 接收该消息的URI。                |
-| uri    | string                 | 是   | 接收该消息的URI。                |
-
-**错误码：**
-
-以下错误码的详细介绍请参见 [webview错误码](../errorcodes/errorcode-webview.md)
-
-| 错误码ID | 错误信息                                                     |
-| -------- | ------------------------------------------------------------ |
-| 17100001 | Init error. The WebviewController must be associated with a Web component. |
-
-**示例：**
-
-```ts
-// xxx.ets
-import web_webview from '@ohos.web.webview';
-
-@Entry
-@Component
-struct WebComponent {
-  controller: web_webview.WebviewController = new web_webview.WebviewController();
-  ports: web_webview.WebMessagePort[];
-  @State sendFromEts: string = 'Send this message from ets to HTML';
-  @State receivedFromHtml: string = 'Display received message send from HTML';
-
-  build() {
-    Column() {
-      // 展示接收到的来自HTML的内容
-      Text(this.receivedFromHtml)
-      // 输入框的内容发送到html
-      TextInput({placeholder: 'Send this message from ets to HTML'})
-        .onChange((value: string) => {
-          this.sendFromEts = value;
-      })
-
-      Button('postMessage')
-        .onClick(() => {
-          try {
-            // 1、创建两个消息端口
-            this.ports = this.controller.createWebMessagePorts();
-            // 2、将其中一个消息端口发送到HTML侧，由HTML侧保存并使用。
-            this.controller.postMessage('__init_port__', [this.ports[0]], '*');
-            // 3、另一个消息端口在应用侧注册回调事件。
-            this.ports[1].onMessageEvent((result: string) => {
-                var msg = 'Got msg from HTML: ' + result;
-                this.receivedFromHtml = msg;
-              })
-          } catch (error) {
-            console.error(`ErrorCode: ${error.code},  Message: ${error.message}`);
-          }
-        })
-
-      // 4、使用应用侧的端口给另一个已经发送到html的端口发送消息。
-      Button('SendDataToHTML')
-        .onClick(() => {
-          try {
-            if (this.ports && this.ports[1]) {
-              this.ports[1].postMessageEvent("post message from ets to HTML");
-            } else {
-              console.error(`ports is null, Please initialize first`);
-            }
-          } catch (error) {
-            console.error(`ErrorCode: ${error.code},  Message: ${error.message}`);
-          }
-        })
-      Web({ src: $rawfile('xxx.html'), controller: this.controller })
-    }
-  }
-}
-```
-
-```html
-<!--xxx.html-->
-<!DOCTYPE html>
-<html>
-<head>
-    <meta name="viewport" content="width=device-width, initial-scale=1.0">
-    <title>WebView Message Port Demo</title>
-</head>
-
-  <body>
-    <h1>WebView Message Port Demo</h1>
-    <div>
-        <input type="button" value="SendToEts" onclick="PostMsgToEts(msgFromJS.value);"/><br/>
-        <input id="msgFromJs" type="text" value="send this message from HTML to ets"/><br/>
-    </div>
-    <p class="output">display received message send from ets</p>
-  </body>
-  <script src="xxx.js"></script>
-</html>
-```
-
-```js
-//xxx.js
-var h5Port;
-var output = document.querySelector('.output');
-window.addEventListener('message', function (event) {
-    if (event.data == '__init_port__') {
-        if (event.ports[0] != null) {
-            h5Port = event.ports[0]; // 1. 保存从ets侧发送过来的端口
-            h5Port.onmessage = function (event) {
-              // 2. 接收ets侧发送过来的消息.
-              var msg = 'Got message from ets:' + event.data;
-              output.innerHTML = msg;
-            }
-        }
-    }
-})
-
-// 3. 使用h5Port往ets侧发送消息.
-function PostMsgToEts(data) {
-    if (h5Port) {
-      h5Port.postMessage(data);
-    } else {
-      console.error("h5Port is null, Please initialize first");
-    }
-}
-```
-
-### requestFocus
-
-requestFocus(): void
-
-使当前web页面获取焦点。
-
-**系统能力：** SystemCapability.Web.Webview.Core
-
-**错误码：**
-
-以下错误码的详细介绍请参见 [webview错误码](../errorcodes/errorcode-webview.md)
-
-| 错误码ID | 错误信息                                                     |
-| -------- | ------------------------------------------------------------ |
-| 17100001 | Init error. The WebviewController must be associated with a Web component. |
-
-**示例：**
-
-```ts
-// xxx.ets
-import web_webview from '@ohos.web.webview';
-
-@Entry
-@Component
-struct WebComponent {
-  controller: web_webview.WebviewController = new web_webview.WebviewController();
-
-  build() {
-    Column() {
-      Button('requestFocus')
-        .onClick(() => {
-          try {
-            this.controller.requestFocus();
-          } catch (error) {
-            console.error(`ErrorCode: ${error.code},  Message: ${error.message}`);
-          }
-        });
-      Web({ src: 'www.example.com', controller: this.controller })
-    }
-  }
-}
-```
-
-### zoomIn
-
-zoomIn(): void
-
-调用此接口将当前网页进行放大，比例为20%。
-
-**系统能力：** SystemCapability.Web.Webview.Core
-
-**错误码：**
-
-以下错误码的详细介绍请参见 [webview错误码](../errorcodes/errorcode-webview.md)
-
-| 错误码ID | 错误信息                                                     |
-| -------- | ------------------------------------------------------------ |
-| 17100001 | Init error. The WebviewController must be associated with a Web component. |
-| 17100004 | Function not enable.                                         |
-
-**示例：**
-
-```ts
-// xxx.ets
-import web_webview from '@ohos.web.webview';
-
-@Entry
-@Component
-struct WebComponent {
-  controller: web_webview.WebviewController = new web_webview.WebviewController();
-
-  build() {
-    Column() {
-      Button('zoomIn')
-        .onClick(() => {
-          try {
-            this.controller.zoomIn();
-          } catch (error) {
-            console.error(`ErrorCode: ${error.code},  Message: ${error.message}`);
-          }
-        })
-      Web({ src: 'www.example.com', controller: this.controller })
-    }
-  }
-}
-```
-
-### zoomOut
-
-zoomOut(): void
-
-调用此接口将当前网页进行缩小，比例为20%。
-
-**系统能力：** SystemCapability.Web.Webview.Core
-
-**错误码：**
-
-以下错误码的详细介绍请参见 [webview错误码](../errorcodes/errorcode-webview.md)
-
-| 错误码ID | 错误信息                                                     |
-| -------- | ------------------------------------------------------------ |
-| 17100001 | Init error. The WebviewController must be associated with a Web component. |
-| 17100004 | Function not enable.                                         |
-
-**示例：**
-
-```ts
-// xxx.ets
-import web_webview from '@ohos.web.webview';
-
-@Entry
-@Component
-struct WebComponent {
-  controller: web_webview.WebviewController = new web_webview.WebviewController();
-
-  build() {
-    Column() {
-      Button('zoomOut')
-        .onClick(() => {
-          try {
-            this.controller.zoomOut();
-          } catch (error) {
-            console.error(`ErrorCode: ${error.code},  Message: ${error.message}`);
-          }
-        })
-      Web({ src: 'www.example.com', controller: this.controller })
-    }
-  }
-}
-```
-
-### getHitTestValue
-
-getHitTestValue(): HitTestValue
-
-获取当前被点击区域的元素信息。
-
-**系统能力：** SystemCapability.Web.Webview.Core
-
-**返回值：**
-
-| 类型         | 说明                 |
-| ------------ | -------------------- |
-| [HitTestValue](#hittestvalue) | 点击区域的元素信息。 |
-
-**错误码：**
-
-以下错误码的详细介绍请参见 [webview错误码](../errorcodes/errorcode-webview.md)
-
-| 错误码ID | 错误信息                                                     |
-| -------- | ------------------------------------------------------------ |
-| 17100001 | Init error. The WebviewController must be associated with a Web component. |
-
-**示例：**
-
-```ts
-// xxx.ets
-import web_webview from '@ohos.web.webview';
-
-@Entry
-@Component
-struct WebComponent {
-  controller: web_webview.WebviewController = new web_webview.WebviewController();
-
-  build() {
-    Column() {
-      Button('getHitTestValue')
-        .onClick(() => {
-          try {
-            let hitValue = this.controller.getHitTestValue();
-            console.log("hitType: " + hitValue.type);
-            console.log("extra: " + hitValue.extra);
-          } catch (error) {
-            console.error(`ErrorCode: ${error.code},  Message: ${error.message}`);
-          }
-        })
-      Web({ src: 'www.example.com', controller: this.controller })
-    }
-  }
-}
-```
-
-### getWebId
-
-getWebId(): number
-
-获取当前Web组件的索引值，用于多个Web组件的管理。
-
-**系统能力：** SystemCapability.Web.Webview.Core
-
-**返回值：**
-
-| 类型   | 说明                  |
-| ------ | --------------------- |
-| number | 当前Web组件的索引值。 |
-
-**错误码：**
-
-以下错误码的详细介绍请参见 [webview错误码](../errorcodes/errorcode-webview.md)
-
-| 错误码ID | 错误信息                                                     |
-| -------- | ------------------------------------------------------------ |
-| 17100001 | Init error. The WebviewController must be associated with a Web component. |
-
-**示例：**
-
-```ts
-// xxx.ets
-import web_webview from '@ohos.web.webview';
-
-@Entry
-@Component
-struct WebComponent {
-  controller: web_webview.WebviewController = new web_webview.WebviewController();
-
-  build() {
-    Column() {
-      Button('getWebId')
-        .onClick(() => {
-          try {
-            let id = this.controller.getWebId();
-            console.log("id: " + id);
-          } catch (error) {
-            console.error(`ErrorCode: ${error.code},  Message: ${error.message}`);
-          }
-        })
-      Web({ src: 'www.example.com', controller: this.controller })
-    }
-  }
-}
-```
-
-### getUserAgent
-
-getUserAgent(): string
-
-获取当前默认用户代理。
-
-**系统能力：** SystemCapability.Web.Webview.Core
-
-**返回值：**
-
-| 类型   | 说明           |
-| ------ | -------------- |
-| string | 默认用户代理。 |
-
-**错误码：**
-
-以下错误码的详细介绍请参见 [webview错误码](../errorcodes/errorcode-webview.md)
-
-| 错误码ID | 错误信息                                                     |
-| -------- | ------------------------------------------------------------ |
-| 17100001 | Init error. The WebviewController must be associated with a Web component. |
-
-**示例：**
-
-```ts
-// xxx.ets
-import web_webview from '@ohos.web.webview';
-
-@Entry
-@Component
-struct WebComponent {
-  controller: web_webview.WebviewController = new web_webview.WebviewController();
-
-  build() {
-    Column() {
-      Button('getUserAgent')
-        .onClick(() => {
-          try {
-            let userAgent = this.controller.getUserAgent();
-            console.log("userAgent: " + userAgent);
-          } catch (error) {
-            console.error(`ErrorCode: ${error.code},  Message: ${error.message}`);
-          }
-        })
-      Web({ src: 'www.example.com', controller: this.controller })
-    }
-  }
-}
-```
-
-### getTitle
-
-getTitle(): string
-
-获取文件选择器标题。
-
-**系统能力：** SystemCapability.Web.Webview.Core
-
-**返回值：**
-
-| 类型   | 说明                 |
-| ------ | -------------------- |
-| string | 返回文件选择器标题。 |
-
-**错误码：**
-
-以下错误码的详细介绍请参见 [webview错误码](../errorcodes/errorcode-webview.md)
-
-| 错误码ID | 错误信息                                                     |
-| -------- | ------------------------------------------------------------ |
-| 17100001 | Init error. The WebviewController must be associated with a Web component. |
-
-**示例:**
-
-```ts
-// xxx.ets
-import web_webview from '@ohos.web.webview';
-
-@Entry
-@Component
-struct WebComponent {
-  controller: web_webview.WebviewController = new web_webview.WebviewController();
-
-  build() {
-    Column() {
-      Button('getTitle')
-        .onClick(() => {
-          try {
-            let title = this.controller.getTitle();
-            console.log("title: " + title);
-          } catch (error) {
-            console.error(`ErrorCode: ${error.code},  Message: ${error.message}`);
-          }
-        })
-      Web({ src: 'www.example.com', controller: this.controller })
-    }
-  }
-}
-```
-
-### getPageHeight
-
-getPageHeight(): number
-
-获取当前网页的页面高度。
-
-**系统能力：** SystemCapability.Web.Webview.Core
-
-**返回值：**
-
-| 类型   | 说明                 |
-| ------ | -------------------- |
-| number | 当前网页的页面高度。 |
-
-**错误码：**
-
-以下错误码的详细介绍请参见 [webview错误码](../errorcodes/errorcode-webview.md)
-
-| 错误码ID | 错误信息                                                     |
-| -------- | ------------------------------------------------------------ |
-| 17100001 | Init error. The WebviewController must be associated with a Web component. |
-
-**示例:**
-
-```ts
-// xxx.ets
-import web_webview from '@ohos.web.webview';
-
-@Entry
-@Component
-struct WebComponent {
-  controller: web_webview.WebviewController = new web_webview.WebviewController();
-
-  build() {
-    Column() {
-      Button('getPageHeight')
-        .onClick(() => {
-          try {
-            let pageHeight = this.controller.getPageHeight();
-            console.log("pageHeight : " + pageHeight);
-          } catch (error) {
-            console.error(`ErrorCode: ${error.code},  Message: ${error.message}`);
-          }
-        })
-      Web({ src: 'www.example.com', controller: this.controller })
-    }
-  }
-}
-```
-
-### storeWebArchive
-
-storeWebArchive(baseName: string, autoName: boolean, callback: AsyncCallback\<string>): void
-
-以回调方式异步保存当前页面。
-
-**系统能力：** SystemCapability.Web.Webview.Core
-
-**参数：**
-
-| 参数名   | 类型              | 必填 | 说明                                                         |
-| -------- | --------------------- | ---- | ------------------------------------------------------------ |
-| baseName | string                | 是   | 文件存储路径，该值不能为空。                                 |
-| autoName | boolean               | 是   | 决定是否自动生成文件名。 如果为false，则将baseName作为文件存储路径。 如果为true，则假定baseName是一个目录，将根据当前页的Url自动生成文件名。 |
-| callback | AsyncCallback\<string> | 是   | 返回文件存储路径，保持网页失败会返回null。                   |
-
-**错误码：**
-
-以下错误码的详细介绍请参见 [webview错误码](../errorcodes/errorcode-webview.md)
-
-| 错误码ID | 错误信息                                                     |
-| -------- | ------------------------------------------------------------ |
-| 17100001 | Init error. The WebviewController must be associated with a Web component. |
-| 17100003 | Invalid resource path or file type.                          |
-
-**示例：**
-
-```ts
-// xxx.ets
-import web_webview from '@ohos.web.webview'
-
-@Entry
-@Component
-struct WebComponent {
-  controller: web_webview.WebviewController = new web_webview.WebviewController();
-
-  build() {
-    Column() {
-      Button('saveWebArchive')
-        .onClick(() => {
-          try {
-            this.controller.storeWebArchive("/data/storage/el2/base/", true, (error, filename) => {
-              if (error) {
-                console.info(`save web archive error: ` + JSON.stringify(error))
-                return;
-              }
-              if (filename != null) {
-                console.info(`save web archive success: ${filename}`)
-              }
-            });
-          } catch (error) {
-            console.error(`ErrorCode: ${error.code},  Message: ${error.message}`);
-          }
-        })
-      Web({ src: 'www.example.com', controller: this.controller })
-    }
-  }
-}
-```
-
-### storeWebArchive
-
-storeWebArchive(baseName: string, autoName: boolean): Promise\<string>
-
-以Promise方式异步保存当前页面。
-
-**系统能力：** SystemCapability.Web.Webview.Core
-
-**参数：**
-
-| 参数名   | 类型 | 必填 | 说明                                                         |
-| -------- | -------- | ---- | ------------------------------------------------------------ |
-| baseName | string   | 是   | 文件存储路径，该值不能为空。                                 |
-| autoName | boolean  | 是   | 决定是否自动生成文件名。 如果为false，则将baseName作为文件存储路径。 如果为true，则假定baseName是一个目录，将根据当前页的Url自动生成文件名。 |
-
-**返回值：**
-
-| 类型            | 说明                                                  |
-| --------------- | ----------------------------------------------------- |
-| Promise\<string> | Promise实例，保存成功返回文件路径，保存失败返回null。 |
-
-**错误码：**
-
-以下错误码的详细介绍请参见 [webview错误码](../errorcodes/errorcode-webview.md)
-
-| 错误码ID | 错误信息                                                     |
-| -------- | ------------------------------------------------------------ |
-| 17100001 | Init error. The WebviewController must be associated with a Web component. |
-| 17100003 | Invalid resource path or file type.                          |
-
-**示例：**
-
-```ts
-// xxx.ets
-import web_webview from '@ohos.web.webview'
-
-@Entry
-@Component
-struct WebComponent {
-  controller: web_webview.WebviewController = new web_webview.WebviewController();
-
-  build() {
-    Column() {
-      Button('saveWebArchive')
-        .onClick(() => {
-          try {
-            this.controller.storeWebArchive("/data/storage/el2/base/", true)
-              .then(filename => {
-                if (filename != null) {
-                  console.info(`save web archive success: ${filename}`)
-                }
-              })
-              .catch(error => {
-                console.log('error: ' + JSON.stringify(error));
-              })
-          } catch (error) {
-            console.error(`ErrorCode: ${error.code},  Message: ${error.message}`);
-          }
-        })
-      Web({ src: 'www.example.com', controller: this.controller })
-    }
-  }
-}
-```
-
-### getUrl
-
-getUrl(): string
-
-获取当前页面的url地址。
-
-**系统能力：** SystemCapability.Web.Webview.Core
-
-**返回值：**
-
-| 类型   | 说明                |
-| ------ | ------------------- |
-| string | 当前页面的url地址。 |
-
-**错误码：**
-
-以下错误码的详细介绍请参见 [webview错误码](../errorcodes/errorcode-webview.md)
-
-| 错误码ID | 错误信息                                                     |
-| -------- | ------------------------------------------------------------ |
-| 17100001 | Init error. The WebviewController must be associated with a Web component. |
-
-**示例：**
-
-```ts
-// xxx.ets
-import web_webview from '@ohos.web.webview';
-
-@Entry
-@Component
-struct WebComponent {
-  controller: web_webview.WebviewController = new web_webview.WebviewController();
-
-  build() {
-    Column() {
-      Button('getUrl')
-        .onClick(() => {
-          try {
-            let url = this.controller.getUrl();
-            console.log("url: " + url);
-          } catch (error) {
-            console.error(`ErrorCode: ${error.code},  Message: ${error.message}`);
-          }
-        })
-      Web({ src: 'www.example.com', controller: this.controller })
-    }
-  }
-}
-```
-
-### stop
-
-stop(): void
-
-停止页面加载。
-
-**系统能力：** SystemCapability.Web.Webview.Core
-
-**错误码：**
-
-以下错误码的详细介绍请参见 [webview错误码](../errorcodes/errorcode-webview.md)
-
-| 错误码ID | 错误信息                                                     |
-| -------- | ------------------------------------------------------------ |
-| 17100001 | Init error. The WebviewController must be associated with a Web component. |
-
-**示例：**
-
-```ts
-// xxx.ets
-import web_webview from '@ohos.web.webview';
-
-@Entry
-@Component
-struct WebComponent {
-  controller: web_webview.WebviewController = new web_webview.WebviewController();
-
-  build() {
-    Column() {
-      Button('stop')
-        .onClick(() => {
-          try {
-            this.controller.stop();
-          } catch (error) {
-            console.error(`ErrorCode: ${error.code},  Message: ${error.message}`);
-          }
-        });
-      Web({ src: 'www.example.com', controller: this.controller })
-    }
-  }
-}
-```
-
-### backOrForward
-
-backOrForward(step: number): void
-
-按照历史栈，前进或者后退指定步长的页面，当历史栈中不存在对应步长的页面时，不会进行页面跳转。
-
-**系统能力：** SystemCapability.Web.Webview.Core
-
-**参数：**
-
-| 参数名 | 类型 | 必填 | 说明               |
-| ------ | -------- | ---- | ---------------------- |
-| step   | number   | 是   | 需要前进或后退的步长。 |
-
-**错误码：**
-
-以下错误码的详细介绍请参见 [webview错误码](../errorcodes/errorcode-webview.md)
-
-| 错误码ID | 错误信息                                                     |
-| -------- | ------------------------------------------------------------ |
-| 17100001 | Init error. The WebviewController must be associated with a Web component. |
-
-**示例：**
-
-```ts
-// xxx.ets
-import web_webview from '@ohos.web.webview';
-
-@Entry
-@Component
-struct WebComponent {
-  controller: web_webview.WebviewController = new web_webview.WebviewController();
-  @State step: number = -2;
-
-  build() {
-    Column() {
-      Button('backOrForward')
-        .onClick(() => {
-          try {
-            this.controller.backOrForward(this.step);
-          } catch (error) {
-            console.error(`ErrorCode: ${error.code},  Message: ${error.message}`);
-          }
-        })
-      Web({ src: 'www.example.com', controller: this.controller })
-    }
-  }
-}
-```
-
-### scrollTo
-
-scrollTo(x:number, y:number): void
-
-将页面滚动到指定的绝对位置。
-
-**系统能力：** SystemCapability.Web.Webview.Core
-
-**参数：**
-
-| 参数名 | 类型 | 必填 | 说明               |
-| ------ | -------- | ---- | ---------------------- |
-| x   | number   | 是   | 绝对位置的水平坐标，当传入数值为负数时，按照传入0处理。 |
-| y   | number   | 是   | 绝对位置的垂直坐标，当传入数值为负数时，按照传入0处理。|
-
-**错误码：**
-
-以下错误码的详细介绍请参见 [webview错误码](../errorcodes/errorcode-webview.md)
-
-| 错误码ID | 错误信息                                                     |
-| -------- | ------------------------------------------------------------ |
-| 17100001 | Init error. The WebviewController must be associated with a Web component. |
-
-**示例：**
-
-```ts
-// xxx.ets
-import web_webview from '@ohos.web.webview';
-
-@Entry
-@Component
-struct WebComponent {
-  controller: web_webview.WebviewController = new web_webview.WebviewController();
-
-  build() {
-    Column() {
-      Button('scrollTo')
-        .onClick(() => {
-          try {
-            this.controller.scrollTo(50, 50);
-          } catch (error) {
-            console.error(`ErrorCode: ${error.code},  Message: ${error.message}`);
-          }
-        })
-      Web({ src: 'www.example.com', controller: this.controller })
-    }
-  }
-}
-```
-
-```html
-<!--xxx.html-->
-<!DOCTYPE html>
-<html>
-<head>
-    <title>Demo</title>
-    <style>
-        body {
-            width:3000px;
-            height:3000px;
-            padding-right:170px;
-            padding-left:170px;
-            border:5px solid blueviolet
-        }
-    </style>
-</head>
-<body>
-Scroll Test
-</body>
-</html>
-```
-
-### scrollBy
-
-scrollBy(deltaX:number, deltaY:number): void
-
-将页面滚动指定的偏移量。
-
-**系统能力：** SystemCapability.Web.Webview.Core
-
-**参数：**
-
-| 参数名 | 类型 | 必填 | 说明               |
-| ------ | -------- | ---- | ---------------------- |
-| deltaX | number   | 是   | 水平偏移量，其中水平向右为正方向。 |
-| deltaY | number   | 是   | 垂直偏移量，其中垂直向下为正方向。 |
-
-**错误码：**
-
-以下错误码的详细介绍请参见 [webview错误码](../errorcodes/errorcode-webview.md)
-
-| 错误码ID | 错误信息                                                     |
-| -------- | ------------------------------------------------------------ |
-| 17100001 | Init error. The WebviewController must be associated with a Web component. |
-
-**示例：**
-
-```ts
-// xxx.ets
-import web_webview from '@ohos.web.webview';
-
-@Entry
-@Component
-struct WebComponent {
-  controller: web_webview.WebviewController = new web_webview.WebviewController();
-
-  build() {
-    Column() {
-      Button('scrollBy')
-        .onClick(() => {
-          try {
-            this.controller.scrollBy(50, 50);
-          } catch (error) {
-            console.error(`ErrorCode: ${error.code},  Message: ${error.message}`);
-          }
-        })
-      Web({ src: 'www.example.com', controller: this.controller })
-    }
-  }
-}
-```
-
-```html
-<!--xxx.html-->
-<!DOCTYPE html>
-<html>
-<head>
-    <title>Demo</title>
-    <style>
-        body {
-            width:3000px;
-            height:3000px;
-            padding-right:170px;
-            padding-left:170px;
-            border:5px solid blueviolet
-        }
-    </style>
-</head>
-<body>
-Scroll Test
-</body>
-</html>
-```
-
-### slideScroll
-
-slideScroll(vx:number, vy:number): void
-
-按照指定速度模拟对页面的轻扫滚动动作。
-
-**系统能力：** SystemCapability.Web.Webview.Core
-
-**参数：**
-
-| 参数名 | 类型 | 必填 | 说明               |
-| ------ | -------- | ---- | ---------------------- |
-| vx     | number   | 是   | 轻扫滚动的水平速度分量，其中水平向右为速度正方向。 |
-| vy     | number   | 是   | 轻扫滚动的垂直速度分量，其中垂直向下为速度正方向。 |
-
-**错误码：**
-
-以下错误码的详细介绍请参见 [webview错误码](../errorcodes/errorcode-webview.md)
-
-| 错误码ID | 错误信息                                                     |
-| -------- | ------------------------------------------------------------ |
-| 17100001 | Init error. The WebviewController must be associated with a Web component. |
-
-**示例：**
-
-```ts
-// xxx.ets
-import web_webview from '@ohos.web.webview';
-
-@Entry
-@Component
-struct WebComponent {
-  controller: web_webview.WebviewController = new web_webview.WebviewController();
-
-  build() {
-    Column() {
-      Button('slideScroll')
-        .onClick(() => {
-          try {
-            this.controller.slideScroll(500, 500);
-          } catch (error) {
-            console.error(`ErrorCode: ${error.code},  Message: ${error.message}`);
-          }
-        })
-      Web({ src: 'www.example.com', controller: this.controller })
-    }
-  }
-}
-```
-
-```html
-<!--xxx.html-->
-<!DOCTYPE html>
-<html>
-<head>
-    <title>Demo</title>
-    <style>
-        body {
-            width:3000px;
-            height:3000px;
-            padding-right:170px;
-            padding-left:170px;
-            border:5px solid blueviolet
-        }
-    </style>
-</head>
-<body>
-Scroll Test
-</body>
-</html>
-```
-
-<<<<<<< HEAD
-### getOriginalUrl
-
-getOriginalUrl(): string
-
-获取当前页面的原始url地址。
-
-**系统能力：** SystemCapability.Web.Webview.Core
-
-**返回值：**
-
-| 类型   | 说明                    |
-| ------ | ----------------------- |
-| string | 当前页面的原始url地址。 |
-
-**错误码：**
-
-以下错误码的详细介绍请参见 [webview错误码](../errorcodes/errorcode-webview.md)
-
-| 错误码ID | 错误信息                                                     |
-| -------- | ------------------------------------------------------------ |
-| 17100001 | Init error. The WebviewController must be associated with a Web component. |
-
-**示例：**
-
-```ts
-// xxx.ets
-import web_webview from '@ohos.web.webview';
-
-@Entry
-@Component
-struct WebComponent {
-  controller: web_webview.WebviewController = new web_webview.WebviewController();
-
-  build() {
-    Column() {
-      Button('getOrgUrl')
-        .onClick(() => {
-          try {
-            let url = this.controller.getOriginalUrl();
-            console.log("original url: " + url);
-          } catch (error) {
-            console.error(`ErrorCode: ${error.code},  Message: ${error.message}`);
-          }
-        })
-      Web({ src: 'www.example.com', controller: this.controller })
-    }
-  }
-}
-```
-
-### getFavicon
-
-getFavicon(): image.PixelMap
-
-获取页面的favicon图标。
-
-**系统能力：** SystemCapability.Web.Webview.Core
-
-**返回值：**
-
-| 类型                                   | 说明                            |
-| -------------------------------------- | ------------------------------- |
-| [PixelMap](js-apis-image.md#pixelmap7) | 页面favicon图标的PixelMap对象。 |
-
-**错误码：**
-
-以下错误码的详细介绍请参见 [webview错误码](../errorcodes/errorcode-webview.md)
-
-| 错误码ID | 错误信息                                                     |
-| -------- | ------------------------------------------------------------ |
-| 17100001 | Init error. The WebviewController must be associated with a Web component. |
-
-**示例：**
-
-```ts
-// xxx.ets
-import web_webview from '@ohos.web.webview';
-import image from "@ohos.multimedia.image"
-@Entry
-@Component
-struct WebComponent {
-  controller: web_webview.WebviewController = new web_webview.WebviewController();
-    @State pixelmap: image.PixelMap = undefined;
-
-  build() {
-    Column() {
-      Button('getFavicon')
-        .onClick(() => {
-          try {
-            this.pixelmap = this.controller.getFavicon();
-          } catch (error) {
-            console.error(`ErrorCode: ${error.code},  Message: ${error.message}`);
-          }
-        })
-      Web({ src: 'www.example.com', controller: this.controller })
-    }
-  }
-}
-```
-
-### setNetworkAvailable
-
-setNetworkAvailable(enable: boolean): void
-
-设置JavaScript中的window.navigator.onLine属性。
-=======
-### customizeSchemes
-
-static customizeSchemes(schemes: Array\<WebCustomScheme\>): void
-
-配置Web自定义协议请求的权限。建议在任何Web组件初始化之前进行调用。
->>>>>>> e7827eff
-
-**系统能力：** SystemCapability.Web.Webview.Core
-
-**参数：**
-
-<<<<<<< HEAD
-| 参数名 | 类型    | 必填 | 说明                              |
-| ------ | ------- | ---- | --------------------------------- |
-| enable | boolean | 是   | 是否使能window.navigator.onLine。 |
-
-**错误码：**
-
-以下错误码的详细介绍请参见 [webview错误码](../errorcodes/errorcode-webview.md)
-
-| 错误码ID | 错误信息                                                     |
-| -------- | ------------------------------------------------------------ |
-| 17100001 | Init error. The WebviewController must be associated with a Web component. |
-
-**示例：**
-
-```ts
-// xxx.ets
-import web_webview from '@ohos.web.webview';
-
-@Entry
-@Component
-struct WebComponent {
-  controller: web_webview.WebviewController = new web_webview.WebviewController();
-
-  build() {
-    Column() {
-      Button('setNetworkAvailable')
-        .onClick(() => {
-          try {
-            this.controller.setNetworkAvailable(true);
-          } catch (error) {
-            console.error(`ErrorCode: ${error.code},  Message: ${error.message}`);
-          }
-        })
-      Web({ src: 'www.example.com', controller: this.controller })
-    }
-  }
-}
-```
-
-### hasImage
-
-hasImage(callback: AsyncCallback<boolean>): void
-
-通过Callback方式异步查找当前页面是否存在图像。
-
-**系统能力：** SystemCapability.Web.Webview.Core
-
-**参数：**
-
-| 参数名   | 类型                    | 必填 | 说明                       |
-| -------- | ----------------------- | ---- | -------------------------- |
-| callback | AsyncCallback\<boolean> | 是   | 返回查找页面是否存在图像。 |
-
-**错误码：**
-
-以下错误码的详细介绍请参见 [webview错误码](../errorcodes/errorcode-webview.md)
-
-| 错误码ID | 错误信息                                                     |
-| -------- | ------------------------------------------------------------ |
-| 17100001 | Init error. The WebviewController must be associated with a Web compoent. |
-=======
-| 参数名   | 类型    | 必填 | 说明                      |
-| -------- | ------- | ---- | -------------------------------------- |
-| schemes | Array\<[WebCustomScheme](#webcustomscheme)\> | 是   | 自定义协议配置，最多支持同时配置10个自定义协议。 |
->>>>>>> e7827eff
-
-**示例：**
-
-```ts
-// xxx.ets
-import web_webview from '@ohos.web.webview';
-
-@Entry
-@Component
-struct WebComponent {
-  controller: web_webview.WebviewController = new web_webview.WebviewController();
-<<<<<<< HEAD
-
-  build() {
-    Column() {
-      Button('hasImageCb')
-        .onClick(() => {
-          try {
-            this.controller.hasImage((err, data) => {
-                if (error) {
-                  console.info(`hasImage error: ` + JSON.stringify(error))
-                  return;
-                }
-                console.info("hasImage: " + data);
-              });
-          } catch (error) {
-            console.error(`ErrorCode: ${error.code},  Message: ${error.message}`);
-          }
-        })
-      Web({ src: 'www.example.com', controller: this.controller })
-    }
-  }
-}
-```
-
-### hasImage
-
-hasImage(): Promise<boolean>
-
-通过Promise方式异步查找当前页面是否存在图像。
-
-**系统能力：** SystemCapability.Web.Webview.Core
-
-**返回值：**
-
-| 类型              | 说明                                    |
-| ----------------- | --------------------------------------- |
-| Promise\<boolean> | Promise实例，返回查找页面是否存在图像。 |
-
-**错误码：**
-
-以下错误码的详细介绍请参见 [webview错误码](../errorcodes/errorcode-webview.md)
-
-| 错误码ID | 错误信息                                                     |
-| -------- | ------------------------------------------------------------ |
-| 17100001 | Init error. The WebviewController must be associated with a Web compoent. |
-
-**示例：**
-
-```ts
-// xxx.ets
-import web_webview from '@ohos.web.webview';
-
-@Entry
-@Component
-struct WebComponent {
-  controller: web_webview.WebviewController = new web_webview.WebviewController();
-
-  build() {
-    Column() {
-      Button('hasImagePm')
-        .onClick(() => {
-          try {
-            this.controller.hasImage().then((data) => {
-                console.info('hasImage: ' + data);
-              })
-              .catch(function (error) {
-                console.error("error: " + error);
-              })
-          } catch (error) {
-            console.error(`Errorcode: ${error.code}, Message: ${error.message}`);
-          }
-        })
-      Web({ src: 'www.example.com', controller: this.controller })
-    }
-  }
-}
-```
-
-### removeCache
-
-removeCache(clearRom: boolean): void
-
-清除应用中的资源缓存文件，此方法将会清除同一应用中所有webview的缓存文件。
-
-**系统能力：** SystemCapability.Web.Webview.Core
-
-**参数：**
-
-| 参数名   | 类型    | 必填 | 说明                                                     |
-| -------- | ------- | ---- | -------------------------------------------------------- |
-| clearRom | boolean | 是   | 设置为true时同时清除rom和ram中的缓存，设置为false时只清除ram中的缓存。 |
-
-**错误码：**
-
-以下错误码的详细介绍请参见 [webview错误码](../errorcodes/errorcode-webview.md)
-
-| 错误码ID | 错误信息                                                     |
-| -------- | ------------------------------------------------------------ |
-| 17100001 | Init error. The WebviewController must be associated with a Web component. |
-
-**示例：**
-
-```ts
-// xxx.ets
-import web_webview from '@ohos.web.webview';
-
-@Entry
-@Component
-struct WebComponent {
-  controller: web_webview.WebviewController = new web_webview.WebviewController();
-
-  build() {
-    Column() {
-      Button('removeCache')
-        .onClick(() => {
-          try {
-            this.controller.removeCache(false);
-          } catch (error) {
-            console.error(`ErrorCode: ${error.code},  Message: ${error.message}`);
-          }
-        })
-      Web({ src: 'www.example.com', controller: this.controller })
-    }
-  }
-}
-```
-
-### getBackForwardEntries
-
-getBackForwardEntries(): BackForwardList
-
-获取当前Webview的历史信息列表。
-
-**系统能力：** SystemCapability.Web.Webview.Core
-
-**返回值：**
-
-| 类型                                | 说明                        |
-| ----------------------------------- | --------------------------- |
-| [BackForwardList](#backforwardlist) | 当前Webview的历史信息列表。 |
-
-**错误码：**
-
-以下错误码的详细介绍请参见 [webview错误码](../errorcodes/errorcode-webview.md)
-
-| 错误码ID | 错误信息                                                     |
-| -------- | ------------------------------------------------------------ |
-| 17100001 | Init error. The WebviewController must be associated with a Web component. |
-
-**示例：**
-
-```ts
-// xxx.ets
-import web_webview from '@ohos.web.webview';
-
-@Entry
-@Component
-struct WebComponent {
-  controller: web_webview.WebviewController = new web_webview.WebviewController();
-
-  build() {
-    Column() {
-      Button('getBackForwardEntries')
-        .onClick(() => {
-          try {
-            let list = this.controller.getBackForwardEntries()
-          } catch (error) {
-            console.error(`ErrorCode: ${error.code},  Message: ${error.message}`);
-          }
-        })
-      Web({ src: 'www.example.com', controller: this.controller })
-=======
-  responseweb: WebResourceResponse = new WebResourceResponse()
-  scheme1: web_webview.WebCustomScheme = {schemeName: "name1", isSupportCORS: true, isSupportFetch: true}
-  scheme2: web_webview.WebCustomScheme = {schemeName: "name2", isSupportCORS: true, isSupportFetch: true}
-  scheme3: web_webview.WebCustomScheme = {schemeName: "name3", isSupportCORS: true, isSupportFetch: true}
-
-  aboutToAppear():void {
-    try {
-      web_webview.WebviewController.customizeSchemes([this.scheme1, this.scheme2, this.scheme3])
-    } catch(error) {
-      console.error(`ErrorCode: ${error.code},  Message: ${error.message}`);
-    }
-  }
-
-  build() {
-    Column() {
-      Web({ src: 'www.example.com', controller: this.controller })
-        .onInterceptRequest((event) => {
-          console.log('url:' + event.request.getRequestUrl())
-          return this.responseweb
-        })
->>>>>>> e7827eff
-    }
-  }
-}
-```
-
-## WebCookieManager
-
-通过WebCookie可以控制Web组件中的cookie的各种行为，其中每个应用中的所有web组件共享一个WebCookieManager实例。
-
-###  getCookie
-
-static getCookie(url: string): string
-
-获取指定url对应cookie的值。
-
-**系统能力：** SystemCapability.Web.Webview.Core
-
-**参数：**
-
-| 参数名 | 类型   | 必填 | 说明                      |
-| ------ | ------ | ---- | :------------------------ |
-| url    | string | 是   | 要获取的cookie所属的url。 |
-
-**返回值：**
-
-| 类型   | 说明                      |
-| ------ | ------------------------- |
-| string | 指定url对应的cookie的值。 |
-
-**错误码：**
-
-以下错误码的详细介绍请参见 [webview错误码](../errorcodes/errorcode-webview.md)
-
-| 错误码ID | 错误信息                                               |
-| -------- | ------------------------------------------------------ |
-| 17100002 | Invalid url.                                           |
-
-**示例：**
-
-```ts
-// xxx.ets
-import web_webview from '@ohos.web.webview'
-
-@Entry
-@Component
-struct WebComponent {
-  controller: web_webview.WebviewController = new web_webview.WebviewController();
-
-  build() {
-    Column() {
-      Button('getCookie')
-        .onClick(() => {
-          try {
-            let value = web_webview.WebCookieManager.getCookie('www.example.com');
-            console.log("value: " + value);
-          } catch (error) {
-            console.error(`ErrorCode: ${error.code},  Message: ${error.message}`);
-          }
-        })
-      Web({ src: 'www.example.com', controller: this.controller })
-    }
-  }
-}
-```
-
-###  setCookie
-
-static setCookie(url: string, value: string): void
-
-为指定url设置单个cookie的值。
-
-**系统能力：** SystemCapability.Web.Webview.Core
-
-**参数：**
-
-| 参数名 | 类型   | 必填 | 说明                      |
-| ------ | ------ | ---- | :------------------------ |
-| url    | string | 是   | 要设置的cookie所属的url。 |
-| value  | string | 是   | 要设置的cookie的值。      |
-
-**错误码：**
-
-以下错误码的详细介绍请参见 [webview错误码](../errorcodes/errorcode-webview.md)
-
-| 错误码ID | 错误信息                                               |
-| -------- | ------------------------------------------------------ |
-| 17100002 | Invalid url.                                           |
-| 17100005 | Invalid cookie value.                                  |
-
-**示例：**
-
-```ts
-// xxx.ets
-import web_webview from '@ohos.web.webview'
-
-@Entry
-@Component
-struct WebComponent {
-  controller: web_webview.WebviewController = new web_webview.WebviewController();
-
-  build() {
-    Column() {
-      Button('setCookie')
-        .onClick(() => {
-          try {
-            web_webview.WebCookieManager.setCookie('www.example.com', 'a=b');
-          } catch (error) {
-            console.error(`ErrorCode: ${error.code},  Message: ${error.message}`);
-          }
-        })
-      Web({ src: 'www.example.com', controller: this.controller })
-    }
-  }
-}
-```
-
-###  saveCookieAsync
-
-static saveCookieAsync(callback: AsyncCallback\<void>): void
-
-将当前存在内存中的cookie异步保存到磁盘中。
-
-**系统能力：** SystemCapability.Web.Webview.Core
-
-**参数：**
-
-| 参数名   | 类型                   | 必填 | 说明                                               |
-| -------- | ---------------------- | ---- | :------------------------------------------------- |
-| callback | AsyncCallback\<void> | 是   | 返回cookie是否成功保存的布尔值作为回调函数的入参。 |
-
-
-**示例：**
-
-```ts
-// xxx.ets
-import web_webview from '@ohos.web.webview'
-
-@Entry
-@Component
-struct WebComponent {
-  controller: web_webview.WebviewController = new web_webview.WebviewController();
-
-  build() {
-    Column() {
-      Button('saveCookieAsync')
-        .onClick(() => {
-          try {
-            web_webview.WebCookieManager.saveCookieAsync((error) => {
-              if (error) {
-                console.log("error: " + error);
-              }
-            })
-          } catch (error) {
-            console.error(`ErrorCode: ${error.code},  Message: ${error.message}`);
-          }
-        })
-      Web({ src: 'www.example.com', controller: this.controller })
-    }
-  }
-}
-```
-
-###  saveCookieAsync
-
-static saveCookieAsync(): Promise\<void>
-
-将当前存在内存中的cookie以Promise方法异步保存到磁盘中。
-
-**系统能力：** SystemCapability.Web.Webview.Core
-
-**返回值：**
-
-| 类型             | 说明                                      |
-| ---------------- | ----------------------------------------- |
-| Promise\<void> | Promise实例，用于获取cookie是否成功保存。 |
-
-**示例：**
-
-```ts
-// xxx.ets
-import web_webview from '@ohos.web.webview'
-
-@Entry
-@Component
-struct WebComponent {
-  controller: web_webview.WebviewController = new web_webview.WebviewController();
-
-  build() {
-    Column() {
-      Button('saveCookieAsync')
-        .onClick(() => {
-          try {
-            web_webview.WebCookieManager.saveCookieAsync()
-              .then(() => {
-                console.log("saveCookieAsyncCallback success!");
-              })
-              .catch((error) => {
-                console.error("error: " + error);
-              });
-          } catch (error) {
-            console.error(`ErrorCode: ${error.code},  Message: ${error.message}`);
-          }
-        })
-      Web({ src: 'www.example.com', controller: this.controller })
-    }
-  }
-}
-```
-
-###  putAcceptCookieEnabled
-
-static putAcceptCookieEnabled(accept: boolean): void
-
-设置WebCookieManager实例是否拥有发送和接收cookie的权限。
-
-**系统能力：** SystemCapability.Web.Webview.Core
-
-**参数：**
-
-| 参数名 | 类型    | 必填 | 说明                                 |
-| ------ | ------- | ---- | :----------------------------------- |
-| accept | boolean | 是   | 设置是否拥有发送和接收cookie的权限。 |
-
-**示例：**
-
-```ts
-// xxx.ets
-import web_webview from '@ohos.web.webview'
-
-@Entry
-@Component
-struct WebComponent {
-  controller: web_webview.WebviewController = new web_webview.WebviewController();
-
-  build() {
-    Column() {
-      Button('putAcceptCookieEnabled')
-        .onClick(() => {
-          try {
-            web_webview.WebCookieManager.putAcceptCookieEnabled(false);
-          } catch (error) {
-            console.error(`ErrorCode: ${error.code},  Message: ${error.message}`);
-          }
-        })
-      Web({ src: 'www.example.com', controller: this.controller })
-    }
-  }
-}
-```
-
-###  isCookieAllowed
-
-static isCookieAllowed(): boolean
-
-获取WebCookieManager实例是否拥有发送和接收cookie的权限。
-
-**系统能力：** SystemCapability.Web.Webview.Core
-
-**返回值：**
-
-| 类型    | 说明                             |
-| ------- | -------------------------------- |
-| boolean | 是否拥有发送和接收cookie的权限，默认为true。 |
-
-**示例：**
-
-```ts
-// xxx.ets
-import web_webview from '@ohos.web.webview'
-
-@Entry
-@Component
-struct WebComponent {
-  controller: web_webview.WebviewController = new web_webview.WebviewController();
-
-  build() {
-    Column() {
-      Button('isCookieAllowed')
-        .onClick(() => {
-          let result = web_webview.WebCookieManager.isCookieAllowed();
-          console.log("result: " + result);
-        })
-      Web({ src: 'www.example.com', controller: this.controller })
-    }
-  }
-}
-```
-
-###  putAcceptThirdPartyCookieEnabled
-
-static putAcceptThirdPartyCookieEnabled(accept: boolean): void
-
-设置WebCookieManager实例是否拥有发送和接收第三方cookie的权限。
-
-**系统能力：** SystemCapability.Web.Webview.Core
-
-**参数：**
-
-| 参数名 | 类型    | 必填 | 说明                                       |
-| ------ | ------- | ---- | :----------------------------------------- |
-| accept | boolean | 是   | 设置是否拥有发送和接收第三方cookie的权限。 |
-
-**示例：**
-
-```ts
-// xxx.ets
-import web_webview from '@ohos.web.webview'
-
-@Entry
-@Component
-struct WebComponent {
-  controller: web_webview.WebviewController = new web_webview.WebviewController();
-
-  build() {
-    Column() {
-      Button('putAcceptThirdPartyCookieEnabled')
-        .onClick(() => {
-          try {
-            web_webview.WebCookieManager.putAcceptThirdPartyCookieEnabled(false);
-          } catch (error) {
-            console.error(`ErrorCode: ${error.code},  Message: ${error.message}`);
-          }
-        })
-      Web({ src: 'www.example.com', controller: this.controller })
-    }
-  }
-}
-```
-
-###  isThirdPartyCookieAllowed
-
-static isThirdPartyCookieAllowed(): boolean
-
-获取WebCookieManager实例是否拥有发送和接收第三方cookie的权限。
-
-**系统能力：** SystemCapability.Web.Webview.Core
-
-**返回值：**
-
-| 类型    | 说明                                   |
-| ------- | -------------------------------------- |
-| boolean | 是否拥有发送和接收第三方cookie的权限，默认为false。 |
-
-**示例：**
-
-```ts
-// xxx.ets
-import web_webview from '@ohos.web.webview'
-
-@Entry
-@Component
-struct WebComponent {
-  controller: web_webview.WebviewController = new web_webview.WebviewController();
-
-  build() {
-    Column() {
-      Button('isThirdPartyCookieAllowed')
-        .onClick(() => {
-          let result = web_webview.WebCookieManager.isThirdPartyCookieAllowed();
-          console.log("result: " + result);
-        })
-      Web({ src: 'www.example.com', controller: this.controller })
-    }
-  }
-}
-```
-
-###  existCookie
-
-static existCookie(): boolean
-
-获取是否存在cookie。
-
-**系统能力：** SystemCapability.Web.Webview.Core
-
-**返回值：** 
-
-| 类型    | 说明                                   |
-| ------- | -------------------------------------- |
-| boolean | 是否拥有发送和接收第三方cookie的权限。 |
-
-**示例：**
-
-```ts
-// xxx.ets
-import web_webview from '@ohos.web.webview'
-
-@Entry
-@Component
-struct WebComponent {
-  controller: web_webview.WebviewController = new web_webview.WebviewController();
-
-  build() {
-    Column() {
-      Button('existCookie')
-        .onClick(() => {
-          let result = web_webview.WebCookieManager.existCookie();
-          console.log("result: " + result);
-        })
-      Web({ src: 'www.example.com', controller: this.controller })
-    }
-  }
-}
-```
-
-###  deleteEntireCookie
-
-static deleteEntireCookie(): void
-
-清除所有cookie。
-
-**系统能力：** SystemCapability.Web.Webview.Core
-
-**示例：**
-
-```ts
-// xxx.ets
-import web_webview from '@ohos.web.webview'
-
-@Entry
-@Component
-struct WebComponent {
-  controller: web_webview.WebviewController = new web_webview.WebviewController();
-
-  build() {
-    Column() {
-      Button('deleteEntireCookie')
-        .onClick(() => {
-          web_webview.WebCookieManager.deleteEntireCookie();
-        })
-      Web({ src: 'www.example.com', controller: this.controller })
-    }
-  }
-}
-```
-
-###  deleteSessionCookie
-
-static deleteSessionCookie(): void
-
-清除所有会话cookie。
-
-**系统能力：** SystemCapability.Web.Webview.Core
-
-**示例：**
-
-```ts
-// xxx.ets
-import web_webview from '@ohos.web.webview'
-
-@Entry
-@Component
-struct WebComponent {
-  controller: web_webview.WebviewController = new web_webview.WebviewController();
-
-  build() {
-    Column() {
-      Button('deleteSessionCookie')
-        .onClick(() => {
-          web_webview.WebCookieManager.deleteSessionCookie();
-        })
-      Web({ src: 'www.example.com', controller: this.controller })
-    }
-  }
-}
-```
-
-## WebStorage
-
-通过WebStorage可管理Web SQL数据库接口和HTML5 Web存储接口，每个应用中的所有Web组件共享一个WebStorage。
-
-### deleteOrigin
-
-static deleteOrigin(origin : string): void
-
-清除指定源所使用的存储。
-
-**系统能力：** SystemCapability.Web.Webview.Core
-
-**参数：**
-
-| 参数名 | 类型   | 必填 | 说明                     |
-| ------ | ------ | ---- | ------------------------ |
-| origin | string | 是   | 指定源的字符串索引. |
-
-**错误码：**
-
-以下错误码的详细介绍请参见 [webview错误码](../errorcodes/errorcode-webview.md)
-
-| 错误码ID | 错误信息                                               |
-| -------- | ------------------------------------------------------ |
-| 17100011 | Invalid origin.                             |
-
-**示例：**
-
-```ts
-// xxx.ets
-import web_webview from '@ohos.web.webview';
-
-@Entry
-@Component
-struct WebComponent {
-  controller: web_webview.WebviewController = new web_webview.WebviewController();
-  origin: string = "file:///";
-
-  build() {
-    Column() {
-      Button('deleteOrigin')
-        .onClick(() => {
-          try {
-            web_webview.WebStorage.deleteOrigin(this.origin);
-          } catch (error) {
-            console.error(`ErrorCode: ${error.code}, Message: ${error.message}`);
-          }
-
-        })
-      Web({ src: 'www.example.com', controller: this.controller })
-        .databaseAccess(true)
-    }
-  }
-}
-```
-
-### getOrigins
-
-static getOrigins(callback: AsyncCallback\<Array\<WebStorageOrigin>>) : void
-
-以回调方式异步获取当前使用Web SQL数据库的所有源的信息。
-
-**系统能力：** SystemCapability.Web.Webview.Core
-
-**参数：**
-
-| 参数名   | 类型                                   | 必填 | 说明                                                   |
-| -------- | -------------------------------------- | ---- | ------------------------------------------------------ |
-| callback | AsyncCallback\<Array\<[WebStorageOrigin](#webstorageorigin)>> | 是   | 以数组方式返回源的信息，信息内容参考[WebStorageOrigin](#webstorageorigin)。 |
-
-**错误码：**
-
-以下错误码的详细介绍请参见 [webview错误码](../errorcodes/errorcode-webview.md)
-
-| 错误码ID | 错误信息                                               |
-| -------- | ------------------------------------------------------ |
-| 17100012 | Invalid web storage origin.                             |
-
-**示例：**
-
-```ts
-// xxx.ets
-import web_webview from '@ohos.web.webview';
-
-@Entry
-@Component
-struct WebComponent {
-  controller: web_webview.WebviewController = new web_webview.WebviewController();
-
-  build() {
-    Column() {
-      Button('getOrigins')
-        .onClick(() => {
-          try {
-            web_webview.WebStorage.getOrigins((error, origins) => {
-              if (error) {
-                console.log('error: ' + JSON.stringify(error));
-                return;
-              }
-              for (let i = 0; i < origins.length; i++) {
-                console.log('origin: ' + origins[i].origin);
-                console.log('usage: ' + origins[i].usage);
-                console.log('quota: ' + origins[i].quota);
-              }
-            })
-          } catch (error) {
-            console.error(`ErrorCode: ${error.code}, Message: ${error.message}`);
-          }
-
-        })
-      Web({ src: 'www.example.com', controller: this.controller })
-        .databaseAccess(true)
-    }
-  }
-}
-```
-
-### getOrigins
-
-static getOrigins() : Promise\<Array\<WebStorageOrigin>>
-
-以Promise方式异步获取当前使用Web SQL数据库的所有源的信息。
-
-**系统能力：** SystemCapability.Web.Webview.Core
-
-**返回值：**
-
-| 类型                             | 说明                                                         |
-| -------------------------------- | ------------------------------------------------------------ |
-| Promise\<Array\<[WebStorageOrigin](#webstorageorigin)>> | Promise实例，用于获取当前所有源的信息，信息内容参考[WebStorageOrigin](#webstorageorigin)。 |
-
-**错误码：**
-
-以下错误码的详细介绍请参见 [webview错误码](../errorcodes/errorcode-webview.md)
-
-| 错误码ID | 错误信息                                               |
-| -------- | ------------------------------------------------------ |
-| 17100012 | Invalid web storage origin.                             |
-
-**示例：**
-
-```ts
-// xxx.ets
-import web_webview from '@ohos.web.webview';
-
-@Entry
-@Component
-struct WebComponent {
-  controller: web_webview.WebviewController = new web_webview.WebviewController();
-
-  build() {
-    Column() {
-      Button('getOrigins')
-        .onClick(() => {
-          try {
-            web_webview.WebStorage.getOrigins()
-              .then(origins => {
-                for (let i = 0; i < origins.length; i++) {
-                  console.log('origin: ' + origins[i].origin);
-                  console.log('usage: ' + origins[i].usage);
-                  console.log('quota: ' + origins[i].quota);
-                }
-              })
-              .catch(e => {
-                console.log('error: ' + JSON.stringify(e));
-              })
-          } catch (error) {
-            console.error(`ErrorCode: ${error.code}, Message: ${error.message}`);
-          }
-
-        })
-      Web({ src: 'www.example.com', controller: this.controller })
-        .databaseAccess(true)
-    }
-  }
-}
-```
-
-### getOriginQuota
-
-static getOriginQuota(origin : string, callback : AsyncCallback\<number>) : void
-
-使用callback回调异步获取指定源的Web SQL数据库的存储配额，配额以字节为单位。
-
-**系统能力：** SystemCapability.Web.Webview.Core
-
-**参数：**
-
-| 参数名   | 类型                  | 必填 | 说明               |
-| -------- | --------------------- | ---- | ------------------ |
-| origin   | string                | 是   | 指定源的字符串索引 |
-| callback | AsyncCallback\<number> | 是   | 指定源的存储配额   |
-
-**错误码：**
-
-以下错误码的详细介绍请参见 [webview错误码](../errorcodes/errorcode-webview.md)
-
-| 错误码ID | 错误信息                                               |
-| -------- | ------------------------------------------------------ |
-| 17100011 | Invalid origin.                             |
-
-**示例：**
-
-```ts
-// xxx.ets
-import web_webview from '@ohos.web.webview';
-
-@Entry
-@Component
-struct WebComponent {
-  controller: web_webview.WebviewController = new web_webview.WebviewController();
-  origin: string = "file:///";
-
-  build() {
-    Column() {
-      Button('getOriginQuota')
-        .onClick(() => {
-          try {
-            web_webview.WebStorage.getOriginQuota(this.origin, (error, quota) => {
-              if (error) {
-                console.log('error: ' + JSON.stringify(error));
-                return;
-              }
-              console.log('quota: ' + quota);
-            })
-          } catch (error) {
-            console.error(`ErrorCode: ${error.code}, Message: ${error.message}`);
-          }
-
-        })
-      Web({ src: 'www.example.com', controller: this.controller })
-        .databaseAccess(true)
-    }
-  }
-}
-```
-
-### getOriginQuota
-
-static getOriginQuota(origin : string) : Promise\<number>
-
-以Promise方式异步获取指定源的Web SQL数据库的存储配额，配额以字节为单位。
-
-**系统能力：** SystemCapability.Web.Webview.Core
-
-**参数：**
-
-| 参数名 | 类型   | 必填 | 说明               |
-| ------ | ------ | ---- | ------------------ |
-| origin | string | 是   | 指定源的字符串索引 |
-
-**返回值：**
-
-| 类型            | 说明                                    |
-| --------------- | --------------------------------------- |
-| Promise\<number> | Promise实例，用于获取指定源的存储配额。 |
-
-**错误码：**
-
-以下错误码的详细介绍请参见 [webview错误码](../errorcodes/errorcode-webview.md)
-
-| 错误码ID | 错误信息                                               |
-| -------- | ------------------------------------------------------ |
-| 17100011 | Invalid origin.                             |
-
-**示例：**
-
-```ts
-// xxx.ets
-import web_webview from '@ohos.web.webview';
-
-@Entry
-@Component
-struct WebComponent {
-  controller: web_webview.WebviewController = new web_webview.WebviewController();
-  origin: string = "file:///";
-
-  build() {
-    Column() {
-      Button('getOriginQuota')
-        .onClick(() => {
-          try {
-            web_webview.WebStorage.getOriginQuota(this.origin)
-              .then(quota => {
-                console.log('quota: ' + quota);
-              })
-              .catch(e => {
-                console.log('error: ' + JSON.stringify(e));
-              })
-          } catch (error) {
-            console.error(`ErrorCode: ${error.code}, Message: ${error.message}`);
-          }
-
-        })
-      Web({ src: 'www.example.com', controller: this.controller })
-        .databaseAccess(true)
-    }
-  }
-}
-```
-
-### getOriginUsage
-
-static getOriginUsage(origin : string, callback : AsyncCallback\<number>) : void
-
-以回调方式异步获取指定源的Web SQL数据库的存储量，存储量以字节为单位。
-
-**系统能力：** SystemCapability.Web.Webview.Core
-
-**参数：**
-
-| 参数名   | 类型                  | 必填 | 说明               |
-| -------- | --------------------- | ---- | ------------------ |
-| origin   | string                | 是   | 指定源的字符串索引 |
-| callback | AsyncCallback\<number> | 是   | 指定源的存储量。   |
-
-**错误码：**
-
-以下错误码的详细介绍请参见 [webview错误码](../errorcodes/errorcode-webview.md)
-
-| 错误码ID | 错误信息                                               |
-| -------- | ------------------------------------------------------ |
-| 17100011 | Invalid origin.                             |
-
-**示例：**
-
-```ts
-// xxx.ets
-import web_webview from '@ohos.web.webview';
-
-@Entry
-@Component
-struct WebComponent {
-  controller: web_webview.WebviewController = new web_webview.WebviewController();
-  origin: string = "file:///";
-
-  build() {
-    Column() {
-      Button('getOriginUsage')
-        .onClick(() => {
-          try {
-            web_webview.WebStorage.getOriginUsage(this.origin, (error, usage) => {
-              if (error) {
-                console.log('error: ' + JSON.stringify(error));
-                return;
-              }
-              console.log('usage: ' + usage);
-            })
-          } catch (error) {
-            console.error(`ErrorCode: ${error.code}, Message: ${error.message}`);
-          }
-
-        })
-      Web({ src: 'www.example.com', controller: this.controller })
-        .databaseAccess(true)
-    }
-  }
-}
-```
-
-### getOriginUsage
-
-static getOriginUsage(origin : string) : Promise\<number>
-
-以Promise方式异步获取指定源的Web SQL数据库的存储量，存储量以字节为单位。
-
-**系统能力：** SystemCapability.Web.Webview.Core
-
-**参数：**
-
-| 参数名 | 类型   | 必填 | 说明               |
-| ------ | ------ | ---- | ------------------ |
-| origin | string | 是   | 指定源的字符串索引 |
-
-**返回值：**
-
-| 类型            | 说明                                  |
-| --------------- | ------------------------------------- |
-| Promise\<number> | Promise实例，用于获取指定源的存储量。 |
-
-**错误码：**
-
-以下错误码的详细介绍请参见 [webview错误码](../errorcodes/errorcode-webview.md)
-
-| 错误码ID | 错误信息                                              |
-| -------- | ----------------------------------------------------- |
-| 17100011 | Invalid origin.                            |
-
-**示例：**
-
-```ts
-// xxx.ets
-import web_webview from '@ohos.web.webview';
-
-@Entry
-@Component
-struct WebComponent {
-  controller: web_webview.WebviewController = new web_webview.WebviewController();
-  origin: string = "file:///";
-
-  build() {
-    Column() {
-      Button('getOriginUsage')
-        .onClick(() => {
-          try {
-            web_webview.WebStorage.getOriginUsage(this.origin)
-              .then(usage => {
-                console.log('usage: ' + usage);
-              })
-              .catch(e => {
-                console.log('error: ' + JSON.stringify(e));
-              })
-          } catch (error) {
-            console.error(`ErrorCode: ${error.code}, Message: ${error.message}`);
-          }
-
-        })
-      Web({ src: 'www.example.com', controller: this.controller })
-        .databaseAccess(true)
-    }
-  }
-}
-```
-
-### deleteAllData
-
-static deleteAllData(): void
-
-清除Web SQL数据库当前使用的所有存储。
-
-**系统能力：** SystemCapability.Web.Webview.Core
-
-**示例：**
-
-```ts
-// xxx.ets
-import web_webview from '@ohos.web.webview';
-
-@Entry
-@Component
-struct WebComponent {
-  controller: web_webview.WebviewController = new web_webview.WebviewController();
-
-  build() {
-    Column() {
-      Button('deleteAllData')
-        .onClick(() => {
-          try {
-            web_webview.WebStorage.deleteAllData();
-          } catch (error) {
-            console.error(`ErrorCode: ${error.code}, Message: ${error.message}`);
-          }
-        })
-      Web({ src: 'www.example.com', controller: this.controller })
-        .databaseAccess(true)
-    }
-  }
-}
-```
-
-## WebDataBase
-
-web组件数据库管理对象。
-
-### getHttpAuthCredentials
-
-static getHttpAuthCredentials(host: string, realm: string): Array\<string>
-
-检索给定主机和域的HTTP身份验证凭据，该方法为同步方法。
-
-**系统能力：** SystemCapability.Web.Webview.Core
-
-**参数：**
-
-| 参数名 | 类型   | 必填 | 说明                         |
-| ------ | ------ | ---- | ---------------------------- |
-| host   | string | 是   | HTTP身份验证凭据应用的主机。 |
-| realm  | string | 是   | HTTP身份验证凭据应用的域。   |
-
-**返回值：**
-
-| 类型  | 说明                                         |
-| ----- | -------------------------------------------- |
-| Array\<string> | 包含用户名和密码的组数，检索失败返回空数组。 |
-
-**示例：**
-
-```ts
-// xxx.ets
-import web_webview from '@ohos.web.webview';
-
-@Entry
-@Component
-struct WebComponent {
-  controller: web_webview.WebviewController = new web_webview.WebviewController();
-  host: string = "www.spincast.org";
-  realm: string = "protected example";
-  username_password: string[];
-
-  build() {
-    Column() {
-      Button('getHttpAuthCredentials')
-        .onClick(() => {
-          try {
-            this.username_password = web_webview.WebDataBase.getHttpAuthCredentials(this.host, this.realm);
-            console.log('num: ' + this.username_password.length);
-            ForEach(this.username_password, (item) => {
-              console.log('username_password: ' + item);
-            }, item => item)
-          } catch (error) {
-            console.error(`ErrorCode: ${error.code}, Message: ${error.message}`);
-          }
-        })
-      Web({ src: 'www.example.com', controller: this.controller })
-    }
-  }
-}
-```
-
-### saveHttpAuthCredentials
-
-static saveHttpAuthCredentials(host: string, realm: string, username: string, password: string): void
-
-保存给定主机和域的HTTP身份验证凭据，该方法为同步方法。
-
-**系统能力：** SystemCapability.Web.Webview.Core
-
-**参数：**
-
-| 参数名   | 类型   | 必填 | 说明                         |
-| -------- | ------ | ---- | ---------------------------- |
-| host     | string | 是   | HTTP身份验证凭据应用的主机。 |
-| realm    | string | 是   | HTTP身份验证凭据应用的域。   |
-| username | string | 是   | 用户名。                     |
-| password | string | 是   | 密码。                       |
-
-**示例：**
-
-```ts
-// xxx.ets
-import web_webview from '@ohos.web.webview';
-
-@Entry
-@Component
-struct WebComponent {
-  controller: web_webview.WebviewController = new web_webview.WebviewController();
-  host: string = "www.spincast.org";
-  realm: string = "protected example";
-
-  build() {
-    Column() {
-      Button('saveHttpAuthCredentials')
-        .onClick(() => {
-          try {
-            web_webview.WebDataBase.saveHttpAuthCredentials(this.host, this.realm, "Stromgol", "Laroche");
-          } catch (error) {
-            console.error(`ErrorCode: ${error.code}, Message: ${error.message}`);
-          }
-        })
-      Web({ src: 'www.example.com', controller: this.controller })
-    }
-  }
-}
-```
-
-### existHttpAuthCredentials
-
-static existHttpAuthCredentials(): boolean
-
-判断是否存在任何已保存的HTTP身份验证凭据，该方法为同步方法。存在返回true，不存在返回false。
-
-**系统能力：** SystemCapability.Web.Webview.Core
-
-**返回值：**
-
-| 类型    | 说明                                                         |
-| ------- | ------------------------------------------------------------ |
-| boolean | 是否存在任何已保存的HTTP身份验证凭据。存在返回true，不存在返回false |
-
-**示例：**
-
-```ts
-// xxx.ets
-import web_webview from '@ohos.web.webview';
-
-@Entry
-@Component
-struct WebComponent {
-  controller: web_webview.WebviewController = new web_webview.WebviewController();
-
-  build() {
-    Column() {
-      Button('existHttpAuthCredentials')
-        .onClick(() => {
-          try {
-            let result = web_webview.WebDataBase.existHttpAuthCredentials();
-          } catch (error) {
-            console.error(`ErrorCode: ${error.code}, Message: ${error.message}`);
-          }
-        })
-      Web({ src: 'www.example.com', controller: this.controller })
-    }
-  }
-}
-```
-
-### deleteHttpAuthCredentials
-
-static deleteHttpAuthCredentials(): void
-
-清除所有已保存的HTTP身份验证凭据，该方法为同步方法。
-
-**系统能力：** SystemCapability.Web.Webview.Core
-
-**示例：**
-
-```ts
-// xxx.ets
-import web_webview from '@ohos.web.webview';
-
-@Entry
-@Component
-struct WebComponent {
-  controller: web_webview.WebviewController = new web_webview.WebviewController();
-
-  build() {
-    Column() {
-      Button('deleteHttpAuthCredentials')
-        .onClick(() => {
-          try {
-            web_webview.WebDataBase.deleteHttpAuthCredentials();
-          } catch (error) {
-            console.error(`ErrorCode: ${error.code}, Message: ${error.message}`);
-          }
-        })
-      Web({ src: 'www.example.com', controller: this.controller })
-    }
-  }
-}
-```
-
-## WebAsyncController
-
-通过WebAsyncController可以控制Web组件具有异步回调通知的行为，一个WebAsyncController对象控制一个Web组件。
-
-### 创建对象
-
-  ```ts
-  // xxx.ets
-  import web_webview from '@ohos.web.webview'
-
-  @Entry
-  @Component
-  struct WebComponent {
-    controller: WebController = new WebController();
-    webAsyncController: WebAsyncController = new web_webview.WebAsyncController(this.controller)
-    build() {
-      Column() {
-        Web({ src: 'www.example.com', controller: this.controller })
-      }
-    }
-  }
-  ```
-
-### constructor<sup>9+</sup>
-
-constructor(controller: WebController)
-
-WebAsyncController的创建需要与一个[WebController](../arkui-ts/ts-basic-components-web.md#webcontroller)进行绑定。
-
-**系统能力：** SystemCapability.Web.Webview.Core
-
-**参数：**
-
-| 参数名| 类型 | 必填 | 说明 |
-| ----- | ---- | ---- | --- |
-| controller | [WebController](../arkui-ts/ts-basic-components-web.md#webcontroller) | 是 | 所绑定的WebviewController。|
-
-### storeWebArchive<sup>9+</sup>
-
-storeWebArchive(baseName: string, autoName: boolean, callback: AsyncCallback\<string>): void
-
-以回调方式异步保存当前页面。
-
-**系统能力：** SystemCapability.Web.Webview.Core
-
-**参数：**
-
-| 参数名      | 类型                                     | 必填   | 说明                                  |
-| -------- | ---------------------------------------- | ---- | ----------------------------------- |
-| baseName | string | 是 | 文件存储路径，该值不能为空。
-| autoName | boolean | 是 | 决定是否自动生成文件名。<br/>如果为false，则将baseName作为文件存储路径。<br/>如果为true，则假定baseName是一个目录，将根据当前页的Url自动生成文件名。
-| callback | AsyncCallback\<string> | 是    | 返回文件存储路径，保持网页失败会返回null。 |
-
-**示例：**
-
-  ```ts
-  // xxx.ets
-  import web_webview from '@ohos.web.webview'
-  @Entry
-  @Component
-  struct WebComponent {
-    controller: WebController = new WebController()
-    build() {
-      Column() {
-        Button('saveWebArchive')
-          .onClick(() => {
-            let webAsyncController = new web_webview.WebAsyncController(this.controller)
-            webAsyncController.storeWebArchive("/data/storage/el2/base/", true, (filename) => {
-              if (filename != null) {
-                console.info(`save web archive success: ${filename}`)
-              }
-            })
-          })
-        Web({ src: 'www.example.com', controller: this.controller })
-      }
-    }
-  }
-  ```
-
-### storeWebArchive<sup>9+</sup>
-
-storeWebArchive(baseName: string, autoName: boolean): Promise\<string>
-
-以Promise方式异步保存当前页面。
-
-**系统能力：** SystemCapability.Web.Webview.Core
-
-**参数：**
-
-| 参数名      | 类型                                     | 必填   | 说明                                  |
-| -------- | ---------------------------------------- | ---- | ----------------------------------- |
-| baseName | string | 是 | 文件存储路径，该值不能为空。
-| autoName | boolean | 是 | 决定是否自动生成文件名。<br/>如果为false，则将baseName作为文件存储路径。<br/>如果为true，则假定baseName是一个目录，将根据当前页的Url自动生成文件名。
-
-**返回值：**
-
-| 类型                                       | 说明                                       |
-| ---------------------------------------- | ---------------------------------------- |
-| Promise<string> | Promise实例，保存成功返回文件路径，保存失败返回null。 |
-
-**示例：**
-
-  ```ts
-  // xxx.ets
-  import web_webview from '@ohos.web.webview'
-  @Entry
-  @Component
-  struct WebComponent {
-    controller: WebController = new WebController();
-    build() {
-      Column() {
-        Button('saveWebArchive')
-          .onClick(() => {
-            let webAsyncController = new web_webview.WebAsyncController(this.controller);
-            webAsyncController.storeWebArchive("/data/storage/el2/base/", true)
-              .then(filename => {
-                if (filename != null) {
-                  console.info(`save web archive success: ${filename}`)
-                }
-              })
-          })
-        Web({ src: 'www.example.com', controller: this.controller })
-      }
-    }
-  }
-  ```
-
-## GeolocationPermissions
-
-web组件地理位置权限管理对象。
-
-### allowGeolocation
-
-static allowGeolocation(origin: string): void
-
-允许指定来源使用地理位置接口。
-
-**系统能力：** SystemCapability.Web.Webview.Core
-
-**参数：**
-
-| 参数名 | 类型   | 必填 | 说明               |
-| ------ | ------ | ---- | ------------------ |
-| origin | string | 是   |指定源的字符串索引 |
-
-**错误码：**
-
-以下错误码的详细介绍请参见 [webview错误码](../errorcodes/errorcode-webview.md)
-
-| 错误码ID | 错误信息                                               |
-| -------- | ------------------------------------------------------ |
-| 17100011 | Invalid origin.                             |
-
-**示例：**
-
-```ts
-// xxx.ets
-import web_webview from '@ohos.web.webview';
-
-@Entry
-@Component
-struct WebComponent {
-  controller: web_webview.WebviewController = new web_webview.WebviewController();
-  origin: string = "file:///";
-
-  build() {
-    Column() {
-      Button('allowGeolocation')
-        .onClick(() => {
-          try {
-            web_webview.GeolocationPermissions.allowGeolocation(this.origin);
-          } catch (error) {
-            console.error(`ErrorCode: ${error.code}, Message: ${error.message}`);
-          }
-        })
-      Web({ src: 'www.example.com', controller: this.controller })
-    }
-  }
-}
-```
-
-### deleteGeolocation
-
-static deleteGeolocation(origin: string): void
-
-清除指定来源的地理位置权限状态。
-
-**系统能力：** SystemCapability.Web.Webview.Core
-
-**参数：**
-
-| 参数名 | 类型   | 必填 | 说明               |
-| ------ | ------ | ---- | ------------------ |
-| origin | string | 是   | 指定源的字符串索引 |
-
-**错误码：**
-
-以下错误码的详细介绍请参见 [webview错误码](../errorcodes/errorcode-webview.md)
-
-| 错误码ID | 错误信息                                               |
-| -------- | ------------------------------------------------------ |
-| 17100011 | Invalid origin.                             |
-
-**示例：**
-
-```ts
-// xxx.ets
-import web_webview from '@ohos.web.webview';
-
-@Entry
-@Component
-struct WebComponent {
-  controller: web_webview.WebviewController = new web_webview.WebviewController();
-  origin: string = "file:///";
-
-  build() {
-    Column() {
-      Button('deleteGeolocation')
-        .onClick(() => {
-          try {
-            web_webview.GeolocationPermissions.deleteGeolocation(this.origin);
-          } catch (error) {
-            console.error(`ErrorCode: ${error.code}, Message: ${error.message}`);
-          }
-        })
-      Web({ src: 'www.example.com', controller: this.controller })
-    }
-  }
-}
-```
-
-### getAccessibleGeolocation
-
-static getAccessibleGeolocation(origin: string, callback: AsyncCallback\<boolean>): void
-
-以回调方式异步获取指定源的地理位置权限状态。
-
-**系统能力：** SystemCapability.Web.Webview.Core
-
-**参数：**
-
-| 参数名   | 类型                   | 必填 | 说明                                                         |
-| -------- | ---------------------- | ---- | ------------------------------------------------------------ |
-| origin   | string                 | 是   | 指定源的字符串索引                                           |
-| callback | AsyncCallback\<boolean> | 是   | 返回指定源的地理位置权限状态。获取成功，true表示已授权，false表示拒绝访问。获取失败，表示不存在指定源的权限状态。 |
-
-**错误码：**
-
-以下错误码的详细介绍请参见 [webview错误码](../errorcodes/errorcode-webview.md)
-
-| 错误码ID | 错误信息                                               |
-| -------- | ------------------------------------------------------ |
-| 17100011 | Invalid origin.                             |
-
-**示例：**
-
-```ts
-// xxx.ets
-import web_webview from '@ohos.web.webview';
-
-@Entry
-@Component
-struct WebComponent {
-  controller: web_webview.WebviewController = new web_webview.WebviewController();
-  origin: string = "file:///";
-
-  build() {
-    Column() {
-      Button('getAccessibleGeolocation')
-        .onClick(() => {
-          try {
-            web_webview.GeolocationPermissions.getAccessibleGeolocation(this.origin, (error, result) => {
-              if (error) {
-                console.log('getAccessibleGeolocationAsync error: ' + JSON.stringify(error));
-                return;
-              }
-              console.log('getAccessibleGeolocationAsync result: ' + result);
-            });
-          } catch (error) {
-            console.error(`ErrorCode: ${error.code}, Message: ${error.message}`);
-          }
-        })
-      Web({ src: 'www.example.com', controller: this.controller })
-    }
-  }
-}
-```
-
-### getAccessibleGeolocation
-
-static getAccessibleGeolocation(origin: string): Promise\<boolean>
-
-以Promise方式异步获取指定源的地理位置权限状态。
-
-**系统能力：** SystemCapability.Web.Webview.Core
-
-**参数：**
-
-| 参数名 | 类型 | 必填 | 说明             |
-| ------ | -------- | ---- | -------------------- |
-| origin | string   | 是   | 指定源的字符串索引。 |
-
-**返回值：**
-
-| 类型             | 说明                                                         |
-| ---------------- | ------------------------------------------------------------ |
-| Promise\<boolean> | Promise实例，用于获取指定源的权限状态，获取成功，true表示已授权，false表示拒绝访问。获取失败，表示不存在指定源的权限状态。 |
-
-**错误码：**
-
-以下错误码的详细介绍请参见 [webview错误码](../errorcodes/errorcode-webview.md)
-
-| 错误码ID | 错误信息                                               |
-| -------- | ------------------------------------------------------ |
-| 17100011 | Invalid origin.                             |
-
-**示例：**
-
-```ts
-// xxx.ets
-import web_webview from '@ohos.web.webview';
-
-@Entry
-@Component
-struct WebComponent {
-  controller: web_webview.WebviewController = new web_webview.WebviewController();
-  origin: string = "file:///";
-
-  build() {
-    Column() {
-      Button('getAccessibleGeolocation')
-        .onClick(() => {
-          try {
-            web_webview.GeolocationPermissions.getAccessibleGeolocation(this.origin)
-              .then(result => {
-                console.log('getAccessibleGeolocationPromise result: ' + result);
-              }).catch(error => {
-              console.log('getAccessibleGeolocationPromise error: ' + JSON.stringify(error));
-            });
-          } catch (error) {
-            console.error(`ErrorCode: ${error.code},  Message: ${error.message}`);
-          }
-        })
-      Web({ src: 'www.example.com', controller: this.controller })
-    }
-  }
-}
-```
-
-### getStoredGeolocation
-
-static getStoredGeolocation(callback: AsyncCallback\<Array\<string>>): void
-
-以回调方式异步获取已存储地理位置权限状态的所有源信息。
-
-**系统能力：** SystemCapability.Web.Webview.Core
-
-**参数：**
-
-| 参数名   | 类型                         | 必填 | 说明                                     |
-| -------- | ---------------------------- | ---- | ---------------------------------------- |
-| callback | AsyncCallback\<Array\<string>> | 是   | 返回已存储地理位置权限状态的所有源信息。 |
-
-**示例：**
-
-```ts
-// xxx.ets
-import web_webview from '@ohos.web.webview';
-
-@Entry
-@Component
-struct WebComponent {
-  controller: web_webview.WebviewController = new web_webview.WebviewController();
-
-  build() {
-    Column() {
-      Button('getStoredGeolocation')
-        .onClick(() => {
-          try {
-            web_webview.GeolocationPermissions.getStoredGeolocation((error, origins) => {
-              if (error) {
-                console.log('getStoredGeolocationAsync error: ' + JSON.stringify(error));
-                return;
-              }
-              let origins_str: string = origins.join();
-              console.log('getStoredGeolocationAsync origins: ' + origins_str);
-            });
-          } catch (error) {
-            console.error(`ErrorCode: ${error.code}, Message: ${error.message}`);
-          }
-        })
-      Web({ src: 'www.example.com', controller: this.controller })
-    }
-  }
-}
-```
-
-### getStoredGeolocation
-
-static getStoredGeolocation(): Promise\<Array\<string>>
-
-以Promise方式异步获取已存储地理位置权限状态的所有源信息。
-
-**系统能力：** SystemCapability.Web.Webview.Core
-
-**返回值：**
-
-| 类型                   | 说明                                                      |
-| ---------------------- | --------------------------------------------------------- |
-| Promise\<Array\<string>> | Promise实例，用于获取已存储地理位置权限状态的所有源信息。 |
-
-**示例：**
-
-```ts
-// xxx.ets
-import web_webview from '@ohos.web.webview';
-
-@Entry
-@Component
-struct WebComponent {
-  controller: web_webview.WebviewController = new web_webview.WebviewController();
-
-  build() {
-    Column() {
-      Button('getStoredGeolocation')
-        .onClick(() => {
-          try {
-            web_webview.GeolocationPermissions.getStoredGeolocation()
-              .then(origins => {
-                let origins_str: string = origins.join();
-                console.log('getStoredGeolocationPromise origins: ' + origins_str);
-              }).catch(error => {
-              console.log('getStoredGeolocationPromise error: ' + JSON.stringify(error));
-            });
-          } catch (error) {
-            console.error(`ErrorCode: ${error.code},  Message: ${error.message}`);
-          }
-        })
-      Web({ src: 'www.example.com', controller: this.controller })
-    }
-  }
-}
-```
-
-### deleteAllGeolocation
-
-static deleteAllGeolocation(): void
-
-清除所有来源的地理位置权限状态。
-
-**系统能力：** SystemCapability.Web.Webview.Core
-
-**示例：**
-
-```ts
-// xxx.ets
-import web_webview from '@ohos.web.webview';
-
-@Entry
-@Component
-struct WebComponent {
-  controller: web_webview.WebviewController = new web_webview.WebviewController();
-
-  build() {
-    Column() {
-      Button('deleteAllGeolocation')
-        .onClick(() => {
-          try {
-            web_webview.GeolocationPermissions.deleteAllGeolocation();
-          } catch (error) {
-            console.error(`ErrorCode: ${error.code}, Message: ${error.message}`);
-          }
-        })
-      Web({ src: 'www.example.com', controller: this.controller })
-    }
-  }
-}
-```
-## HeaderV9
-Web组件返回的请求/响应头对象。
-
-**系统能力：** SystemCapability.Web.Webview.Core
-
-| 名称        | 类型   | 可读 | 可写 |说明                 |
-| ----------- | ------ | -----|------|------------------- |
-| headerKey   | string | 是 | 是 | 请求/响应头的key。   |
-| headerValue | string | 是 | 是 | 请求/响应头的value。 |
-
-## HitTestTypeV9
-
-**系统能力：** SystemCapability.Web.Webview.Core
-
-| 名称          | 值 | 说明                                      |
-| ------------- | -- |----------------------------------------- |
-| EditText      | 0 |可编辑的区域。                            |
-| Email         | 1 |电子邮件地址。                            |
-| HttpAnchor    | 2 |超链接，其src为http。                     |
-| HttpAnchorImg | 3 |带有超链接的图片，其中超链接的src为http。 |
-| Img           | 4 |HTML::img标签。                           |
-| Map           | 5 |地理地址。                                |
-| Phone         | 6 |电话号码。                                |
-| Unknown       | 7 |未知内容。                                |
-
-##  HitTestValue
-
-提供点击区域的元素信息。示例代码参考getHitTestValue。
-
-**系统能力：** SystemCapability.Web.Webview.Core
-
-| 名称 | 类型 | 可读 | 可写 | 说明|
-| ---- | ---- | ---- | ---- |---- |
-| type | [HitTestTypeV9](#hittesttypev9) | 是 | 否 | 当前被点击区域的元素类型。|
-| extra | string        | 是 | 否 |点击区域的附加参数信息。若被点击区域为图片或链接，则附加参数信息为其url地址。 |
-
-## WebStorageOrigin
-
-提供Web SQL数据库的使用信息。
-
-**系统能力：** SystemCapability.Web.Webview.Core
-
-| 名称   | 类型   | 可读 | 可写 | 说明 |
-| ------ | ------ | ---- | ---- | ---- |
-| origin | string | 是  | 否 | 指定源的字符串索引。 |
-| usage  | number | 是  | 否 | 指定源的存储量。     |
-| quota  | number | 是  | 否 | 指定源的存储配额。   |
-
-<<<<<<< HEAD
-## BackForwardList
-
-当前Webview的历史信息列表。
-
-**系统能力：** SystemCapability.Web.Webview.Core
-
-| 名称         | 类型   | 可读 | 可写 | 说明                         |
-| ------------ | ------ | ---- | ---- | ---------------------------- |
-| currentIndex | number | 是   | 否   | 当前页面在页面历史列表中的索引。 |
-| size         | number | 是   | 否   | 历史列表中索引的数量。       |
-
-### getItemAtIndex
-
-getItemAtIndex(index: number): HistoryItem
-
-获取历史列表中指定索引的历史记录项信息。
-
-**系统能力：** SystemCapability.Web.Webview.Core
-
-**参数：**
-
-| 参数名 | 类型   | 必填 | 说明                   |
-| ------ | ------ | ---- | ---------------------- |
-| index  | number | 是   | 指定历史列表中的索引。 |
-
-**返回值：**
-
-| 类型                        | 说明         |
-| --------------------------- | ------------ |
-| [HistoryItem](#historyitem) | 历史记录项。 |
-
-**示例：**
-
-```ts
-// xxx.ets
-import web_webview from '@ohos.web.webview';
-import image from "@ohos.multimedia.image"
-
-@Entry
-@Component
-struct WebComponent {
-  controller: web_webview.WebviewController = new web_webview.WebviewController();
-  @State icon: image.PixelMap = undefined;
-
-  build() {
-    Column() {
-      Button('getBackForwardEntries')
-        .onClick(() => {
-          try {
-            let list = this.controller.getBackForwardEntries();
-            let historyItem = list.getItemAtIndex(list.currentIndex);
-            console.log("HistoryItem: " + JSON.stringify(historyItem));
-            this.icon = item.icon;
-          } catch (error) {
-            console.error(`ErrorCode: ${error.code},  Message: ${error.message}`);
-          }
-        })
-      Web({ src: 'www.example.com', controller: this.controller })
-    }
-  }
-}
-```
-
-## HistoryItem
-
-页面历史记录项。
-
-**系统能力：** SystemCapability.Web.Webview.Core
-
-| 名称          | 类型                                   | 可读 | 可写 | 说明                         |
-| ------------- | -------------------------------------- | ---- | ---- | ---------------------------- |
-| icon          | [PixelMap](js-apis-image.md#pixelmap7) | 是   | 否   | 历史页面图标的PixelMap对象。 |
-| historyUrl    | string                                 | 是   | 否   | 历史记录项的url地址。        |
-| historyRawUrl | string                                 | 是   | 否   | 历史记录项的原始url地址。    |
-| title         | string                                 | 是   | 否   | 历史记录项的标题。           |
-
-###
-=======
-## WebCustomScheme
-
-自定义协议配置。
-
-**系统能力：** SystemCapability.Web.Webview.Core
-
-| 名称           | 类型       | 可读 | 可写 | 说明                         |
-| -------------- | --------- | ---- | ---- | ---------------------------- |
-| schemeName     | string    | 是   | 是   | 自定义协议名称。最大长度为32，其字符仅支持小写字母、数字、'.'、'+'、'-'。        |
-| isSupportCORS  | boolean   | 是   | 是   | 是否支持跨域请求。    |
-| isSupportFetch | boolean   | 是   | 是   | 是否支持fetch请求。           |
-
->>>>>>> e7827eff
+
+
+# @ohos.web.webview (Webview)
+
+提供web控制能力。
+
+> **说明：**
+>
+> - 本模块接口从API Version 9开始支持。后续版本如有新增内容，则采用上角标单独标记该内容的起始版本。
+>
+> - 示例效果请以真机运行为准，当前IDE预览器不支持。
+
+## 需要权限
+访问在线网页时需添加网络权限：ohos.permission.INTERNET，具体申请方式请参考[权限申请声明](../../security/accesstoken-guidelines.md)。
+
+## 导入模块
+
+```ts
+import web_webview from '@ohos.web.webview';
+```
+
+### once
+
+once(type: string, callback: Callback\<void\>): void
+
+订阅一次指定类型Web事件的回调。
+
+**系统能力：** SystemCapability.Web.Webview.Core
+
+**参数：**
+
+| 参数名  | 类型              | 必填 | 说明                  |
+| ------- | ---------------- | ---- | -------------------- |
+| type     | string          | 是   | Web事件的类型，目前支持："webInited"（Web初始化完成）。      |
+| headers | Callback\<void\> | 是   | 所订阅的回调函数。 |
+
+**示例：**
+
+```ts
+// xxx.ets
+import web_webview from '@ohos.web.webview'
+
+web_webview.once("webInited", () => {
+  console.log("setCookie")
+  web_webview.WebCookieManager.setCookie("www.example.com", "a=b")
+})
+
+@Entry
+@Component
+struct WebComponent {
+  controller: web_webview.WebviewController = new web_webview.WebviewController();
+
+  build() {
+    Column() {
+      Web({ src: 'www.example.com', controller: this.controller })
+    }
+  }
+}
+```
+
+## WebMessagePort
+
+通过WebMessagePort可以进行消息的发送以及接收。
+
+### close
+
+close(): void
+
+关闭该消息端口。
+
+**系统能力：** SystemCapability.Web.Webview.Core
+
+**示例：**
+
+```ts
+// xxx.ets
+import web_webview from '@ohos.web.webview'
+
+@Entry
+@Component
+struct WebComponent {
+  controller: web_webview.WebviewController = new web_webview.WebviewController();
+  msgPort: WebMessagePort[] = null;
+
+  build() {
+    Column() {
+      Button('close')
+        .onClick(() => {
+          if (this.msgPort && this.msgPort[1]) {
+            this.msgPort[1].close();
+          } else {
+            console.error("msgPort is null, Please initialize first");
+          }
+        })
+      Web({ src: 'www.example.com', controller: this.controller })
+    }
+  }
+}
+```
+
+### postMessageEvent
+
+postMessageEvent(message: string): void
+
+发送消息。完整示例代码参考[postMessage](#postmessage)
+
+**系统能力：** SystemCapability.Web.Webview.Core
+
+**参数：**
+
+| 参数名  | 类型   | 必填 | 说明           |
+| ------- | ------ | ---- | :------------- |
+| message | string | 是   | 要发送的消息。 |
+
+**错误码：**
+
+以下错误码的详细介绍请参见 [webview错误码](../errorcodes/errorcode-webview.md)
+
+| 错误码ID | 错误信息                              |
+| -------- | ------------------------------------- |
+| 17100010 | Can not post message using this port. |
+
+**示例：**
+
+```ts
+// xxx.ets
+import web_webview from '@ohos.web.webview'
+
+@Entry
+@Component
+struct WebComponent {
+  controller: web_webview.WebviewController = new web_webview.WebviewController();
+  ports: web_webview.WebMessagePort[];
+
+  build() {
+    Column() {
+      Button('postMessageEvent')
+        .onClick(() => {
+          try {
+            this.ports = this.controller.createWebMessagePorts();
+            this.controller.postMessage('__init_port__', [this.ports[0]], '*');
+            this.ports[1].postMessageEvent("post message from ets to html5");
+          } catch (error) {
+            console.error(`ErrorCode: ${error.code},  Message: ${error.message}`);
+          }
+        })
+      Web({ src: 'www.example.com', controller: this.controller })
+    }
+  }
+}
+```
+
+### onMessageEvent
+
+onMessageEvent(callback: (result: string) => void): void
+
+注册回调函数，接收HTML5侧发送过来的消息。完整示例代码参考[postMessage](#postmessage)
+
+**系统能力：** SystemCapability.Web.Webview.Core
+
+**参数：**
+
+| 参数名   | 类型     | 必填 | 说明                 |
+| -------- | -------- | ---- | :------------------- |
+| result | string | 是   | 接收到的消息。 |
+
+**错误码：**
+
+以下错误码的详细介绍请参见 [webview错误码](../errorcodes/errorcode-webview.md)
+
+| 错误码ID | 错误信息                                        |
+| -------- | ----------------------------------------------- |
+| 17100006 | Can not register message event using this port. |
+
+**示例：**
+
+```ts
+// xxx.ets
+import web_webview from '@ohos.web.webview'
+
+@Entry
+@Component
+struct WebComponent {
+  controller: web_webview.WebviewController = new web_webview.WebviewController();
+  ports: web_webview.WebMessagePort[];
+
+  build() {
+    Column() {
+      Button('onMessageEvent')
+        .onClick(() => {
+          try {
+            this.ports = this.controller.createWebMessagePorts();
+            this.ports[1].onMessageEvent((msg) => {
+              console.log("received message from html5, on message:" + msg);
+            })
+          } catch (error) {
+            console.error(`ErrorCode: ${error.code},  Message: ${error.message}`);
+          }
+        })
+      Web({ src: 'www.example.com', controller: this.controller })
+    }
+  }
+}
+```
+
+## WebviewController
+
+通过WebviewController可以控制Web组件各种行为。一个WebviewController对象只能控制一个Web组件，且必须在Web组件和WebviewController绑定后，才能调用WebviewController上的方法。
+
+### 创建对象
+
+```ts
+// xxx.ets
+import web_webview from '@ohos.web.webview'
+
+@Entry
+@Component
+struct WebComponent {
+  controller: web_webview.WebviewController = new web_webview.WebviewController();
+
+  build() {
+    Column() {
+      Web({ src: 'www.example.com', controller: this.controller })
+    }
+  }
+}
+```
+
+### loadUrl
+
+loadUrl(url: string | Resource, headers?: Array\<HeaderV9>): void
+
+加载指定的URL。
+
+**系统能力：** SystemCapability.Web.Webview.Core
+
+**参数：**
+
+| 参数名  | 类型             | 必填 | 说明                  |
+| ------- | ---------------- | ---- | :-------------------- |
+| url     | string \| Resource | 是   | 需要加载的 URL。      |
+| headers | Array\<[HeaderV9](#headerv9)> | 否   | URL的附加HTTP请求头。 |
+
+**错误码：**
+
+以下错误码的详细介绍请参见 [webview错误码](../errorcodes/errorcode-webview.md)
+
+| 错误码ID | 错误信息                                                     |
+| -------- | ------------------------------------------------------------ |
+| 17100001 | Init error. The WebviewController must be associated with a Web component. |
+| 17100002 | Invalid url.                                                 |
+| 17100003 | Invalid resource path or file type.                          |
+
+**示例：**
+
+```ts
+// xxx.ets
+import web_webview from '@ohos.web.webview'
+
+@Entry
+@Component
+struct WebComponent {
+  controller: web_webview.WebviewController = new web_webview.WebviewController();
+
+  build() {
+    Column() {
+      Button('loadUrl')
+        .onClick(() => {
+          try {
+            this.controller.loadUrl('www.example.com');
+          } catch (error) {
+            console.error(`ErrorCode: ${error.code},  Message: ${error.message}`);
+          }
+        })
+      Web({ src: 'www.example.com', controller: this.controller })
+    }
+  }
+}
+```
+
+### loadData
+
+loadData(data: string, mimeType: string, encoding: string, baseUrl?: string, historyUrl?: string): void
+
+加载指定的数据。
+
+**系统能力：** SystemCapability.Web.Webview.Core
+
+**参数：**
+
+| 参数名     | 类型   | 必填 | 说明                                                         |
+| ---------- | ------ | ---- | ------------------------------------------------------------ |
+| data       | string | 是   | 按照”Base64“或者”URL"编码后的一段字符串。                    |
+| mimeType   | string | 是   | 媒体类型（MIME）。                                           |
+| encoding   | string | 是   | 编码类型，具体为“Base64"或者”URL编码。                       |
+| baseUrl    | string | 否   | 指定的一个URL路径（“http”/“https”/"data"协议），并由Web组件赋值给window.origin。 |
+| historyUrl | string | 否   | 用作历史记录所使用的URL。非空时，历史记录以此URL进行管理。当baseUrl为空时，此属性无效。 |
+
+**错误码：**
+
+以下错误码的详细介绍请参见 [webview错误码](../errorcodes/errorcode-webview.md)
+
+| 错误码ID | 错误信息                                                     |
+| -------- | ------------------------------------------------------------ |
+| 17100001 | Init error. The WebviewController must be associated with a Web component. |
+| 17100002 | Invalid url.                                                 |
+
+**示例：**
+
+```ts
+// xxx.ets
+import web_webview from '@ohos.web.webview'
+
+@Entry
+@Component
+struct WebComponent {
+  controller: web_webview.WebviewController = new web_webview.WebviewController();
+
+  build() {
+    Column() {
+      Button('loadData')
+        .onClick(() => {
+          try {
+            this.controller.loadData(
+              "<html><body bgcolor=\"white\">Source:<pre>source</pre></body></html>",
+              "text/html",
+              "UTF-8"
+            );
+          } catch (error) {
+            console.error(`ErrorCode: ${error.code},  Message: ${error.message}`);
+          }
+        })
+      Web({ src: 'www.example.com', controller: this.controller })
+    }
+  }
+}
+```
+
+### accessforward
+
+accessForward(): boolean
+
+当前页面是否可前进，即当前页面是否有前进历史记录。
+
+**系统能力：** SystemCapability.Web.Webview.Core
+
+**返回值：**
+
+| 类型    | 说明                              |
+| ------- | --------------------------------- |
+| boolean | 可以前进返回true，否则返回false。 |
+
+**错误码：**
+
+以下错误码的详细介绍请参见 [webview错误码](../errorcodes/errorcode-webview.md)
+
+| 错误码ID | 错误信息                                                     |
+| -------- | ------------------------------------------------------------ |
+| 17100001 | Init error. The WebviewController must be associated with a Web component. |
+
+**示例：**
+
+```ts
+// xxx.ets
+import web_webview from '@ohos.web.webview'
+
+@Entry
+@Component
+struct WebComponent {
+  controller: web_webview.WebviewController = new web_webview.WebviewController();
+
+  build() {
+    Column() {
+      Button('accessForward')
+        .onClick(() => {
+          try {
+            let result = this.controller.accessForward();
+            console.log('result:' + result);
+          } catch (error) {
+            console.error(`ErrorCode: ${error.code},  Message: ${error.message}`);
+          }
+        })
+      Web({ src: 'www.example.com', controller: this.controller })
+    }
+  }
+}
+```
+
+### forward
+
+forward(): void
+
+按照历史栈，前进一个页面。一般结合accessForward一起使用。
+
+**系统能力：** SystemCapability.Web.Webview.Core
+
+**错误码：**
+
+以下错误码的详细介绍请参见 [webview错误码](../errorcodes/errorcode-webview.md)
+
+| 错误码ID | 错误信息                                                     |
+| -------- | ------------------------------------------------------------ |
+| 17100001 | Init error. The WebviewController must be associated with a Web component. |
+
+**示例：**
+
+```ts
+// xxx.ets
+import web_webview from '@ohos.web.webview'
+
+@Entry
+@Component
+struct WebComponent {
+  controller: web_webview.WebviewController = new web_webview.WebviewController();
+
+  build() {
+    Column() {
+      Button('forward')
+        .onClick(() => {
+          try {
+            this.controller.forward();
+          } catch (error) {
+            console.error(`ErrorCode: ${error.code},  Message: ${error.message}`);
+          }
+        })
+      Web({ src: 'www.example.com', controller: this.controller })
+    }
+  }
+}
+```
+
+### accessBackward
+
+accessBackward(): boolean
+
+当前页面是否可后退，即当前页面是否有返回历史记录。
+
+**系统能力：** SystemCapability.Web.Webview.Core
+
+**返回值：**
+
+| 类型    | 说明                             |
+| ------- | -------------------------------- |
+| boolean | 可以后退返回true,否则返回false。 |
+
+**错误码：**
+
+以下错误码的详细介绍请参见 [webview错误码](../errorcodes/errorcode-webview.md)
+
+| 错误码ID | 错误信息                                                     |
+| -------- | ------------------------------------------------------------ |
+| 17100001 | Init error. The WebviewController must be associated with a Web compoent. |
+
+**示例：**
+
+```ts
+// xxx.ets
+import web_webview from '@ohos.web.webview'
+
+@Entry
+@Component
+struct WebComponent {
+  controller: web_webview.WebviewController = new web_webview.WebviewController();
+
+  build() {
+    Column() {
+      Button('accessBackward')
+        .onClick(() => {
+          try {
+            let result = this.controller.accessBackward();
+            console.log('result:' + result);
+          } catch (error) {
+            console.error(`Errorcode: ${error.code}, Message: ${error.message}`);
+          }
+        })
+      Web({ src: 'www.example.com', controller: this.controller })
+    }
+  }
+}
+```
+
+### backward
+
+backward(): void
+
+按照历史栈，后退一个页面。一般结合accessBackward一起使用。
+
+**系统能力：** SystemCapability.Web.Webview.Core
+
+**错误码：**
+
+以下错误码的详细介绍请参见 [webview错误码](../errorcodes/errorcode-webview.md)
+
+| 错误码ID | 错误信息                                                     |
+| -------- | ------------------------------------------------------------ |
+| 17100001 | Init error. The WebviewController must be associated with a Web component. |
+
+**示例：**
+
+```ts
+// xxx.ets
+import web_webview from '@ohos.web.webview'
+
+@Entry
+@Component
+struct WebComponent {
+  controller: web_webview.WebviewController = new web_webview.WebviewController();
+
+  build() {
+    Column() {
+      Button('backward')
+        .onClick(() => {
+          try {
+            this.controller.backward();
+          } catch (error) {
+            console.error(`ErrorCode: ${error.code},  Message: ${error.message}`);
+          }
+        })
+      Web({ src: 'www.example.com', controller: this.controller })
+    }
+  }
+}
+```
+
+### onActive
+
+onActive(): void
+
+调用此接口通知Web组件进入前台激活状态。
+
+**系统能力：** SystemCapability.Web.Webview.Core
+
+**错误码：**
+
+以下错误码的详细介绍请参见 [webview错误码](../errorcodes/errorcode-webview.md)
+
+| 错误码ID | 错误信息                                                     |
+| -------- | ------------------------------------------------------------ |
+| 17100001 | Init error. The WebviewController must be associated with a Web compoent. |
+
+**示例：**
+
+```ts
+// xxx.ets
+import web_webview from '@ohos.web.webview'
+
+@Entry
+@Component
+struct WebComponent {
+  controller: web_webview.WebviewController = new web_webview.WebviewController();
+
+  build() {
+    Column() {
+      Button('onActive')
+        .onClick(() => {
+          try {
+            this.controller.onActive();
+          } catch (error) {
+            console.error(`Errorcode: ${error.code}, Message: ${error.message}`);
+          }
+        })
+      Web({ src: 'www.example.com', controller: this.controller })
+    }
+  }
+}
+```
+
+### onInactive
+
+onInactive(): void
+
+调用此接口通知Web组件进入未激活状态。
+
+**系统能力：** SystemCapability.Web.Webview.Core
+
+**错误码：**
+
+以下错误码的详细介绍请参见 [webview错误码](../errorcodes/errorcode-webview.md)
+
+| 错误码ID | 错误信息                                                     |
+| -------- | ------------------------------------------------------------ |
+| 17100001 | Init error. The WebviewController must be associated with a Web compoent. |
+
+**示例：**
+
+```ts
+// xxx.ets
+import web_webview from '@ohos.web.webview'
+
+@Entry
+@Component
+struct WebComponent {
+  controller: web_webview.WebviewController = new web_webview.WebviewController();
+
+  build() {
+    Column() {
+      Button('onInactive')
+        .onClick(() => {
+          try {
+            this.controller.onInactive();
+          } catch (error) {
+            console.error(`Errorcode: ${error.code}, Message: ${error.message}`);
+          }
+        })
+      Web({ src: 'www.example.com', controller: this.controller })
+    }
+  }
+}
+```
+
+### refresh
+refresh(): void
+
+调用此接口通知Web组件刷新网页。
+
+**系统能力：** SystemCapability.Web.Webview.Core
+
+**错误码：**
+
+以下错误码的详细介绍请参见 [webview错误码](../errorcodes/errorcode-webview.md)
+
+| 错误码ID | 错误信息                                                     |
+| -------- | ------------------------------------------------------------ |
+| 17100001 | Init error. The WebviewController must be associated with a Web compoent. |
+
+**示例：**
+
+```ts
+// xxx.ets
+import web_webview from '@ohos.web.webview'
+
+@Entry
+@Component
+struct WebComponent {
+  controller: web_webview.WebviewController = new web_webview.WebviewController();
+
+  build() {
+    Column() {
+      Button('refresh')
+        .onClick(() => {
+          try {
+            this.controller.refresh();
+          } catch (error) {
+            console.error(`Errorcode: ${error.code}, Message: ${error.message}`);
+          }
+        })
+      Web({ src: 'www.example.com', controller: this.controller })
+    }
+  }
+}
+```
+
+### accessStep
+
+accessStep(step: number): boolean
+
+当前页面是否可前进或者后退给定的step步。
+
+**系统能力：** SystemCapability.Web.Webview.Core
+
+**参数：**
+
+| 参数名 | 类型 | 必填 | 说明                                   |
+| ------ | -------- | ---- | ------------------------------------------ |
+| step   | number   | 是   | 要跳转的步数，正数代表前进，负数代表后退。 |
+
+**返回值：**
+
+| 类型    | 说明               |
+| ------- | ------------------ |
+| boolean | 页面是否前进或后退 |
+
+**错误码：**
+
+以下错误码的详细介绍请参见 [webview错误码](../errorcodes/errorcode-webview.md)
+
+| 错误码ID | 错误信息                                                     |
+| -------- | ------------------------------------------------------------ |
+| 17100001 | Init error. The WebviewController must be associated with a Web compoent. |
+
+**示例：**
+
+```ts
+// xxx.ets
+import web_webview from '@ohos.web.webview'
+
+@Entry
+@Component
+struct WebComponent {
+  controller: web_webview.WebviewController = new web_webview.WebviewController();
+  @State steps: number = 2;
+
+  build() {
+    Column() {
+      Button('accessStep')
+        .onClick(() => {
+          try {
+            let result = this.controller.accessStep(this.steps);
+            console.log('result:' + result);
+          } catch (error) {
+            console.error(`Errorcode: ${error.code}, Message: ${error.message}`);
+          }
+        })
+      Web({ src: 'www.example.com', controller: this.controller })
+    }
+  }
+}
+```
+
+### clearHistory
+
+clearHistory(): void
+
+删除所有前进后退记录。
+
+**系统能力：** SystemCapability.Web.Webview.Core
+
+**错误码：**
+
+以下错误码的详细介绍请参见 [webview错误码](../errorcodes/errorcode-webview.md)
+
+| 错误码ID | 错误信息                                                     |
+| -------- | ------------------------------------------------------------ |
+| 17100001 | Init error. The WebviewController must be associated with a Web compoent. |
+
+**示例：**
+
+```ts
+// xxx.ets
+import web_webview from '@ohos.web.webview'
+
+@Entry
+@Component
+struct WebComponent {
+  controller: web_webview.WebviewController = new web_webview.WebviewController();
+
+  build() {
+    Column() {
+      Button('clearHistory')
+        .onClick(() => {
+          try {
+            this.controller.clearHistory();
+          } catch (error) {
+            console.error(`Errorcode: ${error.code}, Message: ${error.message}`);
+          }
+        })
+      Web({ src: 'www.example.com', controller: this.controller })
+    }
+  }
+}
+```
+
+### getHitTest
+
+getHitTest(): HitTestTypeV9
+
+获取当前被点击区域的元素类型。
+
+**系统能力：** SystemCapability.Web.Webview.Core
+
+**返回值：**
+
+| 类型                                                         | 说明                   |
+| ------------------------------------------------------------ | ---------------------- |
+| [HitTestTypeV9](#hittesttypev9)| 被点击区域的元素类型。 |
+
+**错误码：**
+
+以下错误码的详细介绍请参见 [webview错误码](../errorcodes/errorcode-webview.md)
+
+| 错误码ID | 错误信息                                                     |
+| -------- | ------------------------------------------------------------ |
+| 17100001 | Init error. The WebviewController must be associated with a Web compoent. |
+
+**示例：**
+
+```ts
+// xxx.ets
+import web_webview from '@ohos.web.webview'
+
+@Entry
+@Component
+struct WebComponent {
+  controller: web_webview.WebviewController = new web_webview.WebviewController();
+
+  build() {
+    Column() {
+      Button('getHitTest')
+        .onClick(() => {
+          try {
+            let hitTestType = this.controller.getHitTest();
+            console.log("hitTestType: " + hitTestType);
+          } catch (error) {
+            console.error(`Errorcode: ${error.code}, Message: ${error.message}`);
+          }
+        })
+      Web({ src: 'www.example.com', controller: this.controller })
+    }
+  }
+}
+```
+
+### registerJavaScriptProxy
+
+registerJavaScriptProxy(object: object, name: string, methodList: Array\<string>): void
+
+注入JavaScript对象到window对象中，并在window对象中调用该对象的方法。注册后，须调用[refresh](#refresh)接口生效。
+
+**系统能力：** SystemCapability.Web.Webview.Core
+
+**参数：**
+
+| 参数名     | 类型       | 必填 | 说明                                        |
+| ---------- | -------------- | ---- | ------------------------------------------------------------ |
+| object     | object         | 是   | 参与注册的应用侧JavaScript对象。只能声明方法，不能声明属性 。其中方法的参数和返回类型只能为string，number，boolean |
+| name       | string         | 是   | 注册对象的名称，与window中调用的对象名一致。注册后window对象可以通过此名字访问应用侧JavaScript对象。 |
+| methodList | Array\<string> | 是   | 参与注册的应用侧JavaScript对象的方法。                       |
+
+**错误码：**
+
+以下错误码的详细介绍请参见 [webview错误码](../errorcodes/errorcode-webview.md)
+
+| 错误码ID | 错误信息                                                     |
+| -------- | ------------------------------------------------------------ |
+| 17100001 | Init error. The WebviewController must be associated with a Web compoent. |
+
+**示例：**
+
+```ts
+// xxx.ets
+import web_webview from '@ohos.web.webview'
+
+@Entry
+@Component
+struct Index {
+  controller: web_webview.WebviewController = new web_webview.WebviewController();
+  testObj = {
+    test: (data) => {
+      return "ArkUI Web Component";
+    },
+    toString: () => {
+      console.log('Web Component toString');
+    }
+  }
+
+  build() {
+    Column() {
+      Button('refresh')
+        .onClick(() => {
+          try {
+            this.controller.refresh();
+          } catch (error) {
+            console.error(`Errorcode: ${error.code}, Message: ${error.message}`);
+          }
+        })
+      Button('Register JavaScript To Window')
+        .onClick(() => {
+          try {
+            this.controller.registerJavaScriptProxy(this.testObj, "objName", ["test", "toString"]);
+          } catch (error) {
+            console.error(`Errorcode: ${error.code}, Message: ${error.message}`);
+          }
+        })
+      Web({ src: $rawfile('index.html'), controller: this.controller })
+        .javaScriptAccess(true)
+    }
+  }
+}
+```
+
+### runJavaScript
+
+runJavaScript(script: string, callback : AsyncCallback\<string>): void
+
+异步执行JavaScript脚本，并通过回调方式返回脚本执行的结果。runJavaScript需要在loadUrl完成后，比如onPageEnd中调用。
+
+**系统能力：** SystemCapability.Web.Webview.Core
+
+**参数：**
+
+| 参数名   | 类型                 | 必填 | 说明                         |
+| -------- | -------------------- | ---- | ---------------------------- |
+| script   | string                   | 是   | JavaScript脚本。                                             |
+| callback | AsyncCallback\<string> | 是   | 回调执行JavaScript脚本结果。JavaScript脚本若执行失败或无返回值时，返回null。 |
+
+**错误码：**
+
+以下错误码的详细介绍请参见 [webview错误码](../errorcodes/errorcode-webview.md)
+
+| 错误码ID | 错误信息                                                     |
+| -------- | ------------------------------------------------------------ |
+| 17100001 | Init error. The WebviewController must be associated with a Web compoent. |
+
+**示例：**
+
+```ts
+import web_webview from '@ohos.web.webview'
+
+@Entry
+@Component
+struct WebComponent {
+  controller: web_webview.WebviewController = new web_webview.WebviewController();
+  @State webResult: string = ''
+
+  build() {
+    Column() {
+      Text(this.webResult).fontSize(20)
+      Web({ src: $rawfile('index.html'), controller: this.controller })
+        .javaScriptAccess(true)
+        .onPageEnd(e => {
+          try {
+            this.controller.runJavaScript(
+              'test()',
+              (error, result) => {
+                if (error) {
+                  console.info(`run JavaScript error: ` + JSON.stringify(error))
+                  return;
+                }
+                if (result) {
+                  this.webResult = result
+                  console.info(`The test() return value is: ${result}`)
+                }
+              });
+            console.info('url: ', e.url);
+          } catch (error) {
+            console.error(`ErrorCode: ${error.code},  Message: ${error.message}`);
+          }
+        })
+    }
+  }
+}
+```
+
+### runJavaScript
+
+runJavaScript(script: string): Promise\<string>
+
+异步执行JavaScript脚本，并通过Promise方式返回脚本执行的结果。runJavaScript需要在loadUrl完成后，比如onPageEnd中调用。
+
+**系统能力：** SystemCapability.Web.Webview.Core
+
+**参数：**
+
+| 参数名 | 类型 | 必填 | 说明         |
+| ------ | -------- | ---- | ---------------- |
+| script | string   | 是   | JavaScript脚本。 |
+
+**返回值：**
+
+| 类型            | 说明                                                |
+| --------------- | --------------------------------------------------- |
+| Promise\<string> | Promise实例，返回脚本执行的结果，执行失败返回null。 |
+
+**错误码：**
+
+以下错误码的详细介绍请参见 [webview错误码](../errorcodes/errorcode-webview.md)
+
+| 错误码ID | 错误信息                                                     |
+| -------- | ------------------------------------------------------------ |
+| 17100001 | Init error. The WebviewController must be associated with a Web compoent. |
+
+**示例：**
+
+```ts
+// xxx.ets
+import web_webview from '@ohos.web.webview'
+
+@Entry
+@Component
+struct WebComponent {
+  controller: web_webview.WebviewController = new web_webview.WebviewController();
+  @State webResult: string = '';
+
+  build() {
+    Column() {
+      Text(this.webResult).fontSize(20)
+      Web({ src: $rawfile('index.html'), controller: this.controller })
+        .javaScriptAccess(true)
+        .onPageEnd(e => {
+          try {
+            this.controller.runJavaScript('test()')
+              .then(function (result) {
+                console.log('result: ' + result);
+              })
+              .catch(function (error) {
+                console.error("error: " + error);
+              })
+            console.info('url: ', e.url);
+          } catch (error) {
+            console.error(`Errorcode: ${error.code}, Message: ${error.message}`);
+          }
+        })
+    }
+  }
+}
+```
+
+### deleteJavaScriptRegister
+
+deleteJavaScriptRegister(name: string): void
+
+删除通过registerJavaScriptProxy注册到window上的指定name的应用侧JavaScript对象。删除后立即生效，无须调用[refresh](#refresh)接口。
+
+**系统能力：** SystemCapability.Web.Webview.Core
+
+**参数：**
+
+| 参数名 | 类型 | 必填 | 说明  |
+| ------ | -------- | ---- | ---- |
+| name   | string   | 是   | 注册对象的名称，可在网页侧JavaScript中通过此名称调用应用侧JavaScript对象。 |
+
+**错误码：**
+
+以下错误码的详细介绍请参见 [webview错误码](../errorcodes/errorcode-webview.md)
+
+| 错误码ID | 错误信息                                                     |
+| -------- | ------------------------------------------------------------ |
+| 17100001 | Init error. The WebviewController must be associated with a Web compoent. |
+| 17100008 | Cannot delete JavaScriptProxy.                               |
+
+**示例：**
+
+```ts
+// xxx.ets
+import web_webview from '@ohos.web.webview'
+
+@Entry
+@Component
+struct WebComponent {
+  controller: web_webview.WebviewController = new web_webview.WebviewController();
+  @State name: string = 'Object';
+
+  build() {
+    Column() {
+      Button('deleteJavaScriptRegister')
+        .onClick(() => {
+          try {
+            this.controller.deleteJavaScriptRegister(this.name);
+          } catch (error) {
+            console.error(`Errorcode: ${error.code}, Message: ${error.message}`);
+          }
+        })
+      Web({ src: 'www.example.com', controller: this.controller })
+    }
+  }
+}
+```
+
+### zoom
+
+zoom(factor: number): void
+
+调整当前网页的缩放比例。
+
+**系统能力：** SystemCapability.Web.Webview.Core
+
+**参数：**
+
+| 参数名 | 类型 | 必填 | 说明 |
+| ------ | -------- | ---- | ------------------------------------------------------------ |
+| factor | number   | 是   | 基于当前网页所需调整的相对缩放比例，正值为放大，负值为缩小。 |
+
+**错误码：**
+
+以下错误码的详细介绍请参见 [webview错误码](../errorcodes/errorcode-webview.md)
+
+| 错误码ID | 错误信息                                                     |
+| -------- | ------------------------------------------------------------ |
+| 17100001 | Init error. The WebviewController must be associated with a Web compoent. |
+| 17100004 | Function not enable.                                         |
+
+**示例：**
+
+```ts
+// xxx.ets
+import web_webview from '@ohos.web.webview'
+
+@Entry
+@Component
+struct WebComponent {
+  controller: web_webview.WebviewController = new web_webview.WebviewController();
+  @State factor: number = 1;
+
+  build() {
+    Column() {
+      Button('zoom')
+        .onClick(() => {
+          try {
+            this.controller.zoom(this.factor);
+          } catch (error) {
+            console.error(`Errorcode: ${error.code}, Message: ${error.message}`);
+          }
+        })
+      Web({ src: 'www.example.com', controller: this.controller })
+    }
+  }
+}
+```
+
+### searchAllAsync
+
+searchAllAsync(searchString: string): void
+
+异步查找网页中所有匹配关键字'searchString'的内容并高亮，结果通过[onSearchResultReceive](../arkui-ts/ts-basic-components-web.md#onsearchresultreceive9)异步返回。
+
+**系统能力：** SystemCapability.Web.Webview.Core
+
+**参数：**
+
+| 参数名       | 类型 | 必填 | 说明       |
+| ------------ | -------- | ---- | -------------- |
+| searchString | string   | 是   | 查找的关键字。 |
+
+**错误码：**
+
+以下错误码的详细介绍请参见 [webview错误码](../errorcodes/errorcode-webview.md)
+
+| 错误码ID | 错误信息                                                     |
+| -------- | ------------------------------------------------------------ |
+| 17100001 | Init error. The WebviewController must be associated with a Web compoent. |
+
+**示例：**
+
+```ts
+// xxx.ets
+import web_webview from '@ohos.web.webview'
+
+@Entry
+@Component
+struct WebComponent {
+  controller: web_webview.WebviewController = new web_webview.WebviewController();
+  @State searchString: string = "xxx";
+
+  build() {
+    Column() {
+      Button('searchString')
+        .onClick(() => {
+          try {
+            this.controller.searchAllAsync(this.searchString);
+          } catch (error) {
+            console.error(`Errorcode: ${error.code}, Message: ${error.message}`);
+          }
+        })
+      Web({ src: 'www.example.com', controller: this.controller })
+        .onSearchResultReceive(ret => {
+          console.log("on search result receive:" + "[cur]" + ret.activeMatchOrdinal +
+          "[total]" + ret.numberOfMatches + "[isDone]" + ret.isDoneCounting);
+        })
+    }
+  }
+}
+```
+
+### clearMatches
+
+clearMatches(): void
+
+清除所有通过[searchAllAsync](#searchallasync)匹配到的高亮字符查找结果。
+
+**系统能力：** SystemCapability.Web.Webview.Core
+
+**错误码：**
+
+以下错误码的详细介绍请参见 [webview错误码](../errorcodes/errorcode-webview.md)
+
+| 错误码ID | 错误信息                                                     |
+| -------- | ------------------------------------------------------------ |
+| 17100001 | Init error. The WebviewController must be associated with a Web compoent. |
+
+**示例：**
+
+```ts
+// xxx.ets
+import web_webview from '@ohos.web.webview'
+
+@Entry
+@Component
+struct WebComponent {
+  controller: web_webview.WebviewController = new web_webview.WebviewController();
+
+  build() {
+    Column() {
+      Button('clearMatches')
+        .onClick(() => {
+          try {
+            this.controller.clearMatches();
+          } catch (error) {
+            console.error(`Errorcode: ${error.code}, Message: ${error.message}`);
+          }
+        })
+      Web({ src: 'www.example.com', controller: this.controller })
+    }
+  }
+}
+```
+
+### searchNext
+
+searchNext(forward: boolean): void
+
+滚动到下一个匹配的查找结果并高亮。
+
+**系统能力：** SystemCapability.Web.Webview.Core
+
+**参数：**
+
+| 参数名  | 类型 | 必填 | 说明               |
+| ------- | -------- | ---- | ---------------------- |
+| forward | boolean  | 是   | 从前向后或者逆向查找。 |
+
+**错误码：**
+
+以下错误码的详细介绍请参见 [webview错误码](../errorcodes/errorcode-webview.md)
+
+| 错误码ID | 错误信息                                                     |
+| -------- | ------------------------------------------------------------ |
+| 17100001 | Init error. The WebviewController must be associated with a Web compoent. |
+
+**示例：**
+
+```ts
+// xxx.ets
+import web_webview from '@ohos.web.webview'
+
+@Entry
+@Component
+struct WebComponent {
+  controller: web_webview.WebviewController = new web_webview.WebviewController();
+
+  build() {
+    Column() {
+      Button('searchNext')
+        .onClick(() => {
+          try {
+            this.controller.searchNext(true);
+          } catch (error) {
+            console.error(`Errorcode: ${error.code}, Message: ${error.message}`);
+          }
+        })
+      Web({ src: 'www.example.com', controller: this.controller })
+    }
+  }
+}
+```
+
+### clearSslCache
+
+clearSslCache(): void
+
+清除Web组件记录的SSL证书错误事件对应的用户操作行为。
+
+**系统能力：** SystemCapability.Web.Webview.Core
+
+**错误码：**
+
+以下错误码的详细介绍请参见 [webview错误码](../errorcodes/errorcode-webview.md)
+
+| 错误码ID | 错误信息                                                     |
+| -------- | ------------------------------------------------------------ |
+| 17100001 | Init error. The WebviewController must be associated with a Web compoent. |
+
+**示例：**
+
+```ts
+// xxx.ets
+import web_webview from '@ohos.web.webview'
+
+@Entry
+@Component
+struct WebComponent {
+  controller: web_webview.WebviewController = new web_webview.WebviewController();
+
+  build() {
+    Column() {
+      Button('clearSslCache')
+        .onClick(() => {
+          try {
+            this.controller.clearSslCache();
+          } catch (error) {
+            console.error(`Errorcode: ${error.code}, Message: ${error.message}`);
+          }
+        })
+      Web({ src: 'www.example.com', controller: this.controller })
+    }
+  }
+}
+```
+
+### clearClientAuthenticationCache
+
+clearClientAuthenticationCache(): void
+
+清除Web组件记录的客户端证书请求事件对应的用户操作行为。
+
+**系统能力：** SystemCapability.Web.Webview.Core
+
+**错误码：**
+
+以下错误码的详细介绍请参见 [webview错误码](../errorcodes/errorcode-webview.md)
+
+| 错误码ID | 错误信息                                                     |
+| -------- | ------------------------------------------------------------ |
+| 17100001 | Init error. The WebviewController must be associated with a Web compoent. |
+
+**示例：**
+
+```ts
+// xxx.ets
+import web_webview from '@ohos.web.webview'
+
+@Entry
+@Component
+struct WebComponent {
+  controller: web_webview.WebviewController = new web_webview.WebviewController();
+
+  build() {
+    Column() {
+      Button('clearClientAuthenticationCache')
+        .onClick(() => {
+          try {
+            this.controller.clearClientAuthenticationCache();
+          } catch (error) {
+            console.error(`Errorcode: ${error.code}, Message: ${error.message}`);
+          }
+        })
+      Web({ src: 'www.example.com', controller: this.controller })
+    }
+  }
+}
+```
+
+### createWebMessagePorts
+
+ createWebMessagePorts(): Array\<WebMessagePort>
+
+创建Web消息端口。
+
+**系统能力：** SystemCapability.Web.Webview.Core
+
+**返回值：** 
+
+| 类型                   | 说明              |
+| ---------------------- | ----------------- |
+| Array\<WebMessagePort> | web消息端口列表。 |
+
+**错误码：**
+
+以下错误码的详细介绍请参见 [webview错误码](../errorcodes/errorcode-webview.md)
+
+| 错误码ID | 错误信息                                                     |
+| -------- | ------------------------------------------------------------ |
+| 17100001 | Init error. The WebviewController must be associated with a Web component. |
+
+**示例：** 
+
+  ```ts
+// xxx.ets
+import web_webview from '@ohos.web.webview'
+
+@Entry
+@Component
+struct WebComponent {
+  controller: web_webview.WebviewController = new web_webview.WebviewController();
+  ports: web_webview.WebMessagePort[];
+
+  build() {
+    Column() {
+      Button('createWebMessagePorts')
+        .onClick(() => {
+          try {
+            this.ports = this.controller.createWebMessagePorts();
+            console.log("createWebMessagePorts size:" + this.ports.length)
+          } catch (error) {
+            console.error(`ErrorCode: ${error.code},  Message: ${error.message}`);
+          }
+        })
+      Web({ src: 'www.example.com', controller: this.controller })
+    }
+  }
+}
+  ```
+
+### postMessage
+
+postMessage(name: string, ports: Array\<WebMessagePort>, uri: string): void
+
+发送Web消息端口到HTML5。
+
+**系统能力：** SystemCapability.Web.Webview.Core
+
+**参数：**
+
+| 参数名 | 类型                   | 必填 | 说明                             |
+| ------ | ---------------------- | ---- | :------------------------------- |
+| name   | string                 | 是   | 要发送的消息，包含数据和消息端口。 |
+| ports  | Array\<WebMessagePort> | 是   | 接收该消息的URI。                |
+| uri    | string                 | 是   | 接收该消息的URI。                |
+
+**错误码：**
+
+以下错误码的详细介绍请参见 [webview错误码](../errorcodes/errorcode-webview.md)
+
+| 错误码ID | 错误信息                                                     |
+| -------- | ------------------------------------------------------------ |
+| 17100001 | Init error. The WebviewController must be associated with a Web component. |
+
+**示例：**
+
+```ts
+// xxx.ets
+import web_webview from '@ohos.web.webview';
+
+@Entry
+@Component
+struct WebComponent {
+  controller: web_webview.WebviewController = new web_webview.WebviewController();
+  ports: web_webview.WebMessagePort[];
+  @State sendFromEts: string = 'Send this message from ets to HTML';
+  @State receivedFromHtml: string = 'Display received message send from HTML';
+
+  build() {
+    Column() {
+      // 展示接收到的来自HTML的内容
+      Text(this.receivedFromHtml)
+      // 输入框的内容发送到html
+      TextInput({placeholder: 'Send this message from ets to HTML'})
+        .onChange((value: string) => {
+          this.sendFromEts = value;
+      })
+
+      Button('postMessage')
+        .onClick(() => {
+          try {
+            // 1、创建两个消息端口
+            this.ports = this.controller.createWebMessagePorts();
+            // 2、将其中一个消息端口发送到HTML侧，由HTML侧保存并使用。
+            this.controller.postMessage('__init_port__', [this.ports[0]], '*');
+            // 3、另一个消息端口在应用侧注册回调事件。
+            this.ports[1].onMessageEvent((result: string) => {
+                var msg = 'Got msg from HTML: ' + result;
+                this.receivedFromHtml = msg;
+              })
+          } catch (error) {
+            console.error(`ErrorCode: ${error.code},  Message: ${error.message}`);
+          }
+        })
+
+      // 4、使用应用侧的端口给另一个已经发送到html的端口发送消息。
+      Button('SendDataToHTML')
+        .onClick(() => {
+          try {
+            if (this.ports && this.ports[1]) {
+              this.ports[1].postMessageEvent("post message from ets to HTML");
+            } else {
+              console.error(`ports is null, Please initialize first`);
+            }
+          } catch (error) {
+            console.error(`ErrorCode: ${error.code},  Message: ${error.message}`);
+          }
+        })
+      Web({ src: $rawfile('xxx.html'), controller: this.controller })
+    }
+  }
+}
+```
+
+```html
+<!--xxx.html-->
+<!DOCTYPE html>
+<html>
+<head>
+    <meta name="viewport" content="width=device-width, initial-scale=1.0">
+    <title>WebView Message Port Demo</title>
+</head>
+
+  <body>
+    <h1>WebView Message Port Demo</h1>
+    <div>
+        <input type="button" value="SendToEts" onclick="PostMsgToEts(msgFromJS.value);"/><br/>
+        <input id="msgFromJs" type="text" value="send this message from HTML to ets"/><br/>
+    </div>
+    <p class="output">display received message send from ets</p>
+  </body>
+  <script src="xxx.js"></script>
+</html>
+```
+
+```js
+//xxx.js
+var h5Port;
+var output = document.querySelector('.output');
+window.addEventListener('message', function (event) {
+    if (event.data == '__init_port__') {
+        if (event.ports[0] != null) {
+            h5Port = event.ports[0]; // 1. 保存从ets侧发送过来的端口
+            h5Port.onmessage = function (event) {
+              // 2. 接收ets侧发送过来的消息.
+              var msg = 'Got message from ets:' + event.data;
+              output.innerHTML = msg;
+            }
+        }
+    }
+})
+
+// 3. 使用h5Port往ets侧发送消息.
+function PostMsgToEts(data) {
+    if (h5Port) {
+      h5Port.postMessage(data);
+    } else {
+      console.error("h5Port is null, Please initialize first");
+    }
+}
+```
+
+### requestFocus
+
+requestFocus(): void
+
+使当前web页面获取焦点。
+
+**系统能力：** SystemCapability.Web.Webview.Core
+
+**错误码：**
+
+以下错误码的详细介绍请参见 [webview错误码](../errorcodes/errorcode-webview.md)
+
+| 错误码ID | 错误信息                                                     |
+| -------- | ------------------------------------------------------------ |
+| 17100001 | Init error. The WebviewController must be associated with a Web component. |
+
+**示例：**
+
+```ts
+// xxx.ets
+import web_webview from '@ohos.web.webview';
+
+@Entry
+@Component
+struct WebComponent {
+  controller: web_webview.WebviewController = new web_webview.WebviewController();
+
+  build() {
+    Column() {
+      Button('requestFocus')
+        .onClick(() => {
+          try {
+            this.controller.requestFocus();
+          } catch (error) {
+            console.error(`ErrorCode: ${error.code},  Message: ${error.message}`);
+          }
+        });
+      Web({ src: 'www.example.com', controller: this.controller })
+    }
+  }
+}
+```
+
+### zoomIn
+
+zoomIn(): void
+
+调用此接口将当前网页进行放大，比例为20%。
+
+**系统能力：** SystemCapability.Web.Webview.Core
+
+**错误码：**
+
+以下错误码的详细介绍请参见 [webview错误码](../errorcodes/errorcode-webview.md)
+
+| 错误码ID | 错误信息                                                     |
+| -------- | ------------------------------------------------------------ |
+| 17100001 | Init error. The WebviewController must be associated with a Web component. |
+| 17100004 | Function not enable.                                         |
+
+**示例：**
+
+```ts
+// xxx.ets
+import web_webview from '@ohos.web.webview';
+
+@Entry
+@Component
+struct WebComponent {
+  controller: web_webview.WebviewController = new web_webview.WebviewController();
+
+  build() {
+    Column() {
+      Button('zoomIn')
+        .onClick(() => {
+          try {
+            this.controller.zoomIn();
+          } catch (error) {
+            console.error(`ErrorCode: ${error.code},  Message: ${error.message}`);
+          }
+        })
+      Web({ src: 'www.example.com', controller: this.controller })
+    }
+  }
+}
+```
+
+### zoomOut
+
+zoomOut(): void
+
+调用此接口将当前网页进行缩小，比例为20%。
+
+**系统能力：** SystemCapability.Web.Webview.Core
+
+**错误码：**
+
+以下错误码的详细介绍请参见 [webview错误码](../errorcodes/errorcode-webview.md)
+
+| 错误码ID | 错误信息                                                     |
+| -------- | ------------------------------------------------------------ |
+| 17100001 | Init error. The WebviewController must be associated with a Web component. |
+| 17100004 | Function not enable.                                         |
+
+**示例：**
+
+```ts
+// xxx.ets
+import web_webview from '@ohos.web.webview';
+
+@Entry
+@Component
+struct WebComponent {
+  controller: web_webview.WebviewController = new web_webview.WebviewController();
+
+  build() {
+    Column() {
+      Button('zoomOut')
+        .onClick(() => {
+          try {
+            this.controller.zoomOut();
+          } catch (error) {
+            console.error(`ErrorCode: ${error.code},  Message: ${error.message}`);
+          }
+        })
+      Web({ src: 'www.example.com', controller: this.controller })
+    }
+  }
+}
+```
+
+### getHitTestValue
+
+getHitTestValue(): HitTestValue
+
+获取当前被点击区域的元素信息。
+
+**系统能力：** SystemCapability.Web.Webview.Core
+
+**返回值：**
+
+| 类型         | 说明                 |
+| ------------ | -------------------- |
+| [HitTestValue](#hittestvalue) | 点击区域的元素信息。 |
+
+**错误码：**
+
+以下错误码的详细介绍请参见 [webview错误码](../errorcodes/errorcode-webview.md)
+
+| 错误码ID | 错误信息                                                     |
+| -------- | ------------------------------------------------------------ |
+| 17100001 | Init error. The WebviewController must be associated with a Web component. |
+
+**示例：**
+
+```ts
+// xxx.ets
+import web_webview from '@ohos.web.webview';
+
+@Entry
+@Component
+struct WebComponent {
+  controller: web_webview.WebviewController = new web_webview.WebviewController();
+
+  build() {
+    Column() {
+      Button('getHitTestValue')
+        .onClick(() => {
+          try {
+            let hitValue = this.controller.getHitTestValue();
+            console.log("hitType: " + hitValue.type);
+            console.log("extra: " + hitValue.extra);
+          } catch (error) {
+            console.error(`ErrorCode: ${error.code},  Message: ${error.message}`);
+          }
+        })
+      Web({ src: 'www.example.com', controller: this.controller })
+    }
+  }
+}
+```
+
+### getWebId
+
+getWebId(): number
+
+获取当前Web组件的索引值，用于多个Web组件的管理。
+
+**系统能力：** SystemCapability.Web.Webview.Core
+
+**返回值：**
+
+| 类型   | 说明                  |
+| ------ | --------------------- |
+| number | 当前Web组件的索引值。 |
+
+**错误码：**
+
+以下错误码的详细介绍请参见 [webview错误码](../errorcodes/errorcode-webview.md)
+
+| 错误码ID | 错误信息                                                     |
+| -------- | ------------------------------------------------------------ |
+| 17100001 | Init error. The WebviewController must be associated with a Web component. |
+
+**示例：**
+
+```ts
+// xxx.ets
+import web_webview from '@ohos.web.webview';
+
+@Entry
+@Component
+struct WebComponent {
+  controller: web_webview.WebviewController = new web_webview.WebviewController();
+
+  build() {
+    Column() {
+      Button('getWebId')
+        .onClick(() => {
+          try {
+            let id = this.controller.getWebId();
+            console.log("id: " + id);
+          } catch (error) {
+            console.error(`ErrorCode: ${error.code},  Message: ${error.message}`);
+          }
+        })
+      Web({ src: 'www.example.com', controller: this.controller })
+    }
+  }
+}
+```
+
+### getUserAgent
+
+getUserAgent(): string
+
+获取当前默认用户代理。
+
+**系统能力：** SystemCapability.Web.Webview.Core
+
+**返回值：**
+
+| 类型   | 说明           |
+| ------ | -------------- |
+| string | 默认用户代理。 |
+
+**错误码：**
+
+以下错误码的详细介绍请参见 [webview错误码](../errorcodes/errorcode-webview.md)
+
+| 错误码ID | 错误信息                                                     |
+| -------- | ------------------------------------------------------------ |
+| 17100001 | Init error. The WebviewController must be associated with a Web component. |
+
+**示例：**
+
+```ts
+// xxx.ets
+import web_webview from '@ohos.web.webview';
+
+@Entry
+@Component
+struct WebComponent {
+  controller: web_webview.WebviewController = new web_webview.WebviewController();
+
+  build() {
+    Column() {
+      Button('getUserAgent')
+        .onClick(() => {
+          try {
+            let userAgent = this.controller.getUserAgent();
+            console.log("userAgent: " + userAgent);
+          } catch (error) {
+            console.error(`ErrorCode: ${error.code},  Message: ${error.message}`);
+          }
+        })
+      Web({ src: 'www.example.com', controller: this.controller })
+    }
+  }
+}
+```
+
+### getTitle
+
+getTitle(): string
+
+获取文件选择器标题。
+
+**系统能力：** SystemCapability.Web.Webview.Core
+
+**返回值：**
+
+| 类型   | 说明                 |
+| ------ | -------------------- |
+| string | 返回文件选择器标题。 |
+
+**错误码：**
+
+以下错误码的详细介绍请参见 [webview错误码](../errorcodes/errorcode-webview.md)
+
+| 错误码ID | 错误信息                                                     |
+| -------- | ------------------------------------------------------------ |
+| 17100001 | Init error. The WebviewController must be associated with a Web component. |
+
+**示例:**
+
+```ts
+// xxx.ets
+import web_webview from '@ohos.web.webview';
+
+@Entry
+@Component
+struct WebComponent {
+  controller: web_webview.WebviewController = new web_webview.WebviewController();
+
+  build() {
+    Column() {
+      Button('getTitle')
+        .onClick(() => {
+          try {
+            let title = this.controller.getTitle();
+            console.log("title: " + title);
+          } catch (error) {
+            console.error(`ErrorCode: ${error.code},  Message: ${error.message}`);
+          }
+        })
+      Web({ src: 'www.example.com', controller: this.controller })
+    }
+  }
+}
+```
+
+### getPageHeight
+
+getPageHeight(): number
+
+获取当前网页的页面高度。
+
+**系统能力：** SystemCapability.Web.Webview.Core
+
+**返回值：**
+
+| 类型   | 说明                 |
+| ------ | -------------------- |
+| number | 当前网页的页面高度。 |
+
+**错误码：**
+
+以下错误码的详细介绍请参见 [webview错误码](../errorcodes/errorcode-webview.md)
+
+| 错误码ID | 错误信息                                                     |
+| -------- | ------------------------------------------------------------ |
+| 17100001 | Init error. The WebviewController must be associated with a Web component. |
+
+**示例:**
+
+```ts
+// xxx.ets
+import web_webview from '@ohos.web.webview';
+
+@Entry
+@Component
+struct WebComponent {
+  controller: web_webview.WebviewController = new web_webview.WebviewController();
+
+  build() {
+    Column() {
+      Button('getPageHeight')
+        .onClick(() => {
+          try {
+            let pageHeight = this.controller.getPageHeight();
+            console.log("pageHeight : " + pageHeight);
+          } catch (error) {
+            console.error(`ErrorCode: ${error.code},  Message: ${error.message}`);
+          }
+        })
+      Web({ src: 'www.example.com', controller: this.controller })
+    }
+  }
+}
+```
+
+### storeWebArchive
+
+storeWebArchive(baseName: string, autoName: boolean, callback: AsyncCallback\<string>): void
+
+以回调方式异步保存当前页面。
+
+**系统能力：** SystemCapability.Web.Webview.Core
+
+**参数：**
+
+| 参数名   | 类型              | 必填 | 说明                                                         |
+| -------- | --------------------- | ---- | ------------------------------------------------------------ |
+| baseName | string                | 是   | 文件存储路径，该值不能为空。                                 |
+| autoName | boolean               | 是   | 决定是否自动生成文件名。 如果为false，则将baseName作为文件存储路径。 如果为true，则假定baseName是一个目录，将根据当前页的Url自动生成文件名。 |
+| callback | AsyncCallback\<string> | 是   | 返回文件存储路径，保持网页失败会返回null。                   |
+
+**错误码：**
+
+以下错误码的详细介绍请参见 [webview错误码](../errorcodes/errorcode-webview.md)
+
+| 错误码ID | 错误信息                                                     |
+| -------- | ------------------------------------------------------------ |
+| 17100001 | Init error. The WebviewController must be associated with a Web component. |
+| 17100003 | Invalid resource path or file type.                          |
+
+**示例：**
+
+```ts
+// xxx.ets
+import web_webview from '@ohos.web.webview'
+
+@Entry
+@Component
+struct WebComponent {
+  controller: web_webview.WebviewController = new web_webview.WebviewController();
+
+  build() {
+    Column() {
+      Button('saveWebArchive')
+        .onClick(() => {
+          try {
+            this.controller.storeWebArchive("/data/storage/el2/base/", true, (error, filename) => {
+              if (error) {
+                console.info(`save web archive error: ` + JSON.stringify(error))
+                return;
+              }
+              if (filename != null) {
+                console.info(`save web archive success: ${filename}`)
+              }
+            });
+          } catch (error) {
+            console.error(`ErrorCode: ${error.code},  Message: ${error.message}`);
+          }
+        })
+      Web({ src: 'www.example.com', controller: this.controller })
+    }
+  }
+}
+```
+
+### storeWebArchive
+
+storeWebArchive(baseName: string, autoName: boolean): Promise\<string>
+
+以Promise方式异步保存当前页面。
+
+**系统能力：** SystemCapability.Web.Webview.Core
+
+**参数：**
+
+| 参数名   | 类型 | 必填 | 说明                                                         |
+| -------- | -------- | ---- | ------------------------------------------------------------ |
+| baseName | string   | 是   | 文件存储路径，该值不能为空。                                 |
+| autoName | boolean  | 是   | 决定是否自动生成文件名。 如果为false，则将baseName作为文件存储路径。 如果为true，则假定baseName是一个目录，将根据当前页的Url自动生成文件名。 |
+
+**返回值：**
+
+| 类型            | 说明                                                  |
+| --------------- | ----------------------------------------------------- |
+| Promise\<string> | Promise实例，保存成功返回文件路径，保存失败返回null。 |
+
+**错误码：**
+
+以下错误码的详细介绍请参见 [webview错误码](../errorcodes/errorcode-webview.md)
+
+| 错误码ID | 错误信息                                                     |
+| -------- | ------------------------------------------------------------ |
+| 17100001 | Init error. The WebviewController must be associated with a Web component. |
+| 17100003 | Invalid resource path or file type.                          |
+
+**示例：**
+
+```ts
+// xxx.ets
+import web_webview from '@ohos.web.webview'
+
+@Entry
+@Component
+struct WebComponent {
+  controller: web_webview.WebviewController = new web_webview.WebviewController();
+
+  build() {
+    Column() {
+      Button('saveWebArchive')
+        .onClick(() => {
+          try {
+            this.controller.storeWebArchive("/data/storage/el2/base/", true)
+              .then(filename => {
+                if (filename != null) {
+                  console.info(`save web archive success: ${filename}`)
+                }
+              })
+              .catch(error => {
+                console.log('error: ' + JSON.stringify(error));
+              })
+          } catch (error) {
+            console.error(`ErrorCode: ${error.code},  Message: ${error.message}`);
+          }
+        })
+      Web({ src: 'www.example.com', controller: this.controller })
+    }
+  }
+}
+```
+
+### getUrl
+
+getUrl(): string
+
+获取当前页面的url地址。
+
+**系统能力：** SystemCapability.Web.Webview.Core
+
+**返回值：**
+
+| 类型   | 说明                |
+| ------ | ------------------- |
+| string | 当前页面的url地址。 |
+
+**错误码：**
+
+以下错误码的详细介绍请参见 [webview错误码](../errorcodes/errorcode-webview.md)
+
+| 错误码ID | 错误信息                                                     |
+| -------- | ------------------------------------------------------------ |
+| 17100001 | Init error. The WebviewController must be associated with a Web component. |
+
+**示例：**
+
+```ts
+// xxx.ets
+import web_webview from '@ohos.web.webview';
+
+@Entry
+@Component
+struct WebComponent {
+  controller: web_webview.WebviewController = new web_webview.WebviewController();
+
+  build() {
+    Column() {
+      Button('getUrl')
+        .onClick(() => {
+          try {
+            let url = this.controller.getUrl();
+            console.log("url: " + url);
+          } catch (error) {
+            console.error(`ErrorCode: ${error.code},  Message: ${error.message}`);
+          }
+        })
+      Web({ src: 'www.example.com', controller: this.controller })
+    }
+  }
+}
+```
+
+### stop
+
+stop(): void
+
+停止页面加载。
+
+**系统能力：** SystemCapability.Web.Webview.Core
+
+**错误码：**
+
+以下错误码的详细介绍请参见 [webview错误码](../errorcodes/errorcode-webview.md)
+
+| 错误码ID | 错误信息                                                     |
+| -------- | ------------------------------------------------------------ |
+| 17100001 | Init error. The WebviewController must be associated with a Web component. |
+
+**示例：**
+
+```ts
+// xxx.ets
+import web_webview from '@ohos.web.webview';
+
+@Entry
+@Component
+struct WebComponent {
+  controller: web_webview.WebviewController = new web_webview.WebviewController();
+
+  build() {
+    Column() {
+      Button('stop')
+        .onClick(() => {
+          try {
+            this.controller.stop();
+          } catch (error) {
+            console.error(`ErrorCode: ${error.code},  Message: ${error.message}`);
+          }
+        });
+      Web({ src: 'www.example.com', controller: this.controller })
+    }
+  }
+}
+```
+
+### backOrForward
+
+backOrForward(step: number): void
+
+按照历史栈，前进或者后退指定步长的页面，当历史栈中不存在对应步长的页面时，不会进行页面跳转。
+
+**系统能力：** SystemCapability.Web.Webview.Core
+
+**参数：**
+
+| 参数名 | 类型 | 必填 | 说明               |
+| ------ | -------- | ---- | ---------------------- |
+| step   | number   | 是   | 需要前进或后退的步长。 |
+
+**错误码：**
+
+以下错误码的详细介绍请参见 [webview错误码](../errorcodes/errorcode-webview.md)
+
+| 错误码ID | 错误信息                                                     |
+| -------- | ------------------------------------------------------------ |
+| 17100001 | Init error. The WebviewController must be associated with a Web component. |
+
+**示例：**
+
+```ts
+// xxx.ets
+import web_webview from '@ohos.web.webview';
+
+@Entry
+@Component
+struct WebComponent {
+  controller: web_webview.WebviewController = new web_webview.WebviewController();
+  @State step: number = -2;
+
+  build() {
+    Column() {
+      Button('backOrForward')
+        .onClick(() => {
+          try {
+            this.controller.backOrForward(this.step);
+          } catch (error) {
+            console.error(`ErrorCode: ${error.code},  Message: ${error.message}`);
+          }
+        })
+      Web({ src: 'www.example.com', controller: this.controller })
+    }
+  }
+}
+```
+
+### scrollTo
+
+scrollTo(x:number, y:number): void
+
+将页面滚动到指定的绝对位置。
+
+**系统能力：** SystemCapability.Web.Webview.Core
+
+**参数：**
+
+| 参数名 | 类型 | 必填 | 说明               |
+| ------ | -------- | ---- | ---------------------- |
+| x   | number   | 是   | 绝对位置的水平坐标，当传入数值为负数时，按照传入0处理。 |
+| y   | number   | 是   | 绝对位置的垂直坐标，当传入数值为负数时，按照传入0处理。|
+
+**错误码：**
+
+以下错误码的详细介绍请参见 [webview错误码](../errorcodes/errorcode-webview.md)
+
+| 错误码ID | 错误信息                                                     |
+| -------- | ------------------------------------------------------------ |
+| 17100001 | Init error. The WebviewController must be associated with a Web component. |
+
+**示例：**
+
+```ts
+// xxx.ets
+import web_webview from '@ohos.web.webview';
+
+@Entry
+@Component
+struct WebComponent {
+  controller: web_webview.WebviewController = new web_webview.WebviewController();
+
+  build() {
+    Column() {
+      Button('scrollTo')
+        .onClick(() => {
+          try {
+            this.controller.scrollTo(50, 50);
+          } catch (error) {
+            console.error(`ErrorCode: ${error.code},  Message: ${error.message}`);
+          }
+        })
+      Web({ src: 'www.example.com', controller: this.controller })
+    }
+  }
+}
+```
+
+```html
+<!--xxx.html-->
+<!DOCTYPE html>
+<html>
+<head>
+    <title>Demo</title>
+    <style>
+        body {
+            width:3000px;
+            height:3000px;
+            padding-right:170px;
+            padding-left:170px;
+            border:5px solid blueviolet
+        }
+    </style>
+</head>
+<body>
+Scroll Test
+</body>
+</html>
+```
+
+### scrollBy
+
+scrollBy(deltaX:number, deltaY:number): void
+
+将页面滚动指定的偏移量。
+
+**系统能力：** SystemCapability.Web.Webview.Core
+
+**参数：**
+
+| 参数名 | 类型 | 必填 | 说明               |
+| ------ | -------- | ---- | ---------------------- |
+| deltaX | number   | 是   | 水平偏移量，其中水平向右为正方向。 |
+| deltaY | number   | 是   | 垂直偏移量，其中垂直向下为正方向。 |
+
+**错误码：**
+
+以下错误码的详细介绍请参见 [webview错误码](../errorcodes/errorcode-webview.md)
+
+| 错误码ID | 错误信息                                                     |
+| -------- | ------------------------------------------------------------ |
+| 17100001 | Init error. The WebviewController must be associated with a Web component. |
+
+**示例：**
+
+```ts
+// xxx.ets
+import web_webview from '@ohos.web.webview';
+
+@Entry
+@Component
+struct WebComponent {
+  controller: web_webview.WebviewController = new web_webview.WebviewController();
+
+  build() {
+    Column() {
+      Button('scrollBy')
+        .onClick(() => {
+          try {
+            this.controller.scrollBy(50, 50);
+          } catch (error) {
+            console.error(`ErrorCode: ${error.code},  Message: ${error.message}`);
+          }
+        })
+      Web({ src: 'www.example.com', controller: this.controller })
+    }
+  }
+}
+```
+
+```html
+<!--xxx.html-->
+<!DOCTYPE html>
+<html>
+<head>
+    <title>Demo</title>
+    <style>
+        body {
+            width:3000px;
+            height:3000px;
+            padding-right:170px;
+            padding-left:170px;
+            border:5px solid blueviolet
+        }
+    </style>
+</head>
+<body>
+Scroll Test
+</body>
+</html>
+```
+
+### slideScroll
+
+slideScroll(vx:number, vy:number): void
+
+按照指定速度模拟对页面的轻扫滚动动作。
+
+**系统能力：** SystemCapability.Web.Webview.Core
+
+**参数：**
+
+| 参数名 | 类型 | 必填 | 说明               |
+| ------ | -------- | ---- | ---------------------- |
+| vx     | number   | 是   | 轻扫滚动的水平速度分量，其中水平向右为速度正方向。 |
+| vy     | number   | 是   | 轻扫滚动的垂直速度分量，其中垂直向下为速度正方向。 |
+
+**错误码：**
+
+以下错误码的详细介绍请参见 [webview错误码](../errorcodes/errorcode-webview.md)
+
+| 错误码ID | 错误信息                                                     |
+| -------- | ------------------------------------------------------------ |
+| 17100001 | Init error. The WebviewController must be associated with a Web component. |
+
+**示例：**
+
+```ts
+// xxx.ets
+import web_webview from '@ohos.web.webview';
+
+@Entry
+@Component
+struct WebComponent {
+  controller: web_webview.WebviewController = new web_webview.WebviewController();
+
+  build() {
+    Column() {
+      Button('slideScroll')
+        .onClick(() => {
+          try {
+            this.controller.slideScroll(500, 500);
+          } catch (error) {
+            console.error(`ErrorCode: ${error.code},  Message: ${error.message}`);
+          }
+        })
+      Web({ src: 'www.example.com', controller: this.controller })
+    }
+  }
+}
+```
+
+```html
+<!--xxx.html-->
+<!DOCTYPE html>
+<html>
+<head>
+    <title>Demo</title>
+    <style>
+        body {
+            width:3000px;
+            height:3000px;
+            padding-right:170px;
+            padding-left:170px;
+            border:5px solid blueviolet
+        }
+    </style>
+</head>
+<body>
+Scroll Test
+</body>
+</html>
+```
+
+### getOriginalUrl
+
+getOriginalUrl(): string
+
+获取当前页面的原始url地址。
+
+**系统能力：** SystemCapability.Web.Webview.Core
+
+**返回值：**
+
+| 类型   | 说明                    |
+| ------ | ----------------------- |
+| string | 当前页面的原始url地址。 |
+
+**错误码：**
+
+以下错误码的详细介绍请参见 [webview错误码](../errorcodes/errorcode-webview.md)
+
+| 错误码ID | 错误信息                                                     |
+| -------- | ------------------------------------------------------------ |
+| 17100001 | Init error. The WebviewController must be associated with a Web component. |
+
+**示例：**
+
+```ts
+// xxx.ets
+import web_webview from '@ohos.web.webview';
+
+@Entry
+@Component
+struct WebComponent {
+  controller: web_webview.WebviewController = new web_webview.WebviewController();
+
+  build() {
+    Column() {
+      Button('getOrgUrl')
+        .onClick(() => {
+          try {
+            let url = this.controller.getOriginalUrl();
+            console.log("original url: " + url);
+          } catch (error) {
+            console.error(`ErrorCode: ${error.code},  Message: ${error.message}`);
+          }
+        })
+      Web({ src: 'www.example.com', controller: this.controller })
+    }
+  }
+}
+```
+
+### getFavicon
+
+getFavicon(): image.PixelMap
+
+获取页面的favicon图标。
+
+**系统能力：** SystemCapability.Web.Webview.Core
+
+**返回值：**
+
+| 类型                                   | 说明                            |
+| -------------------------------------- | ------------------------------- |
+| [PixelMap](js-apis-image.md#pixelmap7) | 页面favicon图标的PixelMap对象。 |
+
+**错误码：**
+
+以下错误码的详细介绍请参见 [webview错误码](../errorcodes/errorcode-webview.md)
+
+| 错误码ID | 错误信息                                                     |
+| -------- | ------------------------------------------------------------ |
+| 17100001 | Init error. The WebviewController must be associated with a Web component. |
+
+**示例：**
+
+```ts
+// xxx.ets
+import web_webview from '@ohos.web.webview';
+import image from "@ohos.multimedia.image"
+@Entry
+@Component
+struct WebComponent {
+  controller: web_webview.WebviewController = new web_webview.WebviewController();
+    @State pixelmap: image.PixelMap = undefined;
+
+  build() {
+    Column() {
+      Button('getFavicon')
+        .onClick(() => {
+          try {
+            this.pixelmap = this.controller.getFavicon();
+          } catch (error) {
+            console.error(`ErrorCode: ${error.code},  Message: ${error.message}`);
+          }
+        })
+      Web({ src: 'www.example.com', controller: this.controller })
+    }
+  }
+}
+```
+
+### setNetworkAvailable
+
+setNetworkAvailable(enable: boolean): void
+
+设置JavaScript中的window.navigator.onLine属性。
+
+**系统能力：** SystemCapability.Web.Webview.Core
+
+**参数：**
+
+| 参数名 | 类型    | 必填 | 说明                              |
+| ------ | ------- | ---- | --------------------------------- |
+| enable | boolean | 是   | 是否使能window.navigator.onLine。 |
+
+**错误码：**
+
+以下错误码的详细介绍请参见 [webview错误码](../errorcodes/errorcode-webview.md)
+
+| 错误码ID | 错误信息                                                     |
+| -------- | ------------------------------------------------------------ |
+| 17100001 | Init error. The WebviewController must be associated with a Web component. |
+
+**示例：**
+
+```ts
+// xxx.ets
+import web_webview from '@ohos.web.webview';
+
+@Entry
+@Component
+struct WebComponent {
+  controller: web_webview.WebviewController = new web_webview.WebviewController();
+
+  build() {
+    Column() {
+      Button('setNetworkAvailable')
+        .onClick(() => {
+          try {
+            this.controller.setNetworkAvailable(true);
+          } catch (error) {
+            console.error(`ErrorCode: ${error.code},  Message: ${error.message}`);
+          }
+        })
+      Web({ src: 'www.example.com', controller: this.controller })
+    }
+  }
+}
+```
+
+### hasImage
+
+hasImage(callback: AsyncCallback<boolean>): void
+
+通过Callback方式异步查找当前页面是否存在图像。
+
+**系统能力：** SystemCapability.Web.Webview.Core
+
+**参数：**
+
+| 参数名   | 类型                    | 必填 | 说明                       |
+| -------- | ----------------------- | ---- | -------------------------- |
+| callback | AsyncCallback\<boolean> | 是   | 返回查找页面是否存在图像。 |
+
+**错误码：**
+
+以下错误码的详细介绍请参见 [webview错误码](../errorcodes/errorcode-webview.md)
+
+| 错误码ID | 错误信息                                                     |
+| -------- | ------------------------------------------------------------ |
+| 17100001 | Init error. The WebviewController must be associated with a Web compoent. |
+
+**示例：**
+
+```ts
+// xxx.ets
+import web_webview from '@ohos.web.webview';
+
+@Entry
+@Component
+struct WebComponent {
+  controller: web_webview.WebviewController = new web_webview.WebviewController();
+
+  build() {
+    Column() {
+      Button('hasImageCb')
+        .onClick(() => {
+          try {
+            this.controller.hasImage((err, data) => {
+                if (error) {
+                  console.info(`hasImage error: ` + JSON.stringify(error))
+                  return;
+                }
+                console.info("hasImage: " + data);
+              });
+          } catch (error) {
+            console.error(`ErrorCode: ${error.code},  Message: ${error.message}`);
+          }
+        })
+      Web({ src: 'www.example.com', controller: this.controller })
+    }
+  }
+}
+```
+
+### hasImage
+
+hasImage(): Promise<boolean>
+
+通过Promise方式异步查找当前页面是否存在图像。
+
+**系统能力：** SystemCapability.Web.Webview.Core
+
+**返回值：**
+
+| 类型              | 说明                                    |
+| ----------------- | --------------------------------------- |
+| Promise\<boolean> | Promise实例，返回查找页面是否存在图像。 |
+
+**错误码：**
+
+以下错误码的详细介绍请参见 [webview错误码](../errorcodes/errorcode-webview.md)
+
+| 错误码ID | 错误信息                                                     |
+| -------- | ------------------------------------------------------------ |
+| 17100001 | Init error. The WebviewController must be associated with a Web compoent. |
+
+**示例：**
+
+```ts
+// xxx.ets
+import web_webview from '@ohos.web.webview';
+
+@Entry
+@Component
+struct WebComponent {
+  controller: web_webview.WebviewController = new web_webview.WebviewController();
+
+  build() {
+    Column() {
+      Button('hasImagePm')
+        .onClick(() => {
+          try {
+            this.controller.hasImage().then((data) => {
+                console.info('hasImage: ' + data);
+              })
+              .catch(function (error) {
+                console.error("error: " + error);
+              })
+          } catch (error) {
+            console.error(`Errorcode: ${error.code}, Message: ${error.message}`);
+          }
+        })
+      Web({ src: 'www.example.com', controller: this.controller })
+    }
+  }
+}
+```
+
+### removeCache
+
+removeCache(clearRom: boolean): void
+
+清除应用中的资源缓存文件，此方法将会清除同一应用中所有webview的缓存文件。
+
+**系统能力：** SystemCapability.Web.Webview.Core
+
+**参数：**
+
+| 参数名   | 类型    | 必填 | 说明                                                     |
+| -------- | ------- | ---- | -------------------------------------------------------- |
+| clearRom | boolean | 是   | 设置为true时同时清除rom和ram中的缓存，设置为false时只清除ram中的缓存。 |
+
+**错误码：**
+
+以下错误码的详细介绍请参见 [webview错误码](../errorcodes/errorcode-webview.md)
+
+| 错误码ID | 错误信息                                                     |
+| -------- | ------------------------------------------------------------ |
+| 17100001 | Init error. The WebviewController must be associated with a Web component. |
+
+**示例：**
+
+```ts
+// xxx.ets
+import web_webview from '@ohos.web.webview';
+
+@Entry
+@Component
+struct WebComponent {
+  controller: web_webview.WebviewController = new web_webview.WebviewController();
+
+  build() {
+    Column() {
+      Button('removeCache')
+        .onClick(() => {
+          try {
+            this.controller.removeCache(false);
+          } catch (error) {
+            console.error(`ErrorCode: ${error.code},  Message: ${error.message}`);
+          }
+        })
+      Web({ src: 'www.example.com', controller: this.controller })
+    }
+  }
+}
+```
+
+### getBackForwardEntries
+
+getBackForwardEntries(): BackForwardList
+
+获取当前Webview的历史信息列表。
+
+**系统能力：** SystemCapability.Web.Webview.Core
+
+**返回值：**
+
+| 类型                                | 说明                        |
+| ----------------------------------- | --------------------------- |
+| [BackForwardList](#backforwardlist) | 当前Webview的历史信息列表。 |
+
+**错误码：**
+
+以下错误码的详细介绍请参见 [webview错误码](../errorcodes/errorcode-webview.md)
+
+| 错误码ID | 错误信息                                                     |
+| -------- | ------------------------------------------------------------ |
+| 17100001 | Init error. The WebviewController must be associated with a Web component. |
+
+**示例：**
+
+```ts
+// xxx.ets
+import web_webview from '@ohos.web.webview';
+
+@Entry
+@Component
+struct WebComponent {
+  controller: web_webview.WebviewController = new web_webview.WebviewController();
+
+  build() {
+    Column() {
+      Button('getBackForwardEntries')
+        .onClick(() => {
+          try {
+            let list = this.controller.getBackForwardEntries()
+          } catch (error) {
+            console.error(`ErrorCode: ${error.code},  Message: ${error.message}`);
+          }
+        })
+      Web({ src: 'www.example.com', controller: this.controller })
+    }
+  }
+}
+```
+
+### customizeSchemes
+
+static customizeSchemes(schemes: Array\<WebCustomScheme\>): void
+
+配置Web自定义协议请求的权限。建议在任何Web组件初始化之前进行调用。
+
+**系统能力：** SystemCapability.Web.Webview.Core
+
+**参数：**
+
+| 参数名   | 类型    | 必填 | 说明                      |
+| -------- | ------- | ---- | -------------------------------------- |
+| schemes | Array\<[WebCustomScheme](#webcustomscheme)\> | 是   | 自定义协议配置，最多支持同时配置10个自定义协议。 |
+
+**示例：**
+
+```ts
+// xxx.ets
+import web_webview from '@ohos.web.webview';
+
+@Entry
+@Component
+struct WebComponent {
+  controller: web_webview.WebviewController = new web_webview.WebviewController();
+  responseweb: WebResourceResponse = new WebResourceResponse()
+  scheme1: web_webview.WebCustomScheme = {schemeName: "name1", isSupportCORS: true, isSupportFetch: true}
+  scheme2: web_webview.WebCustomScheme = {schemeName: "name2", isSupportCORS: true, isSupportFetch: true}
+  scheme3: web_webview.WebCustomScheme = {schemeName: "name3", isSupportCORS: true, isSupportFetch: true}
+
+  aboutToAppear():void {
+    try {
+      web_webview.WebviewController.customizeSchemes([this.scheme1, this.scheme2, this.scheme3])
+    } catch(error) {
+      console.error(`ErrorCode: ${error.code},  Message: ${error.message}`);
+    }
+  }
+
+  build() {
+    Column() {
+      Web({ src: 'www.example.com', controller: this.controller })
+        .onInterceptRequest((event) => {
+          console.log('url:' + event.request.getRequestUrl())
+          return this.responseweb
+        })
+    }
+  }
+}
+```
+
+## WebCookieManager
+
+通过WebCookie可以控制Web组件中的cookie的各种行为，其中每个应用中的所有web组件共享一个WebCookieManager实例。
+
+###  getCookie
+
+static getCookie(url: string): string
+
+获取指定url对应cookie的值。
+
+**系统能力：** SystemCapability.Web.Webview.Core
+
+**参数：**
+
+| 参数名 | 类型   | 必填 | 说明                      |
+| ------ | ------ | ---- | :------------------------ |
+| url    | string | 是   | 要获取的cookie所属的url。 |
+
+**返回值：**
+
+| 类型   | 说明                      |
+| ------ | ------------------------- |
+| string | 指定url对应的cookie的值。 |
+
+**错误码：**
+
+以下错误码的详细介绍请参见 [webview错误码](../errorcodes/errorcode-webview.md)
+
+| 错误码ID | 错误信息                                               |
+| -------- | ------------------------------------------------------ |
+| 17100002 | Invalid url.                                           |
+
+**示例：**
+
+```ts
+// xxx.ets
+import web_webview from '@ohos.web.webview'
+
+@Entry
+@Component
+struct WebComponent {
+  controller: web_webview.WebviewController = new web_webview.WebviewController();
+
+  build() {
+    Column() {
+      Button('getCookie')
+        .onClick(() => {
+          try {
+            let value = web_webview.WebCookieManager.getCookie('www.example.com');
+            console.log("value: " + value);
+          } catch (error) {
+            console.error(`ErrorCode: ${error.code},  Message: ${error.message}`);
+          }
+        })
+      Web({ src: 'www.example.com', controller: this.controller })
+    }
+  }
+}
+```
+
+###  setCookie
+
+static setCookie(url: string, value: string): void
+
+为指定url设置单个cookie的值。
+
+**系统能力：** SystemCapability.Web.Webview.Core
+
+**参数：**
+
+| 参数名 | 类型   | 必填 | 说明                      |
+| ------ | ------ | ---- | :------------------------ |
+| url    | string | 是   | 要设置的cookie所属的url。 |
+| value  | string | 是   | 要设置的cookie的值。      |
+
+**错误码：**
+
+以下错误码的详细介绍请参见 [webview错误码](../errorcodes/errorcode-webview.md)
+
+| 错误码ID | 错误信息                                               |
+| -------- | ------------------------------------------------------ |
+| 17100002 | Invalid url.                                           |
+| 17100005 | Invalid cookie value.                                  |
+
+**示例：**
+
+```ts
+// xxx.ets
+import web_webview from '@ohos.web.webview'
+
+@Entry
+@Component
+struct WebComponent {
+  controller: web_webview.WebviewController = new web_webview.WebviewController();
+
+  build() {
+    Column() {
+      Button('setCookie')
+        .onClick(() => {
+          try {
+            web_webview.WebCookieManager.setCookie('www.example.com', 'a=b');
+          } catch (error) {
+            console.error(`ErrorCode: ${error.code},  Message: ${error.message}`);
+          }
+        })
+      Web({ src: 'www.example.com', controller: this.controller })
+    }
+  }
+}
+```
+
+###  saveCookieAsync
+
+static saveCookieAsync(callback: AsyncCallback\<void>): void
+
+将当前存在内存中的cookie异步保存到磁盘中。
+
+**系统能力：** SystemCapability.Web.Webview.Core
+
+**参数：**
+
+| 参数名   | 类型                   | 必填 | 说明                                               |
+| -------- | ---------------------- | ---- | :------------------------------------------------- |
+| callback | AsyncCallback\<void> | 是   | 返回cookie是否成功保存的布尔值作为回调函数的入参。 |
+
+
+**示例：**
+
+```ts
+// xxx.ets
+import web_webview from '@ohos.web.webview'
+
+@Entry
+@Component
+struct WebComponent {
+  controller: web_webview.WebviewController = new web_webview.WebviewController();
+
+  build() {
+    Column() {
+      Button('saveCookieAsync')
+        .onClick(() => {
+          try {
+            web_webview.WebCookieManager.saveCookieAsync((error) => {
+              if (error) {
+                console.log("error: " + error);
+              }
+            })
+          } catch (error) {
+            console.error(`ErrorCode: ${error.code},  Message: ${error.message}`);
+          }
+        })
+      Web({ src: 'www.example.com', controller: this.controller })
+    }
+  }
+}
+```
+
+###  saveCookieAsync
+
+static saveCookieAsync(): Promise\<void>
+
+将当前存在内存中的cookie以Promise方法异步保存到磁盘中。
+
+**系统能力：** SystemCapability.Web.Webview.Core
+
+**返回值：**
+
+| 类型             | 说明                                      |
+| ---------------- | ----------------------------------------- |
+| Promise\<void> | Promise实例，用于获取cookie是否成功保存。 |
+
+**示例：**
+
+```ts
+// xxx.ets
+import web_webview from '@ohos.web.webview'
+
+@Entry
+@Component
+struct WebComponent {
+  controller: web_webview.WebviewController = new web_webview.WebviewController();
+
+  build() {
+    Column() {
+      Button('saveCookieAsync')
+        .onClick(() => {
+          try {
+            web_webview.WebCookieManager.saveCookieAsync()
+              .then(() => {
+                console.log("saveCookieAsyncCallback success!");
+              })
+              .catch((error) => {
+                console.error("error: " + error);
+              });
+          } catch (error) {
+            console.error(`ErrorCode: ${error.code},  Message: ${error.message}`);
+          }
+        })
+      Web({ src: 'www.example.com', controller: this.controller })
+    }
+  }
+}
+```
+
+###  putAcceptCookieEnabled
+
+static putAcceptCookieEnabled(accept: boolean): void
+
+设置WebCookieManager实例是否拥有发送和接收cookie的权限。
+
+**系统能力：** SystemCapability.Web.Webview.Core
+
+**参数：**
+
+| 参数名 | 类型    | 必填 | 说明                                 |
+| ------ | ------- | ---- | :----------------------------------- |
+| accept | boolean | 是   | 设置是否拥有发送和接收cookie的权限。 |
+
+**示例：**
+
+```ts
+// xxx.ets
+import web_webview from '@ohos.web.webview'
+
+@Entry
+@Component
+struct WebComponent {
+  controller: web_webview.WebviewController = new web_webview.WebviewController();
+
+  build() {
+    Column() {
+      Button('putAcceptCookieEnabled')
+        .onClick(() => {
+          try {
+            web_webview.WebCookieManager.putAcceptCookieEnabled(false);
+          } catch (error) {
+            console.error(`ErrorCode: ${error.code},  Message: ${error.message}`);
+          }
+        })
+      Web({ src: 'www.example.com', controller: this.controller })
+    }
+  }
+}
+```
+
+###  isCookieAllowed
+
+static isCookieAllowed(): boolean
+
+获取WebCookieManager实例是否拥有发送和接收cookie的权限。
+
+**系统能力：** SystemCapability.Web.Webview.Core
+
+**返回值：**
+
+| 类型    | 说明                             |
+| ------- | -------------------------------- |
+| boolean | 是否拥有发送和接收cookie的权限，默认为true。 |
+
+**示例：**
+
+```ts
+// xxx.ets
+import web_webview from '@ohos.web.webview'
+
+@Entry
+@Component
+struct WebComponent {
+  controller: web_webview.WebviewController = new web_webview.WebviewController();
+
+  build() {
+    Column() {
+      Button('isCookieAllowed')
+        .onClick(() => {
+          let result = web_webview.WebCookieManager.isCookieAllowed();
+          console.log("result: " + result);
+        })
+      Web({ src: 'www.example.com', controller: this.controller })
+    }
+  }
+}
+```
+
+###  putAcceptThirdPartyCookieEnabled
+
+static putAcceptThirdPartyCookieEnabled(accept: boolean): void
+
+设置WebCookieManager实例是否拥有发送和接收第三方cookie的权限。
+
+**系统能力：** SystemCapability.Web.Webview.Core
+
+**参数：**
+
+| 参数名 | 类型    | 必填 | 说明                                       |
+| ------ | ------- | ---- | :----------------------------------------- |
+| accept | boolean | 是   | 设置是否拥有发送和接收第三方cookie的权限。 |
+
+**示例：**
+
+```ts
+// xxx.ets
+import web_webview from '@ohos.web.webview'
+
+@Entry
+@Component
+struct WebComponent {
+  controller: web_webview.WebviewController = new web_webview.WebviewController();
+
+  build() {
+    Column() {
+      Button('putAcceptThirdPartyCookieEnabled')
+        .onClick(() => {
+          try {
+            web_webview.WebCookieManager.putAcceptThirdPartyCookieEnabled(false);
+          } catch (error) {
+            console.error(`ErrorCode: ${error.code},  Message: ${error.message}`);
+          }
+        })
+      Web({ src: 'www.example.com', controller: this.controller })
+    }
+  }
+}
+```
+
+###  isThirdPartyCookieAllowed
+
+static isThirdPartyCookieAllowed(): boolean
+
+获取WebCookieManager实例是否拥有发送和接收第三方cookie的权限。
+
+**系统能力：** SystemCapability.Web.Webview.Core
+
+**返回值：**
+
+| 类型    | 说明                                   |
+| ------- | -------------------------------------- |
+| boolean | 是否拥有发送和接收第三方cookie的权限，默认为false。 |
+
+**示例：**
+
+```ts
+// xxx.ets
+import web_webview from '@ohos.web.webview'
+
+@Entry
+@Component
+struct WebComponent {
+  controller: web_webview.WebviewController = new web_webview.WebviewController();
+
+  build() {
+    Column() {
+      Button('isThirdPartyCookieAllowed')
+        .onClick(() => {
+          let result = web_webview.WebCookieManager.isThirdPartyCookieAllowed();
+          console.log("result: " + result);
+        })
+      Web({ src: 'www.example.com', controller: this.controller })
+    }
+  }
+}
+```
+
+###  existCookie
+
+static existCookie(): boolean
+
+获取是否存在cookie。
+
+**系统能力：** SystemCapability.Web.Webview.Core
+
+**返回值：** 
+
+| 类型    | 说明                                   |
+| ------- | -------------------------------------- |
+| boolean | 是否拥有发送和接收第三方cookie的权限。 |
+
+**示例：**
+
+```ts
+// xxx.ets
+import web_webview from '@ohos.web.webview'
+
+@Entry
+@Component
+struct WebComponent {
+  controller: web_webview.WebviewController = new web_webview.WebviewController();
+
+  build() {
+    Column() {
+      Button('existCookie')
+        .onClick(() => {
+          let result = web_webview.WebCookieManager.existCookie();
+          console.log("result: " + result);
+        })
+      Web({ src: 'www.example.com', controller: this.controller })
+    }
+  }
+}
+```
+
+###  deleteEntireCookie
+
+static deleteEntireCookie(): void
+
+清除所有cookie。
+
+**系统能力：** SystemCapability.Web.Webview.Core
+
+**示例：**
+
+```ts
+// xxx.ets
+import web_webview from '@ohos.web.webview'
+
+@Entry
+@Component
+struct WebComponent {
+  controller: web_webview.WebviewController = new web_webview.WebviewController();
+
+  build() {
+    Column() {
+      Button('deleteEntireCookie')
+        .onClick(() => {
+          web_webview.WebCookieManager.deleteEntireCookie();
+        })
+      Web({ src: 'www.example.com', controller: this.controller })
+    }
+  }
+}
+```
+
+###  deleteSessionCookie
+
+static deleteSessionCookie(): void
+
+清除所有会话cookie。
+
+**系统能力：** SystemCapability.Web.Webview.Core
+
+**示例：**
+
+```ts
+// xxx.ets
+import web_webview from '@ohos.web.webview'
+
+@Entry
+@Component
+struct WebComponent {
+  controller: web_webview.WebviewController = new web_webview.WebviewController();
+
+  build() {
+    Column() {
+      Button('deleteSessionCookie')
+        .onClick(() => {
+          web_webview.WebCookieManager.deleteSessionCookie();
+        })
+      Web({ src: 'www.example.com', controller: this.controller })
+    }
+  }
+}
+```
+
+## WebStorage
+
+通过WebStorage可管理Web SQL数据库接口和HTML5 Web存储接口，每个应用中的所有Web组件共享一个WebStorage。
+
+### deleteOrigin
+
+static deleteOrigin(origin : string): void
+
+清除指定源所使用的存储。
+
+**系统能力：** SystemCapability.Web.Webview.Core
+
+**参数：**
+
+| 参数名 | 类型   | 必填 | 说明                     |
+| ------ | ------ | ---- | ------------------------ |
+| origin | string | 是   | 指定源的字符串索引. |
+
+**错误码：**
+
+以下错误码的详细介绍请参见 [webview错误码](../errorcodes/errorcode-webview.md)
+
+| 错误码ID | 错误信息                                               |
+| -------- | ------------------------------------------------------ |
+| 17100011 | Invalid origin.                             |
+
+**示例：**
+
+```ts
+// xxx.ets
+import web_webview from '@ohos.web.webview';
+
+@Entry
+@Component
+struct WebComponent {
+  controller: web_webview.WebviewController = new web_webview.WebviewController();
+  origin: string = "file:///";
+
+  build() {
+    Column() {
+      Button('deleteOrigin')
+        .onClick(() => {
+          try {
+            web_webview.WebStorage.deleteOrigin(this.origin);
+          } catch (error) {
+            console.error(`ErrorCode: ${error.code}, Message: ${error.message}`);
+          }
+
+        })
+      Web({ src: 'www.example.com', controller: this.controller })
+        .databaseAccess(true)
+    }
+  }
+}
+```
+
+### getOrigins
+
+static getOrigins(callback: AsyncCallback\<Array\<WebStorageOrigin>>) : void
+
+以回调方式异步获取当前使用Web SQL数据库的所有源的信息。
+
+**系统能力：** SystemCapability.Web.Webview.Core
+
+**参数：**
+
+| 参数名   | 类型                                   | 必填 | 说明                                                   |
+| -------- | -------------------------------------- | ---- | ------------------------------------------------------ |
+| callback | AsyncCallback\<Array\<[WebStorageOrigin](#webstorageorigin)>> | 是   | 以数组方式返回源的信息，信息内容参考[WebStorageOrigin](#webstorageorigin)。 |
+
+**错误码：**
+
+以下错误码的详细介绍请参见 [webview错误码](../errorcodes/errorcode-webview.md)
+
+| 错误码ID | 错误信息                                               |
+| -------- | ------------------------------------------------------ |
+| 17100012 | Invalid web storage origin.                             |
+
+**示例：**
+
+```ts
+// xxx.ets
+import web_webview from '@ohos.web.webview';
+
+@Entry
+@Component
+struct WebComponent {
+  controller: web_webview.WebviewController = new web_webview.WebviewController();
+
+  build() {
+    Column() {
+      Button('getOrigins')
+        .onClick(() => {
+          try {
+            web_webview.WebStorage.getOrigins((error, origins) => {
+              if (error) {
+                console.log('error: ' + JSON.stringify(error));
+                return;
+              }
+              for (let i = 0; i < origins.length; i++) {
+                console.log('origin: ' + origins[i].origin);
+                console.log('usage: ' + origins[i].usage);
+                console.log('quota: ' + origins[i].quota);
+              }
+            })
+          } catch (error) {
+            console.error(`ErrorCode: ${error.code}, Message: ${error.message}`);
+          }
+
+        })
+      Web({ src: 'www.example.com', controller: this.controller })
+        .databaseAccess(true)
+    }
+  }
+}
+```
+
+### getOrigins
+
+static getOrigins() : Promise\<Array\<WebStorageOrigin>>
+
+以Promise方式异步获取当前使用Web SQL数据库的所有源的信息。
+
+**系统能力：** SystemCapability.Web.Webview.Core
+
+**返回值：**
+
+| 类型                             | 说明                                                         |
+| -------------------------------- | ------------------------------------------------------------ |
+| Promise\<Array\<[WebStorageOrigin](#webstorageorigin)>> | Promise实例，用于获取当前所有源的信息，信息内容参考[WebStorageOrigin](#webstorageorigin)。 |
+
+**错误码：**
+
+以下错误码的详细介绍请参见 [webview错误码](../errorcodes/errorcode-webview.md)
+
+| 错误码ID | 错误信息                                               |
+| -------- | ------------------------------------------------------ |
+| 17100012 | Invalid web storage origin.                             |
+
+**示例：**
+
+```ts
+// xxx.ets
+import web_webview from '@ohos.web.webview';
+
+@Entry
+@Component
+struct WebComponent {
+  controller: web_webview.WebviewController = new web_webview.WebviewController();
+
+  build() {
+    Column() {
+      Button('getOrigins')
+        .onClick(() => {
+          try {
+            web_webview.WebStorage.getOrigins()
+              .then(origins => {
+                for (let i = 0; i < origins.length; i++) {
+                  console.log('origin: ' + origins[i].origin);
+                  console.log('usage: ' + origins[i].usage);
+                  console.log('quota: ' + origins[i].quota);
+                }
+              })
+              .catch(e => {
+                console.log('error: ' + JSON.stringify(e));
+              })
+          } catch (error) {
+            console.error(`ErrorCode: ${error.code}, Message: ${error.message}`);
+          }
+
+        })
+      Web({ src: 'www.example.com', controller: this.controller })
+        .databaseAccess(true)
+    }
+  }
+}
+```
+
+### getOriginQuota
+
+static getOriginQuota(origin : string, callback : AsyncCallback\<number>) : void
+
+使用callback回调异步获取指定源的Web SQL数据库的存储配额，配额以字节为单位。
+
+**系统能力：** SystemCapability.Web.Webview.Core
+
+**参数：**
+
+| 参数名   | 类型                  | 必填 | 说明               |
+| -------- | --------------------- | ---- | ------------------ |
+| origin   | string                | 是   | 指定源的字符串索引 |
+| callback | AsyncCallback\<number> | 是   | 指定源的存储配额   |
+
+**错误码：**
+
+以下错误码的详细介绍请参见 [webview错误码](../errorcodes/errorcode-webview.md)
+
+| 错误码ID | 错误信息                                               |
+| -------- | ------------------------------------------------------ |
+| 17100011 | Invalid origin.                             |
+
+**示例：**
+
+```ts
+// xxx.ets
+import web_webview from '@ohos.web.webview';
+
+@Entry
+@Component
+struct WebComponent {
+  controller: web_webview.WebviewController = new web_webview.WebviewController();
+  origin: string = "file:///";
+
+  build() {
+    Column() {
+      Button('getOriginQuota')
+        .onClick(() => {
+          try {
+            web_webview.WebStorage.getOriginQuota(this.origin, (error, quota) => {
+              if (error) {
+                console.log('error: ' + JSON.stringify(error));
+                return;
+              }
+              console.log('quota: ' + quota);
+            })
+          } catch (error) {
+            console.error(`ErrorCode: ${error.code}, Message: ${error.message}`);
+          }
+
+        })
+      Web({ src: 'www.example.com', controller: this.controller })
+        .databaseAccess(true)
+    }
+  }
+}
+```
+
+### getOriginQuota
+
+static getOriginQuota(origin : string) : Promise\<number>
+
+以Promise方式异步获取指定源的Web SQL数据库的存储配额，配额以字节为单位。
+
+**系统能力：** SystemCapability.Web.Webview.Core
+
+**参数：**
+
+| 参数名 | 类型   | 必填 | 说明               |
+| ------ | ------ | ---- | ------------------ |
+| origin | string | 是   | 指定源的字符串索引 |
+
+**返回值：**
+
+| 类型            | 说明                                    |
+| --------------- | --------------------------------------- |
+| Promise\<number> | Promise实例，用于获取指定源的存储配额。 |
+
+**错误码：**
+
+以下错误码的详细介绍请参见 [webview错误码](../errorcodes/errorcode-webview.md)
+
+| 错误码ID | 错误信息                                               |
+| -------- | ------------------------------------------------------ |
+| 17100011 | Invalid origin.                             |
+
+**示例：**
+
+```ts
+// xxx.ets
+import web_webview from '@ohos.web.webview';
+
+@Entry
+@Component
+struct WebComponent {
+  controller: web_webview.WebviewController = new web_webview.WebviewController();
+  origin: string = "file:///";
+
+  build() {
+    Column() {
+      Button('getOriginQuota')
+        .onClick(() => {
+          try {
+            web_webview.WebStorage.getOriginQuota(this.origin)
+              .then(quota => {
+                console.log('quota: ' + quota);
+              })
+              .catch(e => {
+                console.log('error: ' + JSON.stringify(e));
+              })
+          } catch (error) {
+            console.error(`ErrorCode: ${error.code}, Message: ${error.message}`);
+          }
+
+        })
+      Web({ src: 'www.example.com', controller: this.controller })
+        .databaseAccess(true)
+    }
+  }
+}
+```
+
+### getOriginUsage
+
+static getOriginUsage(origin : string, callback : AsyncCallback\<number>) : void
+
+以回调方式异步获取指定源的Web SQL数据库的存储量，存储量以字节为单位。
+
+**系统能力：** SystemCapability.Web.Webview.Core
+
+**参数：**
+
+| 参数名   | 类型                  | 必填 | 说明               |
+| -------- | --------------------- | ---- | ------------------ |
+| origin   | string                | 是   | 指定源的字符串索引 |
+| callback | AsyncCallback\<number> | 是   | 指定源的存储量。   |
+
+**错误码：**
+
+以下错误码的详细介绍请参见 [webview错误码](../errorcodes/errorcode-webview.md)
+
+| 错误码ID | 错误信息                                               |
+| -------- | ------------------------------------------------------ |
+| 17100011 | Invalid origin.                             |
+
+**示例：**
+
+```ts
+// xxx.ets
+import web_webview from '@ohos.web.webview';
+
+@Entry
+@Component
+struct WebComponent {
+  controller: web_webview.WebviewController = new web_webview.WebviewController();
+  origin: string = "file:///";
+
+  build() {
+    Column() {
+      Button('getOriginUsage')
+        .onClick(() => {
+          try {
+            web_webview.WebStorage.getOriginUsage(this.origin, (error, usage) => {
+              if (error) {
+                console.log('error: ' + JSON.stringify(error));
+                return;
+              }
+              console.log('usage: ' + usage);
+            })
+          } catch (error) {
+            console.error(`ErrorCode: ${error.code}, Message: ${error.message}`);
+          }
+
+        })
+      Web({ src: 'www.example.com', controller: this.controller })
+        .databaseAccess(true)
+    }
+  }
+}
+```
+
+### getOriginUsage
+
+static getOriginUsage(origin : string) : Promise\<number>
+
+以Promise方式异步获取指定源的Web SQL数据库的存储量，存储量以字节为单位。
+
+**系统能力：** SystemCapability.Web.Webview.Core
+
+**参数：**
+
+| 参数名 | 类型   | 必填 | 说明               |
+| ------ | ------ | ---- | ------------------ |
+| origin | string | 是   | 指定源的字符串索引 |
+
+**返回值：**
+
+| 类型            | 说明                                  |
+| --------------- | ------------------------------------- |
+| Promise\<number> | Promise实例，用于获取指定源的存储量。 |
+
+**错误码：**
+
+以下错误码的详细介绍请参见 [webview错误码](../errorcodes/errorcode-webview.md)
+
+| 错误码ID | 错误信息                                              |
+| -------- | ----------------------------------------------------- |
+| 17100011 | Invalid origin.                            |
+
+**示例：**
+
+```ts
+// xxx.ets
+import web_webview from '@ohos.web.webview';
+
+@Entry
+@Component
+struct WebComponent {
+  controller: web_webview.WebviewController = new web_webview.WebviewController();
+  origin: string = "file:///";
+
+  build() {
+    Column() {
+      Button('getOriginUsage')
+        .onClick(() => {
+          try {
+            web_webview.WebStorage.getOriginUsage(this.origin)
+              .then(usage => {
+                console.log('usage: ' + usage);
+              })
+              .catch(e => {
+                console.log('error: ' + JSON.stringify(e));
+              })
+          } catch (error) {
+            console.error(`ErrorCode: ${error.code}, Message: ${error.message}`);
+          }
+
+        })
+      Web({ src: 'www.example.com', controller: this.controller })
+        .databaseAccess(true)
+    }
+  }
+}
+```
+
+### deleteAllData
+
+static deleteAllData(): void
+
+清除Web SQL数据库当前使用的所有存储。
+
+**系统能力：** SystemCapability.Web.Webview.Core
+
+**示例：**
+
+```ts
+// xxx.ets
+import web_webview from '@ohos.web.webview';
+
+@Entry
+@Component
+struct WebComponent {
+  controller: web_webview.WebviewController = new web_webview.WebviewController();
+
+  build() {
+    Column() {
+      Button('deleteAllData')
+        .onClick(() => {
+          try {
+            web_webview.WebStorage.deleteAllData();
+          } catch (error) {
+            console.error(`ErrorCode: ${error.code}, Message: ${error.message}`);
+          }
+        })
+      Web({ src: 'www.example.com', controller: this.controller })
+        .databaseAccess(true)
+    }
+  }
+}
+```
+
+## WebDataBase
+
+web组件数据库管理对象。
+
+### getHttpAuthCredentials
+
+static getHttpAuthCredentials(host: string, realm: string): Array\<string>
+
+检索给定主机和域的HTTP身份验证凭据，该方法为同步方法。
+
+**系统能力：** SystemCapability.Web.Webview.Core
+
+**参数：**
+
+| 参数名 | 类型   | 必填 | 说明                         |
+| ------ | ------ | ---- | ---------------------------- |
+| host   | string | 是   | HTTP身份验证凭据应用的主机。 |
+| realm  | string | 是   | HTTP身份验证凭据应用的域。   |
+
+**返回值：**
+
+| 类型  | 说明                                         |
+| ----- | -------------------------------------------- |
+| Array\<string> | 包含用户名和密码的组数，检索失败返回空数组。 |
+
+**示例：**
+
+```ts
+// xxx.ets
+import web_webview from '@ohos.web.webview';
+
+@Entry
+@Component
+struct WebComponent {
+  controller: web_webview.WebviewController = new web_webview.WebviewController();
+  host: string = "www.spincast.org";
+  realm: string = "protected example";
+  username_password: string[];
+
+  build() {
+    Column() {
+      Button('getHttpAuthCredentials')
+        .onClick(() => {
+          try {
+            this.username_password = web_webview.WebDataBase.getHttpAuthCredentials(this.host, this.realm);
+            console.log('num: ' + this.username_password.length);
+            ForEach(this.username_password, (item) => {
+              console.log('username_password: ' + item);
+            }, item => item)
+          } catch (error) {
+            console.error(`ErrorCode: ${error.code}, Message: ${error.message}`);
+          }
+        })
+      Web({ src: 'www.example.com', controller: this.controller })
+    }
+  }
+}
+```
+
+### saveHttpAuthCredentials
+
+static saveHttpAuthCredentials(host: string, realm: string, username: string, password: string): void
+
+保存给定主机和域的HTTP身份验证凭据，该方法为同步方法。
+
+**系统能力：** SystemCapability.Web.Webview.Core
+
+**参数：**
+
+| 参数名   | 类型   | 必填 | 说明                         |
+| -------- | ------ | ---- | ---------------------------- |
+| host     | string | 是   | HTTP身份验证凭据应用的主机。 |
+| realm    | string | 是   | HTTP身份验证凭据应用的域。   |
+| username | string | 是   | 用户名。                     |
+| password | string | 是   | 密码。                       |
+
+**示例：**
+
+```ts
+// xxx.ets
+import web_webview from '@ohos.web.webview';
+
+@Entry
+@Component
+struct WebComponent {
+  controller: web_webview.WebviewController = new web_webview.WebviewController();
+  host: string = "www.spincast.org";
+  realm: string = "protected example";
+
+  build() {
+    Column() {
+      Button('saveHttpAuthCredentials')
+        .onClick(() => {
+          try {
+            web_webview.WebDataBase.saveHttpAuthCredentials(this.host, this.realm, "Stromgol", "Laroche");
+          } catch (error) {
+            console.error(`ErrorCode: ${error.code}, Message: ${error.message}`);
+          }
+        })
+      Web({ src: 'www.example.com', controller: this.controller })
+    }
+  }
+}
+```
+
+### existHttpAuthCredentials
+
+static existHttpAuthCredentials(): boolean
+
+判断是否存在任何已保存的HTTP身份验证凭据，该方法为同步方法。存在返回true，不存在返回false。
+
+**系统能力：** SystemCapability.Web.Webview.Core
+
+**返回值：**
+
+| 类型    | 说明                                                         |
+| ------- | ------------------------------------------------------------ |
+| boolean | 是否存在任何已保存的HTTP身份验证凭据。存在返回true，不存在返回false |
+
+**示例：**
+
+```ts
+// xxx.ets
+import web_webview from '@ohos.web.webview';
+
+@Entry
+@Component
+struct WebComponent {
+  controller: web_webview.WebviewController = new web_webview.WebviewController();
+
+  build() {
+    Column() {
+      Button('existHttpAuthCredentials')
+        .onClick(() => {
+          try {
+            let result = web_webview.WebDataBase.existHttpAuthCredentials();
+          } catch (error) {
+            console.error(`ErrorCode: ${error.code}, Message: ${error.message}`);
+          }
+        })
+      Web({ src: 'www.example.com', controller: this.controller })
+    }
+  }
+}
+```
+
+### deleteHttpAuthCredentials
+
+static deleteHttpAuthCredentials(): void
+
+清除所有已保存的HTTP身份验证凭据，该方法为同步方法。
+
+**系统能力：** SystemCapability.Web.Webview.Core
+
+**示例：**
+
+```ts
+// xxx.ets
+import web_webview from '@ohos.web.webview';
+
+@Entry
+@Component
+struct WebComponent {
+  controller: web_webview.WebviewController = new web_webview.WebviewController();
+
+  build() {
+    Column() {
+      Button('deleteHttpAuthCredentials')
+        .onClick(() => {
+          try {
+            web_webview.WebDataBase.deleteHttpAuthCredentials();
+          } catch (error) {
+            console.error(`ErrorCode: ${error.code}, Message: ${error.message}`);
+          }
+        })
+      Web({ src: 'www.example.com', controller: this.controller })
+    }
+  }
+}
+```
+
+## WebAsyncController
+
+通过WebAsyncController可以控制Web组件具有异步回调通知的行为，一个WebAsyncController对象控制一个Web组件。
+
+### 创建对象
+
+  ```ts
+  // xxx.ets
+  import web_webview from '@ohos.web.webview'
+
+  @Entry
+  @Component
+  struct WebComponent {
+    controller: WebController = new WebController();
+    webAsyncController: WebAsyncController = new web_webview.WebAsyncController(this.controller)
+    build() {
+      Column() {
+        Web({ src: 'www.example.com', controller: this.controller })
+      }
+    }
+  }
+  ```
+
+### constructor<sup>9+</sup>
+
+constructor(controller: WebController)
+
+WebAsyncController的创建需要与一个[WebController](../arkui-ts/ts-basic-components-web.md#webcontroller)进行绑定。
+
+**系统能力：** SystemCapability.Web.Webview.Core
+
+**参数：**
+
+| 参数名| 类型 | 必填 | 说明 |
+| ----- | ---- | ---- | --- |
+| controller | [WebController](../arkui-ts/ts-basic-components-web.md#webcontroller) | 是 | 所绑定的WebviewController。|
+
+### storeWebArchive<sup>9+</sup>
+
+storeWebArchive(baseName: string, autoName: boolean, callback: AsyncCallback\<string>): void
+
+以回调方式异步保存当前页面。
+
+**系统能力：** SystemCapability.Web.Webview.Core
+
+**参数：**
+
+| 参数名      | 类型                                     | 必填   | 说明                                  |
+| -------- | ---------------------------------------- | ---- | ----------------------------------- |
+| baseName | string | 是 | 文件存储路径，该值不能为空。
+| autoName | boolean | 是 | 决定是否自动生成文件名。<br/>如果为false，则将baseName作为文件存储路径。<br/>如果为true，则假定baseName是一个目录，将根据当前页的Url自动生成文件名。
+| callback | AsyncCallback\<string> | 是    | 返回文件存储路径，保持网页失败会返回null。 |
+
+**示例：**
+
+  ```ts
+  // xxx.ets
+  import web_webview from '@ohos.web.webview'
+  @Entry
+  @Component
+  struct WebComponent {
+    controller: WebController = new WebController()
+    build() {
+      Column() {
+        Button('saveWebArchive')
+          .onClick(() => {
+            let webAsyncController = new web_webview.WebAsyncController(this.controller)
+            webAsyncController.storeWebArchive("/data/storage/el2/base/", true, (filename) => {
+              if (filename != null) {
+                console.info(`save web archive success: ${filename}`)
+              }
+            })
+          })
+        Web({ src: 'www.example.com', controller: this.controller })
+      }
+    }
+  }
+  ```
+
+### storeWebArchive<sup>9+</sup>
+
+storeWebArchive(baseName: string, autoName: boolean): Promise\<string>
+
+以Promise方式异步保存当前页面。
+
+**系统能力：** SystemCapability.Web.Webview.Core
+
+**参数：**
+
+| 参数名      | 类型                                     | 必填   | 说明                                  |
+| -------- | ---------------------------------------- | ---- | ----------------------------------- |
+| baseName | string | 是 | 文件存储路径，该值不能为空。
+| autoName | boolean | 是 | 决定是否自动生成文件名。<br/>如果为false，则将baseName作为文件存储路径。<br/>如果为true，则假定baseName是一个目录，将根据当前页的Url自动生成文件名。
+
+**返回值：**
+
+| 类型                                       | 说明                                       |
+| ---------------------------------------- | ---------------------------------------- |
+| Promise<string> | Promise实例，保存成功返回文件路径，保存失败返回null。 |
+
+**示例：**
+
+  ```ts
+  // xxx.ets
+  import web_webview from '@ohos.web.webview'
+  @Entry
+  @Component
+  struct WebComponent {
+    controller: WebController = new WebController();
+    build() {
+      Column() {
+        Button('saveWebArchive')
+          .onClick(() => {
+            let webAsyncController = new web_webview.WebAsyncController(this.controller);
+            webAsyncController.storeWebArchive("/data/storage/el2/base/", true)
+              .then(filename => {
+                if (filename != null) {
+                  console.info(`save web archive success: ${filename}`)
+                }
+              })
+          })
+        Web({ src: 'www.example.com', controller: this.controller })
+      }
+    }
+  }
+  ```
+
+## GeolocationPermissions
+
+web组件地理位置权限管理对象。
+
+### allowGeolocation
+
+static allowGeolocation(origin: string): void
+
+允许指定来源使用地理位置接口。
+
+**系统能力：** SystemCapability.Web.Webview.Core
+
+**参数：**
+
+| 参数名 | 类型   | 必填 | 说明               |
+| ------ | ------ | ---- | ------------------ |
+| origin | string | 是   |指定源的字符串索引 |
+
+**错误码：**
+
+以下错误码的详细介绍请参见 [webview错误码](../errorcodes/errorcode-webview.md)
+
+| 错误码ID | 错误信息                                               |
+| -------- | ------------------------------------------------------ |
+| 17100011 | Invalid origin.                             |
+
+**示例：**
+
+```ts
+// xxx.ets
+import web_webview from '@ohos.web.webview';
+
+@Entry
+@Component
+struct WebComponent {
+  controller: web_webview.WebviewController = new web_webview.WebviewController();
+  origin: string = "file:///";
+
+  build() {
+    Column() {
+      Button('allowGeolocation')
+        .onClick(() => {
+          try {
+            web_webview.GeolocationPermissions.allowGeolocation(this.origin);
+          } catch (error) {
+            console.error(`ErrorCode: ${error.code}, Message: ${error.message}`);
+          }
+        })
+      Web({ src: 'www.example.com', controller: this.controller })
+    }
+  }
+}
+```
+
+### deleteGeolocation
+
+static deleteGeolocation(origin: string): void
+
+清除指定来源的地理位置权限状态。
+
+**系统能力：** SystemCapability.Web.Webview.Core
+
+**参数：**
+
+| 参数名 | 类型   | 必填 | 说明               |
+| ------ | ------ | ---- | ------------------ |
+| origin | string | 是   | 指定源的字符串索引 |
+
+**错误码：**
+
+以下错误码的详细介绍请参见 [webview错误码](../errorcodes/errorcode-webview.md)
+
+| 错误码ID | 错误信息                                               |
+| -------- | ------------------------------------------------------ |
+| 17100011 | Invalid origin.                             |
+
+**示例：**
+
+```ts
+// xxx.ets
+import web_webview from '@ohos.web.webview';
+
+@Entry
+@Component
+struct WebComponent {
+  controller: web_webview.WebviewController = new web_webview.WebviewController();
+  origin: string = "file:///";
+
+  build() {
+    Column() {
+      Button('deleteGeolocation')
+        .onClick(() => {
+          try {
+            web_webview.GeolocationPermissions.deleteGeolocation(this.origin);
+          } catch (error) {
+            console.error(`ErrorCode: ${error.code}, Message: ${error.message}`);
+          }
+        })
+      Web({ src: 'www.example.com', controller: this.controller })
+    }
+  }
+}
+```
+
+### getAccessibleGeolocation
+
+static getAccessibleGeolocation(origin: string, callback: AsyncCallback\<boolean>): void
+
+以回调方式异步获取指定源的地理位置权限状态。
+
+**系统能力：** SystemCapability.Web.Webview.Core
+
+**参数：**
+
+| 参数名   | 类型                   | 必填 | 说明                                                         |
+| -------- | ---------------------- | ---- | ------------------------------------------------------------ |
+| origin   | string                 | 是   | 指定源的字符串索引                                           |
+| callback | AsyncCallback\<boolean> | 是   | 返回指定源的地理位置权限状态。获取成功，true表示已授权，false表示拒绝访问。获取失败，表示不存在指定源的权限状态。 |
+
+**错误码：**
+
+以下错误码的详细介绍请参见 [webview错误码](../errorcodes/errorcode-webview.md)
+
+| 错误码ID | 错误信息                                               |
+| -------- | ------------------------------------------------------ |
+| 17100011 | Invalid origin.                             |
+
+**示例：**
+
+```ts
+// xxx.ets
+import web_webview from '@ohos.web.webview';
+
+@Entry
+@Component
+struct WebComponent {
+  controller: web_webview.WebviewController = new web_webview.WebviewController();
+  origin: string = "file:///";
+
+  build() {
+    Column() {
+      Button('getAccessibleGeolocation')
+        .onClick(() => {
+          try {
+            web_webview.GeolocationPermissions.getAccessibleGeolocation(this.origin, (error, result) => {
+              if (error) {
+                console.log('getAccessibleGeolocationAsync error: ' + JSON.stringify(error));
+                return;
+              }
+              console.log('getAccessibleGeolocationAsync result: ' + result);
+            });
+          } catch (error) {
+            console.error(`ErrorCode: ${error.code}, Message: ${error.message}`);
+          }
+        })
+      Web({ src: 'www.example.com', controller: this.controller })
+    }
+  }
+}
+```
+
+### getAccessibleGeolocation
+
+static getAccessibleGeolocation(origin: string): Promise\<boolean>
+
+以Promise方式异步获取指定源的地理位置权限状态。
+
+**系统能力：** SystemCapability.Web.Webview.Core
+
+**参数：**
+
+| 参数名 | 类型 | 必填 | 说明             |
+| ------ | -------- | ---- | -------------------- |
+| origin | string   | 是   | 指定源的字符串索引。 |
+
+**返回值：**
+
+| 类型             | 说明                                                         |
+| ---------------- | ------------------------------------------------------------ |
+| Promise\<boolean> | Promise实例，用于获取指定源的权限状态，获取成功，true表示已授权，false表示拒绝访问。获取失败，表示不存在指定源的权限状态。 |
+
+**错误码：**
+
+以下错误码的详细介绍请参见 [webview错误码](../errorcodes/errorcode-webview.md)
+
+| 错误码ID | 错误信息                                               |
+| -------- | ------------------------------------------------------ |
+| 17100011 | Invalid origin.                             |
+
+**示例：**
+
+```ts
+// xxx.ets
+import web_webview from '@ohos.web.webview';
+
+@Entry
+@Component
+struct WebComponent {
+  controller: web_webview.WebviewController = new web_webview.WebviewController();
+  origin: string = "file:///";
+
+  build() {
+    Column() {
+      Button('getAccessibleGeolocation')
+        .onClick(() => {
+          try {
+            web_webview.GeolocationPermissions.getAccessibleGeolocation(this.origin)
+              .then(result => {
+                console.log('getAccessibleGeolocationPromise result: ' + result);
+              }).catch(error => {
+              console.log('getAccessibleGeolocationPromise error: ' + JSON.stringify(error));
+            });
+          } catch (error) {
+            console.error(`ErrorCode: ${error.code},  Message: ${error.message}`);
+          }
+        })
+      Web({ src: 'www.example.com', controller: this.controller })
+    }
+  }
+}
+```
+
+### getStoredGeolocation
+
+static getStoredGeolocation(callback: AsyncCallback\<Array\<string>>): void
+
+以回调方式异步获取已存储地理位置权限状态的所有源信息。
+
+**系统能力：** SystemCapability.Web.Webview.Core
+
+**参数：**
+
+| 参数名   | 类型                         | 必填 | 说明                                     |
+| -------- | ---------------------------- | ---- | ---------------------------------------- |
+| callback | AsyncCallback\<Array\<string>> | 是   | 返回已存储地理位置权限状态的所有源信息。 |
+
+**示例：**
+
+```ts
+// xxx.ets
+import web_webview from '@ohos.web.webview';
+
+@Entry
+@Component
+struct WebComponent {
+  controller: web_webview.WebviewController = new web_webview.WebviewController();
+
+  build() {
+    Column() {
+      Button('getStoredGeolocation')
+        .onClick(() => {
+          try {
+            web_webview.GeolocationPermissions.getStoredGeolocation((error, origins) => {
+              if (error) {
+                console.log('getStoredGeolocationAsync error: ' + JSON.stringify(error));
+                return;
+              }
+              let origins_str: string = origins.join();
+              console.log('getStoredGeolocationAsync origins: ' + origins_str);
+            });
+          } catch (error) {
+            console.error(`ErrorCode: ${error.code}, Message: ${error.message}`);
+          }
+        })
+      Web({ src: 'www.example.com', controller: this.controller })
+    }
+  }
+}
+```
+
+### getStoredGeolocation
+
+static getStoredGeolocation(): Promise\<Array\<string>>
+
+以Promise方式异步获取已存储地理位置权限状态的所有源信息。
+
+**系统能力：** SystemCapability.Web.Webview.Core
+
+**返回值：**
+
+| 类型                   | 说明                                                      |
+| ---------------------- | --------------------------------------------------------- |
+| Promise\<Array\<string>> | Promise实例，用于获取已存储地理位置权限状态的所有源信息。 |
+
+**示例：**
+
+```ts
+// xxx.ets
+import web_webview from '@ohos.web.webview';
+
+@Entry
+@Component
+struct WebComponent {
+  controller: web_webview.WebviewController = new web_webview.WebviewController();
+
+  build() {
+    Column() {
+      Button('getStoredGeolocation')
+        .onClick(() => {
+          try {
+            web_webview.GeolocationPermissions.getStoredGeolocation()
+              .then(origins => {
+                let origins_str: string = origins.join();
+                console.log('getStoredGeolocationPromise origins: ' + origins_str);
+              }).catch(error => {
+              console.log('getStoredGeolocationPromise error: ' + JSON.stringify(error));
+            });
+          } catch (error) {
+            console.error(`ErrorCode: ${error.code},  Message: ${error.message}`);
+          }
+        })
+      Web({ src: 'www.example.com', controller: this.controller })
+    }
+  }
+}
+```
+
+### deleteAllGeolocation
+
+static deleteAllGeolocation(): void
+
+清除所有来源的地理位置权限状态。
+
+**系统能力：** SystemCapability.Web.Webview.Core
+
+**示例：**
+
+```ts
+// xxx.ets
+import web_webview from '@ohos.web.webview';
+
+@Entry
+@Component
+struct WebComponent {
+  controller: web_webview.WebviewController = new web_webview.WebviewController();
+
+  build() {
+    Column() {
+      Button('deleteAllGeolocation')
+        .onClick(() => {
+          try {
+            web_webview.GeolocationPermissions.deleteAllGeolocation();
+          } catch (error) {
+            console.error(`ErrorCode: ${error.code}, Message: ${error.message}`);
+          }
+        })
+      Web({ src: 'www.example.com', controller: this.controller })
+    }
+  }
+}
+```
+## HeaderV9
+Web组件返回的请求/响应头对象。
+
+**系统能力：** SystemCapability.Web.Webview.Core
+
+| 名称        | 类型   | 可读 | 可写 |说明                 |
+| ----------- | ------ | -----|------|------------------- |
+| headerKey   | string | 是 | 是 | 请求/响应头的key。   |
+| headerValue | string | 是 | 是 | 请求/响应头的value。 |
+
+## HitTestTypeV9
+
+**系统能力：** SystemCapability.Web.Webview.Core
+
+| 名称          | 值 | 说明                                      |
+| ------------- | -- |----------------------------------------- |
+| EditText      | 0 |可编辑的区域。                            |
+| Email         | 1 |电子邮件地址。                            |
+| HttpAnchor    | 2 |超链接，其src为http。                     |
+| HttpAnchorImg | 3 |带有超链接的图片，其中超链接的src为http。 |
+| Img           | 4 |HTML::img标签。                           |
+| Map           | 5 |地理地址。                                |
+| Phone         | 6 |电话号码。                                |
+| Unknown       | 7 |未知内容。                                |
+
+##  HitTestValue
+
+提供点击区域的元素信息。示例代码参考getHitTestValue。
+
+**系统能力：** SystemCapability.Web.Webview.Core
+
+| 名称 | 类型 | 可读 | 可写 | 说明|
+| ---- | ---- | ---- | ---- |---- |
+| type | [HitTestTypeV9](#hittesttypev9) | 是 | 否 | 当前被点击区域的元素类型。|
+| extra | string        | 是 | 否 |点击区域的附加参数信息。若被点击区域为图片或链接，则附加参数信息为其url地址。 |
+
+## WebStorageOrigin
+
+提供Web SQL数据库的使用信息。
+
+**系统能力：** SystemCapability.Web.Webview.Core
+
+| 名称   | 类型   | 可读 | 可写 | 说明 |
+| ------ | ------ | ---- | ---- | ---- |
+| origin | string | 是  | 否 | 指定源的字符串索引。 |
+| usage  | number | 是  | 否 | 指定源的存储量。     |
+| quota  | number | 是  | 否 | 指定源的存储配额。   |
+
+## BackForwardList
+
+当前Webview的历史信息列表。
+
+**系统能力：** SystemCapability.Web.Webview.Core
+
+| 名称         | 类型   | 可读 | 可写 | 说明                         |
+| ------------ | ------ | ---- | ---- | ---------------------------- |
+| currentIndex | number | 是   | 否   | 当前页面在页面历史列表中的索引。 |
+| size         | number | 是   | 否   | 历史列表中索引的数量。       |
+
+### getItemAtIndex
+
+getItemAtIndex(index: number): HistoryItem
+
+获取历史列表中指定索引的历史记录项信息。
+
+**系统能力：** SystemCapability.Web.Webview.Core
+
+**参数：**
+
+| 参数名 | 类型   | 必填 | 说明                   |
+| ------ | ------ | ---- | ---------------------- |
+| index  | number | 是   | 指定历史列表中的索引。 |
+
+**返回值：**
+
+| 类型                        | 说明         |
+| --------------------------- | ------------ |
+| [HistoryItem](#historyitem) | 历史记录项。 |
+
+**示例：**
+
+```ts
+// xxx.ets
+import web_webview from '@ohos.web.webview';
+import image from "@ohos.multimedia.image"
+
+@Entry
+@Component
+struct WebComponent {
+  controller: web_webview.WebviewController = new web_webview.WebviewController();
+  @State icon: image.PixelMap = undefined;
+
+  build() {
+    Column() {
+      Button('getBackForwardEntries')
+        .onClick(() => {
+          try {
+            let list = this.controller.getBackForwardEntries();
+            let historyItem = list.getItemAtIndex(list.currentIndex);
+            console.log("HistoryItem: " + JSON.stringify(historyItem));
+            this.icon = item.icon;
+          } catch (error) {
+            console.error(`ErrorCode: ${error.code},  Message: ${error.message}`);
+          }
+        })
+      Web({ src: 'www.example.com', controller: this.controller })
+    }
+  }
+}
+```
+
+## HistoryItem
+
+页面历史记录项。
+
+**系统能力：** SystemCapability.Web.Webview.Core
+
+| 名称          | 类型                                   | 可读 | 可写 | 说明                         |
+| ------------- | -------------------------------------- | ---- | ---- | ---------------------------- |
+| icon          | [PixelMap](js-apis-image.md#pixelmap7) | 是   | 否   | 历史页面图标的PixelMap对象。 |
+| historyUrl    | string                                 | 是   | 否   | 历史记录项的url地址。        |
+| historyRawUrl | string                                 | 是   | 否   | 历史记录项的原始url地址。    |
+| title         | string                                 | 是   | 否   | 历史记录项的标题。           |
+
+
+## WebCustomScheme
+
+自定义协议配置。
+
+**系统能力：** SystemCapability.Web.Webview.Core
+
+| 名称           | 类型       | 可读 | 可写 | 说明                         |
+| -------------- | --------- | ---- | ---- | ---------------------------- |
+| schemeName     | string    | 是   | 是   | 自定义协议名称。最大长度为32，其字符仅支持小写字母、数字、'.'、'+'、'-'。        |
+| isSupportCORS  | boolean   | 是   | 是   | 是否支持跨域请求。    |
+| isSupportFetch | boolean   | 是   | 是   | 是否支持fetch请求。           |