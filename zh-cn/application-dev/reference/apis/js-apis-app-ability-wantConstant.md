--- conflicted
+++ resolved
@@ -16,16 +16,6 @@
 
 want的Params操作的常量。
 
-<<<<<<< HEAD
-| 名称                    | 值                          | 说明                                                         |
-| ----------------------- | --------------------------- | ------------------------------------------------------------ |
-| DLP_PARAMS_SANDBOX      | ohos.dlp.params.sandbox     | 指示沙盒标志的参数的操作。<br>**系统API**：该接口为系统接口，三方应用不支持调用。 |
-| DLP_PARAMS_BUNDLE_NAME  | ohos.dlp.params.bundleName  | 指示DLP Bundle名称的参数的操作。 <br>**系统API**：该接口为系统接口，三方应用不支持调用。 |
-| DLP_PARAMS_MODULE_NAME  | ohos.dlp.params.moduleName  | 指示DLP模块名称的参数的操作。 <br>**系统API**：该接口为系统接口，三方应用不支持调用。 |
-| DLP_PARAMS_ABILITY_NAME | ohos.dlp.params.abilityName | 指示DLP能力名称的参数的操作。 <br>**系统API**：该接口为系统接口，三方应用不支持调用。 |
-| DLP_PARAMS_INDEX        | ohos.dlp.params.index       | 指示DLP索引参数的操作。 <br>**系统API**：该接口为系统接口，三方应用不支持调用。 |
-| ABILITY_RECOVERY_RESTART | ohos.ability.params.abilityRecoveryRestart | 指示当前Ability是否发生了故障恢复重启。 |
-=======
 | 名称                    | 值                                 | 说明                                                                           |
 | ----------------------- | ---------------------------------- | ------------------------------------------------------------------------------ |
 | DLP_PARAMS_SANDBOX      | ohos.dlp.params.sandbox            | 指示沙盒标志的参数的操作。<br>**系统API**：该接口为系统接口，三方应用不支持调用。 |
@@ -33,10 +23,10 @@
 | DLP_PARAMS_MODULE_NAME  | ohos.dlp.params.moduleName         | 指示DLP模块名称的参数的操作。 <br>**系统API**：该接口为系统接口，三方应用不支持调用。 |
 | DLP_PARAMS_ABILITY_NAME | ohos.dlp.params.abilityName        | 指示DLP能力名称的参数的操作。 <br>**系统API**：该接口为系统接口，三方应用不支持调用。 |
 | DLP_PARAMS_INDEX        | ohos.dlp.params.index              | 指示DLP索引参数的操作。 <br>**系统API**：该接口为系统接口，三方应用不支持调用。 |
+| ABILITY_RECOVERY_RESTART | ohos.ability.params.abilityRecoveryRestart | 指示当前Ability是否发生了故障恢复重启。 |
 | CONTENT_TITLE_KEY       | ohos.extra.param.key.contentTitle  | 指示原子化服务支持分享标题的参数的操作。 <br>**系统API**：该接口为系统接口，三方应用不支持调用。 |
 | SHARE_ABSTRACT_KEY      | ohos.extra.param.key.shareAbstract | 指示原子化服务支持分享内容的参数的操作。 <br>**系统API**：该接口为系统接口，三方应用不支持调用。 |
 | SHARE_URL_KEY           | ohos.extra.param.key.shareUrl      | 指示原子化服务支持分享链接的参数的操作。 <br>**系统API**：该接口为系统接口，三方应用不支持调用。 |
->>>>>>> a062b1d7
 
 
 ## wantConstant.Flags
