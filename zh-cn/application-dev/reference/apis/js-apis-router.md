# 页面路由

本模块提供通过不同的url访问不同的页面，包括跳转到应用内的指定页面、用应用内的某个页面替换当前页面、返回上一页面或指定的页面等。

> **说明**
>
> - 本模块首批接口从API version 8开始支持。后续版本的新增接口，采用上角标单独标记接口的起始版本。
>
> - 页面路由需要在页面渲染完成之后才能调用，在onInit和onReady生命周期中页面还处于渲染阶段，禁止调用页面路由方法。

## 导入模块

```
import router from '@ohos.router'
```

## router.push

push(options: RouterOptions): void

跳转到应用内的指定页面。

**系统能力：** SystemCapability.ArkUI.ArkUI.Full

**参数：**
| 参数名     | 类型                              | 必填   | 说明        |
| ------- | ------------------------------- | ---- | --------- |
| options | [RouterOptions](#routeroptions) | 是    | 跳转页面描述信息。 |


**示例：**
```js
router.push({
  url: 'pages/routerpage2',
  params: {
    data1: 'message',
    data2: {
      data3: [123, 456, 789]
    },
  },
});
```
## router.push<sup>9+</sup>

push(options: RouterOptions, mode: RouterMode): void

跳转到应用内的指定页面。

**系统能力：** SystemCapability.ArkUI.ArkUI.Full

**参数：**
| 参数名     | 类型                              | 必填   | 说明         |
| ------- | ------------------------------- | ---- | ---------- |
| options | [RouterOptions](#routeroptions) | 是    | 跳转页面描述信息。  |
| mode    | [RouterMode](#routermode9)      | 是    | 跳转页面使用的模式。 |


**示例：**
```js
router.push({
  url: 'pages/routerpage2/routerpage2',
  params: {
    data1: 'message',
    data2: {
      data3: [123, 456, 789]
    },
  },
},router.RouterMode.Standard);
```

## router.replace

replace(options: RouterOptions): void

用应用内的某个页面替换当前页面，并销毁被替换的页面。

**系统能力：** SystemCapability.ArkUI.ArkUI.Full

**参数：**
<<<<<<< HEAD

| 参数名  | 类型                            | 必填 | 说明               |
| ------- | ------------------------------- | ---- | ------------------ |
| options | [RouterOptions](#routeroptions) | 是   | 替换页面描述信息。 |
=======
| 参数名     | 类型                              | 必填   | 说明        |
| ------- | ------------------------------- | ---- | --------- |
| options | [RouterOptions](#routeroptions) | 是    | 替换页面描述信息。 |
>>>>>>> d8283839

**示例：**

```js
router.replace({
  url: 'pages/detail',
  params: {
    data1: 'message',
  },
});
```

  ## router.replace<sup>9+</sup>

replace(options: RouterOptions, mode: RouterMode): void

用应用内的某个页面替换当前页面，并销毁被替换的页面。

**系统能力：** SystemCapability.ArkUI.ArkUI.Full

**参数：**
| 参数名     | 类型                              | 必填   | 说明         |
| ------- | ------------------------------- | ---- | ---------- |
| options | [RouterOptions](#routeroptions) | 是    | 替换页面描述信息。  |
| mode    | [RouterMode](#routermode9)      | 是    | 跳转页面使用的模式。 |

**示例：**

```js
router.replace({
  url: 'pages/detail/detail',
  params: {
    data1: 'message',
  },
}, router.RouterMode.Standard);
```

## router.back

back(options?: RouterOptions ): void

返回上一页面或指定的页面。

**系统能力：** SystemCapability.ArkUI.ArkUI.Full

**参数：**
<<<<<<< HEAD
| 参数名  | 类型                            | 必填 | 说明                                                         |
| ------- | ------------------------------- | ---- | ------------------------------------------------------------ |
| options | [RouterOptions](#routeroptions) | 否   | 返回页面描述信息，其中参数url指路由跳转时会返回到指定url的界面，如果页面栈上没有url页面，则不响应该情况。如果url未设置，则返回上一页，页面栈里面的page不会回收，出栈后会被回收。 |
=======
| 参数名     | 类型                              | 必填   | 说明                                       |
| ------- | ------------------------------- | ---- | ---------------------------------------- |
| options | [RouterOptions](#routeroptions) | 否    | 返回页面描述信息，其中参数url指路由跳转时会返回到指定url的界面，如果页面栈上没有url页面，则不响应该情况。如果url未设置，则返回上一页。 |
>>>>>>> d8283839

**示例：**

```js
router.back({url:'pages/detail'});    
```

## router.clear

clear(): void

清空页面栈中的所有历史页面，仅保留当前页面作为栈顶页面。

**系统能力：** SystemCapability.ArkUI.ArkUI.Full

**示例：**

```js
router.clear();    
```

## router.getLength

getLength(): string

获取当前在页面栈内的页面数量。

**系统能力：** SystemCapability.ArkUI.ArkUI.Full

**返回值：**
| 类型     | 说明                 |
| ------ | ------------------ |
| string | 页面数量，页面栈支持最大数值是32。 |

**示例：**
```js
var size = router.getLength();        
console.log('pages stack size = ' + size);    
```

## router.getState

getState(): RouterState

获取当前页面的状态信息。

**系统能力：** SystemCapability.ArkUI.ArkUI.Full

**返回值：**

| 类型                          | 说明      |
| --------------------------- | ------- |
| [RouterState](#routerstate) | 页面状态信息。 |
**示例：** 

```js
var page = router.getState();
console.log('current index = ' + page.index);
console.log('current name = ' + page.name);
console.log('current path = ' + page.path);
```

## RouterState

页面状态信息。

**系统能力：** SystemCapability.ArkUI.ArkUI.Full。

| 名称    | 类型     | 说明                                 |
| ----- | ------ | ---------------------------------- |
| index | number | 表示当前页面在页面栈中的索引。从栈底到栈顶，index从1开始递增。 |
| name  | string | 表示当前页面的名称，即对应文件名。                  |
| path  | string | 表示当前页面的路径。                         |

## router.enableAlertBeforeBackPage

enableAlertBeforeBackPage(options: EnableAlertOptions): void

开启页面返回询问对话框。

**系统能力：** SystemCapability.ArkUI.ArkUI.Full

**参数：**
| 参数名     | 类型                                       | 必填   | 说明        |
| ------- | ---------------------------------------- | ---- | --------- |
| options | [EnableAlertOptions](#enablealertoptions) | 是    | 文本弹窗信息描述。 |

**示例：**

  ```js        
  router.enableAlertBeforeBackPage({            
    message: 'Message Info'        
  });    
  ```
## EnableAlertOptions

页面返回询问对话框选项。

**系统能力：** 以下各项对应的系统能力均为SystemCapability.ArkUI.ArkUI.Full。

| 名称      | 类型     | 必填   | 说明       |
| ------- | ------ | ---- | -------- |
| message | string | 是    | 询问对话框内容。 |

## router.disableAlertBeforeBackPage

disableAlertBeforeBackPage(): void

禁用页面返回询问对话框。

**系统能力：** SystemCapability.ArkUI.ArkUI.Full

**示例：**
```js
router.disableAlertBeforeBackPage();    
```

##  router.getParams

getParams(): Object

获取发起跳转的页面往当前页传入的参数。

**系统能力：** SystemCapability.ArkUI.ArkUI.Full

**返回值：**

| 类型     | 说明                |
| ------ | ----------------- |
| Object | 发起跳转的页面往当前页传入的参数。 |

**示例：**

```
router.getParams();
```

## RouterOptions

路由跳转选项。

**系统能力：** SystemCapability.ArkUI.ArkUI.Lite。

| 名称     | 类型     | 必填   | 说明                                       |
| ------ | ------ | ---- | ---------------------------------------- |
| url    | string | 是    | 表示目标页面的uri，可以用以下两种格式：<br/>-&nbsp;页面绝对路径，由配置文件中pages列表提供，例如：<br/>&nbsp;&nbsp;-&nbsp;pages/index/index<br/>&nbsp;&nbsp;-&nbsp;pages/detail/detail<br/>-&nbsp;特殊值，如果uri的值是"/"，则跳转到首页。 |
| params | Object | 否    | 跳转时要同时传递到目标页面的数据，跳转到目标页面后，参数可以在页面中直接使用，如this.data1(data1为跳转时params参数中的key值)。如果目标页面中已有该字段，则其值会被传入的字段值覆盖。 |


  > **说明：**
  > 页面路由栈支持的最大Page数量为32。

## RouterMode<sup>9+</sup>

路由跳转模式。

**系统能力：** SystemCapability.ArkUI.ArkUI.Full。

| 名称       | 描述                                       |
| -------- | ---------------------------------------- |
| Standard | 标准模式。                                    |
| Single   | 单实例模式。<br/>如果目标页面的url在页面栈中已经存在同url页面，离栈顶最近的页面会被移动到栈顶，移动后的页面为新建页。<br/>如目标页面的url在页面栈中不存在同url页面，按标准模式跳转。 |

## 完整示例

### 基于JS扩展的类Web开发范式

```js
// 在当前页面中
export default {
  pushPage() {
    router.push({
      url: 'pages/detail/detail',
      params: {
        data1: 'message',
      },
    });
  }
}
```
```js
// 在detail页面中
export default {
  onInit() {
    console.info('showData1:' + router.getParams()[data1]);
  }
}
```

### 基于TS扩展的声明式开发范式

```ts
//通过router.push跳转至目标页携带params参数
import router from '@ohos.router'

@Entry
@Component
struct Index {
  async  routePage() {
    let options = {
      url: 'pages/second',
      params: {
        text: '这是第一页的值',
        data: {
          array: [12, 45, 78]
        },
      }
    }
    try {
      await router.push(options)
    } catch (err) {
      console.info(` fail callback, code: ${err.code}, msg: ${err.msg}`)
    }
  }

  build() {
    Flex({ direction: FlexDirection.Column, alignItems: ItemAlign.Center, justifyContent: FlexAlign.Center }) {
        Text('这是第一页')
          .fontSize(50)
          .fontWeight(FontWeight.Bold)
      Button() {
        Text('next page')
          .fontSize(25)
          .fontWeight(FontWeight.Bold)
      }.type(ButtonType.Capsule)
          .margin({ top: 20 })
          .backgroundColor('#ccc')
          .onClick(() => {
            this.routePage()
      })
    }
    .width('100%')
    .height('100%')
  }
}
```

```ts
//在second页面中接收传递过来的参数
import router from '@ohos.router'

@Entry
@Component
struct Second {
  private content: string = "这是第二页"
  @State text: string = router.getParams()['text']
  @State data: any = router.getParams()['data']
  @State secondData : string = ''
  
  build() {
    Flex({ direction: FlexDirection.Column, alignItems: ItemAlign.Center, justifyContent: FlexAlign.Center }) {
      Text(`${this.content}`)
        .fontSize(50)
        .fontWeight(FontWeight.Bold)
      Text(this.text)
        .fontSize(30)
        .onClick(()=>{
          this.secondData = (this.data.array[1]).toString()
        })
      .margin({top:20})
      Text('第一页传来的数值' + '  ' + this.secondData)
        .fontSize(20)
        .margin({top:20})
        .backgroundColor('red')      
    }
    .width('100%')
    .height('100%')
  }
}
```<|MERGE_RESOLUTION|>--- conflicted
+++ resolved
@@ -77,16 +77,10 @@
 **系统能力：** SystemCapability.ArkUI.ArkUI.Full
 
 **参数：**
-<<<<<<< HEAD
 
 | 参数名  | 类型                            | 必填 | 说明               |
 | ------- | ------------------------------- | ---- | ------------------ |
 | options | [RouterOptions](#routeroptions) | 是   | 替换页面描述信息。 |
-=======
-| 参数名     | 类型                              | 必填   | 说明        |
-| ------- | ------------------------------- | ---- | --------- |
-| options | [RouterOptions](#routeroptions) | 是    | 替换页面描述信息。 |
->>>>>>> d8283839
 
 **示例：**
 
@@ -133,15 +127,9 @@
 **系统能力：** SystemCapability.ArkUI.ArkUI.Full
 
 **参数：**
-<<<<<<< HEAD
 | 参数名  | 类型                            | 必填 | 说明                                                         |
 | ------- | ------------------------------- | ---- | ------------------------------------------------------------ |
 | options | [RouterOptions](#routeroptions) | 否   | 返回页面描述信息，其中参数url指路由跳转时会返回到指定url的界面，如果页面栈上没有url页面，则不响应该情况。如果url未设置，则返回上一页，页面栈里面的page不会回收，出栈后会被回收。 |
-=======
-| 参数名     | 类型                              | 必填   | 说明                                       |
-| ------- | ------------------------------- | ---- | ---------------------------------------- |
-| options | [RouterOptions](#routeroptions) | 否    | 返回页面描述信息，其中参数url指路由跳转时会返回到指定url的界面，如果页面栈上没有url页面，则不响应该情况。如果url未设置，则返回上一页。 |
->>>>>>> d8283839
 
 **示例：**
 
