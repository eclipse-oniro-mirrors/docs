# 设备使用信息统计

本模块提供设备使用信息统计能力。

设备使用信息统计，系统应用可调用接口实现如下功能：

- 查询设备上各应用在不同时间段的使用时长、各应用的事件（前台、后台、长时任务开始、长时任务结束）信息及各应用的通知次数信息。
- 查询应用分组信息（仅限自身应用）。
- 查询应用空闲状态（其他应用和自身应用）。

三方应用可调用接口实现如下功能：

- 查询应用空闲状态（仅限自身应用）。
- 查询应用分组信息（仅限自身应用）。
- 查询应用事件（仅限自身应用）。

> ![icon-note.gif](public_sys-resources/icon-note.gif) **说明：**
> 本模块首批接口从API version 7开始支持。后续版本的新增接口，采用上角标单独标记接口的起始版本。从API version 9开始，导入模块由@ohos.backgroundTaskManager迁移至@ohos.resourceschedule.backgroundTaskManager
> 设备使用信息统计错误码见[DeviceUsageStatistics错误码](../errorcodes/errcode-DeviceUsageStatistics.md)。


## 导入模块

```js
import bundleState from '@ohos.bundleState'
```

## bundleState.isIdleState<sup>(deprecated)</sup>

isIdleState(bundleName: string, callback: AsyncCallback&lt;boolean&gt;): void

判断指定bundleName的应用当前是否是空闲状态，三方应用只能查询自身的空闲状态，查询其他应用空闲状态，需要申请权限ohos.permission.BUNDLE_ACTIVE_INFO，使用Callback形式返回。

> **说明** 从API version 9开始废弃，建议使用[usageStatistics.isIdleState](./js-apis-resourceschedule-deviceUsageStatistics.md/#usagestatisticsisidlestate)
> 
> 从API7开始支持

**系统能力**：SystemCapability.ResourceSchedule.UsageStatistics.AppGroup

**参数**：

| 参数名        | 类型                           | 必填   | 说明                                       |
| ---------- | ---------------------------- | ---- | ---------------------------------------- |
| bundleName | string                       | 是    | 应用的bundleName。                           |
| callback   | AsyncCallback&lt;boolean&gt; | 是    | 指定的callback回调方法。如果指定的bundleName有效，则返回指定bundleName的应用当前是否是空闲状态；否则返回null。 |

**示例**：

  ```js
    bundleState.isIdleState("com.ohos.camera", (err, res) => {
        if (err) {
            console.log('BUNDLE_ACTIVE isIdleState callback failed, because: ' + err.code);
        } else {
            console.log('BUNDLE_ACTIVE isIdleState callback succeeded, result: ' + JSON.stringify(res));
        }
    });
  ```

## bundleState.isIdleState<sup>(deprecated)</sup>

isIdleState(bundleName: string): Promise&lt;boolean&gt;

判断指定bundleName的应用当前是否是空闲状态，三方应用只能查询自身的空闲状态，查询其他应用空闲状态，需要申请权限ohos.permission.BUNDLE_ACTIVE_INFO，使用Promise形式返回。

> **说明** 从API version 9开始废弃，建议使用[usageStatistics.isIdleState](./js-apis-resourceschedule-deviceUsageStatistics.md/#usagestatisticsisidlestate)
> 
> 从API7开始支持

**系统能力**：SystemCapability.ResourceSchedule.UsageStatistics.AppGroup

**参数**：

| 参数名        | 类型     | 必填   | 说明             |
| ---------- | ------ | ---- | -------------- |
| bundleName | string | 是    | 应用的bundleName。 |

**返回值**：

| 类型                     | 说明                                       |
| ---------------------- | ---------------------------------------- |
| Promise&lt;boolean&gt; | 指定的Promise回调方法。如果指定的bundleName有效，则返回指定bundleName的应用当前是否是空闲状态；否则返回null。 |

**示例**：

  ```js
    bundleState.isIdleState("com.ohos.camera").then( res => {
        console.log('BUNDLE_ACTIVE isIdleState promise succeeded, result: ' + JSON.stringify(res));
    }).catch( err => {
        console.log('BUNDLE_ACTIVE isIdleState promise failed, because: ' + err.code);
    });
  ```

## bundleState.queryAppUsagePriorityGroup<sup>(deprecated)</sup>

queryAppUsagePriorityGroup(): Promise&lt;number&gt;

查询当前应用的优先级分组。使用Promise形式返回其应用分组，分组信息参考[GroupType](#grouptype)。

> **说明** 从API version 9开始废弃，建议使用[usageStatistics.queryAppGroup](./js-apis-resourceschedule-deviceUsageStatistics.md/#usagestatisticsqueryappgroup)
> 
> 从API7开始支持

**系统能力**：SystemCapability.ResourceSchedule.UsageStatistics.AppGroup

**返回值**：

| 类型              | 说明                          |
| --------------- | --------------------------- |
| Promise&lt;number&gt; | 指定的Promise回调方法。返回查询的应用分组结果。 |

**示例**：

```javascript
bundleState.queryAppUsagePriorityGroup().then( res => {
    console.log('BUNDLE_ACTIVE QueryPackageGroup promise succeeded. result: ' + JSON.stringify(res));
}).catch( err => {
    console.log('BUNDLE_ACTIVE QueryPackageGroup promise failed. because: ' + err.code);
});
```

## bundleState.queryAppUsagePriorityGroup<sup>(deprecated)</sup>

queryAppUsagePriorityGroup(callback: AsyncCallback&lt;number&gt;): void

查询当前应用的优先级分组。使用callback形式返回其应用分组，分组信息参考[GroupType](#grouptype)。

> **说明** 从API version 9开始废弃，建议使用[usageStatistics.queryAppGroup](./js-apis-resourceschedule-deviceUsageStatistics.md/#usagestatisticsqueryappgroup)
> 
> 从API7开始支持

**系统能力**：SystemCapability.ResourceSchedule.UsageStatistics.AppGroup

**参数**：

| 参数名      | 类型                    | 必填   | 说明                         |
| -------- | --------------------- | ---- | -------------------------- |
| callback | AsyncCallback&lt;number&gt; | 是    | 指定的CallBack回调方法。返回查询的应用分组。 |

**示例**：

```javascript
bundleState.queryAppUsagePriorityGroup((err, res) => {
    if(err) {
        console.log('BUNDLE_ACTIVE QueryPackageGroup callback failed. because: ' + err.code);
    } else {
        console.log('BUNDLE_ACTIVE QueryPackageGroup callback succeeded. result: ' + JSON.stringify(res));
    }
});
```

## bundleState.queryBundleStateInfos<sup>(deprecated)</sup>

queryBundleStateInfos(begin: number, end: number, callback: AsyncCallback&lt;BundleActiveInfoResponse&gt;): void

通过指定起始和结束时间查询应用使用时长统计信息，使用Callback形式返回。

> **说明** 从API version 9开始废弃，建议使用[usageStatistics.queryBundleStatsInfos](./js-apis-resourceschedule-deviceUsageStatistics.md/#usagestatisticsquerybundlestatsinfos)
> 
> 从API7开始支持

**需要权限**：ohos.permission.BUNDLE_ACTIVE_INFO

**系统能力**：SystemCapability.ResourceSchedule.UsageStatistics.App

**系统API**：此接口为系统接口，三方应用不支持调用。

**参数**：

| 参数名      | 类型                                       | 必填   | 说明                                      |
| -------- | ---------------------------------------- | ---- | --------------------------------------- |
| begin    | number                                   | 是    | 起始时间，单位毫秒。                                   |
| end      | number                                   | 是    | 结束时间，单位毫秒。                                   |
| callback | AsyncCallback&lt;[BundleActiveInfoResponse](#bundleactiveinforesponse)&gt; | 是    | 指定的callback回调方法。返回指定起始和结束时间内应用使用时长统计信息。 |

**示例**：

  ```js
    bundleState.queryBundleStateInfos(0, 20000000000000, (err, res) => {
        if (err) {
            console.log('BUNDLE_ACTIVE queryBundleStateInfos callback failed, because: ' + err.code);
        } else {
            console.log('BUNDLE_ACTIVE queryBundleStateInfos callback success.');
            let i = 1;
            for(let key in res){
                console.log('BUNDLE_ACTIVE queryBundleStateInfos callback number : ' + i);
                console.log('BUNDLE_ACTIVE queryBundleStateInfos callback result ' + JSON.stringify(res[key]));
                i++;
            }
        }
    });
  ```

## bundleState.queryBundleStateInfos<sup>(deprecated)</sup>

queryBundleStateInfos(begin: number, end: number): Promise&lt;BundleActiveInfoResponse&gt;

通过指定起始和结束时间查询应用使用时长统计信息，使用Promise形式返回。

> **说明** 从API version 9开始废弃，建议使用[usageStatistics.queryBundleStatsInfos](./js-apis-resourceschedule-deviceUsageStatistics.md/#usagestatisticsquerybundlestatsinfos)
> 
> 从API7开始支持

**需要权限**：ohos.permission.BUNDLE_ACTIVE_INFO

**系统能力**：SystemCapability.ResourceSchedule.UsageStatistics.App

**系统API**：此接口为系统接口，三方应用不支持调用。

**参数**：

| 参数名   | 类型     | 必填   | 说明    |
| ----- | ------ | ---- | ----- |
| begin | number | 是    | 起始时间，单位毫秒。 |
| end   | number | 是    | 结束时间，单位毫秒。 |

**返回值**：

| 类型                                       | 说明                                     |
| ---------------------------------------- | -------------------------------------- |
| Promise&lt;[BundleActiveInfoResponse](#bundleactiveinforesponse)&gt; | 指定的Promise回调方法。返回指定起始和结束时间内应用使用时长统计信息。 |

**示例**：

  ```js
    bundleState.queryBundleStateInfos(0, 20000000000000).then( res => {
        console.log('BUNDLE_ACTIVE queryBundleStateInfos promise success.');
        let i = 1;
        for(let key in res){
            console.log('BUNDLE_ACTIVE queryBundleStateInfos promise number : ' + i);
            console.log('BUNDLE_ACTIVE queryBundleStateInfos promise result ' + JSON.stringify(res[key]));
            i++;
        }
    }).catch( err => {
        console.log('BUNDLE_ACTIVE queryBundleStateInfos promise failed, because: ' + err.code);
    });
  ```

## bundleState.queryBundleStateInfoByInterval<sup>(deprecated)</sup>

queryBundleStateInfoByInterval(byInterval: IntervalType, begin: number, end: number, callback: AsyncCallback&lt;Array&lt;BundleStateInfo&gt;&gt;): void

通过指定时间段间隔（天、周、月、年）查询应用使用时长统计信息，使用Callback形式返回。

> **说明** 从API version 9开始废弃，建议使用[usageStatistics.queryBundleStatsInfoByInterval](./js-apis-resourceschedule-deviceUsageStatistics.md/#usagestatisticsquerybundlestatsinfobyinterval)
> 
> 从API7开始支持

**需要权限**：ohos.permission.BUNDLE_ACTIVE_INFO

**系统能力**：SystemCapability.ResourceSchedule.UsageStatistics.App

**系统API**：此接口为系统接口，三方应用不支持调用。

**参数**：

| 参数名        | 类型                                       | 必填   | 说明                                       |
| ---------- | ---------------------------------------- | ---- | ---------------------------------------- |
| byInterval | [IntervalType](#intervaltype)            | 是    | 查询类型。                                    |
| begin      | number                                   | 是    | 起始时间，单位毫秒。                                    |
| end        | number                                   | 是    | 结束时间，单位毫秒。                                    |
| callback   | AsyncCallback&lt;Array&lt;[BundleStateInfo](#bundlestateinfo)&gt;&gt; | 是    | 指定的callback回调方法。返回指定时间段间隔（天、周、月、年）查询应用使用时长统计信息。 |

**示例**：

  ```js
    bundleState.queryBundleStateInfoByInterval(bundleState.IntervalType.BY_OPTIMIZED, 0, 20000000000000, (err, res) => {
        if (err) {
            console.log('BUNDLE_ACTIVE queryBundleStateInfoByInterval callback failed, because: ' + err.code);
        } else {
            console.log('BUNDLE_ACTIVE queryBundleStateInfoByInterval callback success.');
            for (let i = 0; i < res.length; i++) {
                console.log('BUNDLE_ACTIVE queryBundleStateInfoByInterval callback number : ' + (i + 1));
                console.log('BUNDLE_ACTIVE queryBundleStateInfoByInterval callback result ' + JSON.stringify(res[i]));
            }
        }
    });
  ```

## bundleState.queryBundleStateInfoByInterval<sup>(deprecated)</sup>

queryBundleStateInfoByInterval(byInterval: IntervalType, begin: number, end: number): Promise&lt;Array&lt;BundleStateInfo&gt;&gt;

通过指定时间段间隔（天、周、月、年）查询应用使用时长统计信息，使用Promise形式返回。

> **说明** 从API version 9开始废弃，建议使用[usageStatistics.queryBundleStatsInfoByInterval](./js-apis-resourceschedule-deviceUsageStatistics.md/#usagestatisticsquerybundlestatsinfobyinterval)
> 
> 从API7开始支持

**需要权限**：ohos.permission.BUNDLE_ACTIVE_INFO

**系统能力**：SystemCapability.ResourceSchedule.UsageStatistics.App

**系统API**：此接口为系统接口，三方应用不支持调用。

**参数**：

| 参数名        | 类型                            | 必填   | 说明    |
| ---------- | ----------------------------- | ---- | ----- |
| byInterval | [IntervalType](#intervaltype) | 是    | 查询类型。 |
| begin      | number                        | 是    | 起始时间，单位毫秒。 |
| end        | number                        | 是    | 结束时间，单位毫秒。 |

**返回值**：

| 类型                                       | 说明                                       |
| ---------------------------------------- | ---------------------------------------- |
| Promise&lt;Array&lt;[BundleStateInfo](#bundlestateinfo)&gt;&gt; | 指定的Promise回调方法。返回指定时间段间隔（天、周、月、年）查询应用使用时长统计信息。 |

**示例**：

  ```js
    bundleState.queryBundleStateInfoByInterval(bundleState.IntervalType.BY_OPTIMIZED, 0, 20000000000000).then( res => {
        console.log('BUNDLE_ACTIVE queryBundleStateInfoByInterval promise success.');
        for (let i = 0; i < res.length; i++) {
            console.log('BUNDLE_ACTIVE queryBundleStateInfoByInterval promise number : ' + (i + 1));
            console.log('BUNDLE_ACTIVE queryBundleStateInfoByInterval promise result ' + JSON.stringify(res[i]));
        }
    }).catch( err => {
        console.log('BUNDLE_ACTIVE queryBundleStateInfoByInterval promise failed, because: ' + err.code);
    });
  ```

## bundleState.queryBundleActiveStates<sup>(deprecated)</sup>

queryBundleActiveStates(begin: number, end: number, callback: AsyncCallback&lt;Array&lt;BundleActiveState&gt;&gt;): void

通过指定起始和结束时间查询所有应用的事件集合，使用Callback形式返回。

> **说明** 从API version 9开始废弃，建议使用[usageStatistics.queryBundleEvents](./js-apis-resourceschedule-deviceUsageStatistics.md/#usagestatisticsquerybundleevents)
> 
> 从API7开始支持

**需要权限**：ohos.permission.BUNDLE_ACTIVE_INFO

**系统能力**：SystemCapability.ResourceSchedule.UsageStatistics.App

**系统API**：此接口为系统接口，三方应用不支持调用。

**参数**：

| 参数名      | 类型                                       | 必填   | 说明                                      |
| -------- | ---------------------------------------- | ---- | --------------------------------------- |
| begin    | number                                   | 是    | 起始时间，单位毫秒。                                   |
| end      | number                                   | 是    | 结束时间，单位毫秒。                                   |
| callback | AsyncCallback&lt;Array&lt;[BundleActiveState](#bundleactivestate)&gt;&gt; | 是    | 指定的callback回调方法。返回指定起始和结束时间查询所有应用的事件集合。 |

**示例**：

  ```js
    bundleState.queryBundleActiveStates(0, 20000000000000, (err, res) => {
        if (err) {
            console.log('BUNDLE_ACTIVE queryBundleActiveStates callback failed, because: ' + err.code);
        } else {
            console.log('BUNDLE_ACTIVE queryBundleActiveStates callback success.');
            for (let i = 0; i < res.length; i++) {
                console.log('BUNDLE_ACTIVE queryBundleActiveStates callback number : ' + (i + 1));
                console.log('BUNDLE_ACTIVE queryBundleActiveStates callback result ' + JSON.stringify(res[i]));
            }
        }
    });
  ```

## bundleState.queryBundleActiveStates<sup>(deprecated)</sup>

queryBundleActiveStates(begin: number, end: number): Promise&lt;Array&lt;BundleActiveState&gt;&gt;

通过指定起始和结束时间查询所有应用的事件集合，使用Promise形式返回。

> **说明** 从API version 9开始废弃，建议使用[usageStatistics.queryBundleEvents](./js-apis-resourceschedule-deviceUsageStatistics.md/#usagestatisticsquerybundleevents)
> 
> 从API7开始支持

**需要权限**：ohos.permission.BUNDLE_ACTIVE_INFO

**系统能力**：SystemCapability.ResourceSchedule.UsageStatistics.App

**系统API**：此接口为系统接口，三方应用不支持调用。

**参数**：

| 参数名   | 类型     | 必填   | 说明    |
| ----- | ------ | ---- | ----- |
| begin | number | 是    | 起始时间，单位毫秒。 |
| end   | number | 是    | 结束时间，单位毫秒。 |

**返回值**：

| 类型                                       | 说明                                     |
| ---------------------------------------- | -------------------------------------- |
| Promise&lt;Array&lt;[BundleActiveState](#bundleactivestate)&gt;&gt; | 指定的Promise回调方法。返回指定起始和结束时间查询所有应用的事件集合。 |

**示例**：

  ```js
    bundleState.queryBundleActiveStates(0, 20000000000000).then( res => {
        console.log('BUNDLE_ACTIVE queryBundleActiveStates promise success.');
        for (let i = 0; i < res.length; i++) {
            console.log('BUNDLE_ACTIVE queryBundleActiveStates promise number : ' + (i + 1));
            console.log('BUNDLE_ACTIVE queryBundleActiveStates promise result ' + JSON.stringify(res[i]));
        }
    }).catch( err => {
        console.log('BUNDLE_ACTIVE queryBundleActiveStates promise failed, because: ' + err.code);
    });
  ```

## bundleState.queryCurrentBundleActiveStates<sup>(deprecated)</sup>

queryCurrentBundleActiveStates(begin: number, end: number, callback: AsyncCallback&lt;Array&lt;BundleActiveState&gt;&gt;): void

通过指定起始和结束时间查询当前应用的事件集合，使用Callback形式返回。

> **说明** 从API version 9开始废弃，建议使用[usageStatistics.queryCurrentBundleEvents](./js-apis-resourceschedule-deviceUsageStatistics.md/#usagestatisticsquerycurrentbundleevents)
> 
> 从API7开始支持

**系统能力**：SystemCapability.ResourceSchedule.UsageStatistics.App

**参数**：

| 参数名      | 类型                                       | 必填   | 说明                                      |
| -------- | ---------------------------------------- | ---- | --------------------------------------- |
| begin    | number                                   | 是    | 起始时间，单位毫秒。                                   |
| end      | number                                   | 是    | 结束时间，单位毫秒。                                   |
| callback | AsyncCallback&lt;Array&lt;[BundleActiveState](#bundleactivestate)&gt;&gt; | 是    | 指定的callback回调方法。返回指定起始和结束时间查询当前应用的事件集合。 |

**示例**：

  ```js
    bundleState.queryCurrentBundleActiveStates(0, 20000000000000, (err, res) => {
        if (err) {
            console.log('BUNDLE_ACTIVE queryCurrentBundleActiveStates callback failed, because: ' + err.code);
        } else {
            console.log('BUNDLE_ACTIVE queryCurrentBundleActiveStates callback success.');
            for (let i = 0; i < res.length; i++) {
                console.log('BUNDLE_ACTIVE queryCurrentBundleActiveStates callback number : ' + (i + 1));
                console.log('BUNDLE_ACTIVE queryCurrentBundleActiveStates callback result ' + JSON.stringify(res[i]));
            }
        }
    });
  ```

## bundleState.queryCurrentBundleActiveStates<sup>(deprecated)</sup>

queryCurrentBundleActiveStates(begin: number, end: number): Promise&lt;Array&lt;BundleActiveState&gt;&gt;

通过指定起始和结束时间查询当前应用的事件集合，使用Promise形式返回。

> **说明** 从API version 9开始废弃，建议使用[usageStatistics.queryCurrentBundleEvents](./js-apis-resourceschedule-deviceUsageStatistics.md/#usagestatisticsquerycurrentbundleevents)
> 
> 从API7开始支持

**系统能力**：SystemCapability.ResourceSchedule.UsageStatistics.App

**参数**：

| 参数名   | 类型     | 必填   | 说明    |
| ----- | ------ | ---- | ----- |
| begin | number | 是    | 起始时间，单位毫秒。 |
| end   | number | 是    | 结束时间，单位毫秒。 |

**返回值**：

| 类型                                       | 说明                                     |
| ---------------------------------------- | -------------------------------------- |
| Promise&lt;Array&lt;[BundleActiveState](#bundleactivestate)&gt;&gt; | 指定的Promise回调方法。返回指定起始和结束时间查询当前应用的事件集合。 |

**示例**：

  ```js
    bundleState.queryCurrentBundleActiveStates(0, 20000000000000).then( res => {
        console.log('BUNDLE_ACTIVE queryCurrentBundleActiveStates promise success.');
        for (let i = 0; i < res.length; i++) {
            console.log('BUNDLE_ACTIVE queryCurrentBundleActiveStates promise number : ' + (i + 1));
            console.log('BUNDLE_ACTIVE queryCurrentBundleActiveStates promise result ' + JSON.stringify(res[i]));
        }
    }).catch( err => {
        console.log('BUNDLE_ACTIVE queryCurrentBundleActiveStates promise failed, because: ' + err.code);
    });
  ```

<<<<<<< HEAD
## BundleStateInfo<sup>(deprecated)</sup>
=======
## bundleState.getRecentlyUsedModules<sup>9+</sup>

getRecentlyUsedModules(maxNum?: number): Promise&lt;Array&lt;BundleActiveModuleInfo&gt;&gt;

据maxNum，查询FA使用记录，使用Promise形式返回不超过maxNum条FA使用记录，FA使用记录由近及远排序，maxNum最大为1000。

**需要权限**：ohos.permission.BUNDLE_ACTIVE_INFO

**系统能力**：SystemCapability.ResourceSchedule.UsageStatistics.App

**系统API**：此接口为系统接口，三方应用不支持调用。

**参数**：

| 参数名    | 类型     | 必填   | 说明                                 |
| ------ | ------ | ---- | ---------------------------------- |
| maxNum | number | 否    | 返回条目的最大数量，最多支持1000条。若不填写，则默认为1000。 |

**返回值**：

| 类型                                       | 说明                                 |
| ---------------------------------------- | ---------------------------------- |
| Promise&lt;Array&lt;[BundleActiveModuleInfo](#bundleactivemoduleinfo9)&gt;&gt; | 指定的Promise回调方法。返回不超过maxNum条FA使用记录。 |

**示例**：

  ```js
    bundleState.getRecentlyUsedModules(1000).then( res => {
        console.log('BUNDLE_ACTIVE getRecentlyUsedModules promise succeeded');
        for (let i = 0; i < res.length; i++) {
            console.log('BUNDLE_ACTIVE getRecentlyUsedModules promise number : ' + (i + 1));
            console.log('BUNDLE_ACTIVE getRecentlyUsedModules promise result ' + JSON.stringify(res[i]));
        }
    }).catch( err=> {
        console.log('BUNDLE_ACTIVE getRecentlyUsedModules promise failed, because: ' + err.code);
    });

    // 无maxNum参数调用方式
    bundleState.getRecentlyUsedModules().then( res => {
        console.log('BUNDLE_ACTIVE getRecentlyUsedModules promise succeeded');
        for (let i = 0; i < res.length; i++) {
            console.log('BUNDLE_ACTIVE getRecentlyUsedModules promise number : ' + (i + 1));
            console.log('BUNDLE_ACTIVE getRecentlyUsedModules promise result ' + JSON.stringify(res[i]));
        }
    }).catch( err=> {
        console.log('BUNDLE_ACTIVE getRecentlyUsedModules promise failed, because: ' + err.code);
    });
  ```

## bundleState.getRecentlyUsedModules<sup>9+</sup>

getRecentlyUsedModules(callback: AsyncCallback&lt;Array&lt;BundleActiveModuleInfo&gt;&gt;): void

查询FA使用记录。使用CallBack形式返回数量不超过1000条FA使用记录（FA记录按时间由近及远排序）。

**需要权限**：ohos.permission.BUNDLE_ACTIVE_INFO

**系统能力**：SystemCapability.ResourceSchedule.UsageStatistics.App

**系统API**：此接口为系统接口，三方应用不支持调用。

**参数**：

| 参数名      | 类型                                       | 必填   | 说明                                  |
| -------- | ---------------------------------------- | ---- | ----------------------------------- |
| callback | AsyncCallback&lt;Array&lt;[BundleActiveModuleInfo](#bundleactivemoduleinfo9)&gt;&gt; | 是    | 指定的CallBack回调方法。返回不超过maxNum条FA使用记录。 |

**示例**：

  ```js
    bundleState.getRecentlyUsedModules((err, res) => {
        if(err) {
            console.log('BUNDLE_ACTIVE getRecentlyUsedModules callback failed, because: ' + err.code);
        } else {
            console.log('BUNDLE_ACTIVE getRecentlyUsedModules callback succeeded.');
                for (let i = 0; i < res.length; i++) {
                    console.log('BUNDLE_ACTIVE getRecentlyUsedModules callback number : ' + (i + 1));
                    console.log('BUNDLE_ACTIVE getRecentlyUsedModules callback result ' + JSON.stringify(res[i]));
                }
            }
    });
  ```

## bundleState.getRecentlyUsedModules<sup>9+</sup>

getRecentlyUsedModules(maxNum: number, callback: AsyncCallback&lt;Array&lt;BundleActiveModuleInfo&gt;&gt;): void

查询FA使用记录。使用CallBack形式返回数量最大不超过maxNum设置的值，FA使用记录由近及远排序，maxNum最大为1000。

**需要权限**：ohos.permission.BUNDLE_ACTIVE_INFO

**系统能力**：SystemCapability.ResourceSchedule.UsageStatistics.App

**系统API**：此接口为系统接口，三方应用不支持调用。

**参数**：

| 参数名      | 类型                                       | 必填   | 说明                                  |
| -------- | ---------------------------------------- | ---- | ----------------------------------- |
| maxNum   | number                                   | 是    | 返回FA记录的最大数量，maxNum最大为1000。|
| callback | AsyncCallback&lt;Array&lt;[BundleActiveModuleInfo](#bundleactivemoduleinfo9)&gt;&gt; | 是    | 指定的CallBack回调方法。返回不超过maxNum条FA使用记录。 |

**示例**：

  ```js
    bundleState.getRecentlyUsedModules(1000,(err, res) => {
        if(err) {
            console.log('BUNDLE_ACTIVE getRecentlyUsedModules callback failed, because: ' + err.code);
        } else {
            console.log('BUNDLE_ACTIVE getRecentlyUsedModules callback succeeded.');
                for (let i = 0; i < res.length; i++) {
                    console.log('BUNDLE_ACTIVE getRecentlyUsedModules callback number : ' + (i + 1));
                    console.log('BUNDLE_ACTIVE getRecentlyUsedModules callback result ' + JSON.stringify(res[i]));
                }
        }
    });
  ```

## bundleState.queryAppUsagePriorityGroup<sup>9+</sup>

queryAppUsagePriorityGroup(bundleName? : string): Promise&lt;number&gt;

可选参数。有参则查询指定bundleName的应用的分组。无参数时查询当前应用的分组。使用Promise形式返回其应用分组结果。

**需要权限**：ohos.permission.BUNDLE_ACTIVE_INFO

**系统能力**：SystemCapability.ResourceSchedule.UsageStatistics.AppGroup

**系统API**：此接口为系统接口，三方应用不支持调用。

**参数**：

| 参数名        | 类型     | 必填   | 说明                                       |
| ---------- | ------ | ---- | ---------------------------------------- |
| bundleName | string | 否    | 可选参数。有参则查询指定bundleName的应用的分组。无参数时查询当前应用的分组。 |

**返回值**：

| 类型              | 说明                          |
| --------------- | --------------------------- |
| Promise&lt;number&gt; | 指定的Promise回调方法。返回查询的应用分组结果。 |

**示例**：

```javascript
//有bundleName的promise
let bundleName = "com.ohos.camera";
bundleState.queryAppUsagePriorityGroup(bundleName).then( res => {
    console.log('BUNDLE_ACTIVE QueryPackageGroup promise succeeded. result: ' + JSON.stringify(res));
}).catch( err => {
    console.log('BUNDLE_ACTIVE QueryPackageGroup promise failed. because: ' + err.code);
});
//无bundleName的promise
bundleState.queryAppUsagePriorityGroup().then( res => {
    console.log('BUNDLE_ACTIVE QueryPackageGroup promise succeeded. result: ' + JSON.stringify(res));
}).catch( err => {
    console.log('BUNDLE_ACTIVE QueryPackageGroup promise failed. because: ' + err.code);
});
```

## bundleState.queryAppUsagePriorityGroup<sup>9+</sup>

queryAppUsagePriorityGroup(callback: AsyncCallback&lt;number&gt;): void

查询当前应用的分组。使用callback形式返回其应用分组。

**需要权限**：ohos.permission.BUNDLE_ACTIVE_INFO

**系统能力**：SystemCapability.ResourceSchedule.UsageStatistics.AppGroup

**系统API**：此接口为系统接口，三方应用不支持调用。

**参数**：

| 参数名        | 类型                    | 必填   | 说明                                       |
| ---------- | --------------------- | ---- | ---------------------------------------- |
| callback   | AsyncCallback&lt;number&gt; | 是    | 指定的CallBack回调方法。返回当前应用的分组。               |

**示例**：

```javascript
bundleState.queryAppUsagePriorityGroup((err, res) => {
    if(err) {
        console.log('BUNDLE_ACTIVE QueryPackageGroup callback failed. because: ' + err.code);
    } else {
        console.log('BUNDLE_ACTIVE QueryPackageGroup callback succeeded. result: ' + JSON.stringify(res));
    }
});
```

## bundleState.queryAppUsagePriorityGroup<sup>9+</sup>

queryAppUsagePriorityGroup(bundleName : string, callback: AsyncCallback&lt;number&gt;): void

查询指定bundleName对应应用的分组。使用callback形式返回其应用分组。

**需要权限**：ohos.permission.BUNDLE_ACTIVE_INFO

**系统能力**：SystemCapability.ResourceSchedule.UsageStatistics.AppGroup

**系统API**：此接口为系统接口，三方应用不支持调用。

**参数**：

| 参数名        | 类型                    | 必填   | 说明                                       |
| ---------- | --------------------- | ---- | ---------------------------------------- |
| bundleName | string                | 是    | 查询指定bundleName对应应用的分组。 |
| callback   | AsyncCallback&lt;number&gt; | 是    | 指定的CallBack回调方法。返回制指定bundleName的应用分组。|

**示例**：

```javascript
let bundleName = "com.ohos.camera";
bundleState.queryAppUsagePriorityGroup(bundleName, (err, res) => {
    if(err) {
        console.log('BUNDLE_ACTIVE QueryPackageGroup callback failed. because: ' + err.code);
    } else {
        console.log('BUNDLE_ACTIVE QueryPackageGroup callback succeeded. result: ' + JSON.stringify(res));
    }
});
```

## bundleState.setBundleGroup<sup>9+</sup>

setBundleGroup(bundleName: string, newGroup: GroupType): Promise&lt;void&gt;

将指定bundleName的应用的分组设置为newGroup，使用Promise形式返回设置是否成功。

**需要权限**：ohos.permission.BUNDLE_ACTIVE_INFO

**系统能力**：SystemCapability.ResourceSchedule.UsageStatistics.AppGroup

**系统API**：此接口为系统接口，三方应用不支持调用。

**参数**：

| 参数名        | 类型        | 必填   | 说明   |
| ---------- | --------- | ---- | ---- |
| bundleName | string    | 是    | 应用名称 |
| newGroup   | [GroupType](#grouptype) | 是    | 应用分组 |

**返回值**：

| 类型            | 说明                        |
| ------------- | ------------------------- |
| Promise&lt;void&gt; | 指定的Promise回调方法。返回本次设置是否成功 |

**示例**：

```javascript
let bundleName = "com.example.deviceUsageStatistics";
let newGroup = bundleState.GroupType.ACTIVE_GROUP_DAILY;

bundleState.setBundleGroup(bundleName, newGroup).then( () => {
    console.log('BUNDLE_ACTIVE SetBundleGroup promise succeeded.');
}).catch( err => {
    console.log('BUNDLE_ACTIVE SetBundleGroup promise failed. because: ' + err.code);
});
```

## bundleState.setBundleGroup<sup>9+</sup>

setBundleGroup(bundleName: string, newGroup: GroupType, callback: AsyncCallback&lt;void&gt;): void

将指定bundleName的应用的分组设置为newGroup，使用CallBack形式返回设置是否成功。

**需要权限**：ohos.permission.BUNDLE_ACTIVE_INFO

**系统能力**：SystemCapability.ResourceSchedule.UsageStatistics.AppGroup

**系统API**：此接口为系统接口，三方应用不支持调用。

**参数**：

| 参数名        | 类型                  | 必填   | 说明                        |
| ---------- | ------------------- | ---- | ------------------------- |
| bundleName | string              | 是    | 应用名称                      |
| newGroup   | [GroupType](#grouptype)           | 是    | 应用分组                      |
| callback   | AsyncCallback&lt;void&gt; | 是    | 指定的CallBack回调方法。返回设置是否成功。 |

**示例**：

```javascript
let bundleName = "com.example.deviceUsageStatistics";
let newGroup = bundleState.GroupType.ACTIVE_GROUP_DAILY;

bundleState.setBundleGroup(bundleName, newGroup, (err) => {
    if(err) {
        console.log('BUNDLE_ACTIVE SetBundleGroup callback failed. because: ' + err.code);
    } else {
        console.log('BUNDLE_ACTIVE SetBundleGroup callback succeeded.');
    }
});
```

## bundleState.registerGroupCallBack<sup>9+</sup>

registerGroupCallBack(groupCallback: Callback&lt;BundleActiveGroupCallbackInfo&gt;): Promise&lt;void&gt;

应用注册分组变化监听，待用户名下的某个应用分组发生变化时，通过callback形式向所有已注册分组变化监听的应用返回[BundleActiveGroupCallbackInfo](#bundleactivegroupcallbackinfo9)信息。使用Promise形式返回注册是否成功。

**需要权限**：ohos.permission.BUNDLE_ACTIVE_INFO

**系统能力**：SystemCapability.ResourceSchedule.UsageStatistics.AppGroup

**系统API**：此接口为系统接口，三方应用不支持调用。

**参数**：

| 参数名   | 类型                                                         | 必填 | 说明                                       |
| -------- | ------------------------------------------------------------ | ---- | ------------------------------------------ |
| callback | Callback&lt;[BundleActiveGroupCallbackInfo](#bundleactivegroupcallbackinfo9)&gt; | 是   | 指定的callback函数，返回应用分组变化的信息 |

**返回值**：

| 类型            | 说明                      |
| ------------- | ----------------------- |
| Promise&lt;void&gt; | 指定的Promise回调方法。返回注册监听是否成功 |

**示例**：

```javascript
let onBundleGroupChanged = (err,res) =>{
    console.log('BUNDLE_ACTIVE onBundleGroupChanged RegisterGroupCallBack callback success.');
    console.log('BUNDLE_ACTIVE RegisterGroupCallBack result appUsageOldGroup is : ' + res.appUsageOldGroup);
    console.log('BUNDLE_ACTIVE RegisterGroupCallBack result appUsageNewGroup is : ' + res.appUsageNewGroup);
    console.log('BUNDLE_ACTIVE RegisterGroupCallBack result changeReason is : ' + res.changeReason);
    console.log('BUNDLE_ACTIVE RegisterGroupCallBack result userId is : ' + res.userId);
    console.log('BUNDLE_ACTIVE RegisterGroupCallBack result bundleName is : ' + res.bundleName);
};
bundleState.registerGroupCallBack(onBundleGroupChanged).then( () => {
    console.log('BUNDLE_ACTIVE RegisterGroupCallBack promise succeeded.');
}).catch( err => {
    console.log('BUNDLE_ACTIVE RegisterGroupCallBack promise failed. because: ' + err.code);
});
```

## bundleState.registerGroupCallBack<sup>9+</sup>

registerGroupCallBack(groupCallback: Callback&lt;BundleActiveGroupCallbackInfo&gt;, callback: AsyncCallback&lt;void&gt;): void

应用注册分组变化监听，待用户名下的某个应用分组发生变化时，通过callback形式向所有已注册分组变化监听的应用返回[BundleActiveGroupCallbackInfo](#bundleactivegroupcallbackinfo9)信息。使用异步callback形式返回注册监听是否成功。

**需要权限**：ohos.permission.BUNDLE_ACTIVE_INFO

**系统能力**：SystemCapability.ResourceSchedule.UsageStatistics.AppGroup

**系统API**：此接口为系统接口，三方应用不支持调用。

**参数**：

| 参数名   | 类型                                                         | 必填 | 说明                                         |
| -------- | ------------------------------------------------------------ | ---- | -------------------------------------------- |
| callback | Callback&lt;[BundleActiveGroupCallbackInfo](#bundleactivegroupcallbackinfo9)&gt; | 是   | 指定的callback函数，返回应用分组变化的信息   |
| callback | AsyncCallback&lt;void&gt;                                    | 是   | 指定的异步callback函数，返回注册监听是否成功 |

**示例**：

```javascript
let onBundleGroupChanged = (err,res) =>{
    console.log('BUNDLE_ACTIVE onBundleGroupChanged RegisterGroupCallBack callback success.');
    console.log('BUNDLE_ACTIVE RegisterGroupCallBack result appUsageOldGroup is : ' + res.appUsageOldGroup);
    console.log('BUNDLE_ACTIVE RegisterGroupCallBack result appUsageNewGroup is : ' + res.appUsageNewGroup);
    console.log('BUNDLE_ACTIVE RegisterGroupCallBack result changeReason is : ' + res.changeReason);
    console.log('BUNDLE_ACTIVE RegisterGroupCallBack result userId is : ' + res.userId);
    console.log('BUNDLE_ACTIVE RegisterGroupCallBack result bundleName is : ' + res.bundleName);
};
bundleState.registerGroupCallBack(onBundleGroupChanged, (err)=>{
    if(err) {
        console.log('BUNDLE_ACTIVE RegisterGroupCallBack callback failed, because: ' + err.code);
    } else {
        console.log('BUNDLE_ACTIVE RegisterGroupCallBack callback success.');
    }
});
```

## bundleState.unRegisterGroupCallBack<sup>9+</sup>

unRegisterGroupCallBack(): Promise&lt;void&gt;

应用解除分组变化监听，解除通过调用注册接口生成的监听。使用Promise形式返回解除监听是否成功。

**需要权限**：ohos.permission.BUNDLE_ACTIVE_INFO

**系统能力**：SystemCapability.ResourceSchedule.UsageStatistics.AppGroup

**系统API**：此接口为系统接口，三方应用不支持调用。

**参数**：无参数

**返回值**：

| 类型            | 说明                       |
| ------------- | ------------------------ |
| Promise&lt;void&gt; | 指定的Promise回调方法。返回解除监听是否成功 |

**示例**：

```javascript
bundleState.unRegisterGroupCallBack().then( () => {
    console.log('BUNDLE_ACTIVE UnRegisterGroupCallBack promise succeeded.');
}).catch( err => {
    console.log('BUNDLE_ACTIVE UnRegisterGroupCallBack promise failed. because: ' + err.code);
});
```

## bundleState.unRegisterGroupCallBack<sup>9+</sup>

unRegisterGroupCallBack(callback: AsyncCallback&lt;void&gt;): void;

应用解除分组变化监听，解除通过调用注册接口生成的监听。使用异步callback形式返回解除监听是否成功。

**需要权限**：ohos.permission.BUNDLE_ACTIVE_INFO

**系统能力**：SystemCapability.ResourceSchedule.UsageStatistics.AppGroup

**系统API**：此接口为系统接口，三方应用不支持调用。

**参数**：

| 参数名      | 类型                  | 必填   | 说明             |
| -------- | ------------------- | ---- | -------------- |
| callback | AsyncCallback&lt;void&gt; | 是    | 解除监听是否成功的异步回调函数 |

**示例**：

```javascript
bundleState.unRegisterGroupCallBack((err)=>{
    if(err) {
        console.log('BUNDLE_ACTIVE UnRegisterGroupCallBack callback failed, because: ' + err.code);
    } else {
        console.log('BUNDLE_ACTIVE UnRegisterGroupCallBack callback success.');
    }
});
```

## bundleState.queryBundleActiveEventStates<sup>9+</sup>

queryBundleActiveEventStates(begin: number, end: number): Promise&lt;Array&lt;BundleActiveEventState&gt;&gt;

通过指定起始和结束时间查询系统事件（休眠、唤醒、解锁、锁屏）统计信息，使用Promise形式返回。

**需要权限**：ohos.permission.BUNDLE_ACTIVE_INFO

**系统能力**：SystemCapability.ResourceSchedule.UsageStatistics.App

**系统API**：此接口为系统接口，三方应用不支持调用。

**参数**：

| 参数名   | 类型     | 必填   | 说明    |
| ----- | ------ | ---- | ----- |
| begin | number | 是    | 起始时间，单位毫秒。 |
| end   | number | 是    | 结束时间，单位毫秒。 |

**返回值**：

| 类型                                       | 说明                                       |
| ---------------------------------------- | ---------------------------------------- |
| Promise&lt;Array&lt;[BundleActiveEventState](#bundleactiveeventstate9)&gt;&gt; | 指定的Promise回调方法。返回指定起始和结束时间查询系统事件（休眠、唤醒、解锁、锁屏）统计信息。 |

**示例**：

  ```js
    bundleState.queryBundleActiveEventStates(0, 20000000000000).then( res => {
        console.log('BUNDLE_ACTIVE queryBundleActiveEventStates promise success.');
        console.log('BUNDLE_ACTIVE queryBundleActiveEventStates promise result ' + JSON.stringify(res));
    }).catch( err=> {
        console.log('BUNDLE_ACTIVE queryBundleActiveEventStates promise failed, because: ' + err.code);
    });
  ```

## bundleState.queryBundleActiveEventStates<sup>9+</sup>

queryBundleActiveEventStates(begin: number, end: number, callback: AsyncCallback&lt;Array&lt;BundleActiveEventState&gt;&gt;): void

通过指定起始和结束时间查询系统事件（休眠、唤醒、解锁、锁屏）统计信息，使用Callback形式返回。

**需要权限**：ohos.permission.BUNDLE_ACTIVE_INFO

**系统能力**：SystemCapability.ResourceSchedule.UsageStatistics.App

**系统API**：此接口为系统接口，三方应用不支持调用。

**参数**：

| 参数名      | 类型                                       | 必填   | 说明                                       |
| -------- | ---------------------------------------- | ---- | ---------------------------------------- |
| begin    | number                                   | 是    | 起始时间，单位毫秒。                                    |
| end      | number                                   | 是    | 结束时间，单位毫秒。                                    |
| callback | AsyncCallback&lt;Array&lt;[BundleActiveEventState](#bundleactiveeventstate9)&gt;&gt; | 是    | 指定的callback回调方法。返回指定起始和结束时间查询系统事件（休眠、唤醒、解锁、锁屏）统计信息。 |

**示例**：

  ```js
    bundleState.queryBundleActiveEventStates(0, 20000000000000, (err, res) => {
        if(err) {
            console.log('BUNDLE_ACTIVE queryBundleActiveEventStates callback failed, because: ' + err.code);
        } else {
            console.log('BUNDLE_ACTIVE queryBundleActiveEventStates callback success.');
            console.log('BUNDLE_ACTIVE queryBundleActiveEventStates callback result ' + JSON.stringify(res));
        }
    });
  ```

## bundleState.queryAppNotificationNumber<sup>9+</sup>

queryAppNotificationNumber(begin: number, end: number): Promise&lt;Array&lt;BundleActiveEventState&gt;&gt;

通过指定起始和结束时间查询所有应用的通知次数信息，使用Promise形式返回。

**需要权限**：ohos.permission.BUNDLE_ACTIVE_INFO

**系统能力**：SystemCapability.ResourceSchedule.UsageStatistics.App

**系统API**：此接口为系统接口，三方应用不支持调用。

**参数**：

| 参数名   | 类型     | 必填   | 说明    |
| ----- | ------ | ---- | ----- |
| begin | number | 是    | 起始时间，单位毫秒。 |
| end   | number | 是    | 结束时间，单位毫秒。 |

**返回值**：

| 类型                                       | 说明                                       |
| ---------------------------------------- | ---------------------------------------- |
| Promise&lt;Array&lt;[BundleActiveEventState](#bundleactiveeventstate9)&gt;&gt; | 指定的Promise回调方法。返回指定起始和结束时间查询所有应用的通知次数信息。 |

**示例**：

  ```js
    bundleState.queryAppNotificationNumber(0, 20000000000000).then( res => {
        console.log('BUNDLE_ACTIVE queryAppNotificationNumber promise success.');
        console.log('BUNDLE_ACTIVE queryAppNotificationNumber promise result ' + JSON.stringify(res));
    }).catch( err=> {
        console.log('BUNDLE_ACTIVE queryAppNotificationNumber promise failed, because: ' + err.code);
    });
  ```

## bundleState.queryAppNotificationNumber<sup>9+</sup>

queryAppNotificationNumber(begin: number, end: number, callback: AsyncCallback&lt;Array&lt;BundleActiveEventState&gt;&gt;): void

通过指定起始和结束时间查询所有应用的通知次数信息，使用Callback形式返回。

**需要权限**：ohos.permission.BUNDLE_ACTIVE_INFO

**系统能力**：SystemCapability.ResourceSchedule.UsageStatistics.App

**系统API**：此接口为系统接口，三方应用不支持调用。

**参数**：

| 参数名      | 类型                                       | 必填   | 说明                                       |
| -------- | ---------------------------------------- | ---- | ---------------------------------------- |
| begin    | number                                   | 是    | 起始时间，单位毫秒。                                    |
| end      | number                                   | 是    | 结束时间，单位毫秒。                                    |
| callback | AsyncCallback&lt;Array&lt;[BundleActiveEventState](#bundleactiveeventstate9)&gt;&gt; | 是    | 指定的callback回调方法。返回通过指定起始和结束时间查询所有应用的通知次数信息。 |

**示例**：

  ```js
    bundleState.queryAppNotificationNumber(0, 20000000000000, (err, res) => {
        if(err) {
            console.log('BUNDLE_ACTIVE queryAppNotificationNumberCallBack callback failed, because: ' + err.code);
        } else {
            console.log('BUNDLE_ACTIVE queryAppNotificationNumberCallBack callback success.');
            console.log('BUNDLE_ACTIVE queryAppNotificationNumberCallBack callback result ' + JSON.stringify(res));
        }
    });
  ```

## BundleActiveModuleInfo<sup>9+</sup>
FA的使用信息的属性集合。

**系统能力**：以下各项对应的系统能力均为SystemCapability.ResourceSchedule.UsageStatistics.App

**系统API**：此接口为系统接口，三方应用不支持调用。

| 参数名                  | 类型                                       | 必填   | 说明                            |
| -------------------- | ---------------------------------------- | ---- | ----------------------------- |
| deviceId             | string                                   | 否    | FA所属deviceId。                 |
| bundleName           | string                                   | 是    | FA所属应用包名。                     |
| moduleName           | string                                   | 是    | FA所属module名。                  |
| abilityName          | string                                   | 否    | FA的MainAbility名。              |
| appLabelId           | number                                   | 否    | FA的应用labelId。                 |
| labelId              | number                                   | 否    | FA所属module的labelId。           |
| descriptionId        | number                                   | 否    | FA所属的应用descriptionId。         |
| abilityLableId       | number                                   | 否    | FA的MainAbility labelId。       |
| abilityDescriptionId | number                                   | 否    | FA的MainAbility descriptionId。 |
| abilityIconId        | number                                   | 否    | FA的MainAbility iconId。        |
| launchedCount        | number                                   | 是    | FA的启动次数。                      |
| lastModuleUsedTime   | number                                   | 是    | FA的上一次使用时间。                   |
| formRecords          | Array&lt;[BundleActiveFormInfo](#bundleactiveforminfo9)&gt; | 是    | FA中卡片的使用记录。                   |

## BundleActiveFormInfo<sup>9+</sup>
FA卡片的使用信息的属性集合。

**系统能力**：以下各项对应的系统能力均为SystemCapability.ResourceSchedule.UsageStatistics.App

**系统API**：此接口为系统接口，三方应用不支持调用。

| 参数名              | 类型     | 必填   | 说明          |
| ---------------- | ------ | ---- | ----------- |
| formName         | string | 是    | 卡片名称。       |
| formDimension    | number | 是    | 卡片尺寸。       |
| formId           | number | 是    | 卡片Id。       |
| formLastUsedTime | number | 是    | 卡片的上一次点击时间。 |
| count            | number | 是    | 卡片的点击次数。    |

## BundleActiveGroupCallbackInfo<sup>9+</sup>

应用分组变化回调返回的属性集合

**系统能力**：以下各项对应的系统能力均为SystemCapability.ResourceSchedule.UsageStatistics.AppGroup

**系统API**：此接口为系统接口，三方应用不支持调用。

| 参数名           | 类型   | 必填 | 说明             |
| ---------------- | ------ | ---- | ---------------- |
| appUsageOldGroup | number | 是   | 变化前的应用分组 |
| appUsageNewGroup | number | 是   | 变化后的应用分组 |
| userId           | number | 是   | 用户id           |
| changeReason     | number | 是   | 分组变化原因     |
| bundleName       | string | 是   | 应用名称         |

## BundleStateInfo
>>>>>>> a42e2844

提供应用使用时长的具体信息。

> **说明** 从API version 9开始废弃，建议使用[BundleStatsInfo](./js-apis-resourceschedule-deviceUsageStatistics.md/#bundlestatsinfo)
> 
> 从API7开始支持

### 属性

**系统能力**：以下各项对应的系统能力均为SystemCapability.ResourceSchedule.UsageStatistics.App

| 参数名                      | 类型     | 必填   | 说明                                       |
| ------------------------ | ------ | ---- | ---------------------------------------- |
| bundleName               | string | 是    | 应用包名。                                    |
| abilityPrevAccessTime    | number | 是    | 应用最后一次使用的时间。                             |
| abilityInFgTotalTime     | number | 是    | 应用在前台使用的总时间。                             |
| id                       | number | 否    | 用户id。<br>本接口在OpenHarmony 3.1 Release版本仅为接口定义，暂不支持使用。接口将在OpenHarmony 3.1 MR版本中提供使用支持。 |
| abilityPrevSeenTime      | number | 否    | 应用最后一次在前台可见的时间。<br>本接口在OpenHarmony 3.1 Release版本仅为接口定义，暂不支持使用。接口将在OpenHarmony 3.1 MR版本中提供使用支持。 |
| abilitySeenTotalTime     | number | 否    | 应用在前台可见的总时间。<br>本接口在OpenHarmony 3.1 Release版本仅为接口定义，暂不支持使用。接口将在OpenHarmony 3.1 MR版本中提供使用支持。 |
| fgAbilityAccessTotalTime | number | 否    | 应用访问前台的总时间。<br>本接口在OpenHarmony 3.1 Release版本仅为接口定义，暂不支持使用。接口将在OpenHarmony 3.1 MR版本中提供使用支持。 |
| fgAbilityPrevAccessTime  | number | 否    | 应用最后一次访问前台的时间。<br>本接口在OpenHarmony 3.1 Release版本仅为接口定义，暂不支持使用。接口将在OpenHarmony 3.1 MR版本中提供使用支持。 |
| infosBeginTime           | number | 否    | BundleActiveInfo对象中第一条应用使用统计的记录时间。<br>本接口在OpenHarmony 3.1 Release版本仅为接口定义，暂不支持使用。接口将在OpenHarmony 3.1 MR版本中提供使用支持。 |
| infosEndTime             | number | 否    | BundleActiveInfo对象中最后一条应用使用统计的记录时间。<br>本接口在OpenHarmony 3.1 Release版本仅为接口定义，暂不支持使用。接口将在OpenHarmony 3.1 MR版本中提供使用支持。 |

## BundleActiveState<sup>(deprecated)</sup>

提供应用事件的具体信息。

提供应用使用时长的具体信息。

> **说明** 从API version 9开始废弃，建议使用[BundleEvents](./js-apis-resourceschedule-deviceUsageStatistics.md/#bundleevents)
> 
> 从API7开始支持

**系统能力**：以下各项对应的系统能力均为SystemCapability.ResourceSchedule.UsageStatistics.App

| 参数名                   | 类型     | 必填   | 说明                                       |
| --------------------- | ------ | ---- | ---------------------------------------- |
| bundleName            | string | 是    | 应用包名。                                    |
| stateType             | number | 是    | 应用事件类型。                                  |
| stateOccurredTime     | number | 是    | 应用事件发生的时间戳。                              |
| appUsagePriorityGroup | number | 否    | 应用程序的使用优先级组。<br>本接口在OpenHarmony 3.1 Release版本仅为接口定义，暂不支持使用。接口将在OpenHarmony 3.1 MR版本中提供使用支持。 |
| indexOfLink           | string | 否    | 快捷方式id。<br>本接口在OpenHarmony 3.1 Release版本仅为接口定义，暂不支持使用。接口将在OpenHarmony 3.1 MR版本中提供使用支持。 |
| nameOfClass           | string | 否    | 类名。<br>本接口在OpenHarmony 3.1 Release版本仅为接口定义，暂不支持使用。接口将在OpenHarmony 3.1 MR版本中提供使用支持。 |

## BundleActiveInfoResponse<sup>(deprecated)</sup>

提供应用使用时长的具体信息。

> **说明** 从API version 9开始废弃，建议使用[BundleStatsMap](./js-apis-resourceschedule-deviceUsageStatistics.md/#bundlestatsmap)
> 
> 从API7开始支持

**系统能力**：SystemCapability.ResourceSchedule.UsageStatistics.App

| 参数名                            | 类型                                       | 必填   | 说明             |
| ------------------------------ | ---------------------------------------- | ---- | -------------- |
| [key: string]: BundleStateInfo | [key: string]: [BundleStateInfo](#bundlestateinfo) | 是    | 不同应用的使用时长统计信息。 |

## IntervalType<sup>(deprecated)</sup>

提供应用使用时长的查询类型。

> **说明** 从API version 9开始废弃，建议使用[IntervalType](./js-apis-resourceschedule-deviceUsageStatistics.md/#intervaltype)
> 
> 从API7开始支持

**系统能力**：以下各项对应的系统能力均为SystemCapability.ResourceSchedule.UsageStatistics.App

| 名称           | 默认值  | 说明                                       |
| ------------ | ---- | ---------------------------------------- |
| BY_OPTIMIZED | 0    | 表示系统自行判断最合适的查询类型（天、周、月、年）去查询指定时间段间隔的应用使用时长信息。 |
| BY_DAILY     | 1    | 表示系统按照天去查询指定时间段间隔的应用使用时长信息。              |
| BY_WEEKLY    | 2    | 表示系统按照周去查询指定时间段间隔的应用使用时长信息。              |
| BY_MONTHLY   | 3    | 表示系统按照月去查询指定时间段间隔的应用使用时长信息。              |
| BY_ANNUALLY  | 4    | 表示系统按照年去查询指定时间段间隔的应用使用时长信息。              |<|MERGE_RESOLUTION|>--- conflicted
+++ resolved
@@ -478,639 +478,7 @@
     });
   ```
 
-<<<<<<< HEAD
 ## BundleStateInfo<sup>(deprecated)</sup>
-=======
-## bundleState.getRecentlyUsedModules<sup>9+</sup>
-
-getRecentlyUsedModules(maxNum?: number): Promise&lt;Array&lt;BundleActiveModuleInfo&gt;&gt;
-
-据maxNum，查询FA使用记录，使用Promise形式返回不超过maxNum条FA使用记录，FA使用记录由近及远排序，maxNum最大为1000。
-
-**需要权限**：ohos.permission.BUNDLE_ACTIVE_INFO
-
-**系统能力**：SystemCapability.ResourceSchedule.UsageStatistics.App
-
-**系统API**：此接口为系统接口，三方应用不支持调用。
-
-**参数**：
-
-| 参数名    | 类型     | 必填   | 说明                                 |
-| ------ | ------ | ---- | ---------------------------------- |
-| maxNum | number | 否    | 返回条目的最大数量，最多支持1000条。若不填写，则默认为1000。 |
-
-**返回值**：
-
-| 类型                                       | 说明                                 |
-| ---------------------------------------- | ---------------------------------- |
-| Promise&lt;Array&lt;[BundleActiveModuleInfo](#bundleactivemoduleinfo9)&gt;&gt; | 指定的Promise回调方法。返回不超过maxNum条FA使用记录。 |
-
-**示例**：
-
-  ```js
-    bundleState.getRecentlyUsedModules(1000).then( res => {
-        console.log('BUNDLE_ACTIVE getRecentlyUsedModules promise succeeded');
-        for (let i = 0; i < res.length; i++) {
-            console.log('BUNDLE_ACTIVE getRecentlyUsedModules promise number : ' + (i + 1));
-            console.log('BUNDLE_ACTIVE getRecentlyUsedModules promise result ' + JSON.stringify(res[i]));
-        }
-    }).catch( err=> {
-        console.log('BUNDLE_ACTIVE getRecentlyUsedModules promise failed, because: ' + err.code);
-    });
-
-    // 无maxNum参数调用方式
-    bundleState.getRecentlyUsedModules().then( res => {
-        console.log('BUNDLE_ACTIVE getRecentlyUsedModules promise succeeded');
-        for (let i = 0; i < res.length; i++) {
-            console.log('BUNDLE_ACTIVE getRecentlyUsedModules promise number : ' + (i + 1));
-            console.log('BUNDLE_ACTIVE getRecentlyUsedModules promise result ' + JSON.stringify(res[i]));
-        }
-    }).catch( err=> {
-        console.log('BUNDLE_ACTIVE getRecentlyUsedModules promise failed, because: ' + err.code);
-    });
-  ```
-
-## bundleState.getRecentlyUsedModules<sup>9+</sup>
-
-getRecentlyUsedModules(callback: AsyncCallback&lt;Array&lt;BundleActiveModuleInfo&gt;&gt;): void
-
-查询FA使用记录。使用CallBack形式返回数量不超过1000条FA使用记录（FA记录按时间由近及远排序）。
-
-**需要权限**：ohos.permission.BUNDLE_ACTIVE_INFO
-
-**系统能力**：SystemCapability.ResourceSchedule.UsageStatistics.App
-
-**系统API**：此接口为系统接口，三方应用不支持调用。
-
-**参数**：
-
-| 参数名      | 类型                                       | 必填   | 说明                                  |
-| -------- | ---------------------------------------- | ---- | ----------------------------------- |
-| callback | AsyncCallback&lt;Array&lt;[BundleActiveModuleInfo](#bundleactivemoduleinfo9)&gt;&gt; | 是    | 指定的CallBack回调方法。返回不超过maxNum条FA使用记录。 |
-
-**示例**：
-
-  ```js
-    bundleState.getRecentlyUsedModules((err, res) => {
-        if(err) {
-            console.log('BUNDLE_ACTIVE getRecentlyUsedModules callback failed, because: ' + err.code);
-        } else {
-            console.log('BUNDLE_ACTIVE getRecentlyUsedModules callback succeeded.');
-                for (let i = 0; i < res.length; i++) {
-                    console.log('BUNDLE_ACTIVE getRecentlyUsedModules callback number : ' + (i + 1));
-                    console.log('BUNDLE_ACTIVE getRecentlyUsedModules callback result ' + JSON.stringify(res[i]));
-                }
-            }
-    });
-  ```
-
-## bundleState.getRecentlyUsedModules<sup>9+</sup>
-
-getRecentlyUsedModules(maxNum: number, callback: AsyncCallback&lt;Array&lt;BundleActiveModuleInfo&gt;&gt;): void
-
-查询FA使用记录。使用CallBack形式返回数量最大不超过maxNum设置的值，FA使用记录由近及远排序，maxNum最大为1000。
-
-**需要权限**：ohos.permission.BUNDLE_ACTIVE_INFO
-
-**系统能力**：SystemCapability.ResourceSchedule.UsageStatistics.App
-
-**系统API**：此接口为系统接口，三方应用不支持调用。
-
-**参数**：
-
-| 参数名      | 类型                                       | 必填   | 说明                                  |
-| -------- | ---------------------------------------- | ---- | ----------------------------------- |
-| maxNum   | number                                   | 是    | 返回FA记录的最大数量，maxNum最大为1000。|
-| callback | AsyncCallback&lt;Array&lt;[BundleActiveModuleInfo](#bundleactivemoduleinfo9)&gt;&gt; | 是    | 指定的CallBack回调方法。返回不超过maxNum条FA使用记录。 |
-
-**示例**：
-
-  ```js
-    bundleState.getRecentlyUsedModules(1000,(err, res) => {
-        if(err) {
-            console.log('BUNDLE_ACTIVE getRecentlyUsedModules callback failed, because: ' + err.code);
-        } else {
-            console.log('BUNDLE_ACTIVE getRecentlyUsedModules callback succeeded.');
-                for (let i = 0; i < res.length; i++) {
-                    console.log('BUNDLE_ACTIVE getRecentlyUsedModules callback number : ' + (i + 1));
-                    console.log('BUNDLE_ACTIVE getRecentlyUsedModules callback result ' + JSON.stringify(res[i]));
-                }
-        }
-    });
-  ```
-
-## bundleState.queryAppUsagePriorityGroup<sup>9+</sup>
-
-queryAppUsagePriorityGroup(bundleName? : string): Promise&lt;number&gt;
-
-可选参数。有参则查询指定bundleName的应用的分组。无参数时查询当前应用的分组。使用Promise形式返回其应用分组结果。
-
-**需要权限**：ohos.permission.BUNDLE_ACTIVE_INFO
-
-**系统能力**：SystemCapability.ResourceSchedule.UsageStatistics.AppGroup
-
-**系统API**：此接口为系统接口，三方应用不支持调用。
-
-**参数**：
-
-| 参数名        | 类型     | 必填   | 说明                                       |
-| ---------- | ------ | ---- | ---------------------------------------- |
-| bundleName | string | 否    | 可选参数。有参则查询指定bundleName的应用的分组。无参数时查询当前应用的分组。 |
-
-**返回值**：
-
-| 类型              | 说明                          |
-| --------------- | --------------------------- |
-| Promise&lt;number&gt; | 指定的Promise回调方法。返回查询的应用分组结果。 |
-
-**示例**：
-
-```javascript
-//有bundleName的promise
-let bundleName = "com.ohos.camera";
-bundleState.queryAppUsagePriorityGroup(bundleName).then( res => {
-    console.log('BUNDLE_ACTIVE QueryPackageGroup promise succeeded. result: ' + JSON.stringify(res));
-}).catch( err => {
-    console.log('BUNDLE_ACTIVE QueryPackageGroup promise failed. because: ' + err.code);
-});
-//无bundleName的promise
-bundleState.queryAppUsagePriorityGroup().then( res => {
-    console.log('BUNDLE_ACTIVE QueryPackageGroup promise succeeded. result: ' + JSON.stringify(res));
-}).catch( err => {
-    console.log('BUNDLE_ACTIVE QueryPackageGroup promise failed. because: ' + err.code);
-});
-```
-
-## bundleState.queryAppUsagePriorityGroup<sup>9+</sup>
-
-queryAppUsagePriorityGroup(callback: AsyncCallback&lt;number&gt;): void
-
-查询当前应用的分组。使用callback形式返回其应用分组。
-
-**需要权限**：ohos.permission.BUNDLE_ACTIVE_INFO
-
-**系统能力**：SystemCapability.ResourceSchedule.UsageStatistics.AppGroup
-
-**系统API**：此接口为系统接口，三方应用不支持调用。
-
-**参数**：
-
-| 参数名        | 类型                    | 必填   | 说明                                       |
-| ---------- | --------------------- | ---- | ---------------------------------------- |
-| callback   | AsyncCallback&lt;number&gt; | 是    | 指定的CallBack回调方法。返回当前应用的分组。               |
-
-**示例**：
-
-```javascript
-bundleState.queryAppUsagePriorityGroup((err, res) => {
-    if(err) {
-        console.log('BUNDLE_ACTIVE QueryPackageGroup callback failed. because: ' + err.code);
-    } else {
-        console.log('BUNDLE_ACTIVE QueryPackageGroup callback succeeded. result: ' + JSON.stringify(res));
-    }
-});
-```
-
-## bundleState.queryAppUsagePriorityGroup<sup>9+</sup>
-
-queryAppUsagePriorityGroup(bundleName : string, callback: AsyncCallback&lt;number&gt;): void
-
-查询指定bundleName对应应用的分组。使用callback形式返回其应用分组。
-
-**需要权限**：ohos.permission.BUNDLE_ACTIVE_INFO
-
-**系统能力**：SystemCapability.ResourceSchedule.UsageStatistics.AppGroup
-
-**系统API**：此接口为系统接口，三方应用不支持调用。
-
-**参数**：
-
-| 参数名        | 类型                    | 必填   | 说明                                       |
-| ---------- | --------------------- | ---- | ---------------------------------------- |
-| bundleName | string                | 是    | 查询指定bundleName对应应用的分组。 |
-| callback   | AsyncCallback&lt;number&gt; | 是    | 指定的CallBack回调方法。返回制指定bundleName的应用分组。|
-
-**示例**：
-
-```javascript
-let bundleName = "com.ohos.camera";
-bundleState.queryAppUsagePriorityGroup(bundleName, (err, res) => {
-    if(err) {
-        console.log('BUNDLE_ACTIVE QueryPackageGroup callback failed. because: ' + err.code);
-    } else {
-        console.log('BUNDLE_ACTIVE QueryPackageGroup callback succeeded. result: ' + JSON.stringify(res));
-    }
-});
-```
-
-## bundleState.setBundleGroup<sup>9+</sup>
-
-setBundleGroup(bundleName: string, newGroup: GroupType): Promise&lt;void&gt;
-
-将指定bundleName的应用的分组设置为newGroup，使用Promise形式返回设置是否成功。
-
-**需要权限**：ohos.permission.BUNDLE_ACTIVE_INFO
-
-**系统能力**：SystemCapability.ResourceSchedule.UsageStatistics.AppGroup
-
-**系统API**：此接口为系统接口，三方应用不支持调用。
-
-**参数**：
-
-| 参数名        | 类型        | 必填   | 说明   |
-| ---------- | --------- | ---- | ---- |
-| bundleName | string    | 是    | 应用名称 |
-| newGroup   | [GroupType](#grouptype) | 是    | 应用分组 |
-
-**返回值**：
-
-| 类型            | 说明                        |
-| ------------- | ------------------------- |
-| Promise&lt;void&gt; | 指定的Promise回调方法。返回本次设置是否成功 |
-
-**示例**：
-
-```javascript
-let bundleName = "com.example.deviceUsageStatistics";
-let newGroup = bundleState.GroupType.ACTIVE_GROUP_DAILY;
-
-bundleState.setBundleGroup(bundleName, newGroup).then( () => {
-    console.log('BUNDLE_ACTIVE SetBundleGroup promise succeeded.');
-}).catch( err => {
-    console.log('BUNDLE_ACTIVE SetBundleGroup promise failed. because: ' + err.code);
-});
-```
-
-## bundleState.setBundleGroup<sup>9+</sup>
-
-setBundleGroup(bundleName: string, newGroup: GroupType, callback: AsyncCallback&lt;void&gt;): void
-
-将指定bundleName的应用的分组设置为newGroup，使用CallBack形式返回设置是否成功。
-
-**需要权限**：ohos.permission.BUNDLE_ACTIVE_INFO
-
-**系统能力**：SystemCapability.ResourceSchedule.UsageStatistics.AppGroup
-
-**系统API**：此接口为系统接口，三方应用不支持调用。
-
-**参数**：
-
-| 参数名        | 类型                  | 必填   | 说明                        |
-| ---------- | ------------------- | ---- | ------------------------- |
-| bundleName | string              | 是    | 应用名称                      |
-| newGroup   | [GroupType](#grouptype)           | 是    | 应用分组                      |
-| callback   | AsyncCallback&lt;void&gt; | 是    | 指定的CallBack回调方法。返回设置是否成功。 |
-
-**示例**：
-
-```javascript
-let bundleName = "com.example.deviceUsageStatistics";
-let newGroup = bundleState.GroupType.ACTIVE_GROUP_DAILY;
-
-bundleState.setBundleGroup(bundleName, newGroup, (err) => {
-    if(err) {
-        console.log('BUNDLE_ACTIVE SetBundleGroup callback failed. because: ' + err.code);
-    } else {
-        console.log('BUNDLE_ACTIVE SetBundleGroup callback succeeded.');
-    }
-});
-```
-
-## bundleState.registerGroupCallBack<sup>9+</sup>
-
-registerGroupCallBack(groupCallback: Callback&lt;BundleActiveGroupCallbackInfo&gt;): Promise&lt;void&gt;
-
-应用注册分组变化监听，待用户名下的某个应用分组发生变化时，通过callback形式向所有已注册分组变化监听的应用返回[BundleActiveGroupCallbackInfo](#bundleactivegroupcallbackinfo9)信息。使用Promise形式返回注册是否成功。
-
-**需要权限**：ohos.permission.BUNDLE_ACTIVE_INFO
-
-**系统能力**：SystemCapability.ResourceSchedule.UsageStatistics.AppGroup
-
-**系统API**：此接口为系统接口，三方应用不支持调用。
-
-**参数**：
-
-| 参数名   | 类型                                                         | 必填 | 说明                                       |
-| -------- | ------------------------------------------------------------ | ---- | ------------------------------------------ |
-| callback | Callback&lt;[BundleActiveGroupCallbackInfo](#bundleactivegroupcallbackinfo9)&gt; | 是   | 指定的callback函数，返回应用分组变化的信息 |
-
-**返回值**：
-
-| 类型            | 说明                      |
-| ------------- | ----------------------- |
-| Promise&lt;void&gt; | 指定的Promise回调方法。返回注册监听是否成功 |
-
-**示例**：
-
-```javascript
-let onBundleGroupChanged = (err,res) =>{
-    console.log('BUNDLE_ACTIVE onBundleGroupChanged RegisterGroupCallBack callback success.');
-    console.log('BUNDLE_ACTIVE RegisterGroupCallBack result appUsageOldGroup is : ' + res.appUsageOldGroup);
-    console.log('BUNDLE_ACTIVE RegisterGroupCallBack result appUsageNewGroup is : ' + res.appUsageNewGroup);
-    console.log('BUNDLE_ACTIVE RegisterGroupCallBack result changeReason is : ' + res.changeReason);
-    console.log('BUNDLE_ACTIVE RegisterGroupCallBack result userId is : ' + res.userId);
-    console.log('BUNDLE_ACTIVE RegisterGroupCallBack result bundleName is : ' + res.bundleName);
-};
-bundleState.registerGroupCallBack(onBundleGroupChanged).then( () => {
-    console.log('BUNDLE_ACTIVE RegisterGroupCallBack promise succeeded.');
-}).catch( err => {
-    console.log('BUNDLE_ACTIVE RegisterGroupCallBack promise failed. because: ' + err.code);
-});
-```
-
-## bundleState.registerGroupCallBack<sup>9+</sup>
-
-registerGroupCallBack(groupCallback: Callback&lt;BundleActiveGroupCallbackInfo&gt;, callback: AsyncCallback&lt;void&gt;): void
-
-应用注册分组变化监听，待用户名下的某个应用分组发生变化时，通过callback形式向所有已注册分组变化监听的应用返回[BundleActiveGroupCallbackInfo](#bundleactivegroupcallbackinfo9)信息。使用异步callback形式返回注册监听是否成功。
-
-**需要权限**：ohos.permission.BUNDLE_ACTIVE_INFO
-
-**系统能力**：SystemCapability.ResourceSchedule.UsageStatistics.AppGroup
-
-**系统API**：此接口为系统接口，三方应用不支持调用。
-
-**参数**：
-
-| 参数名   | 类型                                                         | 必填 | 说明                                         |
-| -------- | ------------------------------------------------------------ | ---- | -------------------------------------------- |
-| callback | Callback&lt;[BundleActiveGroupCallbackInfo](#bundleactivegroupcallbackinfo9)&gt; | 是   | 指定的callback函数，返回应用分组变化的信息   |
-| callback | AsyncCallback&lt;void&gt;                                    | 是   | 指定的异步callback函数，返回注册监听是否成功 |
-
-**示例**：
-
-```javascript
-let onBundleGroupChanged = (err,res) =>{
-    console.log('BUNDLE_ACTIVE onBundleGroupChanged RegisterGroupCallBack callback success.');
-    console.log('BUNDLE_ACTIVE RegisterGroupCallBack result appUsageOldGroup is : ' + res.appUsageOldGroup);
-    console.log('BUNDLE_ACTIVE RegisterGroupCallBack result appUsageNewGroup is : ' + res.appUsageNewGroup);
-    console.log('BUNDLE_ACTIVE RegisterGroupCallBack result changeReason is : ' + res.changeReason);
-    console.log('BUNDLE_ACTIVE RegisterGroupCallBack result userId is : ' + res.userId);
-    console.log('BUNDLE_ACTIVE RegisterGroupCallBack result bundleName is : ' + res.bundleName);
-};
-bundleState.registerGroupCallBack(onBundleGroupChanged, (err)=>{
-    if(err) {
-        console.log('BUNDLE_ACTIVE RegisterGroupCallBack callback failed, because: ' + err.code);
-    } else {
-        console.log('BUNDLE_ACTIVE RegisterGroupCallBack callback success.');
-    }
-});
-```
-
-## bundleState.unRegisterGroupCallBack<sup>9+</sup>
-
-unRegisterGroupCallBack(): Promise&lt;void&gt;
-
-应用解除分组变化监听，解除通过调用注册接口生成的监听。使用Promise形式返回解除监听是否成功。
-
-**需要权限**：ohos.permission.BUNDLE_ACTIVE_INFO
-
-**系统能力**：SystemCapability.ResourceSchedule.UsageStatistics.AppGroup
-
-**系统API**：此接口为系统接口，三方应用不支持调用。
-
-**参数**：无参数
-
-**返回值**：
-
-| 类型            | 说明                       |
-| ------------- | ------------------------ |
-| Promise&lt;void&gt; | 指定的Promise回调方法。返回解除监听是否成功 |
-
-**示例**：
-
-```javascript
-bundleState.unRegisterGroupCallBack().then( () => {
-    console.log('BUNDLE_ACTIVE UnRegisterGroupCallBack promise succeeded.');
-}).catch( err => {
-    console.log('BUNDLE_ACTIVE UnRegisterGroupCallBack promise failed. because: ' + err.code);
-});
-```
-
-## bundleState.unRegisterGroupCallBack<sup>9+</sup>
-
-unRegisterGroupCallBack(callback: AsyncCallback&lt;void&gt;): void;
-
-应用解除分组变化监听，解除通过调用注册接口生成的监听。使用异步callback形式返回解除监听是否成功。
-
-**需要权限**：ohos.permission.BUNDLE_ACTIVE_INFO
-
-**系统能力**：SystemCapability.ResourceSchedule.UsageStatistics.AppGroup
-
-**系统API**：此接口为系统接口，三方应用不支持调用。
-
-**参数**：
-
-| 参数名      | 类型                  | 必填   | 说明             |
-| -------- | ------------------- | ---- | -------------- |
-| callback | AsyncCallback&lt;void&gt; | 是    | 解除监听是否成功的异步回调函数 |
-
-**示例**：
-
-```javascript
-bundleState.unRegisterGroupCallBack((err)=>{
-    if(err) {
-        console.log('BUNDLE_ACTIVE UnRegisterGroupCallBack callback failed, because: ' + err.code);
-    } else {
-        console.log('BUNDLE_ACTIVE UnRegisterGroupCallBack callback success.');
-    }
-});
-```
-
-## bundleState.queryBundleActiveEventStates<sup>9+</sup>
-
-queryBundleActiveEventStates(begin: number, end: number): Promise&lt;Array&lt;BundleActiveEventState&gt;&gt;
-
-通过指定起始和结束时间查询系统事件（休眠、唤醒、解锁、锁屏）统计信息，使用Promise形式返回。
-
-**需要权限**：ohos.permission.BUNDLE_ACTIVE_INFO
-
-**系统能力**：SystemCapability.ResourceSchedule.UsageStatistics.App
-
-**系统API**：此接口为系统接口，三方应用不支持调用。
-
-**参数**：
-
-| 参数名   | 类型     | 必填   | 说明    |
-| ----- | ------ | ---- | ----- |
-| begin | number | 是    | 起始时间，单位毫秒。 |
-| end   | number | 是    | 结束时间，单位毫秒。 |
-
-**返回值**：
-
-| 类型                                       | 说明                                       |
-| ---------------------------------------- | ---------------------------------------- |
-| Promise&lt;Array&lt;[BundleActiveEventState](#bundleactiveeventstate9)&gt;&gt; | 指定的Promise回调方法。返回指定起始和结束时间查询系统事件（休眠、唤醒、解锁、锁屏）统计信息。 |
-
-**示例**：
-
-  ```js
-    bundleState.queryBundleActiveEventStates(0, 20000000000000).then( res => {
-        console.log('BUNDLE_ACTIVE queryBundleActiveEventStates promise success.');
-        console.log('BUNDLE_ACTIVE queryBundleActiveEventStates promise result ' + JSON.stringify(res));
-    }).catch( err=> {
-        console.log('BUNDLE_ACTIVE queryBundleActiveEventStates promise failed, because: ' + err.code);
-    });
-  ```
-
-## bundleState.queryBundleActiveEventStates<sup>9+</sup>
-
-queryBundleActiveEventStates(begin: number, end: number, callback: AsyncCallback&lt;Array&lt;BundleActiveEventState&gt;&gt;): void
-
-通过指定起始和结束时间查询系统事件（休眠、唤醒、解锁、锁屏）统计信息，使用Callback形式返回。
-
-**需要权限**：ohos.permission.BUNDLE_ACTIVE_INFO
-
-**系统能力**：SystemCapability.ResourceSchedule.UsageStatistics.App
-
-**系统API**：此接口为系统接口，三方应用不支持调用。
-
-**参数**：
-
-| 参数名      | 类型                                       | 必填   | 说明                                       |
-| -------- | ---------------------------------------- | ---- | ---------------------------------------- |
-| begin    | number                                   | 是    | 起始时间，单位毫秒。                                    |
-| end      | number                                   | 是    | 结束时间，单位毫秒。                                    |
-| callback | AsyncCallback&lt;Array&lt;[BundleActiveEventState](#bundleactiveeventstate9)&gt;&gt; | 是    | 指定的callback回调方法。返回指定起始和结束时间查询系统事件（休眠、唤醒、解锁、锁屏）统计信息。 |
-
-**示例**：
-
-  ```js
-    bundleState.queryBundleActiveEventStates(0, 20000000000000, (err, res) => {
-        if(err) {
-            console.log('BUNDLE_ACTIVE queryBundleActiveEventStates callback failed, because: ' + err.code);
-        } else {
-            console.log('BUNDLE_ACTIVE queryBundleActiveEventStates callback success.');
-            console.log('BUNDLE_ACTIVE queryBundleActiveEventStates callback result ' + JSON.stringify(res));
-        }
-    });
-  ```
-
-## bundleState.queryAppNotificationNumber<sup>9+</sup>
-
-queryAppNotificationNumber(begin: number, end: number): Promise&lt;Array&lt;BundleActiveEventState&gt;&gt;
-
-通过指定起始和结束时间查询所有应用的通知次数信息，使用Promise形式返回。
-
-**需要权限**：ohos.permission.BUNDLE_ACTIVE_INFO
-
-**系统能力**：SystemCapability.ResourceSchedule.UsageStatistics.App
-
-**系统API**：此接口为系统接口，三方应用不支持调用。
-
-**参数**：
-
-| 参数名   | 类型     | 必填   | 说明    |
-| ----- | ------ | ---- | ----- |
-| begin | number | 是    | 起始时间，单位毫秒。 |
-| end   | number | 是    | 结束时间，单位毫秒。 |
-
-**返回值**：
-
-| 类型                                       | 说明                                       |
-| ---------------------------------------- | ---------------------------------------- |
-| Promise&lt;Array&lt;[BundleActiveEventState](#bundleactiveeventstate9)&gt;&gt; | 指定的Promise回调方法。返回指定起始和结束时间查询所有应用的通知次数信息。 |
-
-**示例**：
-
-  ```js
-    bundleState.queryAppNotificationNumber(0, 20000000000000).then( res => {
-        console.log('BUNDLE_ACTIVE queryAppNotificationNumber promise success.');
-        console.log('BUNDLE_ACTIVE queryAppNotificationNumber promise result ' + JSON.stringify(res));
-    }).catch( err=> {
-        console.log('BUNDLE_ACTIVE queryAppNotificationNumber promise failed, because: ' + err.code);
-    });
-  ```
-
-## bundleState.queryAppNotificationNumber<sup>9+</sup>
-
-queryAppNotificationNumber(begin: number, end: number, callback: AsyncCallback&lt;Array&lt;BundleActiveEventState&gt;&gt;): void
-
-通过指定起始和结束时间查询所有应用的通知次数信息，使用Callback形式返回。
-
-**需要权限**：ohos.permission.BUNDLE_ACTIVE_INFO
-
-**系统能力**：SystemCapability.ResourceSchedule.UsageStatistics.App
-
-**系统API**：此接口为系统接口，三方应用不支持调用。
-
-**参数**：
-
-| 参数名      | 类型                                       | 必填   | 说明                                       |
-| -------- | ---------------------------------------- | ---- | ---------------------------------------- |
-| begin    | number                                   | 是    | 起始时间，单位毫秒。                                    |
-| end      | number                                   | 是    | 结束时间，单位毫秒。                                    |
-| callback | AsyncCallback&lt;Array&lt;[BundleActiveEventState](#bundleactiveeventstate9)&gt;&gt; | 是    | 指定的callback回调方法。返回通过指定起始和结束时间查询所有应用的通知次数信息。 |
-
-**示例**：
-
-  ```js
-    bundleState.queryAppNotificationNumber(0, 20000000000000, (err, res) => {
-        if(err) {
-            console.log('BUNDLE_ACTIVE queryAppNotificationNumberCallBack callback failed, because: ' + err.code);
-        } else {
-            console.log('BUNDLE_ACTIVE queryAppNotificationNumberCallBack callback success.');
-            console.log('BUNDLE_ACTIVE queryAppNotificationNumberCallBack callback result ' + JSON.stringify(res));
-        }
-    });
-  ```
-
-## BundleActiveModuleInfo<sup>9+</sup>
-FA的使用信息的属性集合。
-
-**系统能力**：以下各项对应的系统能力均为SystemCapability.ResourceSchedule.UsageStatistics.App
-
-**系统API**：此接口为系统接口，三方应用不支持调用。
-
-| 参数名                  | 类型                                       | 必填   | 说明                            |
-| -------------------- | ---------------------------------------- | ---- | ----------------------------- |
-| deviceId             | string                                   | 否    | FA所属deviceId。                 |
-| bundleName           | string                                   | 是    | FA所属应用包名。                     |
-| moduleName           | string                                   | 是    | FA所属module名。                  |
-| abilityName          | string                                   | 否    | FA的MainAbility名。              |
-| appLabelId           | number                                   | 否    | FA的应用labelId。                 |
-| labelId              | number                                   | 否    | FA所属module的labelId。           |
-| descriptionId        | number                                   | 否    | FA所属的应用descriptionId。         |
-| abilityLableId       | number                                   | 否    | FA的MainAbility labelId。       |
-| abilityDescriptionId | number                                   | 否    | FA的MainAbility descriptionId。 |
-| abilityIconId        | number                                   | 否    | FA的MainAbility iconId。        |
-| launchedCount        | number                                   | 是    | FA的启动次数。                      |
-| lastModuleUsedTime   | number                                   | 是    | FA的上一次使用时间。                   |
-| formRecords          | Array&lt;[BundleActiveFormInfo](#bundleactiveforminfo9)&gt; | 是    | FA中卡片的使用记录。                   |
-
-## BundleActiveFormInfo<sup>9+</sup>
-FA卡片的使用信息的属性集合。
-
-**系统能力**：以下各项对应的系统能力均为SystemCapability.ResourceSchedule.UsageStatistics.App
-
-**系统API**：此接口为系统接口，三方应用不支持调用。
-
-| 参数名              | 类型     | 必填   | 说明          |
-| ---------------- | ------ | ---- | ----------- |
-| formName         | string | 是    | 卡片名称。       |
-| formDimension    | number | 是    | 卡片尺寸。       |
-| formId           | number | 是    | 卡片Id。       |
-| formLastUsedTime | number | 是    | 卡片的上一次点击时间。 |
-| count            | number | 是    | 卡片的点击次数。    |
-
-## BundleActiveGroupCallbackInfo<sup>9+</sup>
-
-应用分组变化回调返回的属性集合
-
-**系统能力**：以下各项对应的系统能力均为SystemCapability.ResourceSchedule.UsageStatistics.AppGroup
-
-**系统API**：此接口为系统接口，三方应用不支持调用。
-
-| 参数名           | 类型   | 必填 | 说明             |
-| ---------------- | ------ | ---- | ---------------- |
-| appUsageOldGroup | number | 是   | 变化前的应用分组 |
-| appUsageNewGroup | number | 是   | 变化后的应用分组 |
-| userId           | number | 是   | 用户id           |
-| changeReason     | number | 是   | 分组变化原因     |
-| bundleName       | string | 是   | 应用名称         |
-
-## BundleStateInfo
->>>>>>> a42e2844
 
 提供应用使用时长的具体信息。
 
