# 输入法服务

本模块的作用是拉通输入法应用和其他三方应用（联系人、微信等），功能包括：将三方应用与输入法应用的服务进行绑定、三方应用通过输入法应用进行文本输入、三方应用对输入法应用进行显示键盘请求和隐藏键盘请求、三方应用对输入法应用当前状态进行监听等。

> **说明：**
>
>本模块首批接口从API version 8开始支持。后续版本的新增接口，采用上角标单独标记接口的起始版本。

## 导入模块

```
import inputMethodEngine from '@ohos.inputmethodengine';
```

## 常量

功能键常量值、编辑框常量值及光标常量值。

**系统能力：** SystemCapability.MiscServices.InputMethodFramework

| 名称 | 类型 | 值 | 说明 |
| -------- | -------- | -------- | -------- |
| ENTER_KEY_TYPE_UNSPECIFIED | number | 0 | 无功能键。 |
| ENTER_KEY_TYPE_GO | number | 2 | “前往”功能键。 |
| ENTER_KEY_TYPE_SEARCH | number | 3 | “搜索”功能键。 |
| ENTER_KEY_TYPE_SEND | number | 4 | “发送”功能键。 |
| ENTER_KEY_TYPE_NEXT | number | 5 | “下一个”功能键。 |
| ENTER_KEY_TYPE_DONE | number | 6 | “回车”功能键。 |
| ENTER_KEY_TYPE_PREVIOUS | number | 7 | “前一个”功能键。 |
| PATTERN_NULL | number | -1 | 无特殊性编辑框。 |
| PATTERN_TEXT | number | 0 | 文本编辑框。 |
| PATTERN_NUMBER | number | 2 | 数字编辑框。 |
| PATTERN_PHONE | number | 3 | 电话号码编辑框。 |
| PATTERN_DATETIME | number | 4 | 日期编辑框。 |
| PATTERN_EMAIL | number | 5 | 邮件编辑框。 |
| PATTERN_URI | number | 6 | 超链接编辑框。 |
| PATTERN_PASSWORD | number | 7 | 密码编辑框。 |
| OPTION_ASCII | number | 20 | 允许输入ASCII值。 |
| OPTION_NONE | number | 0 | 不指定编辑框输入属性。 |
| OPTION_AUTO_CAP_CHARACTERS | number | 2 | 允许输入字符。 |
| OPTION_AUTO_CAP_SENTENCES | number | 8 | 允许输入句子。 |
| OPTION_AUTO_WORDS | number | 4 | 允许输入单词。 |
| OPTION_MULTI_LINE | number | 1 | 允许输入多行。 |
| OPTION_NO_FULLSCREEN | number | 10 | 半屏样式。 |
| FLAG_SELECTING | number | 2 | 编辑框处于选择状态。 |
| FLAG_SINGLE_LINE | number | 1 | 编辑框为单行。 |
| DISPLAY_MODE_PART | number | 0 | 编辑框显示为半屏。 |
| DISPLAY_MODE_FULL | number | 1 | 编辑框显示为全屏。 |
| CURSOR_UP<sup>9+</sup> | number | 1 | 光标上移。 |
| CURSOR_DOWN<sup>9+</sup> | number | 2 | 光标下移。 |
| CURSOR_LEFT<sup>9+</sup> | number | 3 | 光标左移。 |
| CURSOR_RIGHT<sup>9+</sup> | number | 4 | 光标右移。 |
| WINDOW_TYPE_INPUT_METHOD_FLOAT<sup>9+</sup> | number | 2105 | 输入法应用窗口风格标识。 |

## inputMethodEngine.getInputMethodAbility<sup>9+</sup>

getInputMethodAbility(): InputMethodAbility

获取服务端实例。

**系统能力：** SystemCapability.MiscServices.InputMethodFramework

**返回值：**

| 类型                                    | 说明         |
| --------------------------------------- | ------------ |
| [InputMethodAbility](#inputmethodability) | 服务端实例。 |

**示例：**

```js
let InputMethodAbility = inputMethodEngine.getInputMethodAbility();
```

## inputMethodEngine.getKeyboardDelegate<sup>9+</sup>

getKeyboardDelegate(): KeyboardDelegate

获取客户端监听实例。

**系统能力：** SystemCapability.MiscServices.InputMethodFramework

**返回值：**

| 类型                                  | 说明             |
| ------------------------------------- | ---------------- |
| [KeyboardDelegate](#keyboarddelegate) | 客户端监听实例。 |

**示例：**

```js
let KeyboardDelegate = inputMethodEngine.getKeyboardDelegate();
```

## inputMethodEngine.getInputMethodEngine<sup>(deprecated)</sup>

getInputMethodEngine(): InputMethodEngine

获取服务端实例。

> **说明：**
>
> 从API version 8开始支持，API version 9开始废弃, 建议使用[getInputMethodAbility()](#inputmethodenginegetinputmethodability9)替代。

**系统能力：** SystemCapability.MiscServices.InputMethodFramework

**返回值：**

| 类型                                    | 说明         |
| --------------------------------------- | ------------ |
| [InputMethodEngine](#inputmethodengine-1) | 服务端实例。 |

**示例：**

```js
let InputMethodEngine = inputMethodEngine.getInputMethodEngine();
```

## inputMethodEngine.createKeyboardDelegate<sup>(deprecated)</sup>

createKeyboardDelegate(): KeyboardDelegate

获取客户端监听实例。

> **说明：**
>
>从API version 8开始支持，API version 9开始废弃, 建议使用[getKeyboardDelegate()](#inputmethodenginegetkeyboarddelegate9)替代。

**系统能力：** SystemCapability.MiscServices.InputMethodFramework

**返回值：**

| 类型                                  | 说明             |
| ------------------------------------- | ---------------- |
| [KeyboardDelegate](#keyboarddelegate) | 客户端监听实例。 |

**示例：**

```js
let KeyboardDelegate = inputMethodEngine.createKeyboardDelegate();
```

## InputMethodEngine

下列API示例中都需使用[getInputMethodEngine](#inputmethodenginegetinputmethodenginedeprecated)回调获取到InputMethodEngine实例，再通过此实例调用对应方法。

### on('inputStart')

on(type: 'inputStart', callback: (kbController: KeyboardController, textInputClient: TextInputClient) => void): void

订阅输入法绑定成功事件。使用callback异步回调。

**系统能力：** SystemCapability.MiscServices.InputMethodFramework

**参数：**

| 参数名   | 类型                            | 必填 | 说明                                                         |
| -------- | ------------------------------- | ---- | ------------------------------------------------------------ |
| type     | string                        | 是   | 设置监听类型。<br/>-type为‘inputStart’时表示订阅输入法绑定。 |
| callback | (kbController: [KeyboardController](#keyboardcontroller), textInputClient: [TextInputClient](#textinputclient)) => void | 是 | 回调函数，返回订阅输入法的KeyboardController和TextInputClient实例。 |

**示例：**

```js
inputMethodEngine.getInputMethodEngine().on('inputStart', (kbController, textInputClient) => {
    KeyboardController = kbController;
    TextInputClient = textInputClient;
});
```

### off('inputStart')

off(type: 'inputStart', callback?: (kbController: KeyboardController, textInputClient: TextInputClient) => void): void

取消订阅输入法绑定成功事件。

**系统能力：** SystemCapability.MiscServices.InputMethodFramework

**参数：**

| 参数名   | 类型                 | 必填 | 说明                     |
| -------- | -------------------- | ---- | ------------------------ |
| type | string                                                       | 是   | 设置监听类型。<br/>-type为‘inputStart’时表示订阅输入法绑定。 |
| callback | (kbController: [KeyboardController](#keyboardcontroller), textInputClient: [TextInputClient](#textinputclient)) => void | 否 | 回调函数，返回取消订阅的KeyboardController和TextInputClient实例。 |

**示例：**

```js
inputMethodEngine.getInputMethodEngine().off('inputStart', (kbController, textInputClient) => {
    console.log('delete inputStart notification.');
});
```

### on('keyboardShow'|'keyboardHide')

on(type: 'keyboardShow'|'keyboardHide', callback: () => void): void

订阅输入法事件。使用callback异步回调。

**系统能力：** SystemCapability.MiscServices.InputMethodFramework

**参数：**

| 参数名   | 类型   | 必填 | 说明                                                         |
| -------- | ------ | ---- | ------------------------------------------------------------ |
| type     | string | 是   | 设置监听类型。<br/>-&nbsp;type为'keyboardShow'，表示订阅输入法显示。<br/>-&nbsp;type为'keyboardHide'，表示订阅输入法隐藏。 |
| callback | () => void   | 是   | 回调函数。                                                   |

**示例：**

```js
inputMethodEngine.getInputMethodEngine().on('keyboardShow', () => {
    console.log('inputMethodEngine keyboardShow.');
});
inputMethodEngine.getInputMethodEngine().on('keyboardHide', () => {
    console.log('inputMethodEngine keyboardHide.');
});
```

### off('keyboardShow'|'keyboardHide')

off(type: 'keyboardShow'|'keyboardHide', callback?: () => void): void

取消订阅输入法事件。使用callback异步回调。

**系统能力：** SystemCapability.MiscServices.InputMethodFramework

**参数：**

| 参数名   | 类型   | 必填 | 说明                                                         |
| -------- | ------ | ---- | ------------------------------------------------------------ |
| type     | string | 是   | 设置监听类型。<br/>-&nbsp;type为'keyboardShow'，表示订阅输入法显示。<br/>-&nbsp;type为'keyboardHide'，表示订阅输入法隐藏。 |
| callback | () => void   | 否   | 回调函数。                                                   |

**示例：**

```js
inputMethodEngine.getInputMethodEngine().off('keyboardShow', () => {
    console.log('inputMethodEngine delete keyboardShow notification.');
});
inputMethodEngine.getInputMethodEngine().off('keyboardHide', () => {
    console.log('inputMethodEngine delete keyboardHide notification.');
});
```

## InputMethodAbility

下列API示例中都需使用[getInputMethodAbility](#inputmethodenginegetinputmethodability9)回调获取到InputMethodAbility实例，再通过此实例调用对应方法。

### on('inputStart')<sup>9+</sup>

on(type: 'inputStart', callback: (kbController: KeyboardController, inputClient: InputClient) => void): void

订阅输入法绑定成功事件。使用callback异步回调。

**系统能力：** SystemCapability.MiscServices.InputMethodFramework

**参数：**

| 参数名   | 类型                            | 必填 | 说明                                                         |
| -------- | ------------------------------- | ---- | ------------------------------------------------------------ |
| type     | string                        | 是   | 设置监听类型。<br/>-type为‘inputStart’时表示订阅输入法绑定。 |
| callback | (kbController: [KeyboardController](#keyboardcontroller), textInputClient: [InputClient](#inputclient9)) => void | 是 | 回调函数，返回输入法操作相关实例。 |

**示例：**

```js
inputMethodEngine.getInputMethodAbility().on('inputStart', (kbController, inputClient) => {
    KeyboardController = kbController;
    InputClient = inputClient;
});
```

### off('inputStart')<sup>9+</sup>

off(type: 'inputStart', callback?: (kbController: KeyboardController, inputClient: InputClient) => void): void

取消订阅输入法绑定成功事件。使用callback异步回调。

**系统能力：** SystemCapability.MiscServices.InputMethodFramework

**参数：**

| 参数名   | 类型                 | 必填 | 说明                     |
| -------- | -------------------- | ---- | ------------------------ |
| type | string                                                       | 是   | 设置监听类型。<br/>-type为‘inputStart’时表示订阅输入法绑定。 |
| callback | (kbController: [KeyboardController](#keyboardcontroller), textInputClient: [InputClient](#inputclient9)) => void | 否 | 回调函数，返回输入法操作相关实例。 |

**示例：**

```js
inputMethodEngine.getInputMethodAbility().off('inputStart', (kbController, inputClient) => {
    console.log('delete inputStart notification.');
});
```

### on('inputStop')<sup>9+</sup>

on(type: 'inputStop', callback: () => void): void

订阅停止输入法应用事件。使用callback异步回调。

**系统能力：** SystemCapability.MiscServices.InputMethodFramework

**参数：**

| 参数名   | 类型   | 必填 | 说明                                                         |
| -------- | ------ | ---- | ------------------------------------------------------------ |
| type     | string | 是   | 设置监听类型。<br/>-type为‘inputStop’时表示订阅停止输入法应用事件。 |
| callback | () => void   | 是   | 回调函数。                                                   |

**示例：**

```js
inputMethodEngine.getInputMethodAbility().on('inputStop', () => {
    console.log('inputMethodAbility inputStop');
});
```

### off('inputStop')<sup>9+</sup>

off(type: 'inputStop', callback: () => void): void

取消订阅停止输入法应用事件。使用callback异步回调。

**系统能力：** SystemCapability.MiscServices.InputMethodFramework

**参数：**

| 参数名   | 类型   | 必填 | 说明                                                         |
| -------- | ------ | ---- | ------------------------------------------------------------ |
| type     | string | 是   | 设置监听类型。<br/>-type为‘inputStop’时表示订阅停止输入法应用事件。 |
| callback | () => void   | 是   | 回调函数。                                                   |

**示例：**

```js
inputMethodEngine.getInputMethodAbility().off('inputStop', () => {
    console.log('inputMethodAbility delete inputStop notification.');
});
```

### on('setCallingWindow')<sup>9+</sup>

on(type: 'setCallingWindow', callback: (wid:number) => void): void

订阅设置调用窗口事件。使用callback异步回调。

**系统能力：** SystemCapability.MiscServices.InputMethodFramework

**参数：**

| 参数名   | 类型   | 必填 | 说明                                                         |
| -------- | ------ | ---- | ------------------------------------------------------------ |
| type     | string | 是   | 设置监听类型。<br/>-type为‘setCallingWindow’时表示订阅设置调用窗口事件。 |
| callback | (wid:number) => void | 是   | 回调函数，返回调用方window id。                                            |

**示例：**

```js
inputMethodEngine.getInputMethodAbility().on('setCallingWindow', (wid) => {
    console.log('inputMethodAbility setCallingWindow');
});
```

### off('setCallingWindow')<sup>9+</sup>

off(type: 'setCallingWindow', callback: (wid:number) => void): void

取消订阅设置调用窗口事件。使用callback异步回调。

**系统能力：** SystemCapability.MiscServices.InputMethodFramework

**参数：**

| 参数名   | 类型   | 必填 | 说明                                                         |
| -------- | ------ | ---- | ------------------------------------------------------------ |
| type     | string | 是   | 设置监听类型。<br/>-type为‘setCallingWindow’时表示订阅设置调用窗口事件。 |
| callback | (wid:number) => void | 是   | 回调函数，返回调用方window id。                                 |

**示例：**

```js
inputMethodEngine.getInputMethodAbility().off('setCallingWindow', () => {
    console.log('inputMethodAbility delete setCallingWindow notification.');
});
```

### on('keyboardShow'|'keyboardHide')<sup>9+</sup>

on(type: 'keyboardShow'|'keyboardHide', callback: () => void): void

订阅输入法事件。使用callback异步回调。

**系统能力：** SystemCapability.MiscServices.InputMethodFramework

**参数：**

| 参数名   | 类型   | 必填 | 说明                                                         |
| -------- | ------ | ---- | ------------------------------------------------------------ |
| type     | string | 是   | 设置监听类型。<br/>-&nbsp;type为'keyboardShow'，表示订阅输入法显示。<br/>-&nbsp;type为'keyboardHide'，表示订阅输入法隐藏。 |
<<<<<<< HEAD
| callback | void   | 是   | 回调函数。                                                   |
=======
| callback | () => void   | 否   | 回调函数。                                                   |
>>>>>>> 3d8561d8

**示例：**

```js
inputMethodEngine.getInputMethodAbility().on('keyboardShow', () => {
    console.log('InputMethodAbility keyboardShow.');
});
inputMethodEngine.getInputMethodAbility().on('keyboardHide', () => {
    console.log('InputMethodAbility keyboardHide.');
});
```

### off('keyboardShow'|'keyboardHide')<sup>9+</sup>

off(type: 'keyboardShow'|'keyboardHide', callback?: () => void): void

取消订阅输入法事件。使用callback异步回调。

**系统能力：** SystemCapability.MiscServices.InputMethodFramework

**参数：**

| 参数名   | 类型   | 必填 | 说明                                                         |
| -------- | ------ | ---- | ------------------------------------------------------------ |
| type     | string | 是   | 设置监听类型。<br/>-&nbsp;type为'keyboardShow'，表示订阅输入法显示。<br/>-&nbsp;type为'keyboardHide'，表示订阅输入法隐藏。 |
| callback | () => void   | 否   | 回调函数。                                                   |

**示例：**

```js
inputMethodEngine.getInputMethodAbility().off('keyboardShow', () => {
    console.log('InputMethodAbility delete keyboardShow notification.');
});
inputMethodEngine.getInputMethodAbility().off('keyboardHide', () => {
    console.log('InputMethodAbility delete keyboardHide notification.');
});
```

### on('setSubtype')<sup>9+</sup>

on(type: 'setSubtype', callback: (inputMethodSubtype: InputMethodSubtype) => void): void

订阅设置输入法子类型事件。使用callback异步回调。

**系统能力：** SystemCapability.MiscServices.InputMethodFramework

**参数：**

| 参数名   | 类型   | 必填 | 说明                                                         |
| -------- | ------ | ---- | ------------------------------------------------------------ |
| type     | string | 是   | 设置监听类型。<br/>-&nbsp;type为'setSubtype'，表示订阅输入法子类型设置。<br/>-&nbsp;type为'keyboardHide'，表示订阅输入法隐藏。 |
| callback | (inputMethodSubtype: [InputMethodSubtype](js-apis-inputmethod-subtype.md)) => void   | 是   | 回调函数，返回调用方的输入法子类型。                                                   |

**示例：**

```js
inputMethodEngine.getInputMethodAbility().on('setSubtype', (inputMethodSubtype) => {
    console.log('InputMethodAbility setSubtype.');
});
```

### off('setSubtype')<sup>9+</sup>

off(type: 'setSubtype', callback?: (inputMethodSubtype: InputMethodSubtype) => void): void

取消订阅输入法子类型事件。使用callback异步回调。

**系统能力：** SystemCapability.MiscServices.InputMethodFramework

**参数：**

| 参数名   | 类型   | 必填 | 说明                                                         |
| -------- | ------ | ---- | ------------------------------------------------------------ |
| type     | string | 是   | 设置监听类型。<br/>-&nbsp;type为'setSubtype'，表示取消订阅输入法子类型设置。<br/>-&nbsp;type为'keyboardHide'，表示订阅输入法隐藏。 |
| callback | (inputMethodSubtype: [InputMethodSubtype](js-apis-inputmethod-subtype.md)) => void  | 否   | 回调函数，返回调用方的输入法子类型。                                                   |

**示例：**

```js
inputMethodEngine.getInputMethodAbility().off('setSubtype', () => {
    console.log('InputMethodAbility delete setSubtype notification.');
});
```

## KeyboardDelegate

下列API示例中都需使用[getKeyboardDelegate](#inputmethodenginegetkeyboarddelegate9)回调获取到KeyboardDelegate实例，再通过此实例调用对应方法。

### on('keyDown'|'keyUp')

on(type: 'keyDown'|'keyUp', callback: (event: KeyEvent) => boolean): void

订阅硬键盘事件。使用callback异步回调。

**系统能力：** SystemCapability.MiscServices.InputMethodFramework

**参数：**

| 参数名   | 类型                            | 必填 | 说明                                                         |
| -------- | ------------------------------- | ---- | ------------------------------------------------------------ |
| type   | string         | 是   | 设置监听类型。<br/>-&nbsp;type为'keyDown'，表示订阅硬键盘按下。<br/>-&nbsp;type为'keyUp'，表示订阅硬键盘抬起。 |
| callback | (event: [KeyEvent](#keyevent)) => boolean | 是 | 回调函数，返回按键信息。 |

**示例：**

```js
inputMethodEngine.getKeyboardDelegate().on('keyUp', (keyEvent) => {
    console.info('inputMethodEngine keyCode.(keyUp):' + JSON.stringify(keyEvent.keyCode));
    console.info('inputMethodEngine keyAction.(keyUp):' + JSON.stringify(keyEvent.keyAction));
    return true;
});
inputMethodEngine.getKeyboardDelegate().on('keyDown', (keyEvent) => {
    console.info('inputMethodEngine keyCode.(keyDown):' + JSON.stringify(keyEvent.keyCode));
    console.info('inputMethodEngine keyAction.(keyDown):' + JSON.stringify(keyEvent.keyAction));
    return true;
});
```

### off('keyDown'|'keyUp')

off(type: 'keyDown'|'keyUp', callback?: (event: KeyEvent) => boolean): void

取消订阅硬键盘事件。使用callback异步回调。

**系统能力：** SystemCapability.MiscServices.InputMethodFramework

**参数：**

| 参数名   | 类型                  | 必填 | 说明                                                         |
| -------- | --------------------- | ---- | ------------------------------------------------------------ |
| type     | string                | 是   | 设置监听类型。<br/>-&nbsp;type为'keyDown'，表示订阅硬键盘按下。<br/>-&nbsp;type为'keyUp'，表示订阅硬键盘抬起。 |
| callback | (event: [KeyEvent](#keyevent)) => boolean | 否   | 回调函数，返回按键信息。                                           |

**示例：**

```js
inputMethodEngine.getKeyboardDelegate().off('keyUp', (keyEvent) => {
    console.log('delete keyUp notification.');
    return true;
});
inputMethodEngine.getKeyboardDelegate().off('keyDown', (keyEvent) => {
    console.log('delete keyDown notification.');
    return true;
});
```

### on('cursorContextChange')

on(type: 'cursorContextChange', callback: (x: number, y:number, height:number) => void): void

订阅光标变化事件。使用callback异步回调。

  **系统能力：** SystemCapability.MiscServices.InputMethodFramework

  **参数：**

| 参数名   | 类型   | 必填 | 说明                                                         |
| -------- | ------ | ---- | ------------------------------------------------------------ |
| type     | string | 是   | 光标变化事件。<br/>-type为’cursorContextChange‘时，表示光标变化。 |
| callback | (x: number, y:number, height:number) => void | 是   | 回调函数，返回光标信息。                                           |



**示例：**

```js
inputMethodEngine.getKeyboardDelegate().on('cursorContextChange', (x, y, height) => {
    console.log('inputMethodEngine cursorContextChange x:' + x);
    console.log('inputMethodEngine cursorContextChange y:' + y);
    console.log('inputMethodEngine cursorContextChange height:' + height);
});
```

### off('cursorContextChange')

off(type: 'cursorContextChange', callback?: (x: number, y:number, height:number) => void): void

取消订阅光标变化事件。使用callback异步回调。

**系统能力：** SystemCapability.MiscServices.InputMethodFramework

  **参数：**

| 参数名   | 类型   | 必填 | 说明                                                         |
| -------- | ------ | ---- | ------------------------------------------------------------ |
| type     | string | 是   | 光标变化事件。<br/>-type为’cursorContextChange‘时，表示光标变化。 |
| callback | (x: number, y:number, height:number) => void | 否   | 回调函数，返回光标信息。                                           |


  **示例：**

```js
inputMethodEngine.getKeyboardDelegate().off('cursorContextChange', (x, y, height) => {
    console.log('delete cursorContextChange notification.');
});
```
### on('selectionChange')

on(type: 'selectionChange', callback: (oldBegin: number, oldEnd: number, newBegin: number, newEnd: number) => void): void

订阅文本选择变化事件。使用callback异步回调。

**系统能力：** SystemCapability.MiscServices.InputMethodFramework

  **参数：**

| 参数名   | 类型   | 必填 | 说明                                                         |
| -------- | ------ | ---- | ------------------------------------------------------------ |
| type     | string | 是   | 文本选择变化事件。<br/>-type为’selectionChange‘时，表示选择文本变化。 |
| callback | (oldBegin: number, oldEnd: number, newBegin: number, newEnd: number) => void | 是   | 回调函数，返回文本选择信息。                                       |

  **示例：**

```js
inputMethodEngine.getKeyboardDelegate().on('selectionChange', (oldBegin, oldEnd, newBegin, newEnd) => {
    console.log('inputMethodEngine beforeEach selectionChange oldBegin:' + oldBegin);
    console.log('inputMethodEngine beforeEach selectionChange oldEnd:' + oldEnd);
    console.log('inputMethodEngine beforeEach selectionChange newBegin:' + newBegin);
    console.log('inputMethodEngine beforeEach selectionChange newEnd:' + newEnd);
});
```

### off('selectionChange')

off(type: 'selectionChange', callback?: (oldBegin: number, oldEnd: number, newBegin: number, newEnd: number) => void): void

取消订阅文本选择变化事件。使用callback异步回调。

**系统能力：** SystemCapability.MiscServices.InputMethodFramework

  **参数：**

| 参数名   | 类型   | 必填 | 说明                                                         |
| -------- | ------ | ---- | ------------------------------------------------------------ |
| type     | string | 是   | 文本选择变化事件。<br/>-type为’selectionChange‘时，表示选择文本变化。 |
| callback | (oldBegin: number, oldEnd: number, newBegin: number, newEnd: number) => void | 否   | 回调函数，返回文本选择信息。                                       |

  **示例：**

```js
inputMethodEngine.getKeyboardDelegate().off('selectionChange', (oldBegin, oldEnd, newBegin, newEnd) => {
  console.log('delete selectionChange notification.');
});
```


### on('textChange')

on(type: 'textChange', callback: (text: string) => void): void

订阅文本变化事件。使用callback异步回调。

**系统能力：** SystemCapability.MiscServices.InputMethodFramework

  **参数：**

| 参数名   | 类型   | 必填 | 说明                                                         |
| -------- | ------ | ---- | ------------------------------------------------------------ |
| type     | string | 是   | 文本变化事件。<br/>-type为’textChange‘时，表示当前文本变化。 |
| callback | (text: string) => void | 是   | 回调函数，返回当前文本内容。                                       |

  **示例：**

```js
inputMethodEngine.getKeyboardDelegate().on('textChange', (text) => {
    console.log('inputMethodEngine textChange. text:' + text);
});
```

### off('textChange')

off(type: 'textChange', callback?: (text: string) => void): void

取消订阅文本变化事件。使用callback异步回调。

**系统能力：** SystemCapability.MiscServices.InputMethodFramework

  **参数：**

| 参数名   | 类型   | 必填 | 说明                                                         |
| -------- | ------ | ---- | ------------------------------------------------------------ |
| type     | string | 是   | 文本变化事件。<br/>-type为’textChange‘时，表示当前文本变化。 |
| callback | (text: string) => void | 否   | 回调函数，返回当前文本内容。                                       |

  **示例：**

```js
inputMethodEngine.getKeyboardDelegate().off('textChange', (text) => {
    console.log('delete textChange notification. text:' + text);
});
```

## KeyboardController

下列API示例中都需使用[on('inputStart')](#oninputstart9)回调获取到KeyboardController实例，再通过此实例调用对应方法。

### hide<sup>9+</sup>

hide(callback: AsyncCallback&lt;void&gt;): void

隐藏输入法。使用callback异步回调。

**系统能力：** SystemCapability.MiscServices.InputMethodFramework

**参数：**

| 参数名   | 类型                   | 必填 | 说明     |
| -------- | ---------------------- | ---- | -------- |
| callback | AsyncCallback&lt;void> | 是   | 回调函数。当输入法隐藏成功，err为undefined，否则为错误对象。 |

**错误码：**

以下错误码的详细介绍请参见[输入法框架错误码](../errorcodes/errorcode-inputmethod-framework.md)。

| 错误码ID | 错误信息                 |
| -------- | -------------------------- |
| 12800003 | Input method client error. |

**示例：**

```js
KeyboardController.hide((err) => {
    if (err === undefined) {
        console.error('hide err: ' + JSON.stringify(err));
        return;
    }
    console.log('hide success.');
});
```

### hide<sup>9+</sup>

hide(): Promise&lt;void&gt;

隐藏输入法。使用promise异步回调。

**系统能力：** SystemCapability.MiscServices.InputMethodFramework

**返回值：**

| 类型             | 说明                      |
| ---------------- | ------------------------- |
| Promise&lt;void> | 无返回结果的Promise对象。 |

**错误码：**

以下错误码的详细介绍请参见[输入法框架错误码](../errorcodes/errorcode-inputmethod-framework.md)。

| 错误码ID | 错误信息                 |
| -------- | -------------------------- |
| 12800003 | Input method client error. |

**示例：**

```js
KeyboardController.hide().then(() => {
    console.info('hide success.');
}).catch((err) => {
    console.info('hide err: ' + JSON.stringify(err));
});
```

### hideKeyboard<sup>(deprecated)</sup>

hideKeyboard(callback: AsyncCallback&lt;void&gt;): void

隐藏输入法。使用callback异步回调。

> **说明：**
>
> 从API version 8开始支持，API version 9开始废弃, 建议使用[hide](#hide9)替代。

**系统能力：** SystemCapability.MiscServices.InputMethodFramework

**参数：**

| 参数名   | 类型                   | 必填 | 说明     |
| -------- | ---------------------- | ---- | -------- |
| callback | AsyncCallback&lt;void> | 是   | 回调函数。当输入法隐藏成功，err为undefined，否则为错误对象。 |

**示例：**

```js
KeyboardController.hideKeyboard((err) => {
    if (err === undefined) {
        console.error('hideKeyboard err: ' + JSON.stringify(err));
        return;
    }
    console.log('hideKeyboard success.');
});
```

### hideKeyboard<sup>(deprecated)</sup>

hideKeyboard(): Promise&lt;void&gt;

隐藏输入法。使用promise异步回调。

> **说明：**
>
> 从API version 8开始支持，API version 9开始废弃, 建议使用[hide](#hide9-1)替代。

**系统能力：** SystemCapability.MiscServices.InputMethodFramework

**返回值：**

| 类型             | 说明                      |
| ---------------- | ------------------------- |
| Promise&lt;void> | 无返回结果的Promise对象。 |

**示例：**

```js
KeyboardController.hideKeyboard().then(() => {
    console.info('hideKeyboard success.');
}).catch((err) => {
    console.info('hideKeyboard err: ' + JSON.stringify(err));
});
```

## InputClient<sup>9+</sup>

下列API示例中都需使用[on('inputStart')](#oninputstart9)回调获取到InputClient实例，再通过此实例调用对应方法。

### sendKeyFunction<sup>9+</sup>

sendKeyFunction(action:number, callback: AsyncCallback&lt;boolean&gt;): void

发送功能键。使用callback异步回调。

**系统能力：** SystemCapability.MiscServices.InputMethodFramework

  **参数：**

| 参数名 | 类型 | 必填 | 说明 |
| -------- | -------- | -------- | -------- |
| action | number | 是 | 编辑框属性。 |
| callback | AsyncCallback&lt;boolean&gt; | 是 | 回调函数。当功能键发送成功，err为undefined，data为true；否则为错误对象。 |

**错误码：**

以下错误码的详细介绍请参见[输入法框架错误码](../errorcodes/errorcode-inputmethod-framework.md)。

| 错误码ID | 错误信息                 |
| -------- | -------------------------- |
| 12800003 | Input method client error. |

 **示例：**

```js
try {
    InputClient.sendKeyFunction(keyFunction, (err, result) => {
        if (err) {
            console.error('sendKeyFunction err: ' + JSON.stringify(err));
            return;
        }
        if (result) {
            console.info('Success to sendKeyFunction. ');
        } else {
            console.error('Failed to sendKeyFunction. ');
        }
    });
} catch (err) {
    console.error('sendKeyFunction err: ' + JSON.stringify(err));
}
```

### sendKeyFunction<sup>9+</sup>

sendKeyFunction(action:number): Promise&lt;boolean&gt;

发送功能键。使用promise异步回调。

**系统能力：** SystemCapability.MiscServices.InputMethodFramework

**参数：**

| 参数名 | 类型 | 必填 | 说明 |
| -------- | -------- | -------- | -------- |
| action | number | 是 | 编辑框属性。 |

**返回值：**

| 类型                            | 说明                                                         |
| ------------------------------- | ------------------------------------------------------------ |
| Promise&lt;boolean&gt; |  Promise对象。返回true表示功能键发送成功；返回false表示功能键发送失败。|

**错误码：**

以下错误码的详细介绍请参见[输入法框架错误码](../errorcodes/errorcode-inputmethod-framework.md)。

| 错误码ID | 错误信息                 |
| -------- | -------------------------- |
| 12800003 | Input method client error. |

**示例：**

```js
try {
    InputClient.sendKeyFunction(keyFunction).then((result) => {
        if (result) {
            console.info('Success to sendKeyFunction. ');
        } else {
            console.error('Failed to sendKeyFunction. ');
        }
    }).catch((err) => {
        console.error('sendKeyFunction err:' + JSON.stringify(err));
    });
} catch (err) {
    console.error('sendKeyFunction err: ' + JSON.stringify(err));
}
```

### getForward<sup>9+</sup>

getForward(length:number, callback: AsyncCallback&lt;string&gt;): void

获取光标前固定长度的文本。使用callback异步回调。

**系统能力：** SystemCapability.MiscServices.InputMethodFramework

**参数：**

| 参数名 | 类型 | 必填 | 说明 |
| -------- | -------- | -------- | -------- |
| length | number | 是 | 文本长度。 |
| callback | AsyncCallback&lt;string&gt; | 是 | 回调函数。当光标前固定长度的文本获取成功，err为undefined，data为获取到的文本；否则为错误对象。 |

**错误码：**

以下错误码的详细介绍请参见[输入法框架错误码](../errorcodes/errorcode-inputmethod-framework.md)。

| 错误码ID | 错误信息                     |
| -------- | ------------------------------ |
| 12800003 | Input method client error.     |
| 12800006 | Input method controller error. |

**示例：**

```js
let length = 1;
try {
    InputClient.getForward(length, (err, text) => {
        if (err) {
            console.error('getForward err: ' + JSON.stringify(err));
            return;
        }
        console.log('getForward result: ' + text);
    });
} catch (err) {
    console.error('getForward err: ' + JSON.stringify(err));
}
```

### getForward<sup>9+</sup>

getForward(length:number): Promise&lt;string&gt;

获取光标前固定长度的文本。使用promise异步回调。

**系统能力：** SystemCapability.MiscServices.InputMethodFramework

**参数：**

| 参数名 | 类型 | 必填 | 说明 |
| -------- | -------- | -------- | -------- |
| length | number | 是 | 文本长度。 |

**返回值：**

| 类型                            | 说明                                                         |
| ------------------------------- | ------------------------------------------------------------ |
| Promise&lt;string&gt;           |  Promise对象，返回光标前固定长度的文本。                     |

**错误码：**

以下错误码的详细介绍请参见[输入法框架错误码](../errorcodes/errorcode-inputmethod-framework.md)。

| 错误码ID | 错误信息                     |
| -------- | ------------------------------ |
| 12800003 | Input method client error.     |
| 12800006 | Input method controller error. |

**示例：**

```js
let length = 1;
try {
    InputClient.getForward(length).then((text) => {
        console.info('getForward resul: ' + text);
    }).catch((err) => {
        console.error('getForward err: ' + JSON.stringify(err));
    });
} catch (err) {
    console.error('getForward err: ' + JSON.stringify(err));
}
```

### getBackward<sup>9+</sup>

getBackward(length:number, callback: AsyncCallback&lt;string&gt;): void

获取光标后固定长度的文本。使用callback异步回调。

**系统能力：** SystemCapability.MiscServices.InputMethodFramework

**参数：**

| 参数名 | 类型 | 必填 | 说明 |
| -------- | -------- | -------- | -------- |
| length | number | 是 | 文本长度。 |
| callback | AsyncCallback&lt;string&gt; | 是 | 回调函数。当光标后固定长度的文本获取成功，err为undefined，data为获取到的文本；否则为错误对象。|

**错误码：**

以下错误码的详细介绍请参见[输入法框架错误码](../errorcodes/errorcode-inputmethod-framework.md)。

| 错误码ID | 错误信息                     |
| -------- | ------------------------------ |
| 12800003 | Input method client error.     |
| 12800006 | Input method controller error. |

**示例：**

```js
let length = 1;
try {
    InputClient.getBackward(length, (err, text) => {
        if (err) {
            console.error('getBackward result: ' + JSON.stringify(err));
            return;
        }
        console.log('getBackward result---text: ' + text);
    });
} catch (err) {
    console.error('getBackward result: ' + JSON.stringify(err));
}
```

### getBackward<sup>9+</sup>

getBackward(length:number): Promise&lt;string&gt;

获取光标后固定长度的文本。使用promise异步回调。

**系统能力：** SystemCapability.MiscServices.InputMethodFramework

**参数：**

| 参数名 | 类型 | 必填 | 说明 |
| -------- | -------- | -------- | -------- |
| length | number | 是 | 文本长度。 |

**返回值：**

| 类型                            | 说明                                                         |
| ------------------------------- | ------------------------------------------------------------ |
| Promise&lt;string&gt;           |  Promise对象，返回光标后固定长度的文本。                     |

**错误码：**

以下错误码的详细介绍请参见[输入法框架错误码](../errorcodes/errorcode-inputmethod-framework.md)。

| 错误码ID | 错误信息                     |
| -------- | ------------------------------ |
| 12800003 | Input method client error.     |
| 12800006 | Input method controller error. |

**示例：**

```js
let length = 1;
try {
    InputClient.getBackward(length).then((text) => {
        console.info('getBackward result: ' + text);
    }).catch((err) => {
        console.error('getBackward err: ' + JSON.stringify(err));
    });
} catch (err) {
    console.error('getBackward err: ' + JSON.stringify(err));
}
```

### deleteForward<sup>9+</sup>

deleteForward(length:number, callback: AsyncCallback&lt;boolean&gt;): void

删除光标前固定长度的文本。使用callback异步回调。

**系统能力：** SystemCapability.MiscServices.InputMethodFramework

**参数：**

| 参数名 | 类型 | 必填 | 说明 |
| -------- | -------- | -------- | -------- |
| length | number | 是 | 文本长度。 |
| callback | AsyncCallback&lt;boolean&gt; | 是 | 回调函数。当光标前固定长度的文本删除成功，err为undefined，data为true；否则为错误对象。 |

**错误码：**

以下错误码的详细介绍请参见[输入法框架错误码](../errorcodes/errorcode-inputmethod-framework.md)。

| 错误码ID | 错误信息                 |
| -------- | -------------------------- |
| 12800002 | Input method engine error. |
| 12800003 | Input method client error. |

**示例：**

```js
let length = 1;
try {
    InputClient.deleteForward(length, (err, result) => {
        if (err) {
            console.error('deleteForward result: ' + JSON.stringify(err));
            return;
        }
        if (result) {
            console.info('Success to deleteForward. ');
        } else {
            console.error('Failed to deleteForward. ');
        }
    });
} catch (err) {
    console.error('deleteForward result: ' + JSON.stringify(err));
}
```

### deleteForward<sup>9+</sup>

deleteForward(length:number): Promise&lt;boolean&gt;

删除光标前固定长度的文本。使用promise异步回调。

**系统能力：** SystemCapability.MiscServices.InputMethodFramework

**参数：**

| 参数名 | 类型   | 必填 | 说明       |
| ------ | ------ | ---- | ---------- |
| length | number | 是   | 文本长度。 |

**返回值：**  

| 类型                   | 说明           |
| ---------------------- | -------------- |
| Promise&lt;boolean&gt; | Promise对象。返回true表示删除光标前固定长度的文本成功；返回false表示删除光标前固定长度的文本失败。|

**错误码：**

以下错误码的详细介绍请参见[输入法框架错误码](../errorcodes/errorcode-inputmethod-framework.md)。

| 错误码ID | 错误信息                 |
| -------- | -------------------------- |
| 12800002 | Input method engine error. |
| 12800003 | Input method client error. |

**示例：**

```js
let length = 1;
try {
    InputClient.deleteForward(length).then((result) => {
        if (result) {
            console.info('Success to deleteForward. ');
        } else {
            console.error('Failed to deleteForward. ');
        }
    }).catch((err) => {
        console.error('deleteForward err: ' + JSON.stringify(err));
    });
} catch (err) {
    console.error('deleteForward err: ' + JSON.stringify(err));
}
```

### deleteBackward<sup>9+</sup>

deleteBackward(length:number, callback: AsyncCallback&lt;boolean&gt;): void

删除光标后固定长度的文本。使用callback异步回调。

**系统能力：** SystemCapability.MiscServices.InputMethodFramework

**参数：**

| 参数名   | 类型                         | 必填 | 说明           |
| -------- | ---------------------------- | ---- | -------------- |
| length   | number                       | 是   | 文本长度。     |
| callback | AsyncCallback&lt;boolean&gt; | 是   | 回调函数。当光标后固定长度的文本删除成功，err为undefined，data为true；否则为错误对象。 |

**错误码：**

以下错误码的详细介绍请参见[输入法框架错误码](../errorcodes/errorcode-inputmethod-framework.md)。

| 错误码ID | 错误信息                 |
| -------- | -------------------------- |
| 12800002 | Input method engine error. |
| 12800003 | Input method client error. |

**示例：**

```js
let length = 1;
try {
    InputClient.deleteBackward(length, (err, result) => {
        if (err) {
            console.error('deleteBackward err: ' + JSON.stringify(err));
            return;
        }
        if (result) {
            console.info('Success to deleteBackward. ');
        } else {
            console.error('Failed to deleteBackward. ');
        }
    });
} catch (err) {
    console.error('deleteBackward err: ' + JSON.stringify(err));
}
```

### deleteBackward<sup>9+</sup>

deleteBackward(length:number): Promise&lt;boolean&gt;

删除光标后固定长度的文本。使用callback异步回调。

**系统能力：** SystemCapability.MiscServices.InputMethodFramework

**参数：**

| 参数名 | 类型 | 必填 | 说明 |
| -------- | -------- | -------- | -------- |
| length | number | 是 | 文本长度。 |

**返回值：** 

| 类型                            | 说明                                                         |
| ------------------------------- | ------------------------------------------------------------ |
| Promise&lt;boolean&gt; |  Promise对象。返回true表示删除光标后固定长度的文本成功；返回false表示删除光标后固定长度的文本失败。 |

**错误码：**

以下错误码的详细介绍请参见[输入法框架错误码](../errorcodes/errorcode-inputmethod-framework.md)。

| 错误码ID | 错误信息                 |
| -------- | -------------------------- |
| 12800002 | Input method engine error. |
| 12800003 | Input method client error. |

**示例：**

```js
let length = 1;
InputClient.deleteBackward(length).then((result) => {
    if (result) {
        console.info('Success to deleteBackward. ');
    } else {
        console.error('Failed to deleteBackward. ');
    }
}).catch((err) => {
    console.error('deleteBackward err: ' + JSON.stringify(err));
});
```

### insertText<sup>9+</sup>

insertText(text:string, callback: AsyncCallback&lt;boolean&gt;): void

插入文本。使用callback异步回调。

**系统能力：** SystemCapability.MiscServices.InputMethodFramework

**参数：**

| 参数名 | 类型 | 必填 | 说明 |
| -------- | -------- | -------- | -------- |
| text | string | 是 | 文本。 |
| callback | AsyncCallback&lt;boolean&gt; | 是 | 回调函数。当文本插入成功，err为undefined，data为true；否则为错误对象。 |

**错误码：**

以下错误码的详细介绍请参见[输入法框架错误码](../errorcodes/errorcode-inputmethod-framework.md)。

| 错误码ID | 错误信息                 |
| -------- | -------------------------- |
| 12800002 | Input method engine error. |
| 12800003 | Input method client error. |

**示例：**

```js
InputClient.insertText('test', (err, result) => {
    if (err) {
        console.error('insertText err: ' + JSON.stringify(err));
        return;
    }
    if (result) {
        console.info('Success to insertText. ');
    } else {
        console.error('Failed to insertText. ');
    }
});
```

### insertText<sup>9+</sup>

insertText(text:string): Promise&lt;boolean&gt;

插入文本。使用promise异步回调。

**系统能力：** SystemCapability.MiscServices.InputMethodFramework

**参数：**

| 参数名 | 类型 | 必填 | 说明 |
| -------- | -------- | -------- | -------- |
| text | string | 是 | 文本。 |

**返回值：**  

| 类型                            | 说明                                                         |
| ------------------------------- | ------------------------------------------------------------ |
| Promise&lt;boolean&gt;  |  Promise对象。返回true表示插入文本成功；返回false表示插入文本失败。  |

**错误码：**

以下错误码的详细介绍请参见[输入法框架错误码](../errorcodes/errorcode-inputmethod-framework.md)。

| 错误码ID | 错误信息                 |
| -------- | -------------------------- |
| 12800002 | Input method engine error. |
| 12800003 | Input method client error. |

**示例：**

```js
try {
    InputClient.insertText('test').then((result) => {
        if (result) {
            console.info('Success to insertText. ');
        } else {
            console.error('Failed to insertText. ');
        }
    }).catch((err) => {
        console.error('insertText err: ' + JSON.stringify(err));
    });
} catch (err) {
    console.error('insertText err: ' + JSON.stringify(err));
}
```

### getEditorAttribute<sup>9+</sup>

getEditorAttribute(callback: AsyncCallback&lt;EditorAttribute&gt;): void

获取编辑框属性值。使用callback异步回调。

**系统能力：** SystemCapability.MiscServices.InputMethodFramework

**参数：**

| 参数名                         | 类型                          | 必填                            | 说明                                                         |
| ------------------------------- | ------------------------------------------------------------ | ------------------------------------------------------------ | ------------------------------------------------------------ |
| callback | AsyncCallback&lt;[EditorAttribute](#editorattribute)&gt; | 是 |  回调函数。当编辑框属性值获取成功，err为undefined，data为编辑框属性值；否则为错误对象。|

**错误码：**

以下错误码的详细介绍请参见[输入法框架错误码](../errorcodes/errorcode-inputmethod-framework.md)。

| 错误码ID | 错误信息                 |
| -------- | -------------------------- |
| 12800003 | Input method client error. |

**示例：**

```js
InputClient.getEditorAttribute((err, editorAttribute) => {
    if (err) {
        console.error('getEditorAttribute err: ' + JSON.stringify(err));
        return;
    }
    console.log('editorAttribute.inputPattern: ' + JSON.stringify(editorAttribute.inputPattern));
    console.log('editorAttribute.enterKeyType: ' + JSON.stringify(editorAttribute.enterKeyType));
});
```

### getEditorAttribute<sup>9+</sup>

getEditorAttribute(): Promise&lt;EditorAttribute&gt;

获取编辑框属性值。使用promise异步回调。

**系统能力：** SystemCapability.MiscServices.InputMethodFramework

**返回值：**

| 类型                            | 说明                                                         |
| ------------------------------- | ------------------------------------------------------------ |
| Promise&lt;[EditorAttribute](#editorattribute)&gt; |  Promise对象，返回编辑框属性值。           |

**错误码：**

以下错误码的详细介绍请参见[输入法框架错误码](../errorcodes/errorcode-inputmethod-framework.md)。

| 错误码ID | 错误信息                 |
| -------- | -------------------------- |
| 12800003 | Input method client error. |

**示例：**

```js
InputClient.getEditorAttribute().then((editorAttribute) => {
    console.info('editorAttribute.inputPattern: ' + JSON.stringify(editorAttribute.inputPattern));
    console.info('editorAttribute.enterKeyType: ' + JSON.stringify(editorAttribute.enterKeyType));
}).catch((err) => {
    console.error('getEditorAttribute err: ' + JSON.stringify(err));
});
```

### moveCursor<sup>9+</sup>

moveCursor(direction: number, callback: AsyncCallback&lt;void&gt;): void

移动光标。使用callback异步回调。

**系统能力：** SystemCapability.MiscServices.InputMethodFramework

**参数：**

| 参数名    | 类型                      | 必填 | 说明           |
| --------- | ------------------------- | ---- | -------------- |
| direction | number                    | 是   | 光标移动方向。 |
| callback  | AsyncCallback&lt;void&gt; | 是   | 回调函数。当光标移动成功，err为undefined，否则为错误对象。    |

**错误码：**

以下错误码的详细介绍请参见[输入法框架错误码](../errorcodes/errorcode-inputmethod-framework.md)。

| 错误码ID | 错误信息                 |
| -------- | -------------------------- |
| 12800003 | Input method client error. |

**示例：**

```js
try {
    InputClient.moveCursor(inputMethodEngine.CURSOR_xxx, (err) => {
        if (err) {
            console.error('moveCursor err: ' + JSON.stringify(err));
            return;
        }
        console.info('moveCursor success');
    });
} catch (err) {
    console.error('moveCursor err: ' + JSON.stringify(err));
}
```

### moveCursor<sup>9+</sup>

moveCursor(direction: number): Promise&lt;void&gt;

移动光标。使用promise异步回调。

**系统能力：** SystemCapability.MiscServices.InputMethodFramework

**参数：**

| 参数名    | 类型   | 必填 | 说明           |
| --------- | ------ | ---- | -------------- |
| direction | number | 是   | 光标移动方向。 |

**返回值：**  

| 类型                | 说明                      |
| ------------------- | ------------------------- |
| Promise&lt;void&gt; | 无返回结果的Promise对象。 |

**错误码：**

以下错误码的详细介绍请参见[输入法框架错误码](../errorcodes/errorcode-inputmethod-framework.md)。

| 错误码ID | 错误信息                 |
| -------- | -------------------------- |
| 12800003 | Input method client error. |

**示例：**

```js
try {
    InputClient.moveCursor(inputMethodEngine.CURSOR_UP).then(() => {
        console.log('moveCursor success');
    }).catch((err) => {
        console.error('moveCursor success err: ' + JSON.stringify(err));
    });
} catch (err) {
    console.log('moveCursor err: ' + JSON.stringify(err));
}
```

## EditorAttribute

编辑框属性值。

**系统能力：** SystemCapability.MiscServices.InputMethodFramework

| 名称         | 类型 | 可读 | 可写 | 说明               |
| ------------ | -------- | ---- | ---- | ------------------ |
| enterKeyType | number   | 是   | 否   | 编辑框的功能属性。 |
| inputPattern | number   | 是   | 否   | 编辑框的文本属性。 |

## KeyEvent

按键属性值。

**系统能力：** SystemCapability.MiscServices.InputMethodFramework

| 名称      | 类型 | 可读 | 可写 | 说明         |
| --------- | -------- | ---- | ---- | ------------ |
| keyCode   | number   | 是   | 否   | 按键的键值。 |
| keyAction | number   | 是   | 否   | 按键的状态。 |

## TextInputClient<sup>(deprecated)</sup>

> **说明：** 
>
> 从API version 8开始支持，API version 9开始废弃, 建议使用[InputClient](#inputclient9)替代。

下列API示例中都需使用[on('inputStart')](#oninputstart)回调获取到TextInputClient实例，再通过此实例调用对应方法。

### getForward<sup>(deprecated)</sup>

getForward(length:number, callback: AsyncCallback&lt;string&gt;): void

获取光标前固定长度的文本。使用callback异步回调。

> **说明：**
>
> 从API version 8开始支持，API version 9开始废弃, 建议使用[getForward](#getforward9)替代。

**系统能力：** SystemCapability.MiscServices.InputMethodFramework

**参数：**

| 参数名 | 类型 | 必填 | 说明 |
| -------- | -------- | -------- | -------- |
| length | number | 是 | 文本长度。 |
| callback | AsyncCallback&lt;string&gt; | 是 | 回调函数。当光标前固定长度的文本获取成功，err为undefined，data为获取到的文本；否则为错误对象。|

**示例：**

```js
let length = 1;
TextInputClient.getForward(length, (err, text) => {
    if (err === undefined) {
        console.error('getForward err: ' + JSON.stringify(err));
        return;
    }
    console.log('getForward result---text: ' + text);
});
```

### getForward<sup>(deprecated)</sup>

getForward(length:number): Promise&lt;string&gt;

获取光标前固定长度的文本。使用promise异步回调。

> **说明：**
>
> 从API version 8开始支持，API version 9开始废弃, 建议使用[getForward](#getforward9)替代。

**系统能力：** SystemCapability.MiscServices.InputMethodFramework

**参数：**

| 参数名 | 类型 | 必填 | 说明 |
| -------- | -------- | -------- | -------- |
| length | number | 是 | 文本长度。 |

**返回值：**

| 类型                            | 说明                                                         |
| ------------------------------- | ------------------------------------------------------------ |
| Promise&lt;string&gt; |  Promise对象，返回光标前固定长度的文本。                |

**示例：**

```js
let length = 1;
TextInputClient.getForward(length).then((text) => {
    console.info('getForward result: ' + JSON.stringify(text));
}).catch((err) => {
    console.error('getForward err: ' + JSON.stringify(err));
});
```

### getBackward<sup>(deprecated)</sup>

getBackward(length:number, callback: AsyncCallback&lt;string&gt;): void

获取光标后固定长度的文本。使用callback异步回调。

> **说明：**
>
> 从API version 8开始支持，API version 9开始废弃, 建议使用[getBackward](#getbackward9)替代。

**系统能力：** SystemCapability.MiscServices.InputMethodFramework

**参数：**

| 参数名 | 类型 | 必填 | 说明 |
| -------- | -------- | -------- | -------- |
| length | number | 是 | 文本长度。 |
| callback | AsyncCallback&lt;string&gt; | 是 | 回调函数。当光标后固定长度的文本获取成功，err为undefined，data为获取到的文本；否则为错误对象。 |

**示例：**

```js
let length = 1;
TextInputClient.getBackward(length, (err, text) => {
    if (err === undefined) {
        console.error('getBackward err: ' + JSON.stringify(err));
        return;
    }
    console.log('getBackward result---text: ' + text);
});
```

### getBackward<sup>(deprecated)</sup>

getBackward(length:number): Promise&lt;string&gt;

获取光标后固定长度的文本。使用promise异步回调。

> **说明：**
>
> 从API version 8开始支持，API version 9开始废弃, 建议使用[getBackward](#getbackward9)替代。

**系统能力：** SystemCapability.MiscServices.InputMethodFramework

**参数：**

| 参数名 | 类型 | 必填 | 说明 |
| -------- | -------- | -------- | -------- |
| length | number | 是 | 文本长度。 |

**返回值：**

| 类型                            | 说明                                                         |
| ------------------------------- | ------------------------------------------------------------ |
| Promise&lt;string&gt; |  Promise对象，返回光标后固定长度的文本。                |

**示例：**

```js
let length = 1;
TextInputClient.getBackward(length).then((text) => {
    console.info('getBackward result: ' + JSON.stringify(text));
}).catch((err) => {
    console.error('getBackward err: ' + JSON.stringify(err));
});
```

### deleteForward<sup>(deprecated)</sup>

deleteForward(length:number, callback: AsyncCallback&lt;boolean&gt;): void

删除光标前固定长度的文本。使用callback异步回调。

> **说明：**
>
> 从API version 8开始支持，API version 9开始废弃, 建议使用[deleteForward](#deleteforward9)替代。

**系统能力：** SystemCapability.MiscServices.InputMethodFramework

**参数：**

| 参数名 | 类型 | 必填 | 说明 |
| -------- | -------- | -------- | -------- |
| length | number | 是 | 文本长度。 |
| callback | AsyncCallback&lt;boolean&gt; | 是 | 回调函数。当光标前固定长度的文本删除成功，err为undefined，data为true；否则为错误对象。 |

**示例：**

```js
let length = 1;
TextInputClient.deleteForward(length, (err, result) => {
    if (err === undefined) {
        console.error('deleteForward err: ' + JSON.stringify(err));
        return;
    }
    if (result) {
        console.info('Success to deleteForward. ');
    } else {
        console.error('Failed to deleteForward. ');
    }
});
```

### deleteForward<sup>(deprecated)</sup>

deleteForward(length:number): Promise&lt;boolean&gt;

删除光标前固定长度的文本。使用promise异步回调。

> **说明：**
>
> 从API version 8开始支持，API version 9开始废弃, 建议使用[deleteForward](#deleteforward9)替代。

**系统能力：** SystemCapability.MiscServices.InputMethodFramework

**参数：**

| 参数名 | 类型   | 必填 | 说明       |
| ------ | ------ | ---- | ---------- |
| length | number | 是   | 文本长度。 |

**返回值：**  

| 类型                   | 说明           |
| ---------------------- | -------------- |
| Promise&lt;boolean&gt; | Promise对象。返回true表示删除光标前固定长度的文本成功；返回false表示删除光标前固定长度的文本失败。|

**示例：**

```js
let length = 1;
TextInputClient.deleteForward(length).then((result) => {
    if (result) {
        console.info('Succeed in deleting forward. ');
    } else {
        console.error('Failed to delete forward. ');
    }
}).catch((err) => {
    console.error('Failed to delete forward err: ' + JSON.stringify(err));
});
```

### deleteBackward<sup>(deprecated)</sup>

deleteBackward(length:number, callback: AsyncCallback&lt;boolean&gt;): void

删除光标后固定长度的文本。使用callback异步回调。

> **说明：**
>
> 从API version 8开始支持，API version 9开始废弃, 建议使用[deleteBackward](#deletebackward9)替代。

**系统能力：** SystemCapability.MiscServices.InputMethodFramework

  **参数：**

| 参数名   | 类型                         | 必填 | 说明           |
| -------- | ---------------------------- | ---- | -------------- |
| length   | number                       | 是   | 文本长度。     |
| callback | AsyncCallback&lt;boolean&gt; | 是   | 回调函数。当光标后固定长度的文本删除成功，err为undefined，data为true；否则为错误对象。|

  **示例：**

```js
let length = 1;
TextInputClient.deleteBackward(length, (err, result) => {
    if (err === undefined) {
        console.error('deleteBackward err: ' + JSON.stringify(err));
        return;
    }
    if (result) {
        console.info('Success to deleteBackward. ');
    } else {
        console.error('Failed to deleteBackward. ');
    }
});
```

### deleteBackward<sup>(deprecated)</sup>

deleteBackward(length:number): Promise&lt;boolean&gt;

删除光标后固定长度的文本。使用callback异步回调。

> **说明：**
>
> 从API version 8开始支持，API version 9开始废弃, 建议使用[deleteBackward](#deletebackward9)替代。

**系统能力：** SystemCapability.MiscServices.InputMethodFramework

**参数：**

| 参数名 | 类型 | 必填 | 说明 |
| -------- | -------- | -------- | -------- |
| length | number | 是 | 文本长度。 |

**返回值：** 

| 类型                            | 说明                                                         |
| ------------------------------- | ------------------------------------------------------------ |
| Promise&lt;boolean&gt; |  Promise对象。返回true表示删除光标后固定长度的文本成功；返回false表示删除光标后固定长度的文本失败。|

**示例：**

```js
let length = 1;
TextInputClient.deleteBackward(length).then((result) => {
    if (result) {
        console.info('Success to deleteBackward. ');
    } else {
        console.error('Failed to deleteBackward. ');
    }
}).catch((err) => {
    console.error('deleteBackward err: ' + JSON.stringify(err));
});
```
### sendKeyFunction<sup>(deprecated)</sup>

sendKeyFunction(action:number, callback: AsyncCallback&lt;boolean&gt;): void

发送功能键。使用callback异步回调。

> **说明：**
>
> 从API version 8开始支持，API version 9开始废弃, 建议使用[sendKeyFunction](#sendkeyfunction9)替代。

**系统能力：** SystemCapability.MiscServices.InputMethodFramework

  **参数：**

| 参数名 | 类型 | 必填 | 说明 |
| -------- | -------- | -------- | -------- |
| action | number | 是 | 编辑框属性。 |
| callback | AsyncCallback&lt;boolean&gt; | 是 | 回调函数。当功能键发送成功，err为undefined，data为true；否则为错误对象。 |

  **示例：**

```js
TextInputClient.sendKeyFunction(keyFunction, (err, result) => {
    if (err === undefined) {
        console.error('sendKeyFunction err: ' + JSON.stringify(err));
        return;
    }
    if (result) {
        console.info('Success to sendKeyFunction. ');
    } else {
        console.error('Failed to sendKeyFunction. ');
    }
});
```

### sendKeyFunction<sup>(deprecated)</sup>

sendKeyFunction(action:number): Promise&lt;boolean&gt;

发送功能键。使用promise异步回调。

> **说明：**
>
> 从API version 8开始支持，API version 9开始废弃, 建议使用[sendKeyFunction](#sendkeyfunction9)替代。

**系统能力：** SystemCapability.MiscServices.InputMethodFramework

**参数：**

| 参数名 | 类型 | 必填 | 说明 |
| -------- | -------- | -------- | -------- |
| action | number | 是 | 编辑框属性。 |

**返回值：**

| 类型                            | 说明                                                         |
| ------------------------------- | ------------------------------------------------------------ |
| Promise&lt;boolean&gt; |  Promise对象。返回true表示发送功能键成功；返回false表示发送功能键失败。 |

**示例：**

```js
TextInputClient.sendKeyFunction(keyFunction).then((result) => {
    if (result) {
        console.info('Success to sendKeyFunction. ');
    } else {
        console.error('Failed to sendKeyFunction. ');
    }
}).catch((err) => {
    console.error('sendKeyFunction err:' + JSON.stringify(err));
});
```

### insertText<sup>(deprecated)</sup>

insertText(text:string, callback: AsyncCallback&lt;boolean&gt;): void

插入文本。使用callback异步回调。

> **说明：**
>
> 从API version 8开始支持，API version 9开始废弃, 建议使用[insertText](#inserttext9)替代。

**系统能力：** SystemCapability.MiscServices.InputMethodFramework

**参数：**

| 参数名 | 类型 | 必填 | 说明 |
| -------- | -------- | -------- | -------- |
| text | string | 是 | 文本。 |
| callback | AsyncCallback&lt;boolean&gt; | 是 | 回调函数。当文本插入成功，err为undefined，data为true；否则为错误对象。 |

**示例：**

```js
TextInputClient.insertText('test', (err, result) => {
    if (err === undefined) {
        console.error('insertText err: ' + JSON.stringify(err));
        return;
    }
    if (result) {
        console.info('Success to insertText. ');
    } else {
        console.error('Failed to insertText. ');
    }
});
```

### insertText<sup>(deprecated)</sup>

insertText(text:string): Promise&lt;boolean&gt;

插入文本。使用promise异步回调。

> **说明：**
>
> 从API version 8开始支持，API version 9开始废弃, 建议使用[insertText](#inserttext9)替代。

**系统能力：** SystemCapability.MiscServices.InputMethodFramework

**参数：**

| 参数名 | 类型 | 必填 | 说明 |
| -------- | -------- | -------- | -------- |
| text | string | 是 | 文本。 |

**返回值：**  

| 类型                            | 说明                                                         |
| ------------------------------- | ------------------------------------------------------------ |
| Promise&lt;boolean&gt; |  Promise对象。返回true表示插入文本成功；返回false表示插入文本失败。 |

**示例：**

```js
TextInputClient.insertText('test').then((result) => {
    if (result) {
        console.info('Success to insertText. ');
    } else {
        console.error('Failed to insertText. ');
    }
}).catch((err) => {
    console.error('insertText err: ' + JSON.stringify(err));
});
```

### getEditorAttribute<sup>(deprecated)</sup>

getEditorAttribute(callback: AsyncCallback&lt;EditorAttribute&gt;): void

获取编辑框属性值。使用callback异步回调。

> **说明：**
>
> 从API version 8开始支持，API version 9开始废弃, 建议使用[getEditorAttribute](#geteditorattribute9)替代。

**系统能力：** SystemCapability.MiscServices.InputMethodFramework

**参数：**

| 参数名                         | 类型                          | 必填                            | 说明                                                         |
| ------------------------------- | ------------------------------------------------------------ | ------------------------------------------------------------ | ------------------------------------------------------------ |
| callback | AsyncCallback&lt;[EditorAttribute](#editorattribute)&gt; | 是 |  回调函数。当编辑框的属性值获取成功，err为undefined，data为编辑框属性值；否则为错误对象。|

**示例：**

```js
TextInputClient.getEditorAttribute((err, editorAttribute) => {
    if (err === undefined) {
        console.error('getEditorAttribute err: ' + JSON.stringify(err));
        return;
    }
    console.log('editorAttribute.inputPattern: ' + JSON.stringify(editorAttribute.inputPattern));
    console.log('editorAttribute.enterKeyType: ' + JSON.stringify(editorAttribute.enterKeyType));
});
```

### getEditorAttribute<sup>(deprecated)</sup>

getEditorAttribute(): Promise&lt;EditorAttribute&gt;

获取编辑框属性值。使用promise异步回调。

> **说明：**
>
> 从API version 8开始支持，API version 9开始废弃, 建议使用[getEditorAttribute](#geteditorattribute9)替代。

**系统能力：** SystemCapability.MiscServices.InputMethodFramework

**返回值：**

| 类型                            | 说明                                                         |
| ------------------------------- | ------------------------------------------------------------ |
| Promise&lt;[EditorAttribute](#editorattribute)&gt; |  Promise对象，返回编辑框属性值。           |

**示例：**

```js
TextInputClient.getEditorAttribute().then((editorAttribute) => {
    console.info('editorAttribute.inputPattern: ' + JSON.stringify(editorAttribute.inputPattern));
    console.info('editorAttribute.enterKeyType: ' + JSON.stringify(editorAttribute.enterKeyType));
}).catch((err) => {
    console.error('getEditorAttribute err: ' + JSON.stringify(err));
});
```<|MERGE_RESOLUTION|>--- conflicted
+++ resolved
@@ -399,11 +399,7 @@
 | 参数名   | 类型   | 必填 | 说明                                                         |
 | -------- | ------ | ---- | ------------------------------------------------------------ |
 | type     | string | 是   | 设置监听类型。<br/>-&nbsp;type为'keyboardShow'，表示订阅输入法显示。<br/>-&nbsp;type为'keyboardHide'，表示订阅输入法隐藏。 |
-<<<<<<< HEAD
-| callback | void   | 是   | 回调函数。                                                   |
-=======
-| callback | () => void   | 否   | 回调函数。                                                   |
->>>>>>> 3d8561d8
+| callback | () => void   | 是   | 回调函数。                                                   |
 
 **示例：**
 
