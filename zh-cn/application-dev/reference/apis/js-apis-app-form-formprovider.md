--- conflicted
+++ resolved
@@ -27,16 +27,12 @@
 | minute | number | 是   | 指定多久之后更新，单位分钟，大于等于5。     |
 | callback | AsyncCallback&lt;void&gt; | 是 | 回调函数。 |
 
-<<<<<<< HEAD
-**错误码：**
-
-=======
-以下错误码的详细介绍请参见[卡片错误码](../errorcodes/errorcode-form.md)。
->>>>>>> 0612bb09
-| 错误码ID | 错误信息 |
-| -------- | -------- |
-| 401 | If the input parameter is not valid parameter. |
-以上错误码的详细介绍请参见[卡片错误码](../errorcodes/errcode-form.md)。
+**错误码：**
+
+| 错误码ID | 错误信息 |
+| -------- | -------- |
+| 401 | If the input parameter is not valid parameter. |
+以上错误码的详细介绍请参见[卡片错误码](../errorcodes/errorcode-form.md)。
 
 **示例：**
 
@@ -78,14 +74,10 @@
 
 **错误码：**
 
-<<<<<<< HEAD
-=======
-以下错误码的详细介绍请参见[卡片错误码](../errorcodes/errorcode-form.md)。
->>>>>>> 0612bb09
-| 错误码ID | 错误信息 |
-| -------- | -------- |
-| 401 | If the input parameter is not valid parameter. |
-以上错误码的详细介绍请参见[卡片错误码](../errorcodes/errcode-form.md)。
+| 错误码ID | 错误信息 |
+| -------- | -------- |
+| 401 | If the input parameter is not valid parameter. |
+以上错误码的详细介绍请参见[卡片错误码](../errorcodes/errorcode-form.md)。
 
 **示例：**
 
@@ -115,23 +107,15 @@
 | 参数名 | 类型                                                                    | 必填 | 说明             |
 | ------ | ---------------------------------------------------------------------- | ---- | ---------------- |
 | formId | string                                                                 | 是   | 请求更新的卡片标识。 |
-<<<<<<< HEAD
-| formBindingData.FormBindingData | [FormBindingData](js-apis-formbindingdata.md#formbindingdata) | 是   | 用于更新的数据。    |
-=======
-| formBindingData | [FormBindingData](js-apis-app-form-formbindingdata.md#formbindingdata) | 是   | 用于更新的数据。    |
->>>>>>> 0612bb09
+| formBindingData.FormBindingData | [FormBindingData](js-apis-app-form-formbindingdata.md#formbindingdata) | 是   | 用于更新的数据。    |
 | callback | AsyncCallback&lt;void&gt; | 是 | 回调函数。 |
 
 **错误码：**
 
-<<<<<<< HEAD
-=======
-以下错误码的详细介绍请参见[卡片错误码](../errorcodes/errorcode-form.md)。
->>>>>>> 0612bb09
-| 错误码ID | 错误信息 |
-| -------- | -------- |
-| 401 | If the input parameter is not valid parameter. |
-以上错误码的详细介绍请参见[卡片错误码](../errorcodes/errcode-form.md)。
+| 错误码ID | 错误信息 |
+| -------- | -------- |
+| 401 | If the input parameter is not valid parameter. |
+以上错误码的详细介绍请参见[卡片错误码](../errorcodes/errorcode-form.md)。
 
 **示例：**
 
@@ -165,11 +149,7 @@
 | 参数名 | 类型                                                                    | 必填 | 说明             |
 | ------ | ---------------------------------------------------------------------- | ---- | ---------------- |
 | formId | string                                                                 | 是   | 请求更新的卡片标识。 |
-<<<<<<< HEAD
-| formBindingData.FormBindingData | [FormBindingData](js-apis-formbindingdata.md#formbindingdata) | 是   | 用于更新的数据。    |
-=======
-| formBindingData | [FormBindingData](js-apis-app-form-formbindingdata.md#formbindingdata) | 是   | 用于更新的数据。    |
->>>>>>> 0612bb09
+| formBindingData.FormBindingData | [FormBindingData](js-apis-app-form-formbindingdata.md#formbindingdata) | 是   | 用于更新的数据。    |
 
 **返回值：**
 
@@ -179,14 +159,10 @@
 
 **错误码：**
 
-<<<<<<< HEAD
-=======
-以下错误码的详细介绍请参见[卡片错误码](../errorcodes/errorcode-form.md)。
->>>>>>> 0612bb09
-| 错误码ID | 错误信息 |
-| -------- | -------- |
-| 401 | If the input parameter is not valid parameter. |
-以上错误码的详细介绍请参见[卡片错误码](../errorcodes/errcode-form.md)。
+| 错误码ID | 错误信息 |
+| -------- | -------- |
+| 401 | If the input parameter is not valid parameter. |
+以上错误码的详细介绍请参见[卡片错误码](../errorcodes/errorcode-form.md)。
 
 **示例：**
 
@@ -221,14 +197,10 @@
 
 **错误码：**
 
-<<<<<<< HEAD
-=======
-以下错误码的详细介绍请参见[卡片错误码](../errorcodes/errorcode-form.md)。
->>>>>>> 0612bb09
-| 错误码ID | 错误信息 |
-| -------- | -------- |
-| 401 | If the input parameter is not valid parameter. |
-以上错误码的详细介绍请参见[卡片错误码](../errorcodes/errcode-form.md)。
+| 错误码ID | 错误信息 |
+| -------- | -------- |
+| 401 | If the input parameter is not valid parameter. |
+以上错误码的详细介绍请参见[卡片错误码](../errorcodes/errorcode-form.md)。
 
 
 **示例：**
@@ -263,14 +235,10 @@
 
 **错误码：**
 
-<<<<<<< HEAD
-=======
-以下错误码的详细介绍请参见[卡片错误码](../errorcodes/errorcode-form.md)。
->>>>>>> 0612bb09
-| 错误码ID | 错误信息 |
-| -------- | -------- |
-| 401 | If the input parameter is not valid parameter. |
-以上错误码的详细介绍请参见[卡片错误码](../errorcodes/errcode-form.md)。
+| 错误码ID | 错误信息 |
+| -------- | -------- |
+| 401 | If the input parameter is not valid parameter. |
+以上错误码的详细介绍请参见[卡片错误码](../errorcodes/errorcode-form.md)。
 
 **示例：**
 
@@ -315,14 +283,10 @@
 
 **错误码：**
 
-<<<<<<< HEAD
-=======
-以下错误码的详细介绍请参见[卡片错误码](../errorcodes/errorcode-form.md)。
->>>>>>> 0612bb09
-| 错误码ID | 错误信息 |
-| -------- | -------- |
-| 401 | If the input parameter is not valid parameter. |
-以上错误码的详细介绍请参见[卡片错误码](../errorcodes/errcode-form.md)。
+| 错误码ID | 错误信息 |
+| -------- | -------- |
+| 401 | If the input parameter is not valid parameter. |
+以上错误码的详细介绍请参见[卡片错误码](../errorcodes/errorcode-form.md)。
 
 **示例：**
 
@@ -357,24 +321,16 @@
 
 | 参数名 | 类型                                                                    | 必填 | 说明             |
 | ------ | ---------------------------------------------------------------------- | ---- | ---------------- |
-<<<<<<< HEAD
-| want | [Want](js-apis-application-Want.md)                           | 是   | 发布请求。需包含以下字段。<br>abilityName: 目标卡片ability<br>parameters:<br>"ohos.extra.param.key.form_dimension"<br>"ohos.extra.param.key.form_name"<br>"ohos.extra.param.key.module_name" |
-| formBindingData.FormBindingData | [FormBindingData](js-apis-formbindingdata.md#formbindingdata) | 是   | 创建卡片的数据。 |
+| want | [Want](js-apis-application-want.md)                           | 是   | 发布请求。需包含以下字段。<br>abilityName: 目标卡片ability<br>parameters:<br>"ohos.extra.param.key.form_dimension"<br>"ohos.extra.param.key.form_name"<br>"ohos.extra.param.key.module_name" |
+| formBindingData.FormBindingData | [FormBindingData](js-apis-app-form-formbindingdata.md#formbindingdata) | 是   | 创建卡片的数据。 |
 | callback | AsyncCallback&lt;string&gt; | 是 | 回调函数。返回卡片标识。 |
 
 **错误码：**
 
-=======
-| want | [Want](js-apis-application-want.md)                           | 是   | 发布请求。需包含以下字段。<br>abilityName: 目标卡片ability<br>parameters:<br>"ohos.extra.param.key.form_dimension"<br>"ohos.extra.param.key.form_name"<br>"ohos.extra.param.key.module_name" |
-| formBindingData | [FormBindingData](js-apis-app-form-formbindingdata.md#formbindingdata) | 是   | 创建卡片的数据。 |
-| callback | AsyncCallback&lt;string&gt; | 是 | 回调函数。返回卡片标识。 |
-
-以下错误码的详细介绍请参见[卡片错误码](../errorcodes/errorcode-form.md)。
->>>>>>> 0612bb09
-| 错误码ID | 错误信息 |
-| -------- | -------- |
-| 401 | If the input parameter is not valid parameter. |
-以上错误码的详细介绍请参见[卡片错误码](../errorcodes/errcode-form.md)。
+| 错误码ID | 错误信息 |
+| -------- | -------- |
+| 401 | If the input parameter is not valid parameter. |
+以上错误码的详细介绍请参见[卡片错误码](../errorcodes/errorcode-form.md)。
 
 **示例：**
 
@@ -419,16 +375,12 @@
 | want     | [Want](js-apis-application-want.md) | 是   | 发布请求。需包含以下字段。<br>abilityName: 目标卡片ability<br>parameters:<br>"ohos.extra.param.key.form_dimension"<br>"ohos.extra.param.key.form_name"<br>"ohos.extra.param.key.module_name" |
 | callback | AsyncCallback&lt;string&gt;         | 是   |  回调函数。返回卡片标识。 |
 
-<<<<<<< HEAD
-**错误码：**
-
-=======
-以下错误码的详细介绍请参见[卡片错误码](../errorcodes/errorcode-form.md)。
->>>>>>> 0612bb09
-| 错误码ID | 错误信息 |
-| -------- | -------- |
-| 401 | If the input parameter is not valid parameter. |
-以上错误码的详细介绍请参见[卡片错误码](../errorcodes/errcode-form.md)。
+**错误码：**
+
+| 错误码ID | 错误信息 |
+| -------- | -------- |
+| 401 | If the input parameter is not valid parameter. |
+以上错误码的详细介绍请参见[卡片错误码](../errorcodes/errorcode-form.md)。
 
 **示例：**
 
@@ -469,13 +421,8 @@
 
 | 参数名          | 类型                                                         | 必填 | 说明                                                         |
 | --------------- | ------------------------------------------------------------ | ---- | ------------------------------------------------------------ |
-<<<<<<< HEAD
-| want            | [Want](js-apis-application-Want.md)                          | 是   | 发布请求。需包含以下字段。<br>abilityName: 目标卡片ability<br>parameters:<br>"ohos.extra.param.key.form_dimension"<br>"ohos.extra.param.key.form_name"<br>"ohos.extra.param.key.module_name" |
-| formBindingData.FormBindingData | [FormBindingData](js-apis-formbindingdata.md#formbindingdata) | 否   | 创建卡片的数据。                                           |
-=======
 | want            | [Want](js-apis-application-want.md)                          | 是   | 发布请求。需包含以下字段。<br>abilityName: 目标卡片ability<br>parameters:<br>"ohos.extra.param.key.form_dimension"<br>"ohos.extra.param.key.form_name"<br>"ohos.extra.param.key.module_name" |
-| formBindingData | [FormBindingData](js-apis-app-form-formbindingdata.md#formbindingdata) | 否   | 创建卡片的数据。                                           |
->>>>>>> 0612bb09
+| formBindingData.FormBindingData | [FormBindingData](js-apis-app-form-formbindingdata.md#formbindingdata) | 否   | 创建卡片的数据。                                           |
 
 **返回值：**
 
@@ -483,16 +430,12 @@
 | :------------ | :---------------------------------- |
 | Promise&lt;string&gt; | Promise对象。返回卡片标识。 |
 
-<<<<<<< HEAD
-**错误码：**
-
-=======
-以下错误码的详细介绍请参见[卡片错误码](../errorcodes/errorcode-form.md)。
->>>>>>> 0612bb09
-| 错误码ID | 错误信息 |
-| -------- | -------- |
-| 401 | If the input parameter is not valid parameter. |
-以上错误码的详细介绍请参见[卡片错误码](../errorcodes/errcode-form.md)。
+**错误码：**
+
+| 错误码ID | 错误信息 |
+| -------- | -------- |
+| 401 | If the input parameter is not valid parameter. |
+以上错误码的详细介绍请参见[卡片错误码](../errorcodes/errorcode-form.md)。
 
 **示例：**
 
