# appManager

> ![icon-note.gif](public_sys-resources/icon-note.gif) **说明：**
> 本模块首批接口从API 8开始支持。后续版本的新增接口，采用上角标单独标记接口的起始版本。


App管理。


## 导入模块

  
```js
import app from '@ohos.application.appManager';
```


## appManager.isRunningInStabilityTest

static isRunningInStabilityTest(callback: AsyncCallback&lt;boolean&gt;): void

查询当前是否处于稳定性测试场景。

**系统能力**：SystemCapability.Ability.AbilityRuntime.Core

**参数：**

  | 参数名 | 类型 | 必填 | 说明 | 
  | -------- | -------- | -------- | -------- |
  | callback | AsyncCallback&lt;boolean&gt; | 否 | 返回当前是否处于稳定性测试场景。 | 

**示例：**
    
  ```js
  import app from '@ohos.application.appManager';
  app.isRunningInStabilityTest((err, flag) => {
<<<<<<< HEAD
      console.log('startAbility result:' + JSON.stringfy(err));
  })  
=======
      console.log('startAbility result:' + JSON.stringfy(err);
  }  
>>>>>>> babe7145
  ```


## appManager.isRunningInStabilityTest

static isRunningInStabilityTest(): Promise&lt;boolean&gt;

查询当前是否处于稳定性测试场景。

**系统能力**：SystemCapability.Ability.AbilityRuntime.Core

**返回值：**

  | 类型 | 说明 | 
  | -------- | -------- |
  | Promise&lt;boolean&gt; | 返回当前是否处于稳定性测试场景。 | 

**示例：**
    
  ```js
  import app from '@ohos.application.appManager';
  app.isRunningInStabilityTest().then((flag) => {
      console.log('success:' + JSON.stringfy(flag));
  }).catch((error) => {
      console.log('failed:' + JSON.stringfy(error));
  });
  ```<|MERGE_RESOLUTION|>--- conflicted
+++ resolved
@@ -34,13 +34,8 @@
   ```js
   import app from '@ohos.application.appManager';
   app.isRunningInStabilityTest((err, flag) => {
-<<<<<<< HEAD
       console.log('startAbility result:' + JSON.stringfy(err));
   })  
-=======
-      console.log('startAbility result:' + JSON.stringfy(err);
-  }  
->>>>>>> babe7145
   ```
 
 
