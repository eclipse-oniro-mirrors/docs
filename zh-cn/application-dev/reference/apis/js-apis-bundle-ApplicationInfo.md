# ApplicationInfo

> ![icon-note.gif](public_sys-resources/icon-note.gif) **说明：**
> 本模块首批接口从API version 7 开始支持。后续版本的新增接口，采用上角标单独标记接口的起始版本。

应用程序信息，未做特殊说明的属性，均通过GET_BUNDLE_DEFAULT获取

## ApplicationInfo<sup>(deprecated)<sup>

> 从API version 9开始不再维护，建议使用[ApplicationInfo](js-apis-bundleManager-applicationInfo.md)替代。

**系统能力**: 以下各项对应的系统能力均为SystemCapability.BundleManager.BundleFramework



<<<<<<< HEAD
| 名称                       | 类型                                                         | 可读 | 可写 | 说明                                                         |
| -------------------------- | ------------------------------------------------------------ | ---- | ---- | ------------------------------------------------------------ |
| name                       | string                                                       | 是   | 否   | 应用程序的名称。                                               |
| description                | string                                                       | 是   | 否   | 应用程序的描述。                                               |
| descriptionId              | number                                                       | 是   | 否   | 应用程序的描述id。                                             |
| systemApp                  | boolean                                                      | 是   | 否   | 判断是否为系统应用程序，默认为false。                          |
| enabled                    | boolean                                                      | 是   | 否   | 判断应用程序是否可以使用，默认为true。                         |
| label                      | string                                                       | 是   | 否   | 应用程序显示的标签。                                               |
| labelId<sup>(deprecated)</sup> | string                                                       | 是   | 否   | 应用程序的标签id。<br />\- **说明：** 从API version 9开始废弃，使用labelIndex。 |
| icon                       | string                                                       | 是   | 否   | 应用程序的图标。                                               |
| iconId<sup>(deprecated)</sup> | string                                                       | 是   | 否   | 应用程序的图标id。<br />\- **说明：** 从API version 9开始废弃，使用iconIndex。 |
| process                    | string                                                       | 是   | 否   | 应用程序的进程，如果不设置，默认为包的名称。                   |
| supportedModes             | number                                                       | 是   | 否   | 标识应用支持的运行模式，当前只定义了驾驶模式（drive）。该标签只适用于车机。                                       |
| moduleSourceDirs           | Array\<string>                                               | 是   | 否   | 应用程序的资源存放的相对路径。                                 |
| permissions                | Array\<string>                                               | 是   | 否   | 访问应用程序所需的权限。<br />通过传入GET_APPLICATION_INFO_WITH_PERMISSION获取 |
| moduleInfos                | Array\<[ModuleInfo](js-apis-bundle-ModuleInfo.md)>           | 是   | 否   | 应用程序的模块信息。                                           |
| entryDir                   | string                                                       | 是   | 否   | 应用程序的文件保存路径。                                       |
| codePath<sup>8+</sup>      | string                                                       | 是   | 否   | 应用程序的安装目录。                                           |
| metaData<sup>8+</sup>      | Map\<string, Array\<[CustomizeData](js-apis-bundle-CustomizeData.md)>> | 是   | 否   | 应用程序的自定义元信息。<br />通过传入GET_APPLICATION_INFO_WITH_METADATA获取 |
| removable<sup>8+</sup>     | boolean                                                      | 是   | 否   | 应用程序是否可以被移除。                                       |
| accessTokenId<sup>8+</sup> | number                                                       | 是   | 否   | 应用程序的accessTokenId。                                      |
| uid<sup>8+</sup>           | number                                                       | 是   | 否   | 应用程序的uid。                                                |
| entityType<sup>8+</sup>    | string                                                       | 是   | 否   | 该标签标记该应用的类别，具体有 :游戏类(game)，影音类（media）、社交通信类（communication）、新闻类（news）、出行类（travel）、工具类（utility）、购物类（shopping）、教育类（education）、少儿类（kids）、商务类（business）、拍摄类（photography）。                                           |
=======
| 名称                         | 类型                                                                     | 可读  | 可写  | 说明                                                                                                                                                                   |
|----------------------------|------------------------------------------------------------------------|-----|-----|----------------------------------------------------------------------------------------------------------------------------------------------------------------------|
| name                       | string                                                                 | 是   | 否   | 应用程序的名称。                                                                                                                                                             |
| description                | string                                                                 | 是   | 否   | 应用程序的描述。                                                                                                                                                             |
| descriptionId              | number                                                                 | 是   | 否   | 应用程序的描述id。                                                                                                                                                           |
| systemApp                  | boolean                                                                | 是   | 否   | 判断是否为系统应用程序，默认为false。                                                                                                                                                |
| enabled                    | boolean                                                                | 是   | 否   | 判断应用程序是否可以使用，默认为true。                                                                                                                                                |
| label                      | string                                                                 | 是   | 否   | 应用程序显示的标签。                                                                                                                                                           |
| labelId                    | string                                                                 | 是   | 否   | 应用程序的标签id。                                                                                                                                                           |
| icon                       | string                                                                 | 是   | 否   | 应用程序的图标。                                                                                                                                                             |
| iconId                     | string                                                                 | 是   | 否   | 应用程序的图标id。                                                                                                                                                           |
| process                    | string                                                                 | 是   | 否   | 应用程序的进程，如果不设置，默认为包的名称。                                                                                                                                               |
| supportedModes             | number                                                                 | 是   | 否   | 标识应用支持的运行模式，当前只定义了驾驶模式（drive）。该标签只适用于车机。                                                                                                                             |
| moduleSourceDirs           | Array\<string>                                                         | 是   | 否   | 应用程序的资源存放的相对路径。                                                                                                                                                      |
| permissions                | Array\<string>                                                         | 是   | 否   | 访问应用程序所需的权限。<br />通过传入GET_APPLICATION_INFO_WITH_PERMISSION获取                                                                                                         |
| moduleInfos                | Array\<[ModuleInfo](js-apis-bundle-ModuleInfo.md)>                     | 是   | 否   | 应用程序的模块信息。                                                                                                                                                           |
| entryDir                   | string                                                                 | 是   | 否   | 应用程序的文件保存路径。                                                                                                                                                         |
| codePath<sup>8+</sup>      | string                                                                 | 是   | 否   | 应用程序的安装目录。                                                                                                                                                           |
| metaData<sup>8+</sup>      | Map\<string, Array\<[CustomizeData](js-apis-bundle-CustomizeData.md)>> | 是   | 否   | 应用程序的自定义元信息。<br />通过传入GET_APPLICATION_INFO_WITH_METADATA获取                                                                                                           |
| removable<sup>8+</sup>     | boolean                                                                | 是   | 否   | 应用程序是否可以被移除。                                                                                                                                                         |
| accessTokenId<sup>8+</sup> | number                                                                 | 是   | 否   | 应用程序的accessTokenId。                                                                                                                                                  |
| uid<sup>8+</sup>           | number                                                                 | 是   | 否   | 应用程序的uid。                                                                                                                                                            |
| entityType<sup>8+</sup>    | string                                                                 | 是   | 否   | 该标签标记该应用的类别，具体有 :游戏类(game)，影音类（media）、社交通信类（communication）、新闻类（news）、出行类（travel）、工具类（utility）、购物类（shopping）、教育类（education）、少儿类（kids）、商务类（business）、拍摄类（photography）。 |
>>>>>>> 86314cca
<|MERGE_RESOLUTION|>--- conflicted
+++ resolved
@@ -1,64 +1,38 @@
-# ApplicationInfo
-
-> ![icon-note.gif](public_sys-resources/icon-note.gif) **说明：**
-> 本模块首批接口从API version 7 开始支持。后续版本的新增接口，采用上角标单独标记接口的起始版本。
-
-应用程序信息，未做特殊说明的属性，均通过GET_BUNDLE_DEFAULT获取
-
-## ApplicationInfo<sup>(deprecated)<sup>
-
-> 从API version 9开始不再维护，建议使用[ApplicationInfo](js-apis-bundleManager-applicationInfo.md)替代。
-
-**系统能力**: 以下各项对应的系统能力均为SystemCapability.BundleManager.BundleFramework
-
-
-
-<<<<<<< HEAD
-| 名称                       | 类型                                                         | 可读 | 可写 | 说明                                                         |
-| -------------------------- | ------------------------------------------------------------ | ---- | ---- | ------------------------------------------------------------ |
-| name                       | string                                                       | 是   | 否   | 应用程序的名称。                                               |
-| description                | string                                                       | 是   | 否   | 应用程序的描述。                                               |
-| descriptionId              | number                                                       | 是   | 否   | 应用程序的描述id。                                             |
-| systemApp                  | boolean                                                      | 是   | 否   | 判断是否为系统应用程序，默认为false。                          |
-| enabled                    | boolean                                                      | 是   | 否   | 判断应用程序是否可以使用，默认为true。                         |
-| label                      | string                                                       | 是   | 否   | 应用程序显示的标签。                                               |
-| labelId<sup>(deprecated)</sup> | string                                                       | 是   | 否   | 应用程序的标签id。<br />\- **说明：** 从API version 9开始废弃，使用labelIndex。 |
-| icon                       | string                                                       | 是   | 否   | 应用程序的图标。                                               |
-| iconId<sup>(deprecated)</sup> | string                                                       | 是   | 否   | 应用程序的图标id。<br />\- **说明：** 从API version 9开始废弃，使用iconIndex。 |
-| process                    | string                                                       | 是   | 否   | 应用程序的进程，如果不设置，默认为包的名称。                   |
-| supportedModes             | number                                                       | 是   | 否   | 标识应用支持的运行模式，当前只定义了驾驶模式（drive）。该标签只适用于车机。                                       |
-| moduleSourceDirs           | Array\<string>                                               | 是   | 否   | 应用程序的资源存放的相对路径。                                 |
-| permissions                | Array\<string>                                               | 是   | 否   | 访问应用程序所需的权限。<br />通过传入GET_APPLICATION_INFO_WITH_PERMISSION获取 |
-| moduleInfos                | Array\<[ModuleInfo](js-apis-bundle-ModuleInfo.md)>           | 是   | 否   | 应用程序的模块信息。                                           |
-| entryDir                   | string                                                       | 是   | 否   | 应用程序的文件保存路径。                                       |
-| codePath<sup>8+</sup>      | string                                                       | 是   | 否   | 应用程序的安装目录。                                           |
-| metaData<sup>8+</sup>      | Map\<string, Array\<[CustomizeData](js-apis-bundle-CustomizeData.md)>> | 是   | 否   | 应用程序的自定义元信息。<br />通过传入GET_APPLICATION_INFO_WITH_METADATA获取 |
-| removable<sup>8+</sup>     | boolean                                                      | 是   | 否   | 应用程序是否可以被移除。                                       |
-| accessTokenId<sup>8+</sup> | number                                                       | 是   | 否   | 应用程序的accessTokenId。                                      |
-| uid<sup>8+</sup>           | number                                                       | 是   | 否   | 应用程序的uid。                                                |
-| entityType<sup>8+</sup>    | string                                                       | 是   | 否   | 该标签标记该应用的类别，具体有 :游戏类(game)，影音类（media）、社交通信类（communication）、新闻类（news）、出行类（travel）、工具类（utility）、购物类（shopping）、教育类（education）、少儿类（kids）、商务类（business）、拍摄类（photography）。                                           |
-=======
-| 名称                         | 类型                                                                     | 可读  | 可写  | 说明                                                                                                                                                                   |
-|----------------------------|------------------------------------------------------------------------|-----|-----|----------------------------------------------------------------------------------------------------------------------------------------------------------------------|
-| name                       | string                                                                 | 是   | 否   | 应用程序的名称。                                                                                                                                                             |
-| description                | string                                                                 | 是   | 否   | 应用程序的描述。                                                                                                                                                             |
-| descriptionId              | number                                                                 | 是   | 否   | 应用程序的描述id。                                                                                                                                                           |
-| systemApp                  | boolean                                                                | 是   | 否   | 判断是否为系统应用程序，默认为false。                                                                                                                                                |
-| enabled                    | boolean                                                                | 是   | 否   | 判断应用程序是否可以使用，默认为true。                                                                                                                                                |
-| label                      | string                                                                 | 是   | 否   | 应用程序显示的标签。                                                                                                                                                           |
-| labelId                    | string                                                                 | 是   | 否   | 应用程序的标签id。                                                                                                                                                           |
-| icon                       | string                                                                 | 是   | 否   | 应用程序的图标。                                                                                                                                                             |
-| iconId                     | string                                                                 | 是   | 否   | 应用程序的图标id。                                                                                                                                                           |
-| process                    | string                                                                 | 是   | 否   | 应用程序的进程，如果不设置，默认为包的名称。                                                                                                                                               |
-| supportedModes             | number                                                                 | 是   | 否   | 标识应用支持的运行模式，当前只定义了驾驶模式（drive）。该标签只适用于车机。                                                                                                                             |
-| moduleSourceDirs           | Array\<string>                                                         | 是   | 否   | 应用程序的资源存放的相对路径。                                                                                                                                                      |
-| permissions                | Array\<string>                                                         | 是   | 否   | 访问应用程序所需的权限。<br />通过传入GET_APPLICATION_INFO_WITH_PERMISSION获取                                                                                                         |
-| moduleInfos                | Array\<[ModuleInfo](js-apis-bundle-ModuleInfo.md)>                     | 是   | 否   | 应用程序的模块信息。                                                                                                                                                           |
-| entryDir                   | string                                                                 | 是   | 否   | 应用程序的文件保存路径。                                                                                                                                                         |
-| codePath<sup>8+</sup>      | string                                                                 | 是   | 否   | 应用程序的安装目录。                                                                                                                                                           |
-| metaData<sup>8+</sup>      | Map\<string, Array\<[CustomizeData](js-apis-bundle-CustomizeData.md)>> | 是   | 否   | 应用程序的自定义元信息。<br />通过传入GET_APPLICATION_INFO_WITH_METADATA获取                                                                                                           |
-| removable<sup>8+</sup>     | boolean                                                                | 是   | 否   | 应用程序是否可以被移除。                                                                                                                                                         |
-| accessTokenId<sup>8+</sup> | number                                                                 | 是   | 否   | 应用程序的accessTokenId。                                                                                                                                                  |
-| uid<sup>8+</sup>           | number                                                                 | 是   | 否   | 应用程序的uid。                                                                                                                                                            |
-| entityType<sup>8+</sup>    | string                                                                 | 是   | 否   | 该标签标记该应用的类别，具体有 :游戏类(game)，影音类（media）、社交通信类（communication）、新闻类（news）、出行类（travel）、工具类（utility）、购物类（shopping）、教育类（education）、少儿类（kids）、商务类（business）、拍摄类（photography）。 |
->>>>>>> 86314cca
+# ApplicationInfo
+
+> ![icon-note.gif](public_sys-resources/icon-note.gif) **说明：**
+> 本模块首批接口从API version 7 开始支持。后续版本的新增接口，采用上角标单独标记接口的起始版本。
+
+应用程序信息，未做特殊说明的属性，均通过GET_BUNDLE_DEFAULT获取
+
+## ApplicationInfo<sup>(deprecated)<sup>
+
+> 从API version 9开始不再维护，建议使用[ApplicationInfo](js-apis-bundleManager-applicationInfo.md)替代。
+
+**系统能力**: 以下各项对应的系统能力均为SystemCapability.BundleManager.BundleFramework
+
+
+
+| 名称                         | 类型                                                                     | 可读  | 可写  | 说明                                                                                                                                                                   |
+|----------------------------|------------------------------------------------------------------------|-----|-----|----------------------------------------------------------------------------------------------------------------------------------------------------------------------|
+| name                       | string                                                                 | 是   | 否   | 应用程序的名称。                                                                                                                                                             |
+| description                | string                                                                 | 是   | 否   | 应用程序的描述。                                                                                                                                                             |
+| descriptionId              | number                                                                 | 是   | 否   | 应用程序的描述id。                                                                                                                                                           |
+| systemApp                  | boolean                                                                | 是   | 否   | 判断是否为系统应用程序，默认为false。                                                                                                                                                |
+| enabled                    | boolean                                                                | 是   | 否   | 判断应用程序是否可以使用，默认为true。                                                                                                                                                |
+| label                      | string                                                                 | 是   | 否   | 应用程序显示的标签。                                                                                                                                                           |
+| labelId                    | string                                                                 | 是   | 否   | 应用程序的标签id。                                                                                                                                                           |
+| icon                       | string                                                                 | 是   | 否   | 应用程序的图标。                                                                                                                                                             |
+| iconId                     | string                                                                 | 是   | 否   | 应用程序的图标id。                                                                                                                                                           |
+| process                    | string                                                                 | 是   | 否   | 应用程序的进程，如果不设置，默认为包的名称。                                                                                                                                               |
+| supportedModes             | number                                                                 | 是   | 否   | 标识应用支持的运行模式，当前只定义了驾驶模式（drive）。该标签只适用于车机。                                                                                                                             |
+| moduleSourceDirs           | Array\<string>                                                         | 是   | 否   | 应用程序的资源存放的相对路径。                                                                                                                                                      |
+| permissions                | Array\<string>                                                         | 是   | 否   | 访问应用程序所需的权限。<br />通过传入GET_APPLICATION_INFO_WITH_PERMISSION获取                                                                                                         |
+| moduleInfos                | Array\<[ModuleInfo](js-apis-bundle-ModuleInfo.md)>                     | 是   | 否   | 应用程序的模块信息。                                                                                                                                                           |
+| entryDir                   | string                                                                 | 是   | 否   | 应用程序的文件保存路径。                                                                                                                                                         |
+| codePath<sup>8+</sup>      | string                                                                 | 是   | 否   | 应用程序的安装目录。                                                                                                                                                           |
+| metaData<sup>8+</sup>      | Map\<string, Array\<[CustomizeData](js-apis-bundle-CustomizeData.md)>> | 是   | 否   | 应用程序的自定义元信息。<br />通过传入GET_APPLICATION_INFO_WITH_METADATA获取                                                                                                           |
+| removable<sup>8+</sup>     | boolean                                                                | 是   | 否   | 应用程序是否可以被移除。                                                                                                                                                         |
+| accessTokenId<sup>8+</sup> | number                                                                 | 是   | 否   | 应用程序的accessTokenId。                                                                                                                                                  |
+| uid<sup>8+</sup>           | number                                                                 | 是   | 否   | 应用程序的uid。                                                                                                                                                            |
+| entityType<sup>8+</sup>    | string                                                                 | 是   | 否   | 该标签标记该应用的类别，具体有 :游戏类(game)，影音类（media）、社交通信类（communication）、新闻类（news）、出行类（travel）、工具类（utility）、购物类（shopping）、教育类（education）、少儿类（kids）、商务类（business）、拍摄类（photography）。 |