--- conflicted
+++ resolved
@@ -1,67 +1,40 @@
-# ApplicationInfo
-
-> ![icon-note.gif](public_sys-resources/icon-note.gif) **说明：**
-> 本模块首批接口从API version 7 开始支持。后续版本的新增接口，采用上角标单独标记接口的起始版本。
-
-应用程序信息
-
-## ApplicationInfo
-
-**系统能力**: 以下各项对应的系统能力均为SystemCapability.BundleManager.BundleFramework
-
-
-
-| 名称                       | 类型                                                         | 可读 | 可写 | 说明                                                         |
-| -------------------------- | ------------------------------------------------------------ | ---- | ---- | ------------------------------------------------------------ |
-<<<<<<< HEAD
-| name                       | string                                                       | 是   | 否   | 应用程序的名称                                               |
-| description                | string                                                       | 是   | 否   | 应用程序的描述                                               |
-| descriptionId              | number                                                       | 是   | 否   | 应用程序的描述id                                             |
-| systemApp                  | boolean                                                      | 是   | 否   | 判断是否为系统应用程序，默认为false                          |
-| enabled                    | boolean                                                      | 是   | 否   | 判断应用程序是否可以使用，默认为true                         |
-| label                      | string                                                       | 是   | 否   | 应用程序的标签                                               |
-| labelId                    | string                                                       | 是   | 否   | 应用程序的标签id                                             |
-| icon                       | string                                                       | 是   | 否   | 应用程序的图标                                               |
-| iconId                     | string                                                       | 是   | 否   | 应用程序的图标id                                             |
-| process                    | string                                                       | 是   | 否   | 应用程序的进程，如果不设置，默认为包的名称                   |
-| supportedModes             | number                                                       | 是   | 否   | 应用程序支持的运行模式                                       |
-| moduleSourceDirs           | Array\<string>                                               | 是   | 否   | 应用程序的资源存放的相对路径                                 |
-| permissions                | Array\<string>                                               | 是   | 否   | 访问应用程序所需的权限                                       |
-| moduleInfos                | Array\<[ModuleInfo](js-apis-bundle-ModuleInfo.md)>           | 是   | 否   | 应用程序的模块信息                                           |
-| entryDir                   | string                                                       | 是   | 否   | 应用程序的文件保存路径                                       |
-| codePath<sup>8+</sup>      | string                                                       | 是   | 否   | 应用程序的安装目录                                           |
-| metaData<sup>8+</sup>      | Map\<string, Array\<[CustomizeData](js-apis-bundle-CustomizeData.md)>> | 是   | 否   | 应用程序的自定义元信息                                       |
-| metadata<sup>9+</sup>      | Map\<string, Array\<[Metadata](js-apis-bundle-Metadata.md)>> | 是   | 否   | 应用程序的元信息                                             |
-| removable<sup>8+</sup>     | boolean                                                      | 是   | 否   | 应用程序是否可以被移除                                       |
-| accessTokenId<sup>8+</sup> | number                                                       | 是   | 否   | 应用程序的accessTokenId                                      |
-| uid<sup>8+</sup>           | number                                                       | 是   | 否   | 应用程序的uid                                                |
-| entityType<sup>8+</sup>    | string                                                       | 是   | 否   | 应用程序的实体类型                                           |
-| fingerprint<sup>9+</sup>   | string                                                       | 是   | 否   | 应用程序的签名证书指纹信息，即开发者申请的签名证书的sha256值 |
-
-=======
-| name                       | string                                                       | 是   | 否   | 应用程序的名称。                                               |
-| description                | string                                                       | 是   | 否   | 应用程序的描述。                                               |
-| descriptionId              | number                                                       | 是   | 否   | 应用程序的描述id。                                             |
-| systemApp                  | boolean                                                      | 是   | 否   | 判断是否为系统应用程序，默认为false。                          |
-| enabled                    | boolean                                                      | 是   | 否   | 判断应用程序是否可以使用，默认为true。                         |
-| label                      | string                                                       | 是   | 否   | 应用程序的标签。                                               |
-| labelId                    | string                                                       | 是   | 否   | 应用程序的标签id。                                             |
-| icon                       | string                                                       | 是   | 否   | 应用程序的图标。                                               |
-| iconId                     | string                                                       | 是   | 否   | 应用程序的图标id。                                             |
-| process                    | string                                                       | 是   | 否   | 应用程序的进程，如果不设置，默认为包的名称。                   |
-| supportedModes             | number                                                       | 是   | 否   | 应用程序支持的运行模式。                                       |
-| moduleSourceDirs           | Array\<string>                                               | 是   | 否   | 应用程序的资源存放的相对路径。                                 |
-| permissions                | Array\<string>                                               | 是   | 否   | 访问应用程序所需的权限。                                       |
-| moduleInfos                | Array\<[ModuleInfo](js-apis-bundle-ModuleInfo.md)>           | 是   | 否   | 应用程序的模块信息。                                           |
-| entryDir                   | string                                                       | 是   | 否   | 应用程序的文件保存路径。                                       |
-| codePath<sup>8+</sup>      | string                                                       | 是   | 否   | 应用程序的安装目录。                                           |
-| metaData<sup>8+</sup>      | Map\<string, Array\<[CustomizeData](js-apis-bundle-CustomizeData.md)>> | 是   | 否   | 应用程序的自定义元信息。                                       |
-| metadata<sup>9+</sup>      | Map\<string, Array\<[Metadata](js-apis-bundle-Metadata.md)>> | 是   | 否   | 应用程序的元信息。                                             |
-| removable<sup>8+</sup>     | boolean                                                      | 是   | 否   | 应用程序是否可以被移除。                                       |
-| accessTokenId<sup>8+</sup> | number                                                       | 是   | 否   | 应用程序的accessTokenId。                                      |
-| uid<sup>8+</sup>           | number                                                       | 是   | 否   | 应用程序的uid。                                                |
-| entityType<sup>8+</sup>    | string                                                       | 是   | 否   | 应用程序的实体类型。                                           |
-| fingerprint<sup>9+</sup>   | string                                                       | 是   | 否   | 应用程序的签名证书指纹信息，即开发者申请的签名证书的sha256值。 |
-| appDistributionType<sup>9+</sup>   | string                                                       | 是   | 否   | 应用程序签名证书的分发类型，分为：app_gallery、enterprise、os_integration和crowdtesting。    |
-| appProvisionType<sup>9+</sup>   | string                                                       | 是   | 否   | 应用程序签名证书文件的类型，分为debug和release两种类型。|
->>>>>>> 1f1c76d4
+# ApplicationInfo
+
+> ![icon-note.gif](public_sys-resources/icon-note.gif) **说明：**
+> 本模块首批接口从API version 7 开始支持。后续版本的新增接口，采用上角标单独标记接口的起始版本。
+
+应用程序信息
+
+## ApplicationInfo
+
+**系统能力**: 以下各项对应的系统能力均为SystemCapability.BundleManager.BundleFramework
+
+
+
+| 名称                       | 类型                                                         | 可读 | 可写 | 说明                                                         |
+| -------------------------- | ------------------------------------------------------------ | ---- | ---- | ------------------------------------------------------------ |
+| name                       | string                                                       | 是   | 否   | 应用程序的名称。                                               |
+| description                | string                                                       | 是   | 否   | 应用程序的描述。                                               |
+| descriptionId              | number                                                       | 是   | 否   | 应用程序的描述id。                                             |
+| systemApp                  | boolean                                                      | 是   | 否   | 判断是否为系统应用程序，默认为false。                          |
+| enabled                    | boolean                                                      | 是   | 否   | 判断应用程序是否可以使用，默认为true。                         |
+| label                      | string                                                       | 是   | 否   | 应用程序的标签。                                               |
+| labelId                    | string                                                       | 是   | 否   | 应用程序的标签id。                                             |
+| icon                       | string                                                       | 是   | 否   | 应用程序的图标。                                               |
+| iconId                     | string                                                       | 是   | 否   | 应用程序的图标id。                                             |
+| process                    | string                                                       | 是   | 否   | 应用程序的进程，如果不设置，默认为包的名称。                   |
+| supportedModes             | number                                                       | 是   | 否   | 应用程序支持的运行模式。                                       |
+| moduleSourceDirs           | Array\<string>                                               | 是   | 否   | 应用程序的资源存放的相对路径。                                 |
+| permissions                | Array\<string>                                               | 是   | 否   | 访问应用程序所需的权限。                                       |
+| moduleInfos                | Array\<[ModuleInfo](js-apis-bundle-ModuleInfo.md)>           | 是   | 否   | 应用程序的模块信息。                                           |
+| entryDir                   | string                                                       | 是   | 否   | 应用程序的文件保存路径。                                       |
+| codePath<sup>8+</sup>      | string                                                       | 是   | 否   | 应用程序的安装目录。                                           |
+| metaData<sup>8+</sup>      | Map\<string, Array\<[CustomizeData](js-apis-bundle-CustomizeData.md)>> | 是   | 否   | 应用程序的自定义元信息。                                       |
+| metadata<sup>9+</sup>      | Map\<string, Array\<[Metadata](js-apis-bundle-Metadata.md)>> | 是   | 否   | 应用程序的元信息。                                             |
+| removable<sup>8+</sup>     | boolean                                                      | 是   | 否   | 应用程序是否可以被移除。                                       |
+| accessTokenId<sup>8+</sup> | number                                                       | 是   | 否   | 应用程序的accessTokenId。                                      |
+| uid<sup>8+</sup>           | number                                                       | 是   | 否   | 应用程序的uid。                                                |
+| entityType<sup>8+</sup>    | string                                                       | 是   | 否   | 应用程序的实体类型。                                           |
+| fingerprint<sup>9+</sup>   | string                                                       | 是   | 否   | 应用程序的签名证书指纹信息，即开发者申请的签名证书的sha256值。 |
+| appDistributionType<sup>9+</sup>   | string                                                       | 是   | 否   | 应用程序签名证书的分发类型，分为：app_gallery、enterprise、os_integration和crowdtesting。    |
+| appProvisionType<sup>9+</sup>   | string                                                       | 是   | 否   | 应用程序签名证书文件的类型，分为debug和release两种类型。|