# 性能打点

> **说明：**
> - 从API Version 8开始，该接口不再维护，推荐使用新接口[`@ohos.hiTraceMeter`](js-apis-hitracemeter.md)。
> - 本模块首批接口从API version 7开始支持。后续版本的新增接口，采用上角标单独标记接口的起始版本。

## 导入模块

```js
import bytrace from '@ohos.bytrace';
```

## bytrace.startTrace

startTrace(name: string, taskId: number, expectedTime?: number): void

<<<<<<< HEAD
标记一个时间片跟踪事件的开始。
=======
标记一个时间片跟踪任务的开始。
>>>>>>> f5c2c720

**系统能力：** SystemCapability.Developtools.Bytrace

**参数：**

| 参数名 | 类型 | 必填 | 说明 |
| -------- | -------- | -------- | -------- |
<<<<<<< HEAD
| name | string | 是 | 跟踪任务名称 |
| taskId | number | 是 | 任务id |
=======
| name | string | 是 | 时间片跟踪任务名称 |
| taskId | number | 是 | 时间片跟踪任务id |
>>>>>>> f5c2c720
| expectedTime | number | 否 | 期望的耗时时间（单位：ms） |

> ![icon-note.gif](public_sys-resources/icon-note.gif) **说明：**
> 如果有多个相同name的任务需要追踪或者对同一个任务要追踪多次，并且这些跟踪任务会同时被执行，则每次调用startTrace的taskId必须不一致。如果具有相同name的跟踪任务是串行执行的，则taskId可以相同。在下面bytrace.finishTrace的示例中会举例说明。

**示例：**

```js
bytrace.startTrace("myTestFunc", 1);
bytrace.startTrace("myTestFunc", 1, 5); // 从startTrace到finishTrace流程的期望耗时为5ms
```

## bytrace.finishTrace

finishTrace(name: string, taskId: number): void

标记一个时间片跟踪事件的结束。

**系统能力：** SystemCapability.Developtools.Bytrace

**参数：**

| 参数名 | 类型 | 必填 | 说明 |
| -------- | -------- | -------- | -------- |
<<<<<<< HEAD
| name | string | 是 | 跟踪任务名称 |
| taskId | number | 是 | 任务id |
=======
| name | string | 是 | 时间片跟踪任务名称 |
| taskId | number | 是 | 时间片跟踪任务id |
>>>>>>> f5c2c720

> **说明：**<br>
> finishTrace的name和taskId必须与流程开始的startTrace对应参数值一致。

**示例：**

```js
bytrace.finishTrace("myTestFunc", 1);
```

<<<<<<< HEAD
```js
=======
```
>>>>>>> f5c2c720
// 跟踪并行执行的同名任务
bytrace.startTrace("myTestFunc", 1);
// 业务流程...... 
bytrace.startTrace("myTestFunc", 2);  // 第二个跟踪任务开始，同时第一个同名跟踪任务还没结束，出现了并行执行，对应接口的taskId需要不同
// 业务流程...... 
bytrace.finishTrace("myTestFunc", 1);
// 业务流程...... 
bytrace.finishTrace("myTestFunc", 2);
```

<<<<<<< HEAD
```js
=======
```
>>>>>>> f5c2c720
// 跟踪串行执行的同名任务
bytrace.startTrace("myTestFunc", 1);
// 业务流程...... 
bytrace.finishTrace("myTestFunc", 1);  // 第一个跟踪任务结束
// 业务流程...... 
bytrace.startTrace("myTestFunc", 1);   // 第二个跟踪任务开始，同名跟踪任务串行执行
// 业务流程...... 
bytrace.finishTrace("myTestFunc", 1);
```

## bytrace.traceByValue

traceByValue(name: string, count: number): void

标记预追踪耗时任务的数值变量，该变量的数值会不断变化。

**系统能力：** SystemCapability.Developtools.Bytrace

**参数：**
| 参数名 | 类型 | 必填 | 说明 |
| -------- | -------- | -------- | -------- |
| name | string | 是 | 数值变量的名称 |
| count | number | 是 | 数值变量的值 |

**示例：**

```js
let traceCount = 3;
bytrace.traceByValue("myTestCount", traceCount);
traceCount = 4;
bytrace.traceByValue("myTestCount", traceCount);
// 业务流程......
```<|MERGE_RESOLUTION|>--- conflicted
+++ resolved
@@ -14,11 +14,7 @@
 
 startTrace(name: string, taskId: number, expectedTime?: number): void
 
-<<<<<<< HEAD
-标记一个时间片跟踪事件的开始。
-=======
 标记一个时间片跟踪任务的开始。
->>>>>>> f5c2c720
 
 **系统能力：** SystemCapability.Developtools.Bytrace
 
@@ -26,13 +22,8 @@
 
 | 参数名 | 类型 | 必填 | 说明 |
 | -------- | -------- | -------- | -------- |
-<<<<<<< HEAD
-| name | string | 是 | 跟踪任务名称 |
-| taskId | number | 是 | 任务id |
-=======
 | name | string | 是 | 时间片跟踪任务名称 |
 | taskId | number | 是 | 时间片跟踪任务id |
->>>>>>> f5c2c720
 | expectedTime | number | 否 | 期望的耗时时间（单位：ms） |
 
 > ![icon-note.gif](public_sys-resources/icon-note.gif) **说明：**
@@ -57,13 +48,8 @@
 
 | 参数名 | 类型 | 必填 | 说明 |
 | -------- | -------- | -------- | -------- |
-<<<<<<< HEAD
-| name | string | 是 | 跟踪任务名称 |
-| taskId | number | 是 | 任务id |
-=======
 | name | string | 是 | 时间片跟踪任务名称 |
 | taskId | number | 是 | 时间片跟踪任务id |
->>>>>>> f5c2c720
 
 > **说明：**<br>
 > finishTrace的name和taskId必须与流程开始的startTrace对应参数值一致。
@@ -74,11 +60,7 @@
 bytrace.finishTrace("myTestFunc", 1);
 ```
 
-<<<<<<< HEAD
-```js
-=======
 ```
->>>>>>> f5c2c720
 // 跟踪并行执行的同名任务
 bytrace.startTrace("myTestFunc", 1);
 // 业务流程...... 
@@ -89,11 +71,7 @@
 bytrace.finishTrace("myTestFunc", 2);
 ```
 
-<<<<<<< HEAD
-```js
-=======
 ```
->>>>>>> f5c2c720
 // 跟踪串行执行的同名任务
 bytrace.startTrace("myTestFunc", 1);
 // 业务流程...... 
