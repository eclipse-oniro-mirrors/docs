--- conflicted
+++ resolved
@@ -316,17 +316,10 @@
 
 **参数：**
 
-<<<<<<< HEAD
   | 参数名 | 类型 | 必填 | 说明 | 
   | -------- | -------- | -------- | -------- |
   | method | string | 是 | 约定的服务端注册事件字符串。 | 
   | data | [rpc.Parcelable](js-apis-rpc.md#parcelable9) | 是 | 由开发者实现的Parcelable可序列化数据。 |
-=======
-| 参数名 | 类型 | 必填 | 说明 |
-| -------- | -------- | -------- | -------- |
-| method | string | 是 | 约定的服务端注册事件字符串。 |
-| data | [rpc.Parcelable](js-apis-rpc.md#parcelabledeprecated) | 是 | 由开发者实现的Sequenceable可序列化数据。 |
->>>>>>> 592f8f8d
 
 **返回值：**
 
@@ -403,7 +396,6 @@
 
 **参数：**
 
-<<<<<<< HEAD
   | 参数名 | 类型 | 必填 | 说明 | 
   | -------- | -------- | -------- | -------- |
   | method | string | 是 | 约定的服务端注册事件字符串。 | 
@@ -414,18 +406,6 @@
   | 类型 | 说明 | 
   | -------- | -------- |
   | Promise&lt;[rpc.MessageSequence](js-apis-rpc.md#messagesequence9)&gt; | Promise形式返回通用组件服务端应答数据。 |
-=======
-| 参数名 | 类型 | 必填 | 说明 |
-| -------- | -------- | -------- | -------- |
-| method | string | 是 | 约定的服务端注册事件字符串。 |
-| data | [rpc.Parcelable](js-apis-rpc.md#parcelabledeprecated) | 是 | 由开发者实现的Sequenceable可序列化数据。 |
-
-**返回值：**
-
-| 类型 | 说明 |
-| -------- | -------- |
-| Promise&lt;[rpc.MessageParcel](js-apis-rpc.md#sequenceabledeprecated)&gt; | Promise形式返回通用组件服务端应答数据。 |
->>>>>>> 592f8f8d
 
 **错误码：**
 
@@ -740,19 +720,11 @@
 
 **参数：**
 
-<<<<<<< HEAD
   | 参数名 | 类型 | 必填 | 说明 | 
   | -------- | -------- | -------- | -------- |
   | method | string | 是 | 与客户端约定的通知消息字符串。 | 
   | callback | [CalleeCallback](#calleecallback) | 是 | 一个[rpc.MessageSequence](js-apis-rpc.md#messagesequence9)类型入参的js通知同步回调函数,&nbsp;回调函数至少要返回一个空的[rpc.Parcelable](js-apis-rpc.md#parcelable9)数据对象,&nbsp;其他视为函数执行错误。 |
  
-=======
-| 参数名 | 类型 | 必填 | 说明 |
-| -------- | -------- | -------- | -------- |
-| method | string | 是 | 与客户端约定的通知消息字符串。 |
-| callback | [CalleeCallback](#calleecallback) | 是 | 一个[rpc.MessageParcel](js-apis-rpc.md#sequenceabledeprecated)类型入参的js通知同步回调函数,&nbsp;回调函数至少要返回一个空的[rpc.Sequenceable](js-apis-rpc.md#sequenceabledeprecated)数据对象,&nbsp;其他视为函数执行错误。 |
-
->>>>>>> 592f8f8d
 **错误码：**
 
 | 错误码ID | 错误信息 |
@@ -861,8 +833,4 @@
 
 | 名称 | 可读 | 可写 | 类型 | 说明 |
 | -------- | -------- | -------- | -------- | -------- |
-<<<<<<< HEAD
-| (indata: [rpc.MessageSequence](js-apis-rpc.md#messagesequence9)) | 是 | 否 | [rpc.Parcelable](js-apis-rpc.md#parcelable9) | 被调用方注册的消息侦听器函数接口的原型。 |
-=======
-| (indata: [rpc.MessageParcel](js-apis-rpc.md#sequenceabledeprecated)) | 是 | 否 | [rpc.Parcelable](js-apis-rpc.md#parcelabledeprecated) | 被调用方注册的消息侦听器函数接口的原型。 |
->>>>>>> 592f8f8d
+| (indata: [rpc.MessageSequence](js-apis-rpc.md#messagesequence9)) | 是 | 否 | [rpc.Parcelable](js-apis-rpc.md#parcelable9) | 被调用方注册的消息侦听器函数接口的原型。 |