# @ohos.app.ability.abilityManager (AbilityManager)

AbilityManager模块提供获取、新增、修改Ability相关信息和状态信息进行的能力。

> **说明：**
>
> 本模块首批接口从API version 9开始支持。后续版本的新增接口，采用上角标单独标记接口的起始版本。  
> 本模块接口均为系统接口，三方应用不支持调用。

## 导入模块

```ts
import abilityManager from '@ohos.app.ability.abilityManager'
```

## AbilityState

Ability的状态，该类型为枚举，可配合[AbilityRunningInfo](js-apis-inner-application-abilityRunningInfo.md)返回Abiltiy的状态。

**系统能力**：以下各项对应的系统能力均为SystemCapability.Ability.AbilityRuntime.Core

**系统API**: 此枚举类型为系统接口内部定义，三方应用不支持调用。

| 名称 | 值 | 说明 | 
| -------- | -------- | -------- |
| INITIAL | 0 | 表示ability为初始化状态。| 
| FOREGROUND | 9 | 表示ability为前台状态。  | 
| BACKGROUND | 10 | 表示ability为后台状态。  | 
| FOREGROUNDING | 11 | 表示ability为前台调度中状态。  | 
| BACKGROUNDING | 12 | 表示ability为后台调度中状态。  | 

## updateConfiguration

updateConfiguration(config: [Configuration](js-apis-app-ability-configuration.md), callback: AsyncCallback\<void>): void

通过传入修改的配置项来更新配置（callback形式）。

**需要权限**: ohos.permission.UPDATE_CONFIGURATION

**系统能力**：以下各项对应的系统能力均为SystemCapability.Ability.AbilityRuntime.Core
 
**参数**：

| 参数名        | 类型                                       | 必填   | 说明             |
| --------- | ---------------------------------------- | ---- | -------------- |
| config    | [Configuration](js-apis-app-ability-configuration.md)   | 是    | 新的配置项，仅需配置需要更新的项。 |
| callback  | AsyncCallback\<void>                   | 是    | 以回调方式返回接口运行结果，可进行错误处理或其他自定义处理。      |

**示例**：

```ts
var config = {
  language: 'Zh-Hans',
  colorMode: COLOR_MODE_LIGHT,
  direction: DIRECTION_VERTICAL,
  screenDensity: SCREEN_DENSITY_SDPI,
  displayId: 1,
  hasPointerDevice: true,
}

try {
    abilityManager.updateConfiguration(config, (err) => {
        if (err.code != 0) {
            console.log("updateConfiguration fail, err: " + JSON.stringify(err));
        } else {
            console.log("updateConfiguration success.");
        }
    })
} catch (paramError) {
    console.log('error.code: ' + JSON.stringify(paramError.code) +
        ' error.message: ' + JSON.stringify(paramError.message));
}
```

## updateConfiguration

updateConfiguration(config: [Configuration](js-apis-app-ability-configuration.md)): Promise\<void>

通过修改配置来更新配置（Promise形式）。

**需要权限**: ohos.permission.UPDATE_CONFIGURATION

**系统能力**：以下各项对应的系统能力均为SystemCapability.Ability.AbilityRuntime.Core

**参数**：

| 参数名        | 类型                                       | 必填   | 说明             |
| --------- | ---------------------------------------- | ---- | -------------- |
| config    | [Configuration](js-apis-app-ability-configuration.md)   | 是    | 新的配置项，仅需配置需要更新的项。 |

**返回值：**

| 类型                                       | 说明      |
| ---------------------------------------- | ------- |
| Promise\<void> | 以Promise方式返回接口运行结果息，可进行错误处理或其他自定义处理。 |

**示例**：

```ts
var config = {
  language: 'Zh-Hans',
  colorMode: COLOR_MODE_LIGHT,
  direction: DIRECTION_VERTICAL,
  screenDensity: SCREEN_DENSITY_SDPI,
  displayId: 1,
  hasPointerDevice: true,
}

try {
    abilityManager.updateConfiguration(config).then(() => {
        console.log('updateConfiguration success.');
    }).catch((err) => {
        console.log('updateConfiguration fail, err: ' + JSON.stringify(err));
    })
} catch (paramError) {
    console.log('error.code: ' + JSON.stringify(paramError.code) +
        ' error.message: ' + JSON.stringify(paramError.message));
}
```

## getAbilityRunningInfos

getAbilityRunningInfos(callback: AsyncCallback\<Array\<[AbilityRunningInfo](js-apis-inner-application-abilityRunningInfo.md)>>): void

获取Ability运行相关信息（callback形式）。

**需要权限**: ohos.permission.GET_RUNNING_INFO

**系统能力**：以下各项对应的系统能力均为SystemCapability.Ability.AbilityRuntime.Core

**参数**：

| 参数名        | 类型                                       | 必填   | 说明             |
| --------- | ---------------------------------------- | ---- | -------------- |
<<<<<<< HEAD
| callback  | AsyncCallback\<Array\<[AbilityRunningInfo](js-apis-inner-application-abilityRunningInfo.md)>>  | 是    | 以回调方式返回接口运行结果及运行中的ability信息，可进行错误处理或其他自定义处理。      |
=======
| callback  | AsyncCallback\<Array\<[AbilityRunningInfo](js-apis-inner-application-abilityRunningInfo.md)>>  | 是    | 被指定的回调方法。      |
>>>>>>> aff5925e

**示例**：

```ts
try {
    abilityManager.getAbilityRunningInfos((err,data) => {
        if (err.code != 0) {
            console.log("getAbilityRunningInfos fail, error: " + JSON.stringify(err));
        } else {
            console.log("getAbilityRunningInfos success, data: " + JSON.stringify(data));
        }
    });
} catch (paramError) {
    console.log('error.code: ' + JSON.stringify(paramError.code) +
        ' error.message: ' + JSON.stringify(paramError.message));
}
```

## getAbilityRunningInfos

getAbilityRunningInfos(): Promise\<Array\<[AbilityRunningInfo](js-apis-inner-application-abilityRunningInfo.md)>>

获取Ability运行相关信息（Promise形式）。

**需要权限**: ohos.permission.GET_RUNNING_INFO

**系统能力**：以下各项对应的系统能力均为SystemCapability.Ability.AbilityRuntime.Core

**返回值：**

| 类型                                       | 说明      |
| ---------------------------------------- | ------- |
<<<<<<< HEAD
| Promise\<Array\<[AbilityRunningInfo](js-apis-inner-application-abilityRunningInfo.md)>> | 以Promise方式返回接口运行结果及运行中的ability信息，可进行错误处理或其他自定义处理。 |
=======
| Promise\<Array\<[AbilityRunningInfo](js-apis-inner-application-abilityRunningInfo.md)>> | 返回执行结果。 |
>>>>>>> aff5925e

**示例**：

```ts
try {
    abilityManager.getAbilityRunningInfos().then((data) => {
        console.log("getAbilityRunningInfos success, data: " + JSON.stringify(data))
    }).catch((err) => {
        console.log("getAbilityRunningInfos fail, err: "  + JSON.stringify(err));
    });
} catch (paramError) {
    console.log('error.code: ' + JSON.stringify(paramError.code) +
        ' error.message: ' + JSON.stringify(paramError.message));
}
```

## getExtensionRunningInfos

getExtensionRunningInfos(upperLimit: number, callback: AsyncCallback\<Array\<[ExtensionRunningInfo](js-apis-inner-application-extensionRunningInfo.md)>>): void

获取关于运行扩展能力的信息（callback形式）。

**需要权限**: ohos.permission.GET_RUNNING_INFO

**系统能力**：以下各项对应的系统能力均为SystemCapability.Ability.AbilityRuntime.Core

**参数**：

| 参数名        | 类型                                       | 必填   | 说明             |
| --------- | ---------------------------------------- | ---- | -------------- |
| upperLimit | number                                   | 是 | 获取消息数量的最大限制。 |
<<<<<<< HEAD
| callback  | AsyncCallback\<Array\<[ExtensionRunningInfo](js-apis-inner-application-extensionRunningInfo.md)>>  | 是    | 以回调方式返回接口运行结果及运行中的extension信息，可进行错误处理或其他自定义处理。      |
=======
| callback  | AsyncCallback\<Array\<[ExtensionRunningInfo](js-apis-inner-application-extensionRunningInfo.md)>>  | 是    | 被指定的回调方法。      |
>>>>>>> aff5925e

**示例**：

```ts
var upperLimit = 0;

try {
    abilityManager.getExtensionRunningInfos(upperLimit, (err,data) => { 
        if (err.code != 0) {
            console.log("getExtensionRunningInfos fail, err: " + JSON.stringify(err));
        } else {
            console.log("getExtensionRunningInfos success, data: " + JSON.stringify(data));
        }
    });
} catch (paramError) {
    console.log('error.code: ' + JSON.stringify(paramError.code) +
        ' error.message: ' + JSON.stringify(paramError.message));
}
```

## getExtensionRunningInfos

getExtensionRunningInfos(upperLimit: number): Promise\<Array\<[ExtensionRunningInfo](js-apis-inner-application-extensionRunningInfo.md)>>

获取关于运行扩展能力的信息（Promise形式）。
 
**需要权限**: ohos.permission.GET_RUNNING_INFO

**系统能力**：以下各项对应的系统能力均为SystemCapability.Ability.AbilityRuntime.Core

**参数**：

| 参数名        | 类型                                       | 必填   | 说明             |
| --------- | ---------------------------------------- | ---- | -------------- |
| upperLimit | number                                   | 是 | 获取消息数量的最大限制。 |

**返回值：**

| 类型                                       | 说明      |
| ---------------------------------------- | ------- |
<<<<<<< HEAD
| Promise\<Array\<[ExtensionRunningInfo](js-apis-inner-application-extensionRunningInfo.md)>> | 以Promise方式返回接口运行结果及运行中的extension信息，可进行错误处理或其他自定义处理。 |
=======
| Promise\<Array\<[ExtensionRunningInfo](js-apis-inner-application-extensionRunningInfo.md)>> | 返回执行结果。 |
>>>>>>> aff5925e

**示例**：

```ts
var upperLimit = 0;

try {
    abilityManager.getExtensionRunningInfos(upperLimit).then((data) => {
        console.log("getExtensionRunningInfos success, data: " + JSON.stringify(data));
    }).catch((err) => {
        console.log("getExtensionRunningInfos fail, err: "  + JSON.stringify(err));
    })
} catch (paramError) {
    console.log('error.code: ' + JSON.stringify(paramError.code) +
        ' error.message: ' + JSON.stringify(paramError.message));
}
```

## getTopAbility<sup>9+</sup>

getTopAbility(callback: AsyncCallback\<[ElementName](js-apis-bundleManager-elementName.md)>): void;

获取窗口焦点的ability接口（callback形式）。

**系统能力**：以下各项对应的系统能力均为SystemCapability.Ability.AbilityRuntime.Core

**参数**：

| 参数名        | 类型                                       | 必填   | 说明             |
| --------- | ---------------------------------------- | ---- | -------------- |
<<<<<<< HEAD
| callback  | AsyncCallback\<[ElementName](js-apis-bundleManager-elementName.md)>  | 是    | 以回调方式返回接口运行结果及应用名，可进行错误处理或其他自定义处理。      |
=======
| callback  | AsyncCallback\<[ElementName](js-apis-bundleManager-elementName.md)>  | 是    | 被指定的回调方法。      |
>>>>>>> aff5925e

**示例**：

```ts
abilityManager.getTopAbility((err,data) => { 
    if (err.code != 0) {
        console.log("getTopAbility fail, err: " + JSON.stringify(err));
    } else {
        console.log("getTopAbility success, data: " + JSON.stringify(data));
    }
});
```

## getTopAbility

getTopAbility(): Promise\<[ElementName](js-apis-bundleManager-elementName.md)>;

获取窗口焦点的ability接口（Promise形式）。
 
**系统能力**：以下各项对应的系统能力均为SystemCapability.Ability.AbilityRuntime.Core

**返回值：**

| 类型                                       | 说明      |
| ---------------------------------------- | ------- |
<<<<<<< HEAD
| Promise\<[ElementName](js-apis-bundleManager-elementName.md)>| 以Promise方式返回接口运行结果及应用名，可进行错误处理或其他自定义处理。 |
=======
| Promise\<[ElementName](js-apis-bundleManager-elementName.md)>| 返回执行结果。 |
>>>>>>> aff5925e

**示例**：

```ts
abilityManager.getTopAbility().then((data) => {
    console.log("getTopAbility success, data: " + JSON.stringify(data));
}).catch((err) => {
    console.log("getTopAbility fail, err: "  + JSON.stringify(err));
})
```<|MERGE_RESOLUTION|>--- conflicted
+++ resolved
@@ -31,7 +31,7 @@
 
 ## updateConfiguration
 
-updateConfiguration(config: [Configuration](js-apis-app-ability-configuration.md), callback: AsyncCallback\<void>): void
+updateConfiguration(config: Configuration, callback: AsyncCallback\<void>): void
 
 通过传入修改的配置项来更新配置（callback形式）。
 
@@ -74,7 +74,7 @@
 
 ## updateConfiguration
 
-updateConfiguration(config: [Configuration](js-apis-app-ability-configuration.md)): Promise\<void>
+updateConfiguration(config: Configuration): Promise\<void>
 
 通过修改配置来更新配置（Promise形式）。
 
@@ -120,7 +120,7 @@
 
 ## getAbilityRunningInfos
 
-getAbilityRunningInfos(callback: AsyncCallback\<Array\<[AbilityRunningInfo](js-apis-inner-application-abilityRunningInfo.md)>>): void
+getAbilityRunningInfos(callback: AsyncCallback\<Array\<AbilityRunningInfo>>): void
 
 获取Ability运行相关信息（callback形式）。
 
@@ -132,11 +132,7 @@
 
 | 参数名        | 类型                                       | 必填   | 说明             |
 | --------- | ---------------------------------------- | ---- | -------------- |
-<<<<<<< HEAD
 | callback  | AsyncCallback\<Array\<[AbilityRunningInfo](js-apis-inner-application-abilityRunningInfo.md)>>  | 是    | 以回调方式返回接口运行结果及运行中的ability信息，可进行错误处理或其他自定义处理。      |
-=======
-| callback  | AsyncCallback\<Array\<[AbilityRunningInfo](js-apis-inner-application-abilityRunningInfo.md)>>  | 是    | 被指定的回调方法。      |
->>>>>>> aff5925e
 
 **示例**：
 
@@ -157,7 +153,7 @@
 
 ## getAbilityRunningInfos
 
-getAbilityRunningInfos(): Promise\<Array\<[AbilityRunningInfo](js-apis-inner-application-abilityRunningInfo.md)>>
+getAbilityRunningInfos(): Promise\<Array\<AbilityRunningInfo>>
 
 获取Ability运行相关信息（Promise形式）。
 
@@ -169,11 +165,7 @@
 
 | 类型                                       | 说明      |
 | ---------------------------------------- | ------- |
-<<<<<<< HEAD
 | Promise\<Array\<[AbilityRunningInfo](js-apis-inner-application-abilityRunningInfo.md)>> | 以Promise方式返回接口运行结果及运行中的ability信息，可进行错误处理或其他自定义处理。 |
-=======
-| Promise\<Array\<[AbilityRunningInfo](js-apis-inner-application-abilityRunningInfo.md)>> | 返回执行结果。 |
->>>>>>> aff5925e
 
 **示例**：
 
@@ -192,7 +184,7 @@
 
 ## getExtensionRunningInfos
 
-getExtensionRunningInfos(upperLimit: number, callback: AsyncCallback\<Array\<[ExtensionRunningInfo](js-apis-inner-application-extensionRunningInfo.md)>>): void
+getExtensionRunningInfos(upperLimit: number, callback: AsyncCallback\<Array\<ExtensionRunningInfo>>): void
 
 获取关于运行扩展能力的信息（callback形式）。
 
@@ -205,11 +197,7 @@
 | 参数名        | 类型                                       | 必填   | 说明             |
 | --------- | ---------------------------------------- | ---- | -------------- |
 | upperLimit | number                                   | 是 | 获取消息数量的最大限制。 |
-<<<<<<< HEAD
 | callback  | AsyncCallback\<Array\<[ExtensionRunningInfo](js-apis-inner-application-extensionRunningInfo.md)>>  | 是    | 以回调方式返回接口运行结果及运行中的extension信息，可进行错误处理或其他自定义处理。      |
-=======
-| callback  | AsyncCallback\<Array\<[ExtensionRunningInfo](js-apis-inner-application-extensionRunningInfo.md)>>  | 是    | 被指定的回调方法。      |
->>>>>>> aff5925e
 
 **示例**：
 
@@ -232,7 +220,7 @@
 
 ## getExtensionRunningInfos
 
-getExtensionRunningInfos(upperLimit: number): Promise\<Array\<[ExtensionRunningInfo](js-apis-inner-application-extensionRunningInfo.md)>>
+getExtensionRunningInfos(upperLimit: number): Promise\<Array\<ExtensionRunningInfo>>
 
 获取关于运行扩展能力的信息（Promise形式）。
  
@@ -250,11 +238,7 @@
 
 | 类型                                       | 说明      |
 | ---------------------------------------- | ------- |
-<<<<<<< HEAD
 | Promise\<Array\<[ExtensionRunningInfo](js-apis-inner-application-extensionRunningInfo.md)>> | 以Promise方式返回接口运行结果及运行中的extension信息，可进行错误处理或其他自定义处理。 |
-=======
-| Promise\<Array\<[ExtensionRunningInfo](js-apis-inner-application-extensionRunningInfo.md)>> | 返回执行结果。 |
->>>>>>> aff5925e
 
 **示例**：
 
@@ -275,7 +259,7 @@
 
 ## getTopAbility<sup>9+</sup>
 
-getTopAbility(callback: AsyncCallback\<[ElementName](js-apis-bundleManager-elementName.md)>): void;
+getTopAbility(callback: AsyncCallback\<ElementName>): void;
 
 获取窗口焦点的ability接口（callback形式）。
 
@@ -285,11 +269,7 @@
 
 | 参数名        | 类型                                       | 必填   | 说明             |
 | --------- | ---------------------------------------- | ---- | -------------- |
-<<<<<<< HEAD
 | callback  | AsyncCallback\<[ElementName](js-apis-bundleManager-elementName.md)>  | 是    | 以回调方式返回接口运行结果及应用名，可进行错误处理或其他自定义处理。      |
-=======
-| callback  | AsyncCallback\<[ElementName](js-apis-bundleManager-elementName.md)>  | 是    | 被指定的回调方法。      |
->>>>>>> aff5925e
 
 **示例**：
 
@@ -305,7 +285,7 @@
 
 ## getTopAbility
 
-getTopAbility(): Promise\<[ElementName](js-apis-bundleManager-elementName.md)>;
+getTopAbility(): Promise\<ElementName>;
 
 获取窗口焦点的ability接口（Promise形式）。
  
@@ -315,11 +295,7 @@
 
 | 类型                                       | 说明      |
 | ---------------------------------------- | ------- |
-<<<<<<< HEAD
 | Promise\<[ElementName](js-apis-bundleManager-elementName.md)>| 以Promise方式返回接口运行结果及应用名，可进行错误处理或其他自定义处理。 |
-=======
-| Promise\<[ElementName](js-apis-bundleManager-elementName.md)>| 返回执行结果。 |
->>>>>>> aff5925e
 
 **示例**：
 
