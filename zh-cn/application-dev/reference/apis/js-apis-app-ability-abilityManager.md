--- conflicted
+++ resolved
@@ -19,7 +19,7 @@
 
 **系统能力**：以下各项对应的系统能力均为SystemCapability.Ability.AbilityRuntime.Core
 
-**系统API**: 此接口为系统接口，三方应用不支持调用。
+**系统API**: 此枚举类型为系统接口内部定义，三方应用不支持调用。
 
 | 名称 | 值 | 说明 | 
 | -------- | -------- | -------- |
@@ -44,17 +44,13 @@
 | 参数名        | 类型                                       | 必填   | 说明             |
 | --------- | ---------------------------------------- | ---- | -------------- |
 | config    | [Configuration](js-apis-app-ability-configuration.md)   | 是    | 新的配置项，仅需配置需要更新的项。 |
-<<<<<<< HEAD
-| callback  | AsyncCallback\<void>                   | 是    | 被指定的回调方法。      |
-=======
 | callback  | AsyncCallback\<void>                   | 是    | 以回调方式返回接口运行结果，可进行错误处理或其他自定义处理。      |
->>>>>>> e2765fed
 
 **示例**：
 
 ```ts
 var config = {
-  language: 'chinese',
+  language: 'Zh-Hans',
   colorMode: COLOR_MODE_LIGHT,
   direction: DIRECTION_VERTICAL,
   screenDensity: SCREEN_DENSITY_SDPI,
@@ -102,7 +98,7 @@
 
 ```ts
 var config = {
-  language: 'chinese',
+  language: 'Zh-Hans',
   colorMode: COLOR_MODE_LIGHT,
   direction: DIRECTION_VERTICAL,
   screenDensity: SCREEN_DENSITY_SDPI,
@@ -136,11 +132,7 @@
 
 | 参数名        | 类型                                       | 必填   | 说明             |
 | --------- | ---------------------------------------- | ---- | -------------- |
-<<<<<<< HEAD
-| callback  | AsyncCallback\<Array\<[AbilityRunningInfo](js-apis-inner-application-abilityRunningInfo.md)>>  | 是    | 被指定的回调方法，返回运行中的ability信息。      |
-=======
 | callback  | AsyncCallback\<Array\<[AbilityRunningInfo](js-apis-inner-application-abilityRunningInfo.md)>>  | 是    | 以回调方式返回接口运行结果及运行中的ability信息，可进行错误处理或其他自定义处理。      |
->>>>>>> e2765fed
 
 **示例**：
 
@@ -173,11 +165,7 @@
 
 | 类型                                       | 说明      |
 | ---------------------------------------- | ------- |
-<<<<<<< HEAD
-| Promise\<Array\<[AbilityRunningInfo](js-apis-inner-application-abilityRunningInfo.md)>> | 返回运行中的ability信息。 |
-=======
 | Promise\<Array\<[AbilityRunningInfo](js-apis-inner-application-abilityRunningInfo.md)>> | 以Promise方式返回接口运行结果及运行中的ability信息，可进行错误处理或其他自定义处理。 |
->>>>>>> e2765fed
 
 **示例**：
 
@@ -209,11 +197,7 @@
 | 参数名        | 类型                                       | 必填   | 说明             |
 | --------- | ---------------------------------------- | ---- | -------------- |
 | upperLimit | number                                   | 是 | 获取消息数量的最大限制。 |
-<<<<<<< HEAD
-| callback  | AsyncCallback\<Array\<[ExtensionRunningInfo](js-apis-inner-application-extensionRunningInfo.md)>>  | 是    | 被指定的回调方法，返回运行中的extension信息。      |
-=======
 | callback  | AsyncCallback\<Array\<[ExtensionRunningInfo](js-apis-inner-application-extensionRunningInfo.md)>>  | 是    | 以回调方式返回接口运行结果及运行中的extension信息，可进行错误处理或其他自定义处理。      |
->>>>>>> e2765fed
 
 **示例**：
 
@@ -254,11 +238,7 @@
 
 | 类型                                       | 说明      |
 | ---------------------------------------- | ------- |
-<<<<<<< HEAD
-| Promise\<Array\<[ExtensionRunningInfo](js-apis-inner-application-extensionRunningInfo.md)>> | 返回运行中的extension信息。 |
-=======
 | Promise\<Array\<[ExtensionRunningInfo](js-apis-inner-application-extensionRunningInfo.md)>> | 以Promise方式返回接口运行结果及运行中的extension信息，可进行错误处理或其他自定义处理。 |
->>>>>>> e2765fed
 
 **示例**：
 
@@ -266,19 +246,11 @@
 var upperLimit = 0;
 
 try {
-<<<<<<< HEAD
-  abilityManager.getExtensionRunningInfos(upperLimit).then((data) => {
-    console.log("getExtensionRunningInfos data: " + JSON.stringify(data));
-  }).catch((err) => {
-    console.log("getExtensionRunningInfos err: "  + err);
-  })
-=======
     abilityManager.getExtensionRunningInfos(upperLimit).then((data) => {
         console.log("getExtensionRunningInfos success, data: " + JSON.stringify(data));
     }).catch((err) => {
         console.log("getExtensionRunningInfos fail, err: "  + JSON.stringify(err));
     })
->>>>>>> e2765fed
 } catch (paramError) {
     console.log('error.code: ' + JSON.stringify(paramError.code) +
         ' error.message: ' + JSON.stringify(paramError.message));
@@ -297,11 +269,7 @@
 
 | 参数名        | 类型                                       | 必填   | 说明             |
 | --------- | ---------------------------------------- | ---- | -------------- |
-<<<<<<< HEAD
-| callback  | AsyncCallback\<[ElementName](js-apis-bundleManager-elementName.md)>  | 是    | 被指定的回调方法，返回目前获焦窗口的应用名。      |
-=======
 | callback  | AsyncCallback\<[ElementName](js-apis-bundleManager-elementName.md)>  | 是    | 以回调方式返回接口运行结果及应用名，可进行错误处理或其他自定义处理。      |
->>>>>>> e2765fed
 
 **示例**：
 
@@ -327,11 +295,7 @@
 
 | 类型                                       | 说明      |
 | ---------------------------------------- | ------- |
-<<<<<<< HEAD
-| Promise\<[ElementName](js-apis-bundleManager-elementName.md)>| 返回目前获焦窗口的应用名。 |
-=======
 | Promise\<[ElementName](js-apis-bundleManager-elementName.md)>| 以Promise方式返回接口运行结果及应用名，可进行错误处理或其他自定义处理。 |
->>>>>>> e2765fed
 
 **示例**：
 
