--- conflicted
+++ resolved
@@ -53,12 +53,6 @@
 | 16000151   | Invalid wantagent object.|
 | 16000152   | wantAgent object not found.|
 | 16000153   | wangAgent object canceled.|
-<<<<<<< HEAD
-
-以上错误码详细介绍请参考[errcode-ability](../errorcodes/errorcode-ability.md)。
-
-=======
->>>>>>> 93071f69
 
 **示例：**
 
@@ -156,11 +150,6 @@
 | 16000151   | Invalid wantagent object.|
 | 16000152   | wantAgent object not found.|
 | 16000153   | wangAgent object canceled.|
-<<<<<<< HEAD
-
-以上错误码详细介绍请参考[errcode-ability](../errorcodes/errorcode-ability.md)。
-=======
->>>>>>> 93071f69
 
 **示例：**
 
@@ -357,11 +346,6 @@
 | 16000151   | Invalid wantagent object.|
 | 16000152   | wantAgent object not found.|
 | 16000153   | wangAgent object canceled.|
-<<<<<<< HEAD
-
-以上错误码详细介绍请参考[errcode-ability](../errorcodes/errorcode-ability.md)。
-=======
->>>>>>> 93071f69
 
 **示例：**
 
@@ -463,11 +447,6 @@
 | 16000151   | Invalid wantagent object.|
 | 16000152   | wantAgent object not found.|
 | 16000153   | wangAgent object canceled.|
-<<<<<<< HEAD
-
-以上错误码详细介绍请参考[errcode-ability](../errorcodes/errorcode-ability.md)。
-=======
->>>>>>> 93071f69
 
 **示例：**
 
@@ -579,11 +558,6 @@
 | 16000151   | Invalid wantagent object.|
 | 16000152   | wantAgent object not found.|
 | 16000153   | wangAgent object canceled.|
-<<<<<<< HEAD
-
-以上错误码详细介绍请参考[errcode-ability](../errorcodes/errorcode-ability.md)。
-=======
->>>>>>> 93071f69
 
 **示例：**
 
@@ -686,11 +660,6 @@
 | 16000151   | Invalid wantagent object.|
 | 16000152   | wantAgent object not found.|
 | 16000153   | wangAgent object canceled.|
-<<<<<<< HEAD
-
-以上错误码详细介绍请参考[errcode-ability](../errorcodes/errorcode-ability.md)。
-=======
->>>>>>> 93071f69
 
 **示例：**
 
@@ -803,11 +772,6 @@
 | 16000151   | Invalid wantagent object.|
 | 16000152   | wantAgent object not found.|
 | 16000153   | wangAgent object canceled.|
-<<<<<<< HEAD
-
-以上错误码详细介绍请参考[errcode-ability](../errorcodes/errorcode-ability.md)。
-=======
->>>>>>> 93071f69
 
 **示例：**
 
@@ -909,11 +873,6 @@
 | 16000151   | Invalid wantagent object.|
 | 16000152   | wantAgent object not found.|
 | 16000153   | wangAgent object canceled.|
-<<<<<<< HEAD
-
-以上错误码详细介绍请参考[errcode-ability](../errorcodes/errorcode-ability.md)。
-=======
->>>>>>> 93071f69
 
 **示例：**
 
@@ -1024,11 +983,6 @@
 | 16000151   | Invalid wantagent object.|
 | 16000152   | wantAgent object not found.|
 | 16000153   | wangAgent object canceled.|
-<<<<<<< HEAD
-
-以上错误码详细介绍请参考[errcode-ability](../errorcodes/errorcode-ability.md)。
-=======
->>>>>>> 93071f69
 
 **示例：**
 
@@ -1129,11 +1083,6 @@
 | 16000151   | Invalid wantagent object.|
 | 16000152   | wantAgent object not found.|
 | 16000153   | wangAgent object canceled.|
-<<<<<<< HEAD
-
-以上错误码详细介绍请参考[errcode-ability](../errorcodes/errorcode-ability.md)。
-=======
->>>>>>> 93071f69
 
 **示例：**
 
@@ -1244,11 +1193,6 @@
 | 16000151   | Invalid wantagent object.|
 | 16000152   | wantAgent object not found.|
 | 16000153   | wangAgent object canceled.|
-<<<<<<< HEAD
-
-以上错误码详细介绍请参考[errcode-ability](../errorcodes/errorcode-ability.md)。
-=======
->>>>>>> 93071f69
 
 **示例：**
 
@@ -1362,11 +1306,6 @@
 | 16000151   | Invalid wantagent object.|
 | 16000152   | wantAgent object not found.|
 | 16000153   | wangAgent object canceled.|
-<<<<<<< HEAD
-
-以上错误码详细介绍请参考[errcode-ability](../errorcodes/errorcode-ability.md)。
-=======
->>>>>>> 93071f69
 
 **示例：**
 
@@ -1468,11 +1407,6 @@
 | 16000151   | Invalid wantagent object.|
 | 16000152   | wantAgent object not found.|
 | 16000153   | wangAgent object canceled.|
-<<<<<<< HEAD
-
-以上错误码详细介绍请参考[errcode-ability](../errorcodes/errorcode-ability.md)。
-=======
->>>>>>> 93071f69
 
 **示例：**
 
@@ -1581,11 +1515,6 @@
 | 16000151   | Invalid wantagent object.|
 | 16000152   | wantAgent object not found.|
 | 16000153   | wangAgent object canceled.|
-<<<<<<< HEAD
-
-以上错误码详细介绍请参考[errcode-ability](../errorcodes/errorcode-ability.md)。
-=======
->>>>>>> 93071f69
 
 **示例：**
 
