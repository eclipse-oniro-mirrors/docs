--- conflicted
+++ resolved
@@ -2,12 +2,7 @@
 
 
 > ![icon-note.gif](public_sys-resources/icon-note.gif) **说明：**
-<<<<<<< HEAD
-> 本模块首批接口从API version  9开始支持。后续版本的新增接口，采用上角标单独标记接口的起始版本。
-
-=======
 > 本模块首批接口从API version 9 开始支持。后续版本的新增接口，采用上角标单独标记接口的起始版本。
->>>>>>> 881abe7a
 
 ## 导入模块
 
