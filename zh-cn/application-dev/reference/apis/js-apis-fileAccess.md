--- conflicted
+++ resolved
@@ -1018,27 +1018,169 @@
   };
   ```
 
-<<<<<<< HEAD
+## FileAccessHelper.getFileInfoFromUri<sup>10+</sup>
+
+getFileInfoFromUri(uri: string) : Promise<FileInfo>;
+
+以异步方法获取uri对应的[FileInfo](#fileinfo)对象。使用promise异步回调。
+
+**系统能力**：SystemCapability.FileManagement.UserFileService
+
+**需要权限**：ohos.permission.FILE_ACCESS_MANAGER
+
+**参数：**
+
+  | 参数名 | 类型 | 必填 | 说明 |
+  | --- | --- | --- | -- |
+  | uri | string | 是 | 文件(夹)的Uri |
+
+**返回值：**
+
+| 类型 | 说明 |
+| --- | -- |
+| [FileInfo](#fileinfo) | FileInfo对象 |
+
+**示例：**
+
+  ```js
+  // 以媒体库uri为例
+  // 示例代码sourceUri表示Download目录，该uri是对应的fileInfo中uri
+  // 开发者应根据自己实际获取的uri进行开发
+  let sourceUri = "datashare:///media/file/6";
+  try {
+    // fileAccessHelper 参考 fileAccess.createFileAccessHelper 示例代码获取
+    let fileInfo = await fileAccessHelper.getFileInfoFromUri(sourceUri);
+  } catch (error) {
+    console.error("getFileInfoFromUri failed, errCode:" + error.code + ", errMessage:" + error.message);
+  };
+  ```
+
+## FileAccessHelper.getFileInfoFromUri<sup>10+</sup>
+
+getFileInfoFromUri(uri: string, callback: AsyncCallback<FileInfo>) : void;
+
+以异步方法获取uri对应的[FileInfo](#fileinfo)对象。使用callback异步回调。
+
+**系统能力**：SystemCapability.FileManagement.UserFileService
+
+**需要权限**：ohos.permission.FILE_ACCESS_MANAGER
+
+**参数：**
+
+  | 参数名 | 类型 | 必填 | 说明 |
+  | --- | --- | --- | -- |
+  | uri | string | 是 | 文件(夹)的Uri |
+  | callback | AsyncCallback&lt;string&gt; | 是 | uri对应的FileInfo对象 |
+
+**示例：**
+
+  ```js
+  // 以媒体库uri为例
+  // 示例代码sourceUri表示Download目录，该uri是对应的fileInfo中uri
+  // 开发者应根据自己实际获取的uri进行开发
+  let sourceUri = "datashare:///media/file/6";
+  try {
+    // fileAccessHelper 参考 fileAccess.createFileAccessHelper 示例代码获取
+    fileAccessHelper.getFileInfoFromUri(sourceUri, function (err, fileInfo) {
+      if (err) {
+        console.error("Failed to getFileInfoFromUri in async, errCode:" + err.code + ", errMessage:" + err.message);
+        return;
+      }
+      console.log("getFileInfoFromUri success, fileInfo: " + JSON.stringify(fileInfo));
+    });
+  } catch (error) {
+    console.error("getFileInfoFromUri failed, errCode:" + error.code + ", errMessage:" + error.message);
+  };
+  ```
+
+
+## FileAccessHelper.getFileInfoFromRelativePath<sup>10+</sup>
+
+getFileInfoFromRelativePath(relativePath: string) : Promise<FileInfo>;
+
+以异步方法获取relativePath对应的[FileInfo](#fileinfo)对象。使用promise异步回调。
+
+**系统能力**：SystemCapability.FileManagement.UserFileService
+
+**需要权限**：ohos.permission.FILE_ACCESS_MANAGER
+
+**参数：**
+
+  | 参数名 | 类型 | 必填 | 说明 |
+  | --- | --- | --- | -- |
+  | relativePath | string | 是 | 文件(夹)的相对路径 |
+
+**返回值：**
+
+| 类型 | 说明 |
+| --- | -- |
+| [FileInfo](#fileinfo) | FileInfo对象 |
+
+**示例：**
+
+  ```js
+  // 以媒体库relativePath为例
+  // 示例代码relativePath表示Download目录，该relativePath是对应的fileInfo中relativePath
+  // 开发者应根据自己实际获取的relativePath进行开发
+  let relativePath = "Download/";
+  try {
+    // fileAccessHelper 参考 fileAccess.createFileAccessHelper 示例代码获取
+    let fileInfo = await fileAccessHelper.getFileInfoFromRelativePath(relativePath);
+  } catch (error) {
+    console.error("getFileInfoFromRelativePath failed, errCode:" + error.code + ", errMessage:" + error.message);
+  };
+  ```
+
+## FileAccessHelper.getFileInfoFromRelativePath<sup>10+</sup>
+
+getFileInfoFromRelativePath(relativePath: string, callback: AsyncCallback<FileInfo>) : void;
+
+以异步方法获取relativePath对应的[FileInfo](#fileinfo)对象。使用callback异步回调。
+
+**系统能力**：SystemCapability.FileManagement.UserFileService
+
+**需要权限**：ohos.permission.FILE_ACCESS_MANAGER
+
+**参数：**
+
+  | 参数名 | 类型 | 必填 | 说明 |
+  | --- | --- | --- | -- |
+  | relativePath | string | 是 | 文件(夹)的相对路径 |
+  | callback | AsyncCallback&lt;string&gt; | 是 | relativePath对应的FileInfo对象 |
+
+**示例：**
+
+  ```js
+  // 以媒体库relativePath为例
+  // 示例代码relativePath表示Download目录，该relativePath是对应的fileInfo中relativePath
+  // 开发者应根据自己实际获取的relativePath进行开发
+  let relativePath = "Download/";
+  try {
+    // fileAccessHelper 参考 fileAccess.createFileAccessHelper 示例代码获取
+    fileAccessHelper.getFileInfoFromRelativePath(relativePath, function (err, fileInfo) {
+      if (err) {
+        console.error("Failed to getFileInfoFromRelativePath in async, errCode:" + err.code + ", errMessage:" + err.message);
+        return;
+      }
+      console.log("getFileInfoFromRelativePath success, fileInfo: " + JSON.stringify(fileInfo));
+    });
+  } catch (error) {
+    console.error("getFileInfoFromRelativePath failed, errCode:" + error.code + ", errMessage:" + error.message);
+  };
+  ```
+
 ## FileAccessHelper.getThumbnail<sup>10+</sup>
 
 getThumbnail(uri: string, size: image.Size) : Promise&lt;image.PixelMap&gt;
 
 通过指定uri和尺寸获取媒体文件的Pixelmap对象，使用Promise异步回调。
-=======
-## FileAccessHelper.getFileInfoFromUri<sup>10+</sup>
-
-getFileInfoFromUri(uri: string) : Promise<FileInfo>;
-
-以异步方法获取uri对应的[FileInfo](#fileinfo)对象。使用promise异步回调。
->>>>>>> d703ff6b
-
-**系统能力**：SystemCapability.FileManagement.UserFileService
-
-**需要权限**：ohos.permission.FILE_ACCESS_MANAGER
-
-**参数：**
-
-<<<<<<< HEAD
+
+**系统能力**：SystemCapability.FileManagement.UserFileService
+
+**需要权限**：ohos.permission.FILE_ACCESS_MANAGER
+
+**参数：**
+
 | 参数名 | 类型                                | 必填 | 说明        |
 | ------ | ----------------------------------- | ---- | ----------- |
 | uri    | string                              | 是   | 媒体文件uri |
@@ -1074,122 +1216,13 @@
  getThumbnail(uri: string, size: image.Size, callback: AsyncCallback&lt;image.PixelMap&gt;) : void
 
 通过指定uri和尺寸获取媒体文件的Pixelmap对象，使用callback异步回调。
-=======
-  | 参数名 | 类型 | 必填 | 说明 |
-  | --- | --- | --- | -- |
-  | uri | string | 是 | 文件(夹)的Uri |
-
-**返回值：**
-
-| 类型 | 说明 |
-| --- | -- |
-| [FileInfo](#fileinfo) | FileInfo对象 |
-
-**示例：**
-
-  ```js
-  // 以媒体库uri为例
-  // 示例代码sourceUri表示Download目录，该uri是对应的fileInfo中uri
-  // 开发者应根据自己实际获取的uri进行开发
-  let sourceUri = "datashare:///media/file/6";
-  try {
-    // fileAccessHelper 参考 fileAccess.createFileAccessHelper 示例代码获取
-    let fileInfo = await fileAccessHelper.getFileInfoFromUri(sourceUri);
-  } catch (error) {
-    console.error("getFileInfoFromUri failed, errCode:" + error.code + ", errMessage:" + error.message);
-  };
-  ```
-
-## FileAccessHelper.getFileInfoFromUri<sup>10+</sup>
-
-getFileInfoFromUri(uri: string, callback: AsyncCallback<FileInfo>) : void;
-
-以异步方法获取uri对应的[FileInfo](#fileinfo)对象。使用callback异步回调。
-
-**系统能力**：SystemCapability.FileManagement.UserFileService
-
-**需要权限**：ohos.permission.FILE_ACCESS_MANAGER
-
-**参数：**
-
-  | 参数名 | 类型 | 必填 | 说明 |
-  | --- | --- | --- | -- |
-  | uri | string | 是 | 文件(夹)的Uri |
-  | callback | AsyncCallback&lt;string&gt; | 是 | uri对应的FileInfo对象 |
-
-**示例：**
-
-  ```js
-  // 以媒体库uri为例
-  // 示例代码sourceUri表示Download目录，该uri是对应的fileInfo中uri
-  // 开发者应根据自己实际获取的uri进行开发
-  let sourceUri = "datashare:///media/file/6";
-  try {
-    // fileAccessHelper 参考 fileAccess.createFileAccessHelper 示例代码获取
-    fileAccessHelper.getFileInfoFromUri(sourceUri, function (err, fileInfo) {
-      if (err) {
-        console.error("Failed to getFileInfoFromUri in async, errCode:" + err.code + ", errMessage:" + err.message);
-        return;
-      }
-      console.log("getFileInfoFromUri success, fileInfo: " + JSON.stringify(fileInfo));
-    });
-  } catch (error) {
-    console.error("getFileInfoFromUri failed, errCode:" + error.code + ", errMessage:" + error.message);
-  };
-  ```
-
-
-## FileAccessHelper.getFileInfoFromRelativePath<sup>10+</sup>
-
-getFileInfoFromRelativePath(relativePath: string) : Promise<FileInfo>;
-
-以异步方法获取relativePath对应的[FileInfo](#fileinfo)对象。使用promise异步回调。
-
-**系统能力**：SystemCapability.FileManagement.UserFileService
-
-**需要权限**：ohos.permission.FILE_ACCESS_MANAGER
-
-**参数：**
-
-  | 参数名 | 类型 | 必填 | 说明 |
-  | --- | --- | --- | -- |
-  | relativePath | string | 是 | 文件(夹)的相对路径 |
-
-**返回值：**
-
-| 类型 | 说明 |
-| --- | -- |
-| [FileInfo](#fileinfo) | FileInfo对象 |
-
-**示例：**
-
-  ```js
-  // 以媒体库relativePath为例
-  // 示例代码relativePath表示Download目录，该relativePath是对应的fileInfo中relativePath
-  // 开发者应根据自己实际获取的relativePath进行开发
-  let relativePath = "Download/";
-  try {
-    // fileAccessHelper 参考 fileAccess.createFileAccessHelper 示例代码获取
-    let fileInfo = await fileAccessHelper.getFileInfoFromRelativePath(relativePath);
-  } catch (error) {
-    console.error("getFileInfoFromRelativePath failed, errCode:" + error.code + ", errMessage:" + error.message);
-  };
-  ```
-
-## FileAccessHelper.getFileInfoFromRelativePath<sup>10+</sup>
-
-getFileInfoFromRelativePath(relativePath: string, callback: AsyncCallback<FileInfo>) : void;
-
-以异步方法获取relativePath对应的[FileInfo](#fileinfo)对象。使用callback异步回调。
->>>>>>> d703ff6b
-
-**系统能力**：SystemCapability.FileManagement.UserFileService
-
-**需要权限**：ohos.permission.FILE_ACCESS_MANAGER
-
-**参数：**
-
-<<<<<<< HEAD
+
+**系统能力**：SystemCapability.FileManagement.UserFileService
+
+**需要权限**：ohos.permission.FILE_ACCESS_MANAGER
+
+**参数：**
+
 | 参数名   | 类型                                | 必填 | 说明               |
 | -------- | ----------------------------------- | ---- | ------------------ |
 | uri      | string                              | 是   | 媒体文件uri        |
@@ -1219,33 +1252,6 @@
     console.error("getThumbnail failed, errCode:" + error.code + ", errMessage:" + error.message);
 };
 ```
-=======
-  | 参数名 | 类型 | 必填 | 说明 |
-  | --- | --- | --- | -- |
-  | relativePath | string | 是 | 文件(夹)的相对路径 |
-  | callback | AsyncCallback&lt;string&gt; | 是 | relativePath对应的FileInfo对象 |
-
-**示例：**
-
-  ```js
-  // 以媒体库relativePath为例
-  // 示例代码relativePath表示Download目录，该relativePath是对应的fileInfo中relativePath
-  // 开发者应根据自己实际获取的relativePath进行开发
-  let relativePath = "Download/";
-  try {
-    // fileAccessHelper 参考 fileAccess.createFileAccessHelper 示例代码获取
-    fileAccessHelper.getFileInfoFromRelativePath(relativePath, function (err, fileInfo) {
-      if (err) {
-        console.error("Failed to getFileInfoFromRelativePath in async, errCode:" + err.code + ", errMessage:" + err.message);
-        return;
-      }
-      console.log("getFileInfoFromRelativePath success, fileInfo: " + JSON.stringify(fileInfo));
-    });
-  } catch (error) {
-    console.error("getFileInfoFromRelativePath failed, errCode:" + error.code + ", errMessage:" + error.message);
-  };
-  ```
->>>>>>> d703ff6b
 
 ## RootIterator.next
 
