# @ohos.file.fileAccess (公共文件访问与管理)

fileAccess模块是基于extension机制实现的一个对公共文件访问和操作的框架。该模块一方面对接各类文件管理服务，如媒体库、外置存储管理服务等，另一方面为系统应用提供一套统一的文件访问管理接口。其中，媒体库服务提供本地设备、分布式设备等公共文件访问服务；外置存储管理服务可以提供共享盘、U盘、SD卡等设备的公共文件访问服务。

>**说明：**
>
>- 本模块首批接口从API version 9开始支持。后续版本的新增接口，采用上角标单独标记接口的起始版本。
>- 本模块接口为系统接口，三方应用不支持调用，当前只支持filepicker、文件管理器调用。
>- 本模块支持对错误码进行处理，错误码及其适配方式[参考文档](../errorcodes/errorcode-filemanagement.md#错误码适配指导)。

## 导入模块

```js
import fileAccess from '@ohos.file.fileAccess';
```

## fileAccess.getFileAccessAbilityInfo

getFileAccessAbilityInfo( ) : Promise&lt;Array&lt;Want&gt;&gt;

以异步方法获取系统内extension配置为fileAccess类型的所有Want信息。使用Promise异步回调。

**系统能力**：SystemCapability.FileManagement.UserFileService

**需要权限**：ohos.permission.FILE_ACCESS_MANAGER 和 ohos.permission.GET_BUNDLE_INFO_PRIVILEGED

**返回值：**

  | 类型 | 说明 |
  | --- | -- |
  | Promise&lt;Array&lt;Want&gt;&gt; | 表示当前系统配置fileAccess的所有文件管理类服务 |

**示例：**

  ```js
  async getFileAccessAbilityInfo() {
    let wantInfos = [];
    try {
      wantInfos = await fileAccess.getFileAccessAbilityInfo();
      console.log("getFileAccessAbilityInfo data " + JSON.stringify(wantInfos));
    } catch (error) {
      console.error("getFileAccessAbilityInfo failed, errCode:" + error.code + ", errMessage:" + error.message);
    }
  }
  ```

## fileAccess.getFileAccessAbilityInfo

getFileAccessAbilityInfo(callback: AsyncCallback&lt;Array&lt;Want&gt;&gt;): void;

以异步方法获取系统内extension配置为fileAccess类型的所有Want信息。使用callback异步回调。

**系统能力**：SystemCapability.FileManagement.UserFileService

**需要权限**：ohos.permission.FILE_ACCESS_MANAGER 和 ohos.permission.GET_BUNDLE_INFO_PRIVILEGED

**参数：**

  | 参数名 | 类型 | 必填 | 说明 |
  | --- | --- | --- | -- |
  | callback | AsyncCallback&lt;Array&lt;Want&gt;&gt; | 是 | 表示当前系统配置fileAccess的所有文件管理类服务 |

**示例：**

  ```js
  async getFileAccessAbilityInfo() {
    try {
      fileAccess.getFileAccessAbilityInfo(function (err, wantInfos) {
        if (err) {
          console.error("Failed to getFileAccessAbilityInfo in async, errCode:" + err.code + ", errMessage:" + err.message);
          return;
        }
        console.log("getFileAccessAbilityInfo data " + JSON.stringify(wantInfos));
      });
    } catch (error) {
      console.error("getFileAccessAbilityInfo failed, errCode:" + error.code + ", errMessage:" + error.message);
    }
  }
  ```

## fileAccess.createFileAccessHelper

createFileAccessHelper(context: Context, wants: Array&lt;Want&gt;) : FileAccessHelper

以同步方法创建连接指定wants的helper对象。

**系统能力**：SystemCapability.FileManagement.UserFileService

**需要权限**：ohos.permission.FILE_ACCESS_MANAGER 和 ohos.permission.GET_BUNDLE_INFO_PRIVILEGED

**参数：**

  | 参数名 | 类型 | 必填 | 说明 |
  | --- | --- | --- | -- |
  | context | Context | 是 | 代表ability的上下文的能力 |
  | wants | Array&lt;Want&gt; | 是 | Want是一种基本通信组件，主要用于服务拉起 |

**返回值：**

  | 类型 | 说明 |
  | --- | -- |
  | FileAccessHelper | 提供文件访问和操作能力的helper对象 |

**示例：**

  ```js
  createFileAccessHelper() {
    let fileAccessHelper = null;
    // wantInfos 从getFileAccessAbilityInfo()获取
    // 创建只连接媒体库服务的helper对象
    let wantInfos = [
      {
        "bundleName": "com.ohos.medialibrary.medialibrarydata",
        "abilityName": "FileExtensionAbility",
      },
    ]
    try {
      // this.context 是EntryAbility 传过来的context
      fileAccessHelper = fileAccess.createFileAccessHelper(this.context, wantInfos);
      if (!fileAccessHelper)
        console.error("createFileAccessHelper interface returns an undefined object");
    } catch (error) {
      console.error("createFileAccessHelper failed, errCode:" + error.code + ", errMessage:" + error.message);
    }
  }
  ```

## fileAccess.createFileAccessHelper

createFileAccessHelper(context: Context) : FileAccessHelper

以同步方法创建连接当前系统内所有文件管理服务的helper对象。

**系统能力**：SystemCapability.FileManagement.UserFileService

**需要权限**：ohos.permission.FILE_ACCESS_MANAGER 和 ohos.permission.GET_BUNDLE_INFO_PRIVILEGED

**参数：**

  | 参数名 | 类型 | 必填 | 说明 |
  | --- | --- | --- | -- |
  | context | Context | 是 | ability的上下文的能力 |

**返回值：**

  | 类型 | 说明 |
  | --- | -- |
  | FileAccessHelper | 提供文件访问和操作的能力的helper对象 |

**示例：**

  ```js
  createFileAccessHelper() {
    let fileAccessHelperAllServer = null;
    // 创建连接系统内所有配置fileAccess的文件管理类服务的helper对象
    try {
      // this.context 是EntryAbility 传过来的context
      fileAccessHelperAllServer = fileAccess.createFileAccessHelper(this.context);
      if (!fileAccessHelperAllServer)
        console.error("createFileAccessHelper interface returns an undefined object");
    } catch (error) {
      console.error("createFileAccessHelper failed, errCode:" + error.code + ", errMessage:" + error.message);
    }
  }
  ```

## FileAccessHelper.getRoots

getRoots( ) : Promise&lt;RootIterator&gt;

以异步方法获取helper对象连接的文件管理服务类的设备根节点信息。使用Promise异步回调。
该方法返回迭代器对象RootIterator，然后通过[next](#rootiteratornext)方法返回[RootInfo](#rootinfo)。

**系统能力**：SystemCapability.FileManagement.UserFileService

**需要权限**：ohos.permission.FILE_ACCESS_MANAGER

**返回值：**

  | 类型 | 说明 |
  | --- | -- |
  | Promise&lt;RootIterator&gt; | 根设备目录信息组成迭代器对象 |

**示例：**

  ```js
  async getRoots() {
    let rootIterator = null;
    let rootinfos = [];
    let isDone = false;
    try {
      // fileAccessHelper 参考 fileAccess.createFileAccessHelper 示例代码获取
      rootIterator = await fileAccessHelper.getRoots();
      if (!rootIterator) {
        console.error("getRoots interface returns an undefined object");
        return;
      }
      while (!isDone) {
        let result = rootIterator.next();
        console.log("next result = " + JSON.stringify(result));
        isDone = result.done;
        if (!isDone)
          rootinfos.push(result.value);
      }
    } catch (error) {
      console.error("getRoots failed, errCode:" + error.code + ", errMessage:" + error.message);
    }
  }
  ```

## FileAccessHelper.getRoots

getRoots(callback:AsyncCallback&lt;RootIterator&gt;) : void;

以异步方法获取helper对象连接的文件管理服务类的设备根节点信息。使用callback异步回调。
callback带回迭代器对象RootIterator，然后通过[next](#rootiteratornext)方法返回[RootInfo](#rootinfo)。

**系统能力**：SystemCapability.FileManagement.UserFileService

**需要权限**：ohos.permission.FILE_ACCESS_MANAGER

**参数：**

  | 参数名 | 类型 | 必填 | 说明 |
  | --- | --- | --- | -- |
  | callback | AsyncCallback&lt;RootIterator&gt; | 是 | 根设备目录信息组成迭代器对象 |

**示例：**

  ```js
  async getRoots() {
    let rootinfos = [];
    let isDone = false;
    try {
      // fileAccessHelper 参考 fileAccess.createFileAccessHelper 示例代码获取
      fileAccessHelper.getRoots(function (err, rootIterator) {
        if (err) {
          console.error("Failed to getRoots in async, errCode:" + err.code + ", errMessage:" + err.message);
          return;
        }
        while (!isDone) {
          let result = rootIterator.next();
          console.log("next result = " + JSON.stringify(result));
          isDone = result.done;
          if (!isDone)
            rootinfos.push(result.value);
        }
      });
    } catch (error) {
      console.error("getRoots failed, errCode:" + error.code + ", errMessage:" + error.message);
    }
  }
  ```

## RootInfo.listfile

listFile(filter?: Filter) : FileIterator

以同步方法从某设备根节点开始，基于过滤器，获取第一级符合条件的文件(夹)信息的迭代器对象FileIterator，然后通过[next](#fileiteratornext)方法返回[FileInfo](#fileinfo)。

**系统能力**：SystemCapability.FileManagement.UserFileService

**需要权限**：ohos.permission.FILE_ACCESS_MANAGER

**参数：**

  | 参数名 | 类型 | 必填 | 说明 |
  | --- | --- | -- | -- |
  | filter | Filter | 否 | 过滤器对象  |


**返回值：**

  | 类型 | 说明 |
  | --- | -- |
  | FileIterator | 文件(夹)信息的迭代器对象FileIterator |

**示例：**

  ```js
  // rootinfos 从getRoots()获取
  // let filter = {suffix : [".txt", ".jpg", ".xlsx"]};
  let rootInfo = rootinfos[0];
  let fileInfos = [];
  let isDone = false;
  try {
    let fileIterator = rootInfo.listFile();
    // 含过滤器实现的listFile
    // let fileIterator = rootInfo.listFile(filter);
    if (!fileIterator) {
      console.error("listFile interface returns an undefined object");
      return;
    }
    while (!isDone) {
      let result = fileIterator.next();
      console.log("next result = " + JSON.stringify(result));
      isDone = result.done;
      if (!isDone)
        fileInfos.push(result.value);
    }
  } catch (error) {
    console.error("listFile failed, errCode:" + error.code + ", errMessage:" + error.message);
  }
  ```

## RootInfo.scanFile

scanFile(filter?: Filter) : FileIterator

以同步方法从某设备根节点开始，基于过滤器，递归获取符合条件的文件信息的迭代器对象FileIterator，然后通过[next](#fileiteratornext)方法返回[FileInfo](#fileinfo)。

**系统能力**：SystemCapability.FileManagement.UserFileService

**需要权限**：ohos.permission.FILE_ACCESS_MANAGER

**参数：**

  | 参数名 | 类型 | 必填 | 说明 |
  | --- | --- | -- | -- |
  | filter | Filter | 否 | 过滤器对象  |

**返回值：**

  | 类型 | 说明 |
  | --- | -- |
  | FileIterator | 文件信息的迭代器对象FileIterator |

**示例：**

  ```js
  // rootInfos 从 getRoots()获取
  // let filter = {suffix : [".txt", ".jpg", ".xlsx"]};
  let rootInfo = rootInfos[0];
  let fileInfos = [];
  let isDone = false;
  try {
    let fileIterator = rootInfo.scanFile();
    // 含过滤器实现的scanFile
    // let fileIterator = rootInfo.scanFile(filter);
    if (!fileIterator) {
      console.error("scanFile interface returns undefined object");
      return;
    }
    while (!isDone) {
      let result = fileIterator.next();
      console.log("next result = " + JSON.stringify(result));
      isDone = result.done;
      if (!isDone)
        fileInfos.push(result.value);
    }
  } catch (error) {
    console.error("scanFile failed, errCode:" + error.code + ", errMessage:" + error.message);
  }
  ```

## FileInfo.listfile

listFile(filter?: Filter) : FileIterator

以同步方法从某个目录，基于过滤器，获取下一级符合条件的文件(夹)信息的迭代器对象FileIterator，然后通过[next](#fileiteratornext)方法返回[FileInfo](#fileinfo)。

**系统能力**：SystemCapability.FileManagement.UserFileService

**需要权限**：ohos.permission.FILE_ACCESS_MANAGER

**参数：**

  | 参数名 | 类型 | 必填 | 说明 |
  | --- | --- | -- | -- |
  | filter | Filter | 否 | 过滤器对象  |

**返回值：**

  | 类型 | 说明 |
  | --- | -- |
  | FileIterator | 文件(夹)信息的迭代器对象FileIterator |

**示例：**

  ```js
  // fileInfoDir 表示某个目录信息
  // let filter = { suffix : [".txt", ".jpg", ".xlsx"] };
  let fileInfoDir = fileInfos[0];
  let subfileInfos = [];
  let isDone = false;
  try {
    let fileIterator = fileInfoDir.listFile();
    // 含过滤器实现的listFile
    // let fileIterator = rootInfo.listFile(filter);
    if (!fileIterator) {
      console.error("listFile interface returns an undefined object");
      return;
    }
    while (!isDone) {
      let result = fileIterator.next();
      console.log("next result = " + JSON.stringify(result));
      isDone = result.done;
      if (!isDone)
        subfileInfos.push(result.value);
    }
  } catch (error) {
    console.error("listFile failed, errCode:" + error.code + ", errMessage:" + error.message);
  }
  ```

## FileInfo.scanfile

scanFile(filter?: Filter) : FileIterator;

以同步方法从某个目录，基于过滤器，递归获取符合条件的文件信息的迭代器对象FileIterator，然后通过[next](#fileiteratornext)方法返回[FileInfo](#fileinfo)。

**系统能力**：SystemCapability.FileManagement.UserFileService

**需要权限**：ohos.permission.FILE_ACCESS_MANAGER

**参数：**

  | 参数名 | 类型 | 必填 | 说明 |
  | --- | --- | -- | -- |
  | filter | Filter | 否 | 过滤器对象  |


**返回值：**

  | 类型 | 说明 |
  | --- | -- |
  | FileIterator | 文件信息的迭代器对象FileIterator |

**示例：**

  ```js
  // fileInfoDir 表示某个目录信息
  // let filter = {suffix : [".txt", ".jpg", ".xlsx"]};
  let fileInfoDir = fileInfos[0];
  let subfileInfos = [];
  let isDone = false;
  try {
    let fileIterator = fileInfoDir.scanFile();
    // 含过滤器实现的scanFile
    // let fileIterator = rootInfo.scanFile(filter);
    if (!fileIterator) {
      console.error("scanFile interface returns an undefined object");
      return;
    }
    while (!isDone) {
      let result = fileIterator.next();
      console.log("next result = " + JSON.stringify(result));
      isDone = result.done;
      if (!isDone)
        subfileInfos.push(result.value);
    }
  } catch (error) {
    console.error("scanFile failed, errCode:" + error.code + ", errMessage:" + error.message);
  }
  ```

## FileAccessHelper.createFile

createFile(uri: string, displayName: string) : Promise&lt;string&gt;

以异步方法创建文件到指定目录，返回新文件uri。使用Promise异步回调。

**系统能力**：SystemCapability.FileManagement.UserFileService

**需要权限**：ohos.permission.FILE_ACCESS_MANAGER

**参数：**

  | 参数名 | 类型 | 必填 | 说明 |
  | --- | --- | --- | -- |
  | uri | string | 是 | 表示需要创建文件的父目录的Uri |
  | displayName | string | 是 | 待创建文件的名称，默认本地文件需要添加后缀 |

**返回值：**

| 类型 | 说明 |
| --- | -- |
| Promise&lt;string&gt; | 新创建的文件的uri |

**示例：**

  ```js
  // 以媒体库uri为例
  // 示例代码sourceUri表示Download目录，该uri是对应的fileInfo中uri
  // 开发者应根据自己实际获取的uri进行开发
  let sourceUri = "datashare:///media/file/6";
  let displayName = "file1"
  let fileUri = null;
  try {
    // fileAccessHelper 参考 fileAccess.createFileAccessHelper 示例代码获取
    fileUri = await fileAccessHelper.createFile(sourceUri, displayName)
    if (!fileUri) {
      console.error("createFile return undefined object");
      return;
    }
    console.log("createFile sucess, fileUri: " + JSON.stringify(fileUri));
  } catch (error) {
    console.error("createFile failed, errCode:" + error.code + ", errMessage:" + error.message);
  };
  ```

## FileAccessHelper.createFile

createFile(uri: string, displayName: string, callback: AsyncCallback&lt;string&gt;) : void;

以异步方法创建文件到指定目录，返回新文件uri。使用callback异步回调。

**系统能力**：SystemCapability.FileManagement.UserFileService

**需要权限**：ohos.permission.FILE_ACCESS_MANAGER

**参数：**

  | 参数名 | 类型 | 必填 | 说明 |
  | --- | --- | --- | -- |
  | uri | string | 是 | 表示需要创建文件的父目录的Uri |
  | displayName | string | 是 | 待创建文件的名称，默认本地文件需要添加后缀 |
  | callback | AsyncCallback&lt;string&gt; | 是 | 新创建的文件的uri |

**示例：**

  ```js
  // 以媒体库uri为例
  // 示例代码sourceUri表示Download目录，该uri是对应的fileInfo中uri
  // 开发者应根据自己实际获取的uri进行开发
  let sourceUri = "datashare:///media/file/6";
  let displayName = "file1"
  try {
    // fileAccessHelper 参考 fileAccess.createFileAccessHelper 示例代码获取
    fileAccessHelper.createFile(sourceUri, displayName, function (err, fileUri) {
      if (err) {
        console.error("Failed to createFile in async, errCode:" + err.code + ", errMessage:" + err.message);
        return;
      }
      console.log("createFile sucess, fileUri: " + JSON.stringify(fileUri));
    });
  } catch (error) {
    console.error("createFile failed, errCode:" + error.code + ", errMessage:" + error.message);
  };
  ```

## FileAccessHelper.mkDir

mkDir(parentUri: string, displayName: string) : Promise&lt;string&gt;

以异步方法创建文件夹到指定目录，返回文件夹uri。使用Promise异步回调。

**系统能力**：SystemCapability.FileManagement.UserFileService

**需要权限**：ohos.permission.FILE_ACCESS_MANAGER

**参数：**

  | 参数名 | 类型 | 必填 | 说明 |
  | --- | --- | --- | -- |
  | parentUri | string | 是 | 表示需要创建文件夹的父目录的Uri |
  | displayName | string | 是 | 待创建文件夹的名称|

**返回值：**

| 类型 | 说明 |
| --- | -- |
| Promise&lt;string&gt; | 新创建的文件夹的uri |

**示例：**

  ```js
  // 以媒体库uri为例
  // 示例代码sourceUri表示Download目录，该uri是对应的fileInfo中uri
  // 开发者应根据自己实际获取的uri进行开发
  let sourceUri = "datashare:///media/file/6";
  let dirName = "dirTest"
  let dirUri = null;
  try {
    // fileAccessHelper 参考 fileAccess.createFileAccessHelper 示例代码获取
    dirUri = await fileAccessHelper.mkDir(sourceUri, dirName)
    if (!dirUri) {
      console.error("mkDir return undefined object");
      return;
    }
    console.log("mkDir sucess, dirUri: " + JSON.stringify(dirUri));
  } catch (error) {
    console.error("mkDir failed, errCode:" + error.code + ", errMessage:" + error.message);
  };
  ```

## FileAccessHelper.mkDir

mkDir(parentUri: string, displayName: string, callback: AsyncCallback&lt;string&gt;) : void;

以异步方法创建文件夹到指定目录，返回文件夹uri。使用callback异步回调。

**系统能力**：SystemCapability.FileManagement.UserFileService

**需要权限**：ohos.permission.FILE_ACCESS_MANAGER

**参数：**

  | 参数名 | 类型 | 必填 | 说明 |
  | --- | --- | --- | -- |
  | parentUri | string | 是 | 表示需要创建文件夹的父目录的Uri |
  | displayName | string | 是 | 待创建文件夹的名称|
  | callback | AsyncCallback&lt;string&gt; | 是 | 新创建的文件夹的uri |

**示例：**

  ```js
  // 以媒体库uri为例
  // 示例代码sourceUri表示Download目录，该uri是对应的fileInfo中uri
  // 开发者应根据自己实际获取的uri进行开发
  let sourceUri = "datashare:///media/file/6";
  let dirName = "dirTest"
  try {
    // fileAccessHelper 参考 fileAccess.createFileAccessHelper 示例代码获取
    fileAccessHelper.mkDir(sourceUri, dirName, function (err, dirUri) {
      if (err) {
        console.error("Failed to mkDir in async, errCode:" + err.code + ", errMessage:" + err.message);
        return;
      }
      console.log("mkDir sucess, dirUri: " + JSON.stringify(dirUri));
    });
  } catch (error) {
    console.error("mkDir failed, errCode:" + error.code + ", errMessage:" + error.message);
  };
  ```

## FileAccessHelper.openFile

openFile(uri: string, flags: OPENFLAGS) : Promise&lt;number&gt;

以异步方法打开文件，返回文件描述符。使用Promise异步回调。

**系统能力**：SystemCapability.FileManagement.UserFileService。

**需要权限**：ohos.permission.FILE_ACCESS_MANAGER

**参数：**

  | 参数名 | 类型 | 必填 | 说明 |
  | --- | --- | --- | -- |
  | uri | string | 是 | 待打开文件的uri |
  | flags | [OPENFLAGS](#openflags) | 是 | 文件打开的标志 |

**返回值：**

| 类型 | 说明 |
| --- | -- |
| Promise&lt;number&gt; | 文件描述符 |

**示例：**

  ```js
  // 以媒体库uri为例
  // 示例代码targetUri表示Download目录下文件，该uri是对应的fileInfo中uri
  // 开发者应根据自己实际获取的uri进行开发
  let targetUri  = "datashare:///media/file/100";
  try {
    // fileAccessHelper 参考 fileAccess.createFileAccessHelper 示例代码获取
    let fd = await fileAccessHelper.openFile(targetUri, fileAccess.OPENFLAGS.READ);
  } catch (error) {
    console.error("openFile failed, errCode:" + error.code + ", errMessage:" + error.message);
  };
  ```

## FileAccessHelper.openFile

openFile(uri: string, flags: OPENFLAGS, callback: AsyncCallback&lt;number&gt;) : void;

以异步方法打开文件，返回文件描述符。使用callback异步回调。

**系统能力**：SystemCapability.FileManagement.UserFileService。

**需要权限**：ohos.permission.FILE_ACCESS_MANAGER

**参数：**

  | 参数名 | 类型 | 必填 | 说明 |
  | --- | --- | --- | -- |
  | uri | string | 是 | 待打开文件的uri |
  | flags | [OPENFLAGS](#openflags) | 是 | 文件打开的标志 |
  | callback | AsyncCallback&lt;number&gt; | 是 | 文件描述符 |

**示例：**

  ```js
  // 以媒体库uri为例
  // 示例代码targetUri表示Download目录下文件，该uri是对应的fileInfo中uri
  // 开发者应根据自己实际获取的uri进行开发
  let targetUri  = "datashare:///media/file/100";
  try {
    // fileAccessHelper 参考 fileAccess.createFileAccessHelper 示例代码获取
    fileAccessHelper.openFile(targetUri, fileAccess.OPENFLAGS.READ, function (err, fd) {
      if (err) {
        console.error("Failed to openFile in async, errCode:" + err.code + ", errMessage:" + err.message);
        return;
      }
      console.log("openFile sucess, fd: " + fd);
    });
  } catch (error) {
    console.error("openFile failed, errCode:" + error.code + ", errMessage:" + error.message);
  };
  ```

## FileAccessHelper.delete

delete(uri: string) : Promise&lt;number&gt;

以异步方法删除文件(夹)，返回错误码。使用Promise异步回调。

**系统能力**：SystemCapability.FileManagement.UserFileService。

**需要权限**：ohos.permission.FILE_ACCESS_MANAGER

**参数：**

  | 参数名 | 类型 | 必填 | 说明 |
  | --- | --- | --- | -- |
  | uri | string | 是 | 待删除文件(夹)的uri |

**返回值：**

| 类型 | 说明 |
| --- | -- |
| Promise&lt;number&gt | 删除操作的错误码 |

**示例：**

  ```js
  // 以媒体库uri为例
  // 示例代码targetUri表示Download目录下文件，该uri是对应的fileInfo中uri
  // 开发者应根据自己实际获取的uri进行开发
  let targetUri = "datashare:///media/file/100";
  try {
    // fileAccessHelper 参考 fileAccess.createFileAccessHelper 示例代码获取
    let code = await fileAccessHelper.delete(targetUri);
    if (code != 0)
      console.error("delete failed, code " + code);
  } catch (error) {
    console.error("delete failed, errCode:" + error.code + ", errMessage:" + error.message);
  };
  ```

## FileAccessHelper.delete

delete(uri: string, callback: AsyncCallback&lt;number&gt;) : void;

以异步方法删除文件(夹)，返回错误码。使用callback异步回调。

**系统能力**：SystemCapability.FileManagement.UserFileService。

**需要权限**：ohos.permission.FILE_ACCESS_MANAGER

**参数：**

  | 参数名 | 类型 | 必填 | 说明 |
  | --- | --- | --- | -- |
  | uri | string | 是 | 待删除文件(夹)的uri |
  | callback | AsyncCallback&lt;number&gt; | 是 | 删除操作的错误码 |

**示例：**

  ```js
  // 以媒体库uri为例
  // 示例代码targetUri表示Download目录下文件，该uri是对应的fileInfo中uri
  // 开发者应根据自己实际获取的uri进行开发
  let targetUri = "datashare:///media/file/100";
  try {
    // fileAccessHelper 参考 fileAccess.createFileAccessHelper 示例代码获取
    fileAccessHelper.delete(targetUri, function (err, code) {
      if (err) {
        console.error("Failed to delete in async, errCode:" + err.code + ", errMessage:" + err.message);
        return;
      }
      console.log("delete sucess, code: " + code);
    });
  } catch (error) {
    console.error("delete failed, errCode:" + error.code + ", errMessage:" + error.message);
  };
  ```

## FileAccessHelper.move

move(sourceFile: string, destFile: string) : Promise&lt;string&gt;

以异步方法移动文件(夹)，返回移动后文件(夹)的uri。使用Promise异步回调。

**系统能力**：SystemCapability.FileManagement.UserFileService。

**需要权限**：ohos.permission.FILE_ACCESS_MANAGER

**参数：**

  | 参数名 | 类型 | 必填 | 说明 |
  | --- | --- | --- | -- |
  | sourceFile | string | 是 | 待移动的源文件(夹)的uri |
  | destFile | string | 是 | 目标文件夹的uri |

**返回值：**

| 类型 | 说明 |
| ----- | ------ |
| Promise&lt;string&gt; | 新路径下的文件(夹)的uri |

**示例：**

  ```js
  // 以媒体库uri为例
  // 示例代码sourceFile destFile表示Download目录下文件或文件夹，该uri是对应的fileInfo中uri
  // 开发者应根据自己实际获取的uri进行开发
  let sourceFile = "datashare:///media/file/102";
  let destFile = "datashare:///media/file/101";
  try {
    // fileAccessHelper 参考 fileAccess.createFileAccessHelper 示例代码获取
    let fileUri = await fileAccessHelper.move(sourceFile, destFile);
    console.log("move sucess, fileUri: " + JSON.stringify(fileUri));
  } catch (error) {
    console.error("move failed, errCode:" + error.code + ", errMessage:" + error.message);
  };
  ```

## FileAccessHelper.move

move(sourceFile: string, destFile: string, callback: AsyncCallback&lt;string&gt;) : void;

以异步方法移动文件(夹)，返回移动后文件(夹)的uri。使用callback异步回调。

**系统能力**：SystemCapability.FileManagement.UserFileService。

**需要权限**：ohos.permission.FILE_ACCESS_MANAGER

**参数：**

  | 参数名 | 类型 | 必填 | 说明 |
  | --- | --- | --- | -- |
  | sourceFile | string | 是 | 待移动的源文件(夹)的uri |
  | destFile | string | 是 | 目标文件夹的uri |
  | callback | AsyncCallback&lt;string&gt; | 是 | 新路径下的文件(夹)的uri |

**示例：**

  ```js
  // 以媒体库uri为例
  // 示例代码sourceFile destFile表示Download目录下文件或文件夹，该uri是对应的fileInfo中uri
  // 开发者应根据自己实际获取的uri进行开发
  let sourceFile = "datashare:///media/file/102";
  let destFile = "datashare:///media/file/101";
  try {
    // fileAccessHelper 参考 fileAccess.createFileAccessHelper 示例代码获取
    fileAccessHelper.move(sourceFile, destFile, function (err, fileUri) {
      if (err) {
        console.error("Failed to move in async, errCode:" + err.code + ", errMessage:" + err.message);
        return;
      }
      console.log("move sucess, fileUri: " + JSON.stringify(fileUri));
    });
  } catch (error) {
    console.error("move failed, errCode:" + error.code + ", errMessage:" + error.message);
  };
  ```

## FileAccessHelper.rename

rename(uri: string, displayName: string) : Promise&lt;string&gt;

以异步方法重命名文件(夹)，返回重命名后的文件(夹)的Uri。使用Promise异步回调。

**系统能力**：SystemCapability.FileManagement.UserFileService。

**需要权限**：ohos.permission.FILE_ACCESS_MANAGER

**参数：**

  | 参数名 | 类型 | 必填 | 说明 |
  | --- | --- | --- | -- |
  | uri | string | 是 | 源文件(夹)的uri |
  | displayName | string | 是 | 文件(夹)名，支持带后缀 |

**返回值：**

| 类型 | 说明 |
| --- | -- |
| Promise&lt;string&gt; | 重命名后的文件(夹)的uri |

**示例：**

  ```js
  // 以媒体库uri为例
  // 示例代码sourceDir表示Download目录下文件，该uri是对应的fileInfo中uri
  // 开发者应根据自己实际获取的uri进行开发
  let sourceDir = "datashare:///media/file/100";
  try {
    // fileAccessHelper 参考 fileAccess.createFileAccessHelper 示例代码获取
    let DestDir = await fileAccessHelper.rename(sourceDir, "testDir");
    console.log("rename sucess, DestDir: " + JSON.stringify(DestDir));
  } catch (error) {
    console.error("rename failed, errCode:" + error.code + ", errMessage:" + error.message);
  };
  ```

## FileAccessHelper.rename

rename(uri: string, displayName: string, callback: AsyncCallback&lt;string&gt;) : void;

以异步方法重命名文件(夹)，返回重命名后的文件(夹)的Uri。使用callback异步回调。

**系统能力**：SystemCapability.FileManagement.UserFileService。

**需要权限**：ohos.permission.FILE_ACCESS_MANAGER

**参数：**

  | 参数名 | 类型 | 必填 | 说明 |
  | --- | --- | --- | -- |
  | uri | string | 是 | 源文件(夹)的uri |
  | displayName | string | 是 | 文件(夹)名，支持带后缀 |
  | callback | AsyncCallback&lt;string&gt; | 是 | 重命名后的文件(夹)的uri |

**示例：**

  ```js
  // 以媒体库uri为例
  // 示例代码sourceDir表示Download目录下文件，该uri是对应的fileInfo中uri
  // 开发者应根据自己实际获取的uri进行开发
  let sourceDir = "datashare:///media/file/100";
  try {
    // fileAccessHelper 参考 fileAccess.createFileAccessHelper 示例代码获取
    fileAccessHelper.rename(sourceDir, "testDir", function (err, DestDir) {
      if (err) {
        console.error("Failed to rename in async, errCode:" + err.code + ", errMessage:" + err.message);
        return;
      }
      console.log("rename sucess, DestDir: " + JSON.stringify(DestDir));
    });
  } catch (error) {
    console.error("rename failed, errCode:" + error.code + ", errMessage:" + error.message);
  };
  ```

## FileAccessHelper.access

access(sourceFileUri: string) : Promise&lt;boolean&gt;

以异步方法判断文件(夹)是否存在。使用Promise异步回调。

**系统能力**：SystemCapability.FileManagement.UserFileService。

**需要权限**：ohos.permission.FILE_ACCESS_MANAGER

**参数：**

  | 参数名 | 类型 | 必填 | 说明 |
  | --- | --- | --- | -- |
  | sourceFileUri | string | 是 | 文件(夹)的uri |

**返回值：**

| 类型 | 说明 |
| --- | -- |
| Promise&lt;boolean&gt; | 文件(夹)是否存在 |

**示例：**

  ```js
  // 以媒体库uri为例
  // 示例代码sourceDir表示Download目录下文件，该uri是对应的fileInfo中uri
  // 开发者应根据自己实际获取的uri进行开发
  let sourceDir = "datashare:///media/file/100";
  try {
    // fileAccessHelper 参考 fileAccess.createFileAccessHelper 示例代码获取
    let existJudgment = await fileAccessHelper.access(sourceDir);
    if (existJudgment)
      console.log("sourceDir exists");
    else
      console.log("sourceDir does not exist");
  } catch (error) {
    console.error("access failed, errCode:" + error.code + ", errMessage:" + error.message);
  };
  ```

## FileAccessHelper.access

access(sourceFileUri: string, callback: AsyncCallback&lt;boolean&gt;) : void;

以异步方法判断文件(夹)是否存在。使用callback异步回调。

**系统能力**：SystemCapability.FileManagement.UserFileService。

**需要权限**：ohos.permission.FILE_ACCESS_MANAGER

**参数：**

  | 参数名 | 类型 | 必填 | 说明 |
  | --- | --- | --- | -- |
  | sourceFileUri | string | 是 | 文件(夹)的uri |
  | callback | AsyncCallback&lt;boolean&gt; | 是 | 文件(夹)是否存在 |

**示例：**

  ```js
  // 以媒体库uri为例
  // 示例代码sourceDir表示Download目录下文件，该uri是对应的fileInfo中uri
  // 开发者应根据自己实际获取的uri进行开发
  let sourceDir = "datashare:///media/file/100";
  try {
    // fileAccessHelper 参考 fileAccess.createFileAccessHelper 示例代码获取
    fileAccessHelper.access(sourceDir, function (err, existJudgment) {
      if (err) {
        console.error("Failed to access in async, errCode:" + err.code + ", errMessage:" + err.message);
        return;
      }
      if (existJudgment)
        console.log("sourceDir exists");
      else
        console.log("sourceDir does not exist");
    });
  } catch (error) {
    console.error("access failed, errCode:" + error.code + ", errMessage:" + error.message);
  };
  ```

## FileAccessHelper.getFileInfoFromUri<sup>10+</sup>

getFileInfoFromUri(uri: string) : Promise<FileInfo>;

以异步方法获取uri对应的[FileInfo](#fileinfo)对象。使用promise异步回调。

**系统能力**：SystemCapability.FileManagement.UserFileService

**需要权限**：ohos.permission.FILE_ACCESS_MANAGER

**参数：**

  | 参数名 | 类型 | 必填 | 说明 |
  | --- | --- | --- | -- |
  | uri | string | 是 | 文件(夹)的Uri |

**返回值：**

| 类型 | 说明 |
| --- | -- |
| [FileInfo](#fileinfo) | FileInfo对象 |

**示例：**

  ```js
  // 以媒体库uri为例
  // 示例代码sourceUri表示Download目录，该uri是对应的fileInfo中uri
  // 开发者应根据自己实际获取的uri进行开发
  let sourceUri = "datashare:///media/file/6";
  try {
    // fileAccessHelper 参考 fileAccess.createFileAccessHelper 示例代码获取
    let fileInfo = await fileAccessHelper.getFileInfoFromUri(sourceUri);
  } catch (error) {
    console.error("getFileInfoFromUri failed, errCode:" + error.code + ", errMessage:" + error.message);
  };
  ```

## FileAccessHelper.getFileInfoFromUri<sup>10+</sup>

getFileInfoFromUri(uri: string, callback: AsyncCallback<FileInfo>) : void;

以异步方法获取uri对应的[FileInfo](#fileinfo)对象。使用callback异步回调。

**系统能力**：SystemCapability.FileManagement.UserFileService

**需要权限**：ohos.permission.FILE_ACCESS_MANAGER

**参数：**

  | 参数名 | 类型 | 必填 | 说明 |
  | --- | --- | --- | -- |
  | uri | string | 是 | 文件(夹)的Uri |
  | callback | AsyncCallback&lt;string&gt; | 是 | uri对应的FileInfo对象 |

**示例：**

  ```js
  // 以媒体库uri为例
  // 示例代码sourceUri表示Download目录，该uri是对应的fileInfo中uri
  // 开发者应根据自己实际获取的uri进行开发
  let sourceUri = "datashare:///media/file/6";
  try {
    // fileAccessHelper 参考 fileAccess.createFileAccessHelper 示例代码获取
    fileAccessHelper.getFileInfoFromUri(sourceUri, function (err, fileInfo) {
      if (err) {
        console.error("Failed to getFileInfoFromUri in async, errCode:" + err.code + ", errMessage:" + err.message);
        return;
      }
      console.log("getFileInfoFromUri success, fileInfo: " + JSON.stringify(fileInfo));
    });
  } catch (error) {
    console.error("getFileInfoFromUri failed, errCode:" + error.code + ", errMessage:" + error.message);
  };
  ```


## FileAccessHelper.getFileInfoFromRelativePath<sup>10+</sup>

getFileInfoFromRelativePath(relativePath: string) : Promise<FileInfo>;

以异步方法获取relativePath对应的[FileInfo](#fileinfo)对象。使用promise异步回调。

**系统能力**：SystemCapability.FileManagement.UserFileService

**需要权限**：ohos.permission.FILE_ACCESS_MANAGER

**参数：**

  | 参数名 | 类型 | 必填 | 说明 |
  | --- | --- | --- | -- |
  | relativePath | string | 是 | 文件(夹)的相对路径 |

**返回值：**

| 类型 | 说明 |
| --- | -- |
| [FileInfo](#fileinfo) | FileInfo对象 |

**示例：**

  ```js
  // 以媒体库relativePath为例
  // 示例代码relativePath表示Download目录，该relativePath是对应的fileInfo中relativePath
  // 开发者应根据自己实际获取的relativePath进行开发
  let relativePath = "Download/";
  try {
    // fileAccessHelper 参考 fileAccess.createFileAccessHelper 示例代码获取
    let fileInfo = await fileAccessHelper.getFileInfoFromRelativePath(relativePath);
  } catch (error) {
    console.error("getFileInfoFromRelativePath failed, errCode:" + error.code + ", errMessage:" + error.message);
  };
  ```

## FileAccessHelper.getFileInfoFromRelativePath<sup>10+</sup>

getFileInfoFromRelativePath(relativePath: string, callback: AsyncCallback<FileInfo>) : void;

以异步方法获取relativePath对应的[FileInfo](#fileinfo)对象。使用callback异步回调。

**系统能力**：SystemCapability.FileManagement.UserFileService

**需要权限**：ohos.permission.FILE_ACCESS_MANAGER

**参数：**

  | 参数名 | 类型 | 必填 | 说明 |
  | --- | --- | --- | -- |
  | relativePath | string | 是 | 文件(夹)的相对路径 |
  | callback | AsyncCallback&lt;string&gt; | 是 | relativePath对应的FileInfo对象 |

**示例：**

  ```js
  // 以媒体库relativePath为例
  // 示例代码relativePath表示Download目录，该relativePath是对应的fileInfo中relativePath
  // 开发者应根据自己实际获取的relativePath进行开发
  let relativePath = "Download/";
  try {
    // fileAccessHelper 参考 fileAccess.createFileAccessHelper 示例代码获取
    fileAccessHelper.getFileInfoFromRelativePath(relativePath, function (err, fileInfo) {
      if (err) {
        console.error("Failed to getFileInfoFromRelativePath in async, errCode:" + err.code + ", errMessage:" + err.message);
        return;
      }
      console.log("getFileInfoFromRelativePath success, fileInfo: " + JSON.stringify(fileInfo));
    });
  } catch (error) {
    console.error("getFileInfoFromRelativePath failed, errCode:" + error.code + ", errMessage:" + error.message);
  };
  ```

## FileAccessHelper.getThumbnail<sup>10+</sup>

getThumbnail(uri: string, size: image.Size) : Promise&lt;image.PixelMap&gt;

通过指定uri和尺寸获取媒体文件的Pixelmap对象，使用Promise异步回调。

**系统能力**：SystemCapability.FileManagement.UserFileService

**需要权限**：ohos.permission.FILE_ACCESS_MANAGER

**参数：**

| 参数名 | 类型                                | 必填 | 说明        |
| ------ | ----------------------------------- | ---- | ----------- |
| uri    | string                              | 是   | 媒体文件uri |
| size   | [image.Size](js-apis-image.md#size) | 是   | 缩略图尺寸  |

**返回值：**

| 类型                          | 说明               |
| :---------------------------- | :----------------- |
| Promise&lt;image.PixelMap&gt; | 返回的Pixelmap对象 |

**示例：**

```js
// 以媒体库uri为例
// 示例代码targetUri表示Download目录下某个媒体文件(图片、音频、视频)，该uri是对应的fileInfo中uri
// 开发者应根据自己实际获取的uri进行开发
let targetUri = "datashare:///media/image/100";
let size = { width: 128, height: 128 };
try {
  // fileAccessHelper 参考 fileAccess.createFileAccessHelper 示例代码获取
  let pixelMap = await fileAccessHelper.getThumbnail(targetUri, size);
  let imageInfo = await pixelMap.getImageInfo();    
  console.log("getThumbnail sucess, pixelMap.width: " + imageInfo.size.width);
  console.log("getThumbnail sucess, pixelMap.height: " + imageInfo.size.height);
} catch (error) {
  console.error("getThumbnail failed, errCode:" + error.code + ", errMessage:" + error.message);
};
```

## FileAccessHelper.getThumbnail<sup>10+</sup>

 getThumbnail(uri: string, size: image.Size, callback: AsyncCallback&lt;image.PixelMap&gt;) : void

通过指定uri和尺寸获取媒体文件的Pixelmap对象，使用callback异步回调。

**系统能力**：SystemCapability.FileManagement.UserFileService

**需要权限**：ohos.permission.FILE_ACCESS_MANAGER

**参数：**

| 参数名   | 类型                                | 必填 | 说明               |
| -------- | ----------------------------------- | ---- | ------------------ |
| uri      | string                              | 是   | 媒体文件uri        |
| size     | [image.Size](js-apis-image.md#size) | 是   | 缩略图尺寸         |
| callback | AsyncCallback&lt;image.PixelMap&gt; | 是   | 返回的Pixelmap对象 |

**示例：**

```js
// 以媒体库uri为例
// 示例代码targetUri表示Download目录下某个媒体文件(图片、音频、视频)，该uri是对应的fileInfo中uri
// 开发者应根据自己实际获取的uri进行开发
let targetUri = "datashare:///media/image/100";
let size = { width: 128, height: 128 };
try {
    // fileAccessHelper 参考 fileAccess.createFileAccessHelper 示例代码获取
    fileAccessHelper.getThumbnail(targetUri, size, async(err, pixelMap) => {
        if (err) {
            console.error("Failed to getThumbnail in async, errCode:" + err.code + ", errMessage:" + err.message);
            return;
        }
        let imageInfo = await pixelMap.getImageInfo();
        console.log("getThumbnail sucess, pixelMap.width: " + imageInfo.size.width);
        console.log("getThumbnail sucess, pixelMap.height: " + imageInfo.size.height);
    });
} catch (error) {
    console.error("getThumbnail failed, errCode:" + error.code + ", errMessage:" + error.message);
};
```

<<<<<<< HEAD
## FileAccessHelper.copy<sup>10+</sup>

copy(sourceUri: string, destUri: string, force?: boolean) : Promise&lt;Array&lt;CopyResult&gt;&gt;

复制文件或目录，使用Promise异步回调。
=======
## FileAccessHelper.query<sup>10+</sup>

query(uri:string, metaJson: string) : Promise&lt;string&gt;

通过uri查询文件或目录的相关信息，使用Promise异步回调。
>>>>>>> 094a76bb

**系统能力**：SystemCapability.FileManagement.UserFileService

**需要权限**：ohos.permission.FILE_ACCESS_MANAGER

**参数：**

<<<<<<< HEAD
| 参数名    | 类型    | 必填 | 说明                                                         |
| --------- | ------- | ---- | ------------------------------------------------------------ |
| sourceUri | string  | 是   | 待拷贝的源文件(夹)的uri，例如：datashare:///media/file/102   |
| destUri   | string  | 是   | 目标文件夹的uri，例如：datashare:///media/file/101           |
| force     | boolean | 否   | 含有同名文件时是否强制覆盖文件，force为true时强制覆盖文件，force为空或false时不强制覆盖文件 |

**返回值：**

| 类型                                                    | 说明                                                         |
| :------------------------------------------------------ | :----------------------------------------------------------- |
| Promise&lt;Array&lt;[CopyResult](#copyresult10)&gt;&gt; | 返回copyresult数组，copyResult为复制操作失败的返回信息，复制成功无返回信息 |

**示例 1：force为空**

```js
// 以媒体库uri为例
// 示例代码中的sourceFile表示Download目录下的源文件(夹)，destFile表示Download目录下的目标文件夹，该uri对应fileInfo中的uri
// 开发者应根据自己实际获取的uri进行开发
let sourceFile = "datashare:///media/file/102";
let destFile = "datashare:///media/file/101";
try {
  // fileAccessHelper 参考 fileAccess.createFileAccessHelper 示例代码获取
  let copyResult = await fileAccessHelper.copy(sourceFile, destFile);
  if (copyResult.length === 0) {
    console.log("copy sucess");
  } eles {
    for (let i = 0; i < copyResult.length; i++) {
      console.error("errCode" + copyResult[i].errCode);
      console.error("errMsg" + copyResult[i].errMsg);
      console.error("sourceUri" + copyResult[i].sourceUri);
      console.error("destUri" + copyResult[i].destUri);
    }
  }
} catch (error) {
  console.error("copy failed, errCode:" + error.code + ", errMessage:" + error.message);
}
```

**示例 2：force为true**

```js
// 以媒体库uri为例
// 示例代码中的sourceFile表示Download目录下的源文件(夹)，destFile表示Download目录下的目标文件夹，该uri对应fileInfo中的uri
// 开发者应根据自己实际获取的uri进行开发
let sourceFile = "datashare:///media/file/102";
let destFile = "datashare:///media/file/101";
try {
  // fileAccessHelper 参考 fileAccess.createFileAccessHelper 示例代码获取
  let copyResult = await fileAccessHelper.copy(sourceFile, destFile, true);
  if (copyResult.length === 0) {
    console.log("copy sucess");
  } eles {
    for (let i = 0; i < copyResult.length; i++) {
      console.error("errCode" + copyResult[i].errCode);
      console.error("errMsg" + copyResult[i].errMsg);
      console.error("sourceUri" + copyResult[i].sourceUri);
      console.error("destUri" + copyResult[i].destUri);
    }
  }
} catch (error) {
  console.error("copy failed, errCode:" + error.code + ", errMessage:" + error.message);
}
```

## FileAccessHelper.copy<sup>10+</sup>

copy(sourceUri: string, destUri: string, callback: AsyncCallback&lt;Array&lt;CopyResult&gt;&gt;) : void

复制文件或目录，使用callback异步回调。

**系统能力**：SystemCapability.FileManagement.UserFileService

**需要权限**：ohos.permission.FILE_ACCESS_MANAGER

**参数：**

| 参数名    | 类型                                             | 必填 | 说明                                                         |
| --------- | ------------------------------------------------ | ---- | ------------------------------------------------------------ |
| sourceUri | string                                           | 是   | 待拷贝的源文件(夹)的uri，例如：datashare:///media/file/102   |
| destUri   | string                                           | 是   | 目标文件夹的uri，例如：datashare:///media/file/101           |
| callback  | &lt;Array&lt;[CopyResult](#copyresult10)&gt;&gt; | 是   | 返回copyresult数组，copyResult为复制操作失败的返回信息，复制成功无返回信息 |
=======
| 参数名   | 类型   | 必填 | 说明                                                 |
| -------- | ------ | ---- | ---------------------------------------------------- |
| uri      | string | 是   | 所选文件或目录的uri（从[FileInfo](#fileinfo)中获取） |
| metaJson | string | 是   | json字符串，包含查询属性[FILEKEY](#filekey10)        |

**返回值：**

| 类型                  | 说明                             |
| :-------------------- | :------------------------------- |
| Promise&lt;string&gt; | 返回json字符串，包括查询属性和值 |
>>>>>>> 094a76bb

**示例：**

```js
<<<<<<< HEAD
// 以媒体库uri为例
// 示例代码中的sourceFile表示Download目录下的源文件(夹)，destFile表示Download目录下的目标文件夹，该uri对应fileInfo中的uri
// 开发者应根据自己实际获取的uri进行开发
let sourceFile = "datashare:///media/file/102";
let destFile = "datashare:///media/file/101";
try {
  // fileAccessHelper 参考 fileAccess.createFileAccessHelper 示例代码获取
  fileAccessHelper.copy(sourceFile, destFile, async (err, copyResult) => {
    if (err) {
      console.error("copy failed, errCode:" + err.code + ", errMessage:" + err.message);
      return;
    }
    if (copyResult.length === 0) {
      console.log("copy sucess");
    } eles {
      for (let i = 0; i < copyResult.length; i++) {
        console.error("errCode" + copyResult[i].errCode);
        console.error("errMsg" + copyResult[i].errMsg);
        console.error("sourceUri" + copyResult[i].sourceUri);
        console.error("destUri" + copyResult[i].destUri);
      }
    }
  })
} catch (error) {
  console.error("copy failed, errCode:" + error.code + ", errMessage:" + error.message);
}
```

## FileAccessHelper.copy<sup>10+</sup>

copy(sourceUri: string, destUri: string, force: boolean, callback: AsyncCallback&lt;Array&lt;CopyResult&gt;&gt;) : void

复制文件或目录，使用callback异步回调。
=======
var imageFileRelativePath = "Download/queryTest/image/01.jpg";
var jsonStrSingleRelativepath = JSON.stringify({ [fileAccess.FileKey.RELATIVE_PATH]: "" });
try {
    // fileAccessHelper 参考 fileAccess.createFileAccessHelper 示例代码获取
    var fileInfo = await fileAccessHelper.getFileInfoFromRelativePath(imageFileRelativePath);
    let queryResult = await fileAccessHelper.query(fileInfo.uri, jsonStrSingleRelativepath);
    console.log("query_file_single faf query, queryResult.relative_path: " + JSON.parse(queryResult).relative_path);
} catch (error) {
     console.error("query_file_single faf query failed, error.code :" + error.code + ", errorMessage :" + error.message);
};
```

## FileAccessHelper.query<sup>10+</sup>

query(uri:string, metaJson: string, callback: AsyncCallback&lt;string&gt;) : void

通过uri查询文件或目录的相关信息，使用callback异步回调。
>>>>>>> 094a76bb

**系统能力**：SystemCapability.FileManagement.UserFileService

**需要权限**：ohos.permission.FILE_ACCESS_MANAGER

**参数：**

<<<<<<< HEAD
| 参数名    | 类型                                             | 必填 | 说明                                                         |
| --------- | ------------------------------------------------ | ---- | ------------------------------------------------------------ |
| sourceUri | string                                           | 是   | 待拷贝的源文件(夹)的uri，例如：datashare:///media/file/102   |
| destUri   | string                                           | 是   | 目标文件夹的uri，例如：datashare:///media/file/101           |
| force     | boolean                                          | 是   | 含有同名文件时是否强制覆盖文件，force为true时强制覆盖文件，force为空或false时不强制覆盖文件 |
| callback  | &lt;Array&lt;[CopyResult](#copyresult10)&gt;&gt; | 是   | 返回copyresult数组，copyResult为复制操作失败的返回信息，复制成功无返回信息 |
=======
| 参数名   | 类型                        | 必填 | 说明                                                 |
| -------- | --------------------------- | ---- | ---------------------------------------------------- |
| uri      | string                      | 是   | 所选文件或目录的uri（从[FileInfo](#fileinfo)中获取） |
| metaJson | string                      | 是   | json字符串，包含查询属性[FILEKEY](#filekey10)        |
| callback | AsyncCallback&lt;string&gt; | 是   | 返回json字符串，包括查询属性和值                     |
>>>>>>> 094a76bb

**示例：**

```js
<<<<<<< HEAD
// 以媒体库uri为例
// 示例代码中的sourceFile表示Download目录下的源文件(夹)，destFile表示Download目录下的目标文件夹，该uri对应fileInfo中的uri
// 开发者应根据自己实际获取的uri进行开发
let sourceFile = "datashare:///media/file/102";
let destFile = "datashare:///media/file/101";
try {
  // fileAccessHelper 参考 fileAccess.createFileAccessHelper 示例代码获取
  fileAccessHelper.copy(sourceFile, destFile, true, async (err, copyResult) => {
    if (err) {
      console.error("copy failed, errCode:" + err.code + ", errMessage:" + err.message);
      return;
    }
    if (copyResult.length === 0) {
      console.log("copy sucess");
    } eles {
      for (let i = 0; i < copyResult.length; i++) {
        console.error("errCode" + copyResult[i].errCode);
        console.error("errMsg" + copyResult[i].errMsg);
        console.error("sourceUri" + copyResult[i].sourceUri);
        console.error("destUri" + copyResult[i].destUri);
      }
    }
  })
} catch (error) {
  console.error("copy failed, errCode:" + error.code + ", errMessage:" + error.message);
}
=======
var imageFileRelativePath = "Download/queryTest/image/01.jpg";
var jsonStrSingleRelativepath = JSON.stringify({ [fileAccess.FileKey.RELATIVE_PATH]: "" });
try {
    // fileAccessHelper 参考 fileAccess.createFileAccessHelper 示例代码获取
    var fileInfo = await fileAccessHelper.getFileInfoFromRelativePath(imageFileRelativePath);
    fileAccessHelper.query(fileInfo.uri, jsonStrSingleRelativepath, (err, queryResult)=>{
        if (err) {
            console.log("query_file_single faf query Failed, errCode:" + err.code + ", errMessage:" + err.message);
            return;
        }
        console.log("query_file_single faf query, queryResult.relative_path: " + JSON.parse(queryResult).relative_path);
    })
} catch (error) {
   console.error("query_file_single faf query failed, error.code :" + error.code + ", errorMessage :" + error.message);
};
>>>>>>> 094a76bb
```

## RootIterator.next

next( ) : { value: RootInfo, done: boolean }

RootIterator表示设备根目录的迭代器对象，可以通过next同步方法获取下一级设备根目录。

**系统能力**：SystemCapability.FileManagement.UserFileService。

**需要权限**：ohos.permission.FILE_ACCESS_MANAGER

**返回值：**

| 类型 | 说明 |
| --- | -- |
| {value: RootInfo, done: boolean} | 通过next遍历文件夹，直到done返回true结束；value字段返回rootInfo。|

## FileIterator.next

next( ) : { value: FileInfo, done: boolean }

FileIterator表示文件夹的迭代器对象，可以通过next同步方法获取下一级文件(夹)信息。

**系统能力**：SystemCapability.FileManagement.UserFileService。

**需要权限**：ohos.permission.FILE_ACCESS_MANAGER

**返回值：**

| 类型 | 说明 |
| --- | -- |
| {value: FileInfo, done: boolean} | 通过next遍历文件夹，直到done返回true结束；value字段返回fileInfo。|

## RootInfo

表示设备的根属性信息和接口能力。

**系统能力**：SystemCapability.FileManagement.UserFileService。

**需要权限**：ohos.permission.FILE_ACCESS_MANAGER

### 属性

| 名称 | 类型   | 可读 | 可写 | 说明     |
| ------ | ------ | -------- | ------ | -------- |
| deviceType | number | 是 | 否 |设备类型 |
| uri | string | 是 | 否 | 设备根目录Uri |
| relativePath<sup>10+</sup> | string | 是 | 否 | 根目录的相对路径 |
| displayName | string | 是 | 否 | 设备名称 |
| deviceFlags | number | 是 | 否 | 设备支持的能力 |

## FileInfo

表示文件(夹)属性信息和接口能力。

**系统能力**：SystemCapability.FileManagement.UserFileService。

**需要权限**：ohos.permission.FILE_ACCESS_MANAGER

### 属性

| 名称 | 类型   | 可读 | 可写 | 说明     |
| ------ | ------ | -------- | ------ | -------- |
| uri | string | 是 | 否 | 文件(夹)的uri |
| relativePath<sup>10+</sup> | string | 是 | 否 | 文件(夹)的相对路径 |
| fileName | string | 是 | 否 | 文件(夹)的名称 |
| mode | number | 是 | 否 | 文件(夹)的权限信息 |
| size | number | 是 | 否 |  文件(夹)的大小 |
| mtime | number | 是 | 否 |  文件(夹)的修改时间 |
| mimeType | string | 是 | 否 |  文件(夹)的媒体资源类型 |

## CopyResult<sup>10+</sup>

表示复制操作失败时的返回信息，复制成功时则没有返回信息。

**系统能力**：SystemCapability.FileManagement.UserFileService

**需要权限**：ohos.permission.FILE_ACCESS_MANAGER

### 属性

| 名称      | 类型   | 可读 | 可写 | 说明                                                   |
| --------- | ------ | ---- | ---- | ------------------------------------------------------ |
| sourceUri | string | 是   | 否   | 源文件(夹) uri                                         |
| destUri   | string | 是   | 否   | 产生冲突的目标文件的 uri。如果非冲突导致的错误，则为空 |
| errCode   | number | 是   | 否   | 错误码                                                 |
| errMsg    | string | 是   | 否   | 错误信息                                               |

## OPENFLAGS

目前支持的文件打开的标志位。

**系统能力：** SystemCapability.FileManagement.UserFileService

| 名称 | 值 | 说明 |
| ----- | ------ | ------ |
| READ | 0o0 | 读模式。 |
| WRITE | 0o1 | 写模式。 |
| WRITE_READ | 0o2 | 读写模式。 |

## FILEKEY<sup>10+</sup>

支持查询的键。

**系统能力：** SystemCapability.FileManagement.UserFileService

| 名称          | 值            | 说明                                |
| ------------- | ------------- | ----------------------------------- |
| DISPLAY_NAME  | display_name  | 文件名                              |
| DATE_ADDED    | date_added    | 文件创建的日期，例如1501925454      |
| DATE_MODIFIED | date_modified | 文件的修改日期，例如1665310670      |
| RELATIVE_PATH | relative_path | 相对路径，例如Pictures/Screenshots/ |
| FILE_SIZE     | size          | 文件（夹）大小（单位：字节）        |
| WIDTH         | width         | 图像文件的宽度（单位：像素）        |
| HEIGHT        | height        | 图像文件的高度（单位：像素）        |
| DURATION      | duration      | 音频和视频文件的时长（单位：毫秒）  |<|MERGE_RESOLUTION|>--- conflicted
+++ resolved
@@ -1253,109 +1253,18 @@
 };
 ```
 
-<<<<<<< HEAD
-## FileAccessHelper.copy<sup>10+</sup>
-
-copy(sourceUri: string, destUri: string, force?: boolean) : Promise&lt;Array&lt;CopyResult&gt;&gt;
-
-复制文件或目录，使用Promise异步回调。
-=======
 ## FileAccessHelper.query<sup>10+</sup>
 
 query(uri:string, metaJson: string) : Promise&lt;string&gt;
 
 通过uri查询文件或目录的相关信息，使用Promise异步回调。
->>>>>>> 094a76bb
-
-**系统能力**：SystemCapability.FileManagement.UserFileService
-
-**需要权限**：ohos.permission.FILE_ACCESS_MANAGER
-
-**参数：**
-
-<<<<<<< HEAD
-| 参数名    | 类型    | 必填 | 说明                                                         |
-| --------- | ------- | ---- | ------------------------------------------------------------ |
-| sourceUri | string  | 是   | 待拷贝的源文件(夹)的uri，例如：datashare:///media/file/102   |
-| destUri   | string  | 是   | 目标文件夹的uri，例如：datashare:///media/file/101           |
-| force     | boolean | 否   | 含有同名文件时是否强制覆盖文件，force为true时强制覆盖文件，force为空或false时不强制覆盖文件 |
-
-**返回值：**
-
-| 类型                                                    | 说明                                                         |
-| :------------------------------------------------------ | :----------------------------------------------------------- |
-| Promise&lt;Array&lt;[CopyResult](#copyresult10)&gt;&gt; | 返回copyresult数组，copyResult为复制操作失败的返回信息，复制成功无返回信息 |
-
-**示例 1：force为空**
-
-```js
-// 以媒体库uri为例
-// 示例代码中的sourceFile表示Download目录下的源文件(夹)，destFile表示Download目录下的目标文件夹，该uri对应fileInfo中的uri
-// 开发者应根据自己实际获取的uri进行开发
-let sourceFile = "datashare:///media/file/102";
-let destFile = "datashare:///media/file/101";
-try {
-  // fileAccessHelper 参考 fileAccess.createFileAccessHelper 示例代码获取
-  let copyResult = await fileAccessHelper.copy(sourceFile, destFile);
-  if (copyResult.length === 0) {
-    console.log("copy sucess");
-  } eles {
-    for (let i = 0; i < copyResult.length; i++) {
-      console.error("errCode" + copyResult[i].errCode);
-      console.error("errMsg" + copyResult[i].errMsg);
-      console.error("sourceUri" + copyResult[i].sourceUri);
-      console.error("destUri" + copyResult[i].destUri);
-    }
-  }
-} catch (error) {
-  console.error("copy failed, errCode:" + error.code + ", errMessage:" + error.message);
-}
-```
-
-**示例 2：force为true**
-
-```js
-// 以媒体库uri为例
-// 示例代码中的sourceFile表示Download目录下的源文件(夹)，destFile表示Download目录下的目标文件夹，该uri对应fileInfo中的uri
-// 开发者应根据自己实际获取的uri进行开发
-let sourceFile = "datashare:///media/file/102";
-let destFile = "datashare:///media/file/101";
-try {
-  // fileAccessHelper 参考 fileAccess.createFileAccessHelper 示例代码获取
-  let copyResult = await fileAccessHelper.copy(sourceFile, destFile, true);
-  if (copyResult.length === 0) {
-    console.log("copy sucess");
-  } eles {
-    for (let i = 0; i < copyResult.length; i++) {
-      console.error("errCode" + copyResult[i].errCode);
-      console.error("errMsg" + copyResult[i].errMsg);
-      console.error("sourceUri" + copyResult[i].sourceUri);
-      console.error("destUri" + copyResult[i].destUri);
-    }
-  }
-} catch (error) {
-  console.error("copy failed, errCode:" + error.code + ", errMessage:" + error.message);
-}
-```
-
-## FileAccessHelper.copy<sup>10+</sup>
-
-copy(sourceUri: string, destUri: string, callback: AsyncCallback&lt;Array&lt;CopyResult&gt;&gt;) : void
-
-复制文件或目录，使用callback异步回调。
-
-**系统能力**：SystemCapability.FileManagement.UserFileService
-
-**需要权限**：ohos.permission.FILE_ACCESS_MANAGER
-
-**参数：**
-
-| 参数名    | 类型                                             | 必填 | 说明                                                         |
-| --------- | ------------------------------------------------ | ---- | ------------------------------------------------------------ |
-| sourceUri | string                                           | 是   | 待拷贝的源文件(夹)的uri，例如：datashare:///media/file/102   |
-| destUri   | string                                           | 是   | 目标文件夹的uri，例如：datashare:///media/file/101           |
-| callback  | &lt;Array&lt;[CopyResult](#copyresult10)&gt;&gt; | 是   | 返回copyresult数组，copyResult为复制操作失败的返回信息，复制成功无返回信息 |
-=======
+
+**系统能力**：SystemCapability.FileManagement.UserFileService
+
+**需要权限**：ohos.permission.FILE_ACCESS_MANAGER
+
+**参数：**
+
 | 参数名   | 类型   | 必填 | 说明                                                 |
 | -------- | ------ | ---- | ---------------------------------------------------- |
 | uri      | string | 是   | 所选文件或目录的uri（从[FileInfo](#fileinfo)中获取） |
@@ -1366,46 +1275,10 @@
 | 类型                  | 说明                             |
 | :-------------------- | :------------------------------- |
 | Promise&lt;string&gt; | 返回json字符串，包括查询属性和值 |
->>>>>>> 094a76bb
 
 **示例：**
 
 ```js
-<<<<<<< HEAD
-// 以媒体库uri为例
-// 示例代码中的sourceFile表示Download目录下的源文件(夹)，destFile表示Download目录下的目标文件夹，该uri对应fileInfo中的uri
-// 开发者应根据自己实际获取的uri进行开发
-let sourceFile = "datashare:///media/file/102";
-let destFile = "datashare:///media/file/101";
-try {
-  // fileAccessHelper 参考 fileAccess.createFileAccessHelper 示例代码获取
-  fileAccessHelper.copy(sourceFile, destFile, async (err, copyResult) => {
-    if (err) {
-      console.error("copy failed, errCode:" + err.code + ", errMessage:" + err.message);
-      return;
-    }
-    if (copyResult.length === 0) {
-      console.log("copy sucess");
-    } eles {
-      for (let i = 0; i < copyResult.length; i++) {
-        console.error("errCode" + copyResult[i].errCode);
-        console.error("errMsg" + copyResult[i].errMsg);
-        console.error("sourceUri" + copyResult[i].sourceUri);
-        console.error("destUri" + copyResult[i].destUri);
-      }
-    }
-  })
-} catch (error) {
-  console.error("copy failed, errCode:" + error.code + ", errMessage:" + error.message);
-}
-```
-
-## FileAccessHelper.copy<sup>10+</sup>
-
-copy(sourceUri: string, destUri: string, force: boolean, callback: AsyncCallback&lt;Array&lt;CopyResult&gt;&gt;) : void
-
-复制文件或目录，使用callback异步回调。
-=======
 var imageFileRelativePath = "Download/queryTest/image/01.jpg";
 var jsonStrSingleRelativepath = JSON.stringify({ [fileAccess.FileKey.RELATIVE_PATH]: "" });
 try {
@@ -1423,60 +1296,22 @@
 query(uri:string, metaJson: string, callback: AsyncCallback&lt;string&gt;) : void
 
 通过uri查询文件或目录的相关信息，使用callback异步回调。
->>>>>>> 094a76bb
-
-**系统能力**：SystemCapability.FileManagement.UserFileService
-
-**需要权限**：ohos.permission.FILE_ACCESS_MANAGER
-
-**参数：**
-
-<<<<<<< HEAD
-| 参数名    | 类型                                             | 必填 | 说明                                                         |
-| --------- | ------------------------------------------------ | ---- | ------------------------------------------------------------ |
-| sourceUri | string                                           | 是   | 待拷贝的源文件(夹)的uri，例如：datashare:///media/file/102   |
-| destUri   | string                                           | 是   | 目标文件夹的uri，例如：datashare:///media/file/101           |
-| force     | boolean                                          | 是   | 含有同名文件时是否强制覆盖文件，force为true时强制覆盖文件，force为空或false时不强制覆盖文件 |
-| callback  | &lt;Array&lt;[CopyResult](#copyresult10)&gt;&gt; | 是   | 返回copyresult数组，copyResult为复制操作失败的返回信息，复制成功无返回信息 |
-=======
+
+**系统能力**：SystemCapability.FileManagement.UserFileService
+
+**需要权限**：ohos.permission.FILE_ACCESS_MANAGER
+
+**参数：**
+
 | 参数名   | 类型                        | 必填 | 说明                                                 |
 | -------- | --------------------------- | ---- | ---------------------------------------------------- |
 | uri      | string                      | 是   | 所选文件或目录的uri（从[FileInfo](#fileinfo)中获取） |
 | metaJson | string                      | 是   | json字符串，包含查询属性[FILEKEY](#filekey10)        |
 | callback | AsyncCallback&lt;string&gt; | 是   | 返回json字符串，包括查询属性和值                     |
->>>>>>> 094a76bb
 
 **示例：**
 
 ```js
-<<<<<<< HEAD
-// 以媒体库uri为例
-// 示例代码中的sourceFile表示Download目录下的源文件(夹)，destFile表示Download目录下的目标文件夹，该uri对应fileInfo中的uri
-// 开发者应根据自己实际获取的uri进行开发
-let sourceFile = "datashare:///media/file/102";
-let destFile = "datashare:///media/file/101";
-try {
-  // fileAccessHelper 参考 fileAccess.createFileAccessHelper 示例代码获取
-  fileAccessHelper.copy(sourceFile, destFile, true, async (err, copyResult) => {
-    if (err) {
-      console.error("copy failed, errCode:" + err.code + ", errMessage:" + err.message);
-      return;
-    }
-    if (copyResult.length === 0) {
-      console.log("copy sucess");
-    } eles {
-      for (let i = 0; i < copyResult.length; i++) {
-        console.error("errCode" + copyResult[i].errCode);
-        console.error("errMsg" + copyResult[i].errMsg);
-        console.error("sourceUri" + copyResult[i].sourceUri);
-        console.error("destUri" + copyResult[i].destUri);
-      }
-    }
-  })
-} catch (error) {
-  console.error("copy failed, errCode:" + error.code + ", errMessage:" + error.message);
-}
-=======
 var imageFileRelativePath = "Download/queryTest/image/01.jpg";
 var jsonStrSingleRelativepath = JSON.stringify({ [fileAccess.FileKey.RELATIVE_PATH]: "" });
 try {
@@ -1492,7 +1327,181 @@
 } catch (error) {
    console.error("query_file_single faf query failed, error.code :" + error.code + ", errorMessage :" + error.message);
 };
->>>>>>> 094a76bb
+```
+
+## FileAccessHelper.copy<sup>10+</sup>
+
+copy(sourceUri: string, destUri: string, force?: boolean) : Promise&lt;Array&lt;CopyResult&gt;&gt;
+
+复制文件或目录，使用 Promise 异步回调。
+
+**系统能力**：SystemCapability.FileManagement.UserFileService
+
+**需要权限**：ohos.permission.FILE_ACCESS_MANAGER
+
+**参数：**
+
+| 参数名    | 类型    | 必填 | 说明                                                         |
+| --------- | ------- | ---- | ------------------------------------------------------------ |
+| sourceUri | string  | 是   | 待拷贝的源文件(夹)的 uri，例如：datashare:///media/file/102  |
+| destUri   | string  | 是   | 目标文件夹的 uri，例如：datashare:///media/file/101          |
+| force     | boolean | 否   | 含有同名文件时是否强制覆盖文件，force 为 true 时强制覆盖文件，force 为空或 false 时不强制覆盖文件 |
+
+**返回值：**
+
+| 类型                                                    | 说明                                                         |
+| :------------------------------------------------------ | :----------------------------------------------------------- |
+| Promise&lt;Array&lt;[CopyResult](#copyresult10)&gt;&gt; | 返回 copyresult 数组，copyResult 为复制操作失败的返回信息，复制成功无返回信息 |
+
+**示例 1：force 为空**
+
+```js
+// 以媒体库uri为例
+// 示例代码中的sourceFile表示Download目录下的源文件(夹)，destFile表示Download目录下的目标文件夹，该uri对应fileInfo中的uri
+// 开发者应根据自己实际获取的uri进行开发
+let sourceFile = "datashare:///media/file/102";
+let destFile = "datashare:///media/file/101";
+try {
+    // fileAccessHelper 参考 fileAccess.createFileAccessHelper 示例代码获取
+    let copyResult = await fileAccessHelper.copy(sourceFile, destFile);
+    if (copyResult.length === 0) {
+        console.log("copy success");
+    } else {
+        for (let i = 0; i < copyResult.length; i++) {
+            console.error("errCode" + copyResult[i].errCode);
+            console.error("errMsg" + copyResult[i].errMsg);
+            console.error("sourceUri" + copyResult[i].sourceUri);
+            console.error("destUri" + copyResult[i].destUri);
+        }
+    }
+} catch (error) {
+    console.error("copy failed, errCode:" + error.code + ", errMessage:" + error.message);
+}
+```
+
+**示例 2：force 为 true**
+
+```js
+// 以媒体库uri为例
+// 示例代码中的sourceFile表示Download目录下的源文件(夹)，destFile表示Download目录下的目标文件夹，该uri对应fileInfo中的uri
+// 开发者应根据自己实际获取的uri进行开发
+let sourceFile = "datashare:///media/file/102";
+let destFile = "datashare:///media/file/101";
+try {
+    // fileAccessHelper 参考 fileAccess.createFileAccessHelper 示例代码获取
+    let copyResult = await fileAccessHelper.copy(sourceFile, destFile, true);
+    if (copyResult.length === 0) {
+        console.log("copy success");
+    } else {
+        for (let i = 0; i < copyResult.length; i++) {
+            console.error("errCode" + copyResult[i].errCode);
+            console.error("errMsg" + copyResult[i].errMsg);
+            console.error("sourceUri" + copyResult[i].sourceUri);
+            console.error("destUri" + copyResult[i].destUri);
+        }
+    }
+} catch (error) {
+    console.error("copy failed, errCode:" + error.code + ", errMessage:" + error.message);
+}
+```
+
+## FileAccessHelper.copy<sup>10+</sup>
+
+copy(sourceUri: string, destUri: string, callback: AsyncCallback&lt;Array&lt;CopyResult&gt;&gt;) : void
+
+复制文件或目录，使用 callback 异步回调。
+
+**系统能力**：SystemCapability.FileManagement.UserFileService
+
+**需要权限**：ohos.permission.FILE_ACCESS_MANAGER
+
+**参数：**
+
+| 参数名    | 类型                                             | 必填 | 说明                                                         |
+| --------- | ------------------------------------------------ | ---- | ------------------------------------------------------------ |
+| sourceUri | string                                           | 是   | 待拷贝的源文件(夹)的 uri，例如：datashare:///media/file/102  |
+| destUri   | string                                           | 是   | 目标文件夹的 uri，例如：datashare:///media/file/101          |
+| callback  | &lt;Array&lt;[CopyResult](#copyresult10)&gt;&gt; | 是   | 返回 copyresult 数组，copyResult 为复制操作失败的返回信息，复制成功无返回信息 |
+
+**示例：**
+
+```js
+// 以媒体库uri为例
+// 示例代码中的sourceFile表示Download目录下的源文件(夹)，destFile表示Download目录下的目标文件夹，该uri对应fileInfo中的uri
+// 开发者应根据自己实际获取的uri进行开发
+let sourceFile = "datashare:///media/file/102";
+let destFile = "datashare:///media/file/101";
+try {
+    // fileAccessHelper 参考 fileAccess.createFileAccessHelper 示例代码获取
+    fileAccessHelper.copy(sourceFile, destFile, async (err, copyResult) => {
+        if (err) {
+            console.error("copy failed, errCode:" + err.code + ", errMessage:" + err.message);
+            return;
+        }
+        if (copyResult.length === 0) {
+            console.log("copy success");
+        } else {
+            for (let i = 0; i < copyResult.length; i++) {
+                console.error("errCode" + copyResult[i].errCode);
+                console.error("errMsg" + copyResult[i].errMsg);
+                console.error("sourceUri" + copyResult[i].sourceUri);
+                console.error("destUri" + copyResult[i].destUri);
+            }
+        }
+    });
+} catch (error) {
+    console.error("copy failed, errCode:" + error.code + ", errMessage:" + error.message);
+}
+```
+
+## FileAccessHelper.copy<sup>10+</sup>
+
+copy(sourceUri: string, destUri: string, force: boolean, callback: AsyncCallback&lt;Array&lt;CopyResult&gt;&gt;) : void
+
+复制文件或目录，使用 callback 异步回调。
+
+**系统能力**：SystemCapability.FileManagement.UserFileService
+
+**需要权限**：ohos.permission.FILE_ACCESS_MANAGER
+
+**参数：**
+
+| 参数名    | 类型                                             | 必填 | 说明                                                         |
+| --------- | ------------------------------------------------ | ---- | ------------------------------------------------------------ |
+| sourceUri | string                                           | 是   | 待拷贝的源文件(夹)的 uri，例如：datashare:///media/file/102  |
+| destUri   | string                                           | 是   | 目标文件夹的 uri，例如：datashare:///media/file/101          |
+| force     | boolean                                          | 是   | 含有同名文件时是否强制覆盖文件，force 为 true 时强制覆盖文件，force 为空或 false 时不强制覆盖文件 |
+| callback  | &lt;Array&lt;[CopyResult](#copyresult10)&gt;&gt; | 是   | 返回 copyresult 数组，copyResult 为复制操作失败的返回信息，复制成功无返回信息 |
+
+**示例：**
+
+```js
+// 以媒体库uri为例
+// 示例代码中的sourceFile表示Download目录下的源文件(夹)，destFile表示Download目录下的目标文件夹，该uri对应fileInfo中的uri
+// 开发者应根据自己实际获取的uri进行开发
+let sourceFile = "datashare:///media/file/102";
+let destFile = "datashare:///media/file/101";
+try {
+    // fileAccessHelper 参考 fileAccess.createFileAccessHelper 示例代码获取
+    fileAccessHelper.copy(sourceFile, destFile, true, async (err, copyResult) => {
+        if (err) {
+            console.error("copy failed, errCode:" + err.code + ", errMessage:" + err.message);
+            return;
+        }
+        if (copyResult.length === 0) {
+            console.log("copy success");
+        } else {
+            for (let i = 0; i < copyResult.length; i++) {
+                console.error("errCode" + copyResult[i].errCode);
+                console.error("errMsg" + copyResult[i].errMsg);
+                console.error("sourceUri" + copyResult[i].sourceUri);
+                console.error("destUri" + copyResult[i].destUri);
+            }
+        }
+    });
+} catch (error) {
+    console.error("copy failed, errCode:" + error.code + ", errMessage:" + error.message);
+}
 ```
 
 ## RootIterator.next
