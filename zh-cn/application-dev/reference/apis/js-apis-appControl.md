# @ohos.bundle.appControl (appControl模块)

本模块提供应用拦截能力。对应用设置处置状态后，应用会被禁止运行；用户点击桌面图标时，会根据应用的处置状态，跳转到对应的页面。本模块支持对应用的处置状态进行设置、获取、删除。

> **说明：**
>
> 本模块首批接口从API version 9开始支持。后续版本的新增接口，采用上角标单独标记接口的起始版本。

本模块接口为系统接口。

## 导入模块

``` ts
import appControl from '@ohos.bundle.appControl'
```

## appControl.setDisposedStatus

setDisposedStatus(appId: string, disposedWant: Want): Promise\<void>

以异步方法设置应用的处置状态。使用Promise异步回调。成功返回null，失败返回对应错误信息。

**需要权限：** ohos.permission.MANAGE_DISPOSED_APP_STATUS

**系统能力：** SystemCapability.BundleManager.BundleFramework.AppControl

**系统API：**  此接口为系统接口。。

**参数：**

| 参数名       | 类型     | 必填   | 说明                                    |
| ----------- | ------ | ---- | --------------------------------------- |
| appId  | string | 是    | 需要设置处置状态的应用的appId。<br> appId是应用的唯一标识，由应用Bundle名称和签名信息决定，获取方法参见[获取应用的appId](#获取应用的appid)。               |
| disposedWant | Want  | 是 | 对应用的处置意图。 |

**返回值：**

| 类型                        | 说明                 |
| ------------------------- | ------------------ |
| Promise\<void> | Promise对象。无返回结果的Promise对象。 |

**错误码：**

以下错误码的详细介绍请参见[ohos.bundle错误码](../errorcodes/errorcode-bundle.md)。

| 错误码ID | 错误信息                                |
| ------ | -------------------------------------- |
| 17700005 |  The specified app ID is empty string.  |

**示例：**

```ts
import { BusinessError } from '@ohos.base';
import Want from '@ohos.app.ability.Want';
import appControl from '@ohos.bundle.appControl';

let appId = "com.example.myapplication_xxxxx";
let want:Want = {bundleName: 'com.example.myapplication'};

try {
<<<<<<< HEAD
    appControl.setDisposedStatus(appId, want)
        .then(() => {
            console.info('setDisposedStatus success');
        }).catch((error) => {
            let message = (error as BusinessError).message;
            console.error('setDisposedStatus failed ' + message);
        });
=======
  appControl.setDisposedStatus(appId, want)
    .then(() => {
      console.info('setDisposedStatus success');
    }).catch((error: BusinessError) => {
    let message = (error as BusinessError).message;
    console.error('setDisposedStatus failed ' + message);
  });
>>>>>>> b33f3138
} catch (error) {
    let message = (error as BusinessError).message;
    console.error('setDisposedStatus failed ' + message);
}
```

## appControl.setDisposedStatus

setDisposedStatus(appId: string, disposedWant: Want, callback: AsyncCallback\<void>): void;

以异步方法设置应用的处置状态。使用callback异步回调。成功返回null，失败返回对应错误信息。

**需要权限：** ohos.permission.MANAGE_DISPOSED_APP_STATUS

**系统能力：** SystemCapability.BundleManager.BundleFramework.AppControl

**系统API：**  此接口为系统接口。

**参数：**

| 参数名       | 类型                              | 必填   | 说明                                    |
| ----------- | ------------------------------- | ---- | --------------------------------------- |
| appId  | string | 是    | 需要设置处置的应用的appId。<br> appId是应用的唯一标识，由应用Bundle名称和签名信息决定，获取方法参见[获取应用的appId](#获取应用的appid)。                      |
| disposedWant | Want  | 是 | 对应用的处置意图。 |
| callback    | AsyncCallback\<void> | 是    | 回调函数，当设置处置状态成功，err为null，否则为错误对象。 |

**错误码：**

以下错误码的详细介绍请参见[ohos.bundle错误码](../errorcodes/errorcode-bundle.md)。

| 错误码ID | 错误信息                                |
| ------ | -------------------------------------- |
| 17700005 |  The specified app ID is empty string.  |

**示例：**

```ts
import appControl from '@ohos.bundle.appControl';
import { BusinessError } from '@ohos.base';
import Want from '@ohos.app.ability.Want';

let appId = "com.example.myapplication_xxxxx";
let want: Want = {bundleName: 'com.example.myapplication'};

try {
  appControl.setDisposedStatus(appId, want, (error: BusinessError, data) => {
    if (error) {
      let message = (error as BusinessError).message;
      console.error('setDisposedStatus failed ' + message);
      return;
    }
    console.info('setDisposedStatus success');
  });
} catch (error) {
    let message = (error as BusinessError).message;
    console.error('setDisposedStatus failed ' + message);
}
```

## appControl.setDisposedStatusSync

setDisposedStatusSync(appId: string, disposedWant: Want): void;

以同步方法设置应用的处置状态。成功返回null，失败抛出对应异常。

**需要权限：** ohos.permission.MANAGE_DISPOSED_APP_STATUS

**系统能力：** SystemCapability.BundleManager.BundleFramework.AppControl

**系统API：**  此接口为系统接口。

**参数：**

| 参数名       | 类型                              | 必填   | 说明                                    |
| ----------- | ------------------------------- | ---- | --------------------------------------- |
| appId  | string | 是    | 需要设置处置的应用的appId。<br> appId是应用的唯一标识，由应用Bundle名称和签名信息决定，获取方法参见[获取应用的appId](#获取应用的appid)。                      |
| disposedWant | Want  | 是 | 对应用的处置意图。 |

**错误码：**

以下错误码的详细介绍请参见[ohos.bundle错误码](../errorcodes/errorcode-bundle.md)。

| 错误码ID | 错误信息                                |
| ------ | -------------------------------------- |
| 17700005 |  The specified app ID is empty string.  |

**示例：**

```ts
import appControl from '@ohos.bundle.appControl';
import { BusinessError } from '@ohos.base';
import Want from '@ohos.app.ability.Want';

let appId: string = "com.example.myapplication_xxxxx";
let want: Want = {bundleName: 'com.example.myapplication'};

try {
  appControl.setDisposedStatusSync(appId, want);
} catch (error) {
  let message = (error as BusinessError).message;
  console.error('setDisposedStatusSync failed ' + message);
}
```

## appControl.getDisposedStatus

getDisposedStatus(appId: string): Promise\<Want>;

以异步方法获取指定应用已设置的处置状态。使用Promise异步回调，成功返回应用的处置状态，失败返回对应错误信息。

**需要权限：** ohos.permission.MANAGE_DISPOSED_APP_STATUS

**系统能力：** SystemCapability.BundleManager.BundleFramework.AppControl

**系统API：**  此接口为系统接口。

**参数：**

| 参数名       | 类型     | 必填   | 说明                                    |
| ----------- | ------ | ---- | --------------------------------------- |
| appId  | string | 是    | 要查询的应用的appId。<br> appId是应用的唯一标识，由应用Bundle名称和签名信息决定，获取方法参见[获取应用的appId](#获取应用的appid)。  |

**返回值：**

| 类型                        | 说明                 |
| ------------------------- | ------------------ |
| Promise\<Want> | Promise对象，返回应用的处置状态。 |

**错误码：**

以下错误码的详细介绍请参见[ohos.bundle错误码](../errorcodes/errorcode-bundle.md)。

| 错误码ID | 错误信息                                |
| ------ | -------------------------------------- |
| 17700005 |  The specified app ID is empty string.  |

**示例：**

```ts
import appControl from '@ohos.bundle.appControl';
import { BusinessError } from '@ohos.base';

let appId = "com.example.myapplication_xxxxx";

try {
  appControl.getDisposedStatus(appId)
    .then((data) => {
      console.info('getDisposedStatus success. DisposedStatus: ' + JSON.stringify(data));
    }).catch((error: BusinessError) => {
    let message = (error as BusinessError).message;
    console.error('getDisposedStatus failed ' + message);
  });
} catch (error) {
    let message = (error as BusinessError).message;
    console.error('getDisposedStatus failed ' + message);
}
```

## appControl.getDisposedStatus

getDisposedStatus(appId: string, callback: AsyncCallback\<Want>): void;

以异步方法获取指定应用的处置状态。使用callback异步回调，成功返回应用的处置状态，失败返回对应错误信息。

**需要权限：** ohos.permission.MANAGE_DISPOSED_APP_STATUS

**系统能力：** SystemCapability.BundleManager.BundleFramework.AppControl

**系统API：**  此接口为系统接口。

**参数：**

| 参数名       | 类型     | 必填   | 说明                                  |
| ----------- | ------ | ---- | --------------------------------------- |
| appId  | string | 是    | 要查询的应用的appId。<br> appId是应用的唯一标识，由应用Bundle名称和签名信息决定，获取方法参见[获取应用的appId](#获取应用的appid)。  |
| callback    | AsyncCallback\<Want> | 是    | 回调函数。当获取应用的处置状态成功时，err为null，data为获取到的处置状态；否则为错误对象。                    |

**错误码：**

以下错误码的详细介绍请参见[ohos.bundle错误码](../errorcodes/errorcode-bundle.md)。

| 错误码ID | 错误信息                                |
| ------ | -------------------------------------- |
| 17700005 |  The specified app ID is empty string.  |

**示例：**

```ts
import appControl from '@ohos.bundle.appControl';
import { BusinessError } from '@ohos.base';

let appId = "com.example.myapplication_xxxxx";

try {
  appControl.getDisposedStatus(appId, (error, data) => {
    if (error) {
      let message = (error as BusinessError).message;
      console.error('getDisposedStatus failed ' + message);
      return;
    }
    console.info('getDisposedStatus success. DisposedStatus: ' + JSON.stringify(data));
  });
} catch (error) {
    let message = (error as BusinessError).message;
    console.error('getDisposedStatus failed ' + message);
}
```

## appControl.getDisposedStatusSync

getDisposedStatusSync(appId: string): Want;

以同步方法获取指定应用已设置的处置状态。成功返回应用的处置状态，失败抛出对应异常。

**需要权限：** ohos.permission.MANAGE_DISPOSED_APP_STATUS

**系统能力：** SystemCapability.BundleManager.BundleFramework.AppControl

**系统API：**  此接口为系统接口。

**参数：**

| 参数名       | 类型     | 必填   | 说明                                    |
| ----------- | ------ | ---- | --------------------------------------- |
| appId  | string | 是    | 要查询的应用的appId。<br> appId是应用的唯一标识，由应用Bundle名称和签名信息决定，获取方法参见[获取应用的appId](#获取应用的appid)。  |

**返回值：**

| 类型                        | 说明                 |
| ------------------------- | ------------------ |
| Want | 返回应用的处置状态。 |

**错误码：**

以下错误码的详细介绍请参见[ohos.bundle错误码](../errorcodes/errorcode-bundle.md)。

| 错误码ID | 错误信息                                |
| ------ | -------------------------------------- |
| 17700005 |  The specified app ID is empty string.  |

**示例：**

```ts
import appControl from '@ohos.bundle.appControl';
import { BusinessError } from '@ohos.base';
import Want from '@ohos.app.ability.Want';

let appId: string = "com.example.myapplication_xxxxx";
let want: Want;

try {
    want = appControl.getDisposedStatusSync(appId);
} catch (error) {
    let message = (error as BusinessError).message;
    console.error('getDisposedStatusSync failed ' + message);
}
```

## appControl.deleteDisposedStatus

deleteDisposedStatus(appId: string): Promise\<void>

以异步方法删除应用的处置状态。使用promise异步回调，成功返回null，失败返回对应错误信息。

**需要权限：** ohos.permission.MANAGE_DISPOSED_APP_STATUS

**系统能力：** SystemCapability.BundleManager.BundleFramework.AppControl

**系统API：**  此接口为系统接口。

**参数：**

| 参数名       | 类型     | 必填   | 说明                                    |
| ----------- | ------ | ---- | --------------------------------------- |
| appId  | string | 是    | 要删除处置状态的应用的appId。<br> appId是应用的唯一标识，由应用Bundle名称和签名信息决定，获取方法参见[获取应用的appId](#获取应用的appid)。  |

**返回值：**

| 类型                        | 说明                 |
| ------------------------- | ------------------ |
| Promise\<void> | Promise对象，无返回结果的Promise对象 |

**错误码：**

以下错误码的详细介绍请参见[ohos.bundle错误码](../errorcodes/errorcode-bundle.md)。

| 错误码ID | 错误信息                                |
| ------ | -------------------------------------- |
| 17700005 |  The specified app ID is empty string.  |

**示例：**

```ts
import appControl from '@ohos.bundle.appControl';
import { BusinessError } from '@ohos.base';

let appId = "com.example.myapplication_xxxxx";

try {
  appControl.deleteDisposedStatus(appId)
    .then(() => {
      console.info('deleteDisposedStatus success');
    }).catch((error: BusinessError) => {
      let message = (error as BusinessError).message;
      console.error('deleteDisposedStatus failed ' + message);
  });
} catch (error) {
  let message = (error as BusinessError).message;
  console.error('deleteDisposedStatus failed ' + message);
}
```

## appControl.deleteDisposedStatus

deleteDisposedStatus(appId: string, callback: AsyncCallback\<void>) : void

以异步方法删除应用的处置状态。使用callback异步回调，成功返回null，失败返回对应错误信息。

**需要权限：** ohos.permission.MANAGE_DISPOSED_APP_STATUS

**系统能力：** SystemCapability.BundleManager.BundleFramework.AppControl

**系统API：**  此接口为系统接口。

**参数：**

| 参数名       | 类型     | 必填   | 说明                                    |
| ----------- | ------ | ---- | --------------------------------------- |
| appId  | string | 是    | 要查询的应用的appId。<br> appId是应用的唯一标识，由应用Bundle名称和签名信息决定，获取方法参见[获取应用的appId](#获取应用的appid)。  |
| callback    | AsyncCallback\<void> | 是    | 回调函数，当设置处置状态成功时，err返回null。否则回调函数返回具体错误对象。                   |

**错误码：**

以下错误码的详细介绍请参见[ohos.bundle错误码](../errorcodes/errorcode-bundle.md)。

| 错误码ID | 错误信息                                |
| ------ | -------------------------------------- |
| 17700005 |  The specified app ID is empty string.  |

**示例：**

```ts
import appControl from '@ohos.bundle.appControl';
import { BusinessError } from '@ohos.base';

let appId = "com.example.myapplication_xxxxx";
try {
  appControl.deleteDisposedStatus(appId, (error: BusinessError, data) => {
    if (error) {
      console.error('deleteDisposedStatus failed ' + error.message);
      return;
    }
    console.info('deleteDisposedStatus success');
  });
} catch (error) {
    let message = (error as BusinessError).message;
    console.error('deleteDisposedStatus failed ' + message);
}
```

## appControl.deleteDisposedStatusSync

deleteDisposedStatusSync(appId: string) : void

以同步方法删除应用的处置状态。成功返回null，失败抛出对应异常。

**需要权限：** ohos.permission.MANAGE_DISPOSED_APP_STATUS

**系统能力：** SystemCapability.BundleManager.BundleFramework.AppControl

**系统API：**  此接口为系统接口。

**参数：**

| 参数名       | 类型     | 必填   | 说明                                    |
| ----------- | ------ | ---- | --------------------------------------- |
| appId  | string | 是    | 要查询的应用的appId。<br> appId是应用的唯一标识，由应用Bundle名称和签名信息决定，获取方法参见[获取应用的appId](#获取应用的appid)。  |

**错误码：**

以下错误码的详细介绍请参见[ohos.bundle错误码](../errorcodes/errorcode-bundle.md)。

| 错误码ID | 错误信息                                |
| ------ | -------------------------------------- |
| 17700005 |  The specified app ID is empty string.  |

**示例：**

```ts
import appControl from '@ohos.bundle.appControl';
import { BusinessError } from '@ohos.base';

let appId: string = "com.example.myapplication_xxxxx";

try {
    appControl.deleteDisposedStatusSync(appId);
} catch (error) {
    let message = (error as BusinessError).message;
    console.error('deleteDisposedStatusSync failed ' + message);
}
```

## 获取应用的appId

appId是应用的唯一标识，由应用Bundle名称和签名信息决定，可以通过[getBundleInfo](js-apis-bundleManager.md#bundlemanagergetbundleinfo)接口获取。

**示例：**

```ts
import bundleManager from '@ohos.bundle.bundleManager';
import { BusinessError } from '@ohos.base';

let bundleName = 'com.example.myapplication';
let appId: string;
try {
  bundleManager.getBundleInfo(bundleName, bundleManager.BundleFlag.GET_BUNDLE_INFO_WITH_SIGNATURE_INFO)
    .then((data) => {
      appId = data.signatureInfo.appId;
      console.info("appId is " + appId);
    }).catch((error: BusinessError) => {
      let message = (error as BusinessError).message;
      console.error("getBundleInfo failed " + message);
  });
} catch (error) {
    let message = (error as BusinessError).message;
    console.error("getBundleInfo failed " + message);
}
```<|MERGE_RESOLUTION|>--- conflicted
+++ resolved
@@ -58,23 +58,13 @@
 let want:Want = {bundleName: 'com.example.myapplication'};
 
 try {
-<<<<<<< HEAD
     appControl.setDisposedStatus(appId, want)
         .then(() => {
             console.info('setDisposedStatus success');
-        }).catch((error) => {
+        }).catch((error: BusinessError) => {
             let message = (error as BusinessError).message;
             console.error('setDisposedStatus failed ' + message);
         });
-=======
-  appControl.setDisposedStatus(appId, want)
-    .then(() => {
-      console.info('setDisposedStatus success');
-    }).catch((error: BusinessError) => {
-    let message = (error as BusinessError).message;
-    console.error('setDisposedStatus failed ' + message);
-  });
->>>>>>> b33f3138
 } catch (error) {
     let message = (error as BusinessError).message;
     console.error('setDisposedStatus failed ' + message);
