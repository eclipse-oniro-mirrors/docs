# BundleInstaller

> ![icon-note.gif](public_sys-resources/icon-note.gif) **说明：**
> 本模块首批接口从API version 7 开始支持。后续版本的新增接口，采用上角标单独标记接口的起始版本。

在设备上安装、升级和卸载应用

## BundleInstaller.install<sup>(deprecated)<sup>

<<<<<<< HEAD
本模块提供在设备上安装、升级和删除应用的能力。

## BundleInstaller.install
=======
> 从API version 9开始不再维护，建议使用[install](js-apis-installer.md)替代。
>>>>>>> 210f7baf

install(bundleFilePaths: Array&lt;string&gt;, param: InstallParam, callback: AsyncCallback&lt;InstallStatus&gt;): void;

以异步方法为应用安装hap，支持多hap安装。使用callback形式返回结果。

**需要权限：**

ohos.permission.INSTALL_BUNDLE

**系统能力：**

SystemCapability.BundleManager.BundleFramework

**系统API：** 此接口为系统接口，三方应用不支持调用

**参数：**

| 名称            | 类型                                                 | 必填 | 描述                                                         |
| --------------- | ---------------------------------------------------- | ---- | ------------------------------------------------------------ |
| bundleFilePaths | Array&lt;string&gt;                                  | 是   | 指示存储hap包的沙箱路径，应用的沙箱路径可以通过[Context](js-apis-Context.md#contextgetfilesdir)获取|
| param           | [InstallParam](#installparam)                        | 是   | 指定安装所需的其他参数。                                     |
| callback        | AsyncCallback&lt;[InstallStatus](#installstatus)&gt; | 是   | 程序启动作为入参的回调函数，返回安装状态信息。               |

<<<<<<< HEAD
**示例：**

```ts
import bundle from '@ohos.bundle';
let hapFilePaths = ['/data/storage/el2/base/haps/entry/files/'];
let installParam = {
    userId: 100,
    isKeepData: false,
    installFlag: 1,
};

bundle.getBundleInstaller().then(installer=>{
    installer.install(hapFilePaths, installParam, err => {
        if (err) {
            console.error('install failed:' + JSON.stringify(err));
        } else {
            console.info('install successfully.');
        }
    });
}).catch(error => {
    console.error('getBundleInstaller failed. Cause: ' + error.message);
});
```

## BundleInstaller.uninstall
=======
## BundleInstaller.uninstall<sup>(deprecated)<sup>

> 从API version 9开始不再维护，建议使用[uninstall](js-apis-installer.md)替代。
>>>>>>> 210f7baf

uninstall(bundleName: string, param: InstallParam, callback: AsyncCallback&lt;InstallStatus&gt;): void;

以异步方法卸载应用程序，使用callback形式返回结果。

**需要权限：**

ohos.permission.INSTALL_BUNDLE

**系统能力：**

SystemCapability.BundleManager.BundleFramework

**系统API：** 此接口为系统接口，三方应用不支持调用

**参数：**

| 名称       | 类型                                                 | 必填 | 描述                                           |
| ---------- | ---------------------------------------------------- | ---- | ---------------------------------------------- |
| bundleName | string                                               | 是   | 包名                                           |
| param      | [InstallParam](#installparam)                        | 是   | 指定卸载所需的其他参数。                       |
| callback   | AsyncCallback&lt;[InstallStatus](#installstatus)&gt; | 是   | 程序启动作为入参的回调函数，返回安装状态信息。 |

<<<<<<< HEAD
**示例：**

```ts
import bundle from '@ohos.bundle';
let bundleName = 'com.ohos.demo';
let installParam = {
    userId: 100,
    isKeepData: false,
    installFlag: 1,
};

bundle.getBundleInstaller().then(installer=>{
    installer.uninstall(bundleName, installParam, err => {
        if (err) {
            console.error('uninstall failed:' + JSON.stringify(err));
        } else {
            console.info('uninstall successfully.');
        }
    });
}).catch(error => {
    console.error('getBundleInstaller failed. Cause: ' + error.message);
});
```
## BundleInstaller.recover<sup>8+</sup>
=======
## BundleInstaller.recover<sup>(deprecated)<sup>

> 从API version 9开始不再维护，建议使用[recover](js-apis-installer.md)替代。
>>>>>>> 210f7baf

recover(bundleName: string, param: InstallParam, callback: AsyncCallback&lt;InstallStatus&gt;): void;

以异步方法恢复一个应用程序，使用callback形式返回结果。当预置应用被卸载后，可以通过此接口进行恢复。

**需要权限：**

ohos.permission.INSTALL_BUNDLE

**系统能力：**

SystemCapability.BundleManager.BundleFramework

**系统API：** 此接口为系统接口，三方应用不支持调用

**参数：**

| 名称       | 类型                                                 | 必填 | 描述                                           |
| ---------- | ---------------------------------------------------- | ---- | ---------------------------------------------- |
| bundleName | string                                               | 是   | 包名                                           |
| param      | [InstallParam](#installparam)                        | 是   | 指定应用恢复所需的其他参数。                       |
| callback   | AsyncCallback&lt;[InstallStatus](#installstatus)&gt; | 是   | 程序启动作为入参的回调函数，返回应用恢复状态信息。 |

**示例：**

```ts
import bundle from '@ohos.bundle';

let bundleName = 'com.ohos.demo';
let installParam = {
    userId: 100,
    isKeepData: false,
    installFlag: 1,
};

bundle.getBundleInstaller().then(installer=>{
    installer.recover(bundleName, installParam, err => {
        if (err) {
            console.error('recover failed:' + JSON.stringify(err));
        } else {
            console.info('recover successfully.');
        }
    });
}).catch(error => {
    console.error('getBundleInstaller failed. Cause: ' + error.message);
});
```

<<<<<<< HEAD
## HashParam<sup>9+</sup>

hap的哈希值参数。应用市场升级检测时，校验各版本哈希值是否一致。

 **系统能力:** 以下各项对应的系统能力均为SystemCapability.BundleManager.BundleFramework

 **系统API：**  此接口为系统接口，三方应用不支持调用

| 名称       | 类型   | 可读|可写|说明             |
| ---------- | ------ | ---|---|---------------- |
| moduleName | string | 是|是 | 应用程序模块名称 |
| hashValue  | string | 是|是 |hap包的sha256哈希值           |

## InstallParam
=======
## InstallParam<sup>(deprecated)<sup>
>>>>>>> 210f7baf

应用程序安装卸载信息

 **系统能力:** 以下各项对应的系统能力均为SystemCapability.BundleManager.BundleFramework

 **系统API：**  此接口为系统接口，三方应用不支持调用

<<<<<<< HEAD
| 名称                           | 类型                           |可读|可写| 说明               |
| ------------------------------ | ------------------------------ | ---- |----|--------------- |
| userId                         | number                         | 是|是 |指示用户id         |
| installFlag                    | number                         | 是|是 |指示安装标志       |
| isKeepData                     | boolean                        | 是|是 |指示应用删除后是否保留数据 |
| hashParams<sup>9+</sup>        | Array<[HashParam](#hashparam)> | 是|是 |哈希值参数         |
| crowdtestDeadline<sup>9+</sup> | number                         | 是|是 |[众测](https://deveco.huawei.com/crowdtest)截止时间 |
=======
| 名称                           | 类型                           | 说明               |
| ------------------------------ | ------------------------------ | ------------------ |
| userId                         | number                         | 指示用户id         |
| installFlag                    | number                         | 指示安装标志       |
| isKeepData                     | boolean                        | 指示参数是否有数据 |
>>>>>>> 210f7baf

## InstallStatus<sup>(deprecated)<sup>

应用程序安装卸载状态

 **系统能力:** 以下各项对应的系统能力均为SystemCapability.BundleManager.BundleFramework

 **系统API：**  此接口为系统接口，三方应用不支持调用

| 名称          | 类型                                                         | 可读 | 可写 | 说明                           |
| ------------- | ------------------------------------------------------------ | ---- | ---- | ------------------------------ |
| status        | bundle.[InstallErrorCode](js-apis-Bundle.md#installerrorcode) | 是   | 否   | 表示安装或卸载错误状态码       |
| statusMessage | string                                                       | 是   | 否   | 表示安装或卸载的字符串结果信息 |
<|MERGE_RESOLUTION|>--- conflicted
+++ resolved
@@ -1,224 +1,184 @@
-# BundleInstaller
-
-> ![icon-note.gif](public_sys-resources/icon-note.gif) **说明：**
-> 本模块首批接口从API version 7 开始支持。后续版本的新增接口，采用上角标单独标记接口的起始版本。
-
-在设备上安装、升级和卸载应用
-
-## BundleInstaller.install<sup>(deprecated)<sup>
-
-<<<<<<< HEAD
-本模块提供在设备上安装、升级和删除应用的能力。
-
-## BundleInstaller.install
-=======
-> 从API version 9开始不再维护，建议使用[install](js-apis-installer.md)替代。
->>>>>>> 210f7baf
-
-install(bundleFilePaths: Array&lt;string&gt;, param: InstallParam, callback: AsyncCallback&lt;InstallStatus&gt;): void;
-
-以异步方法为应用安装hap，支持多hap安装。使用callback形式返回结果。
-
-**需要权限：**
-
-ohos.permission.INSTALL_BUNDLE
-
-**系统能力：**
-
-SystemCapability.BundleManager.BundleFramework
-
-**系统API：** 此接口为系统接口，三方应用不支持调用
-
-**参数：**
-
-| 名称            | 类型                                                 | 必填 | 描述                                                         |
-| --------------- | ---------------------------------------------------- | ---- | ------------------------------------------------------------ |
-| bundleFilePaths | Array&lt;string&gt;                                  | 是   | 指示存储hap包的沙箱路径，应用的沙箱路径可以通过[Context](js-apis-Context.md#contextgetfilesdir)获取|
-| param           | [InstallParam](#installparam)                        | 是   | 指定安装所需的其他参数。                                     |
-| callback        | AsyncCallback&lt;[InstallStatus](#installstatus)&gt; | 是   | 程序启动作为入参的回调函数，返回安装状态信息。               |
-
-<<<<<<< HEAD
-**示例：**
-
-```ts
-import bundle from '@ohos.bundle';
-let hapFilePaths = ['/data/storage/el2/base/haps/entry/files/'];
-let installParam = {
-    userId: 100,
-    isKeepData: false,
-    installFlag: 1,
-};
-
-bundle.getBundleInstaller().then(installer=>{
-    installer.install(hapFilePaths, installParam, err => {
-        if (err) {
-            console.error('install failed:' + JSON.stringify(err));
-        } else {
-            console.info('install successfully.');
-        }
-    });
-}).catch(error => {
-    console.error('getBundleInstaller failed. Cause: ' + error.message);
-});
-```
-
-## BundleInstaller.uninstall
-=======
-## BundleInstaller.uninstall<sup>(deprecated)<sup>
-
-> 从API version 9开始不再维护，建议使用[uninstall](js-apis-installer.md)替代。
->>>>>>> 210f7baf
-
-uninstall(bundleName: string, param: InstallParam, callback: AsyncCallback&lt;InstallStatus&gt;): void;
-
-以异步方法卸载应用程序，使用callback形式返回结果。
-
-**需要权限：**
-
-ohos.permission.INSTALL_BUNDLE
-
-**系统能力：**
-
-SystemCapability.BundleManager.BundleFramework
-
-**系统API：** 此接口为系统接口，三方应用不支持调用
-
-**参数：**
-
-| 名称       | 类型                                                 | 必填 | 描述                                           |
-| ---------- | ---------------------------------------------------- | ---- | ---------------------------------------------- |
-| bundleName | string                                               | 是   | 包名                                           |
-| param      | [InstallParam](#installparam)                        | 是   | 指定卸载所需的其他参数。                       |
-| callback   | AsyncCallback&lt;[InstallStatus](#installstatus)&gt; | 是   | 程序启动作为入参的回调函数，返回安装状态信息。 |
-
-<<<<<<< HEAD
-**示例：**
-
-```ts
-import bundle from '@ohos.bundle';
-let bundleName = 'com.ohos.demo';
-let installParam = {
-    userId: 100,
-    isKeepData: false,
-    installFlag: 1,
-};
-
-bundle.getBundleInstaller().then(installer=>{
-    installer.uninstall(bundleName, installParam, err => {
-        if (err) {
-            console.error('uninstall failed:' + JSON.stringify(err));
-        } else {
-            console.info('uninstall successfully.');
-        }
-    });
-}).catch(error => {
-    console.error('getBundleInstaller failed. Cause: ' + error.message);
-});
-```
-## BundleInstaller.recover<sup>8+</sup>
-=======
-## BundleInstaller.recover<sup>(deprecated)<sup>
-
-> 从API version 9开始不再维护，建议使用[recover](js-apis-installer.md)替代。
->>>>>>> 210f7baf
-
-recover(bundleName: string, param: InstallParam, callback: AsyncCallback&lt;InstallStatus&gt;): void;
-
-以异步方法恢复一个应用程序，使用callback形式返回结果。当预置应用被卸载后，可以通过此接口进行恢复。
-
-**需要权限：**
-
-ohos.permission.INSTALL_BUNDLE
-
-**系统能力：**
-
-SystemCapability.BundleManager.BundleFramework
-
-**系统API：** 此接口为系统接口，三方应用不支持调用
-
-**参数：**
-
-| 名称       | 类型                                                 | 必填 | 描述                                           |
-| ---------- | ---------------------------------------------------- | ---- | ---------------------------------------------- |
-| bundleName | string                                               | 是   | 包名                                           |
-| param      | [InstallParam](#installparam)                        | 是   | 指定应用恢复所需的其他参数。                       |
-| callback   | AsyncCallback&lt;[InstallStatus](#installstatus)&gt; | 是   | 程序启动作为入参的回调函数，返回应用恢复状态信息。 |
-
-**示例：**
-
-```ts
-import bundle from '@ohos.bundle';
-
-let bundleName = 'com.ohos.demo';
-let installParam = {
-    userId: 100,
-    isKeepData: false,
-    installFlag: 1,
-};
-
-bundle.getBundleInstaller().then(installer=>{
-    installer.recover(bundleName, installParam, err => {
-        if (err) {
-            console.error('recover failed:' + JSON.stringify(err));
-        } else {
-            console.info('recover successfully.');
-        }
-    });
-}).catch(error => {
-    console.error('getBundleInstaller failed. Cause: ' + error.message);
-});
-```
-
-<<<<<<< HEAD
-## HashParam<sup>9+</sup>
-
-hap的哈希值参数。应用市场升级检测时，校验各版本哈希值是否一致。
-
- **系统能力:** 以下各项对应的系统能力均为SystemCapability.BundleManager.BundleFramework
-
- **系统API：**  此接口为系统接口，三方应用不支持调用
-
-| 名称       | 类型   | 可读|可写|说明             |
-| ---------- | ------ | ---|---|---------------- |
-| moduleName | string | 是|是 | 应用程序模块名称 |
-| hashValue  | string | 是|是 |hap包的sha256哈希值           |
-
-## InstallParam
-=======
-## InstallParam<sup>(deprecated)<sup>
->>>>>>> 210f7baf
-
-应用程序安装卸载信息
-
- **系统能力:** 以下各项对应的系统能力均为SystemCapability.BundleManager.BundleFramework
-
- **系统API：**  此接口为系统接口，三方应用不支持调用
-
-<<<<<<< HEAD
-| 名称                           | 类型                           |可读|可写| 说明               |
-| ------------------------------ | ------------------------------ | ---- |----|--------------- |
-| userId                         | number                         | 是|是 |指示用户id         |
-| installFlag                    | number                         | 是|是 |指示安装标志       |
-| isKeepData                     | boolean                        | 是|是 |指示应用删除后是否保留数据 |
-| hashParams<sup>9+</sup>        | Array<[HashParam](#hashparam)> | 是|是 |哈希值参数         |
-| crowdtestDeadline<sup>9+</sup> | number                         | 是|是 |[众测](https://deveco.huawei.com/crowdtest)截止时间 |
-=======
-| 名称                           | 类型                           | 说明               |
-| ------------------------------ | ------------------------------ | ------------------ |
-| userId                         | number                         | 指示用户id         |
-| installFlag                    | number                         | 指示安装标志       |
-| isKeepData                     | boolean                        | 指示参数是否有数据 |
->>>>>>> 210f7baf
-
-## InstallStatus<sup>(deprecated)<sup>
-
-应用程序安装卸载状态
-
- **系统能力:** 以下各项对应的系统能力均为SystemCapability.BundleManager.BundleFramework
-
- **系统API：**  此接口为系统接口，三方应用不支持调用
-
-| 名称          | 类型                                                         | 可读 | 可写 | 说明                           |
-| ------------- | ------------------------------------------------------------ | ---- | ---- | ------------------------------ |
-| status        | bundle.[InstallErrorCode](js-apis-Bundle.md#installerrorcode) | 是   | 否   | 表示安装或卸载错误状态码       |
-| statusMessage | string                                                       | 是   | 否   | 表示安装或卸载的字符串结果信息 |
+# BundleInstaller
+
+> ![icon-note.gif](public_sys-resources/icon-note.gif) **说明：**
+> 本模块首批接口从API version 7 开始支持。后续版本的新增接口，采用上角标单独标记接口的起始版本。
+
+在设备上安装、升级和卸载应用
+
+## BundleInstaller.install<sup>(deprecated)<sup>
+
+> 从API version 9开始不再维护，建议使用[install](js-apis-installer.md)替代。
+
+install(bundleFilePaths: Array&lt;string&gt;, param: InstallParam, callback: AsyncCallback&lt;InstallStatus&gt;): void;
+
+以异步方法为应用安装hap，支持多hap安装。使用callback形式返回结果。
+
+**需要权限：**
+
+ohos.permission.INSTALL_BUNDLE
+
+**系统能力：**
+
+SystemCapability.BundleManager.BundleFramework
+
+**系统API：** 此接口为系统接口，三方应用不支持调用
+
+**参数：**
+
+| 名称            | 类型                                                 | 必填 | 描述                                                         |
+| --------------- | ---------------------------------------------------- | ---- | ------------------------------------------------------------ |
+| bundleFilePaths | Array&lt;string&gt;                                  | 是   | 指示存储hap包的沙箱路径，应用的沙箱路径可以通过[Context](js-apis-Context.md#contextgetfilesdir)获取|
+| param           | [InstallParam](#installparam)                        | 是   | 指定安装所需的其他参数。                                     |
+| callback        | AsyncCallback&lt;[InstallStatus](#installstatus)&gt; | 是   | 程序启动作为入参的回调函数，返回安装状态信息。               |
+
+**示例：**
+
+```ts
+import bundle from '@ohos.bundle';
+let hapFilePaths = ['/data/storage/el2/base/haps/entry/files/'];
+let installParam = {
+    userId: 100,
+    isKeepData: false,
+    installFlag: 1,
+};
+
+bundle.getBundleInstaller().then(installer=>{
+    installer.install(hapFilePaths, installParam, err => {
+        if (err) {
+            console.error('install failed:' + JSON.stringify(err));
+        } else {
+            console.info('install successfully.');
+        }
+    });
+}).catch(error => {
+    console.error('getBundleInstaller failed. Cause: ' + error.message);
+});
+```
+
+## BundleInstaller.uninstall<sup>(deprecated)<sup>
+
+> 从API version 9开始不再维护，建议使用[uninstall](js-apis-installer.md)替代。
+
+uninstall(bundleName: string, param: InstallParam, callback: AsyncCallback&lt;InstallStatus&gt;): void;
+
+以异步方法卸载应用程序，使用callback形式返回结果。
+
+**需要权限：**
+
+ohos.permission.INSTALL_BUNDLE
+
+**系统能力：**
+
+SystemCapability.BundleManager.BundleFramework
+
+**系统API：** 此接口为系统接口，三方应用不支持调用
+
+**参数：**
+
+| 名称       | 类型                                                 | 必填 | 描述                                           |
+| ---------- | ---------------------------------------------------- | ---- | ---------------------------------------------- |
+| bundleName | string                                               | 是   | 包名                                           |
+| param      | [InstallParam](#installparam)                        | 是   | 指定卸载所需的其他参数。                       |
+| callback   | AsyncCallback&lt;[InstallStatus](#installstatus)&gt; | 是   | 程序启动作为入参的回调函数，返回安装状态信息。 |
+
+**示例：**
+
+```ts
+import bundle from '@ohos.bundle';
+let bundleName = 'com.ohos.demo';
+let installParam = {
+    userId: 100,
+    isKeepData: false,
+    installFlag: 1,
+};
+
+bundle.getBundleInstaller().then(installer=>{
+    installer.uninstall(bundleName, installParam, err => {
+        if (err) {
+            console.error('uninstall failed:' + JSON.stringify(err));
+        } else {
+            console.info('uninstall successfully.');
+        }
+    });
+}).catch(error => {
+    console.error('getBundleInstaller failed. Cause: ' + error.message);
+});
+```
+## BundleInstaller.recover<sup>(deprecated)<sup>
+
+> 从API version 9开始不再维护，建议使用[recover](js-apis-installer.md)替代。
+
+recover(bundleName: string, param: InstallParam, callback: AsyncCallback&lt;InstallStatus&gt;): void;
+
+以异步方法恢复一个应用程序，使用callback形式返回结果。当预置应用被卸载后，可以通过此接口进行恢复。
+
+**需要权限：**
+
+ohos.permission.INSTALL_BUNDLE
+
+**系统能力：**
+
+SystemCapability.BundleManager.BundleFramework
+
+**系统API：** 此接口为系统接口，三方应用不支持调用
+
+**参数：**
+
+| 名称       | 类型                                                 | 必填 | 描述                                           |
+| ---------- | ---------------------------------------------------- | ---- | ---------------------------------------------- |
+| bundleName | string                                               | 是   | 包名                                           |
+| param      | [InstallParam](#installparam)                        | 是   | 指定应用恢复所需的其他参数。                       |
+| callback   | AsyncCallback&lt;[InstallStatus](#installstatus)&gt; | 是   | 程序启动作为入参的回调函数，返回应用恢复状态信息。 |
+
+**示例：**
+
+```ts
+import bundle from '@ohos.bundle';
+
+let bundleName = 'com.ohos.demo';
+let installParam = {
+    userId: 100,
+    isKeepData: false,
+    installFlag: 1,
+};
+
+bundle.getBundleInstaller().then(installer=>{
+    installer.recover(bundleName, installParam, err => {
+        if (err) {
+            console.error('recover failed:' + JSON.stringify(err));
+        } else {
+            console.info('recover successfully.');
+        }
+    });
+}).catch(error => {
+    console.error('getBundleInstaller failed. Cause: ' + error.message);
+});
+```
+
+## InstallParam<sup>(deprecated)<sup>
+
+应用程序安装卸载信息
+
+ **系统能力:** 以下各项对应的系统能力均为SystemCapability.BundleManager.BundleFramework
+
+ **系统API：**  此接口为系统接口，三方应用不支持调用
+
+| 名称                           | 类型                           |可读|可写| 说明               |
+| ------------------------------ | ------------------------------ | ---- |----|--------------- |
+| userId                         | number                         | 是|是 |指示用户id         |
+| installFlag                    | number                         | 是|是 |指示安装标志       |
+| isKeepData                     | boolean                        | 是|是 |指示应用删除后是否保留数据 |
+
+
+## InstallStatus<sup>(deprecated)<sup>
+
+应用程序安装卸载状态
+
+ **系统能力:** 以下各项对应的系统能力均为SystemCapability.BundleManager.BundleFramework
+
+ **系统API：**  此接口为系统接口，三方应用不支持调用
+
+| 名称          | 类型                                                         | 可读 | 可写 | 说明                           |
+| ------------- | ------------------------------------------------------------ | ---- | ---- | ------------------------------ |
+| status        | bundle.[InstallErrorCode](js-apis-Bundle.md#installerrorcode) | 是   | 否   | 表示安装或卸载错误状态码       |
+| statusMessage | string                                                       | 是   | 否   | 表示安装或卸载的字符串结果信息 |