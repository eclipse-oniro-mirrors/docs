--- conflicted
+++ resolved
@@ -10,10 +10,5 @@
 
 | 名称        | 可读    | 可写     | 类型                 | 必填 | 说明                                                         |
 | ----------- | -------- |-------- | -------------------- | ---- | ------------------------------------------------------------ |
-<<<<<<< HEAD
-| resultCode    | 是    | 是      | number               | 否   | 表示Ability被拉起并退出后返回的结果码。                                |
+| resultCode    | 是    | 是      | number               | 是   | 表示Ability被拉起并退出后返回的结果码。                                |
 | want   | 是    | 是      | [Want](./js-apis-app-ability-want.md)               | 否   | 表示Ability被拉起并退出后返回的数据。 |
-=======
-| resultCode    | 是    | 否      | number               | 是  | 表示ability拉起、销毁之后返回的结果码。                                |
-| want   | 是    | 否      | [Want](./js-apis-app-ability-want.md)               | 否   | 表示ability销毁之后返回的数据。 |
->>>>>>> ea68a0a7
