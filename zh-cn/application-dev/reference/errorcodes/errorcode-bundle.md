# 包管理子系统通用错误码

> **说明：**
>
> 以下仅介绍本模块特有错误码，通用错误码请参考[通用错误码说明文档](errorcode-universal.md)。

## 17700001 指定的bundleName不存在

**错误信息**<br/>
The specified bundle name is not found.

**错误描述**<br/>
调用查询等接口时，传入的bundleName不存在。

**可能原因**<br/>

1. 输入的bundleName有误。
2. 系统中对应的应用没有安装。

**处理步骤**<br/>
1. 检查bundleName拼写是否正确。
2. 确认对应的应用是否安装。

## 17700002 指定的moduleName不存在

**错误信息**<br/>
The specified module name is not found.

**错误描述**<br/>
调用查询或者免安装相关接口时，传入的moduleName不存在。

**可能原因**<br/>
1. 输入的moduleName有误。
2. 系统中对应的应用没有安装该模块。

**处理步骤**<br/>
1. 检查moduleName拼写是否正确。
2. 确认对应的应用是否安装该模块。

## 17700003 指定的abilityName不存在

**错误信息**<br/>
The specified ability name is not found.

**错误描述**<br/>
调用查询等接口时，传入的abilityName不存在。

**可能原因**<br/>
1. 输入的abilityName有误。
2. 系统中对应的应用不存在该abilityName对应的ability。

**处理步骤**<br/>
1. 检查abilityName拼写是否正确。
2. 确认对应的应用是否存在该abilityName对应的ability。

## 17700004 指定的用户不存在

**错误信息**<br/>
The specified user ID is not found.

**错误描述**<br/>
调用与用户相关接口时，传入的用户不存在。

**可能原因**<br/>
1. 输入的用户名有误。
2. 系统中没有该用户。

**处理步骤**<br/>
1. 检查用户名拼写是否正确。
2. 确认系统中存在该用户。

## 17700005 指定的appId为空字符串

**错误信息**<br/>
The specified app ID is empty string.

**错误描述**<br/>
调用appControl模块中的相关接口时，传入的appId为空字符串。

**可能原因**<br/>
传入的appId为空字符串。

**处理步骤**<br/>
检查appId是否为空字符串。

## 17700006 查询的权限不存在

**错误信息**<br/>
The specified permission is not found.

**错误描述**<br/>
调用bundleManager模块中的getPermissionDef接口时，传入的权限不存在。

**可能原因**<br/>
1. 传入的permission名称拼写有误。
2. 系统中不存在对应的权限。

**处理步骤**<br/>
1. 检查permission拼写是否正确。
2. 确认系统中是否有该权限。

## 17700007 输入的设备Id有误

**错误信息**<br/>
The specified device ID is not found.

**错误描述**<br/>
调用distributedBundle模块相关接口时，传入的设备id有误。

**可能原因**<br/>
1. 传入的deviceId拼写有误。
2. deviceId不存在。

**处理步骤**<br/>
1. 检查deviceId拼写是否正确。
2. 确认deviceId是否存在。

## 17700010 文件解析失败导致应用安装失败

**错误信息**<br/>
Failed to install the HAP because the HAP fails to be parsed.

**错误描述**<br/>
调用installer模块中的install接口时，传入的HAP解析失败。

**可能原因**<br/>
1. HAP的格式不是zip格式。
2. HAP的配置文件不满足json格式。
3. HAP的配置文件缺少必要的字段。

**处理步骤**<br/>
1. 确认hap的格式是zip。
2. 确认hap的配置文件满足[配置文件json格式](../../quick-start/application-configuration-file-overview-stage.md)。
3. 检查DevEco Studio编译hap时是否有错误提示，缺省字段时会有相应的报错。

## 17700011 签名校验失败导致应用安装失败

**错误信息**<br/>
Failed to install the HAP because the HAP signature fails to be verified.

**错误描述**<br/>
调用installer模块中的install接口时，签名校验失败导致应用安装失败。

**可能原因**<br/>

1. HAP没有签名。
2. hap签名信息来源不可靠。
3. 升级的HAP与已安装的HAP签名信息不一致。
4. 多个hap的签名信息不一致。

**处理步骤**<br/>
1. 确认hap包是否签名成功。
2. 确认hap包的签名证书是从应用市场申请。
3. 确认多个hap包签名时使用的证书相同。
4. 确认升级的ha包p签名证书与已安装的hap包相同。

## 17700012 安装包路径无效或者文件过大导致应用安装失败

**错误信息**<br/>
Failed to install the HAP because the HAP path is invalid or the HAP is too large.

**错误描述**<br/>
调用installer模块中的install接口时，安装包路径无效或者文件过大导致应用安装失败。

**可能原因**<br/>
1. 输入错误，HAP的文件路径不存在。
2. HAP的路径无法访问。
3. HAP的大小超过最大限制4G。

**处理步骤**<br/>
1. 确认hap是否存在。
2. 查看hap的可执行权限，是否可读。
3. 查看HAP的大小是否超过4G。

## 17700015 多个HAP配置信息不同导致应用安装失败

**错误信息**<br/>
Failed to install the HAPs because they have different configuration information.

**错误描述**<br/>
调用installer模块中的install接口时，多个HAP配置信息不同导致应用安装失败。

**可能原因**<br/>
多个hap包中配置文件中app标签下面的字段信息不一致。

**处理步骤**<br/>
确认多个HAP中配置文件app下面的字段是否一致。

## 17700016 系统磁盘空间不足导致应用安装失败

**错误信息**<br/>
Failed to install the HAP because of insufficient system disk space.

**错误描述**<br/>
调用installer模块中的install接口时，系统磁盘空间不足导致应用安装失败。

**可能原因**<br/>
系统空间不足。

**处理步骤**<br/>
确认系统是否有足够的空间。

## 17700017 新安装的应用版本号低于已安装的版本号导致应用安装失败

**错误信息**<br/>
Failed to install the HAP since the version of the HAP to install is too early.

**错误描述**<br/>
调用installer模块中的install接口时，新安装的应用版本号低于已安装的版本号导致应用安装失败。

**可能原因**<br/>
新安装的应用版本号低于已安装的版本号。

**处理步骤**<br/>
确认新安装的应用版本号是否不低于已安装的同应用版本号。

## 17700018 安装失败，依赖的模块不存在

**错误信息**<br/>
Failed to install because the dependent module does not exist.

**错误描述**<br/>
安装hap或者hsp时，依赖的模块不存在。

**可能原因**<br/>
依赖的模块没有安装。

**处理步骤**<br/>
先安装依赖的模块。

## 17700020 预置应用无法卸载

**错误信息**<br/>
The preinstalled app cannot be uninstalled.

**错误描述**<br/>
调用installer模块中的uninstall接口卸载预置应用时，无法卸载。

**可能原因**<br/>
1. 传入的bundleName拼写有误。
2. 对应的预置应用无法卸载。

**处理步骤**<br/>
1. 确认bundleName是否拼写正确。
1. 确认对应的预置应用是否可卸载。

## 17700021 指定的uid无效

**错误信息**<br/>
The specified uid is invalid.

**错误描述**<br/>
调用bundleManager模块中的getBundleNameByUid接口时，指定的uid无效。

**可能原因**<br/>
1. 传入的uid拼写有误。
2. 传入的uid在系统中不存在。

**处理步骤**<br/>
1. 检查uid的拼写。
2. 检查系统中是否存在该uid。

## 17700022 输入的待解析源文件无效

**错误信息**<br/>
The input source file is invalid.

**错误描述**<br/>
调用bundleManager模块中的getBundleArchiveInfo接口时，传入的HAP路径无效。

**可能原因**<br/>
1. 待解析的源文件不存在。
2. 待解析的源文件不符合zip格式。

**处理步骤**<br/>
1. 确认待解析的源文件是否存在。
2. 确认待解析的源文件符合zip格式。

## 17700023 指定的默认应用不存在

**错误信息**<br/>
The specified default app does not exist.

**错误描述**<br/>
调用defaultAppManager模块中的getDefaultApplication接口时，指定的默认应用不存在。

**可能原因**<br/>
设备没有设置对应的默认应用。

**处理步骤**<br/>
确认设备是否设置了对应的默认应用。

## 17700024 没有相应的配置文件

**错误信息**<br/>
Failed to get the profile because there is no profile in the HAP.

**错误描述**<br/>
调用查询profile文件的相关接口时，没有相应的配置文件。

**可能原因**<br/>
1. 输入的metadata name在配置文件中不存在。
2. 配置文件的内容不是json格式。

**处理步骤**<br/>
1. 确认要查询的ability或者extensionAbility中的metadata name是否存在。
2. 确认指定查询的profile文件的内容是否为json格式。

## 17700025 输入的type无效

**错误信息**<br/>
The specified type is invalid.

**错误描述**<br/>
调用defaultAppManager模块的相关接口时，输入的type无效。

**可能原因**<br/>
1. 输入的type拼写有误。
2. 输入的type不存在。

**处理步骤**<br/>
1. 确认输入的type是否拼写正确。
2. 确认输入的type是否存在。

## 17700026 指定应用被禁用

**错误信息**<br/>
The specified bundle is disabled.

**错误描述**<br/>
当调用查询应用的相关信息接口时，指定应用被禁用。

**可能原因**<br/>
设备上对应的应用已经被禁用，无法查询。

**处理步骤**<br/>
确认设备上对应的应用是否被禁用。

## 17700027 分布式服务未启动

**错误信息**<br/>
The distributed service is not running.

**错误描述**<br/>
当调用distributedBundle模块的相关接口时，分布式服务未启动。

**可能原因**<br/>
设备未组网。

**处理步骤**<br/>
确认设备是否组网成功。
## 17700028 输入的ability与type不匹配

**错误信息**<br/>
The ability does not match the type.

**错误描述**<br/>
当调用defaultAppManager模块中的setDefaultApplication接口时，输入的ability与type不匹配。

**可能原因**<br/>
输入的ability和type拼写有误。

**处理步骤**<br/>
确认输入的ability和type拼写是否正确。

## 17700029 指定的ability被禁用

**错误信息**<br/>
The specified ability is disabled.

**错误描述**<br/>
当调用查询ability相关信息的接口时，指定的ability被禁用。

**可能原因**<br/>
指定的ability被禁用。

**处理步骤**<br/>
确认指定的ability是否被禁用，可以使用[bm工具命令](../../../readme/包管理子系统.md#bm工具命令)查询对应的应用信息。

## 17700030 指定的应用不支持清除缓存文件

**错误信息**<br/>
The specified bundle does not support clearing of cache files.

**错误描述**<br/>
当调用bundleManager模块中的cleanBundleCacheFiles接口时，指定的应用不支持清除缓存文件。

**可能原因**<br/>
指定的应用为系统应用且在签名证书中配置了不能清除数据(AllowAppDataNotCleared)的字段。

**处理步骤**<br/>
1.确认指定的应用是否为系统应用，可以使用[bm工具命令](../../../readme/包管理子系统.md#bm工具命令)查询对应的应用信息，查看isSystemApp是否为true。
2.确认指定的应用是否配置了能清除缓存(AllowAppDataNotCleared)的字段，可以使用[bm工具命令](../../../readme/包管理子系统.md#bm工具命令)查询对应的应用信息，查看userDataClearable是否为true。

## 17700031 Overlay特性校验失败导致HAP安装失败

**错误信息**<br/>
Failed to install the HAP because the overlay check of the HAP is failed.

**错误描述**<br/>
当安装overlay特征的应用时，指定的应用和待安装的overlay特征应用不为预置应用，或者目标应用/目标module是overlay特征的应用/module。

**可能原因**<br/>
1. 使用应用间的overlay特性时，overlay特征应用必须为预置应用。
2. 使用应用间的overlay特性时，目标应用必须为预置应用。
3. 使用应用间的overlay特性时，目标应用不能是具有overlay特征的应用
4. 目标module不能是具有overlay特征的module。

**处理步骤**<br/>
1. 检查overlay特征应用是否为预置应用。
2. 检查目标应用是否为预置应用。
3. 检查目标应用是否不为overlay特征的应用
4. 检查目标module是否不为overlay特征的module。

## 17700032 指定的应用不包含overlay特征的module

**错误信息**<br/>
The specified bundle does not contain any overlay module.

**错误描述**<br/>
查询指定应用中overlay特征module的overlayModuleInfo时, 指定的应用不包含overlay特征module。

**可能原因**<br/>
指定的应用不包含overlay特征module。

**处理步骤**<br/>
检查指定的应用是否不包含overlay特征module。

## 17700033 指定的module不是overlay特征的module

**错误信息**<br/>
The specified module is not an overlay module.

**错误描述**<br/>
查询指定的overlay特征module的overlayModuleInfo时, 指定的module不是overlay特征module。

**可能原因**<br/>
指定的module不是overlay特征的module。

**处理步骤**<br/>
检查指定的module是否不为overlay特征的module。

## 17700034 指定的module是overlay特征的module

**错误信息**<br/>
The specified module is an overlay module.

**错误描述**<br/>
查询指定的目标module所关联的overlayModuleInfo时, 指定的module是overlay特征module。

**可能原因**<br/>
指定的module是overlay特征的module。

**处理步骤**<br/>
检查指定的module是否为overlay特征的module。

## 17700035 指定的应用只包含overlay特征的module

**错误信息**<br/>
The specified bundle is an overlay bundle.

**错误描述**<br/>
查询指定应用的目标module所关联的overlayModuleInfo时, 指定的应用只包含overlay特征的module。

**可能原因**<br/>
指定的应用只包含overlay特征的module。

**处理步骤**<br/>
检查指定的应用是否只包含overlay特征的module。

## 17700036 共享库缺少AllowAppShareLibrary特权导致安装失败

**错误信息**<br/>
Failed to install the HSP because lacks appropriate permissions.

**错误描述**<br/>
共享库未申请配置AllowAppShareLibrary特权，可能存在安全隐私风险，不允许安装。

**可能原因**<br/>
发布共享库前，未申请配置AllowAppShareLibrary特权。

**处理步骤**<br/>
为共享库申请配置AllowAppShareLibrary特权，重新签名并发布。

## 17700037 被卸载的shared library版本被其他应用依赖

**错误信息**<br/>
The version of shared bundle is dependent on other applications.

**错误描述**<br/>
当卸载shared library某一版本时，指定的shared library的版本被其他应用依赖，卸载失败。

**可能原因**<br/>
1. 当前卸载的版本是shared library的最高版本，且该shared library被其他应用依赖。
2. 当前卸载时未指定shared library的版本，会卸载shared library的所有版本，该shared library被其他应用依赖。

**处理步骤**<br/>
1. 检查被卸载的shared library是否被其他应用依赖。
2. 检查被卸载的版本是否为shared library的最高版本。

## 17700038 被卸载的shared library不存在

**错误信息**<br/>
The specified shared bundle does not exist.

**错误描述**<br/>
当卸载shared library时，卸载的shared library不存在。

**可能原因**<br/>
1. 当前指定卸载的版本不存在与被卸载的shared library中。
2. 当前指定卸载的shared library不存在与设备中。

**处理步骤**<br/>
1. 检查被卸载的shared library是否存在于当前设备中。
2. 检查被卸载的版本是否存在于被卸载的shared library中。

## 17700039 不允许安装应用间共享库
**错误信息**<br/>
Failed to install because disallow install a shared bundle by hapFilePaths.

**错误描述**<br/>
安装应用时，传入的安装包为应用间共享库类型。

**可能原因**<br/>
1. 通过bm工具安装应用时，-p参数传入了应用间共享库的安装包路径。
2. 通过install接口安装应用时，hapFilePaths参数传入了应用间共享库的安装包路径。

**处理步骤**<br/>
1. 通过-s参数指定应用间共享库的安装包路径。
2. 通过installParam参数的sharedBundleDirPaths字段指定应用间共享库的安装包路径。

## 17700040 不允许卸载应用间共享库
**错误信息**<br/>
The specified bundle is a shared bundle which cannot be uninstalled.

**错误描述**<br/>
卸载应用时，传入的是应用间共享库的包名。

**可能原因**<br/>
1. 通过bm工具卸载应用时，-n参数传入了应用间共享库的包名。
2. 通过uninstall接口卸载应用时，bundleName传入的是应用间共享库的包名。

**处理步骤**<br/>
1. 通过-s参数指定卸载的应用为共享库应用。
2. 通过UninstallParam参数的bundleName及versionCode指定卸载的共享库的包名及版本。

## 17700041 企业设备管理不允许安装该应用
**错误信息**<br/>
Failed to install because enterprise device management disallow install.

**错误描述**<br/>
安装应用时，企业设备管理不允许安装。

**可能原因**<br/>
1. 企业设备管理不允许安装该应用。

**处理步骤**<br/>
1. 请在设备中检查应用是否被企业设备管理禁止安装。

## 17700042 数据代理中的uri配置错误
**错误信息**<br/>
Failed to install the HAP because of incorrect URI in the data proxy.

**错误描述**<br/>
安装应用时，数据代理的uri配置错误。

**可能原因**<br/>
1. uri中的包名与当前应用的包名不一致。
2. uri重复。

**处理步骤**<br/>
1. 修改uri中的包名为当前应用的包名。
2. 修改重复的uri，每一个数据代理的uri都是唯一的。

## 17700043 数据代理中的权限配置错误
**错误信息**<br/>
Failed to install the HAP because of low APL in the non-system data proxy (required APL: system_basic or system_core).

**错误描述**<br/>
安装应用时，非系统应用的数据代理的权限等级过低，应为system_basic或system_core。

**可能原因**<br/>
1. 非系统应用的数据代理未配置权限。
1. 非系统应用的数据代理的权限等级过低。

**处理步骤**<br/>
1. 在数据代理中配置读权限和写权限。
2. 修改读权限和写权限，并确认其权限等级为system_basic或system_core。

## 17700044 安装包设置的多进程配置项与系统配置项设置矛盾
**错误信息**<br/>
Failed to install the HAP because the isolationMode configured is not supported.

**错误描述**<br/>
安装应用时，设置的isolationMode与系统配置项所允许的系统配置项矛盾。

**可能原因**<br/>
1. 设备支持隔离模式，即persist.bms.supportIsolationMode为true时，HAP配置的isolationMode为nonisolationOnly。
2. 设备不支持隔离模式，即persist.bms.supportIsolationMode为false时，HAP配置的isolationMode为isolationOnly。

**处理步骤**<br/>
1. 按照设备的隔离模式正确配置HAP字段isolationMode。

## 17700045 企业设备管理不允许卸载该应用
**错误信息**<br/>
Failed to uninstall because enterprise device management disallow uninstall.

**错误描述**<br/>
卸载应用时，企业设备管理不允许卸载。

**可能原因**<br/>
1. 企业设备管理不允许安装该应用。

**处理步骤**<br/>
1. 请在设备中检查应用是否被企业设备管理禁止卸载安装。

## 17700047 要更新的应用版本没有大于当前版本
**错误信息**<br/>
Failed to install the HAP because the VersionCode to be updated is not greater than the current VersionCode.

**错误描述**<br/>
安装应用时，要更新的应用版本没有大于当前版本。

**可能原因**<br/>
1. 安装应用的版本号小于等于已安装应用的版本号。
2. installFlag被设置为NORMAL，此时待更新的应用的版本号必须大于当前已安装的版本。

**处理步骤**<br/>
1. 设置应用的版本号大于当前版本。
2. 如果希望应用更新但版本号不升级，需要设置installFlag为REPLACE_EXISTING。

## 17700048 代码签名校验失败
**错误信息**<br/>
Failed to install the HAP because the code signature verification is failed.

**错误描述**<br/>
安装应用时，安装包的代码签名文件校验失败。

**可能原因**<br/>
1. 代码签名文件对应的module在安装包中不存在。
2. 代码签名文件路径无效。
3. 代码签名文件和对应的安装包不匹配。

**处理步骤**<br/>
1. 检查代码签名文件对应的module是否包含在安装包路径之中。
2. 检查提供的代码签名文件的路径是否合法。
3. 使用和安装包匹配的代码签名文件。

<<<<<<< HEAD
## 17700049 应用自升级时安装的应用与调用方包名不同
**错误信息**<br/>
Failed to install the HAP because the bundleName is different from the bundleName of the caller application.

**错误描述**<br/>
企业mdm应用自升级时，安装的应用与调用方包名不同。

**可能原因**<br/>
1. 要安装的hap或hsp不属于当前应用。

**处理步骤**<br/>
1. 检查要安装的hap或hsp是否属于当前应用。

## 17700051 应用自升级时安装的应用与调用方包名不同
**错误信息**<br/>
Failed to install the HAP because the distribution type of caller application is not enterprise_mdm.

**错误描述**<br/>
企业mdm应用自升级时，调用方的分发类型不是企业mdm。

**可能原因**<br/>
1. 调用方的分发类型不是企业mdm。

**处理步骤**<br/>
1. 检查应用的签名文件是否正确配置。
=======
## 17700050 企业设备校验失败
**错误信息**<br/>
Failed to install the HAP because enterprise normal/MDM bundle cannot be installed on non-enterprise device.

**错误描述**<br/>
安装应用时，企业normal应用或企业mdm应用无法在非企业设备上安装。

**可能原因**<br/>
1. 安装设备不是企业设备。

**处理步骤**<br/>
1. 检查安装设备是否为企业设备。
2. 检查设备参数const.bms.allowenterprisebundle是否为true
>>>>>>> 4c33bd7a
<|MERGE_RESOLUTION|>--- conflicted
+++ resolved
@@ -1,689 +1,687 @@
-# 包管理子系统通用错误码
-
-> **说明：**
->
-> 以下仅介绍本模块特有错误码，通用错误码请参考[通用错误码说明文档](errorcode-universal.md)。
-
-## 17700001 指定的bundleName不存在
-
-**错误信息**<br/>
-The specified bundle name is not found.
-
-**错误描述**<br/>
-调用查询等接口时，传入的bundleName不存在。
-
-**可能原因**<br/>
-
-1. 输入的bundleName有误。
-2. 系统中对应的应用没有安装。
-
-**处理步骤**<br/>
-1. 检查bundleName拼写是否正确。
-2. 确认对应的应用是否安装。
-
-## 17700002 指定的moduleName不存在
-
-**错误信息**<br/>
-The specified module name is not found.
-
-**错误描述**<br/>
-调用查询或者免安装相关接口时，传入的moduleName不存在。
-
-**可能原因**<br/>
-1. 输入的moduleName有误。
-2. 系统中对应的应用没有安装该模块。
-
-**处理步骤**<br/>
-1. 检查moduleName拼写是否正确。
-2. 确认对应的应用是否安装该模块。
-
-## 17700003 指定的abilityName不存在
-
-**错误信息**<br/>
-The specified ability name is not found.
-
-**错误描述**<br/>
-调用查询等接口时，传入的abilityName不存在。
-
-**可能原因**<br/>
-1. 输入的abilityName有误。
-2. 系统中对应的应用不存在该abilityName对应的ability。
-
-**处理步骤**<br/>
-1. 检查abilityName拼写是否正确。
-2. 确认对应的应用是否存在该abilityName对应的ability。
-
-## 17700004 指定的用户不存在
-
-**错误信息**<br/>
-The specified user ID is not found.
-
-**错误描述**<br/>
-调用与用户相关接口时，传入的用户不存在。
-
-**可能原因**<br/>
-1. 输入的用户名有误。
-2. 系统中没有该用户。
-
-**处理步骤**<br/>
-1. 检查用户名拼写是否正确。
-2. 确认系统中存在该用户。
-
-## 17700005 指定的appId为空字符串
-
-**错误信息**<br/>
-The specified app ID is empty string.
-
-**错误描述**<br/>
-调用appControl模块中的相关接口时，传入的appId为空字符串。
-
-**可能原因**<br/>
-传入的appId为空字符串。
-
-**处理步骤**<br/>
-检查appId是否为空字符串。
-
-## 17700006 查询的权限不存在
-
-**错误信息**<br/>
-The specified permission is not found.
-
-**错误描述**<br/>
-调用bundleManager模块中的getPermissionDef接口时，传入的权限不存在。
-
-**可能原因**<br/>
-1. 传入的permission名称拼写有误。
-2. 系统中不存在对应的权限。
-
-**处理步骤**<br/>
-1. 检查permission拼写是否正确。
-2. 确认系统中是否有该权限。
-
-## 17700007 输入的设备Id有误
-
-**错误信息**<br/>
-The specified device ID is not found.
-
-**错误描述**<br/>
-调用distributedBundle模块相关接口时，传入的设备id有误。
-
-**可能原因**<br/>
-1. 传入的deviceId拼写有误。
-2. deviceId不存在。
-
-**处理步骤**<br/>
-1. 检查deviceId拼写是否正确。
-2. 确认deviceId是否存在。
-
-## 17700010 文件解析失败导致应用安装失败
-
-**错误信息**<br/>
-Failed to install the HAP because the HAP fails to be parsed.
-
-**错误描述**<br/>
-调用installer模块中的install接口时，传入的HAP解析失败。
-
-**可能原因**<br/>
-1. HAP的格式不是zip格式。
-2. HAP的配置文件不满足json格式。
-3. HAP的配置文件缺少必要的字段。
-
-**处理步骤**<br/>
-1. 确认hap的格式是zip。
-2. 确认hap的配置文件满足[配置文件json格式](../../quick-start/application-configuration-file-overview-stage.md)。
-3. 检查DevEco Studio编译hap时是否有错误提示，缺省字段时会有相应的报错。
-
-## 17700011 签名校验失败导致应用安装失败
-
-**错误信息**<br/>
-Failed to install the HAP because the HAP signature fails to be verified.
-
-**错误描述**<br/>
-调用installer模块中的install接口时，签名校验失败导致应用安装失败。
-
-**可能原因**<br/>
-
-1. HAP没有签名。
-2. hap签名信息来源不可靠。
-3. 升级的HAP与已安装的HAP签名信息不一致。
-4. 多个hap的签名信息不一致。
-
-**处理步骤**<br/>
-1. 确认hap包是否签名成功。
-2. 确认hap包的签名证书是从应用市场申请。
-3. 确认多个hap包签名时使用的证书相同。
-4. 确认升级的ha包p签名证书与已安装的hap包相同。
-
-## 17700012 安装包路径无效或者文件过大导致应用安装失败
-
-**错误信息**<br/>
-Failed to install the HAP because the HAP path is invalid or the HAP is too large.
-
-**错误描述**<br/>
-调用installer模块中的install接口时，安装包路径无效或者文件过大导致应用安装失败。
-
-**可能原因**<br/>
-1. 输入错误，HAP的文件路径不存在。
-2. HAP的路径无法访问。
-3. HAP的大小超过最大限制4G。
-
-**处理步骤**<br/>
-1. 确认hap是否存在。
-2. 查看hap的可执行权限，是否可读。
-3. 查看HAP的大小是否超过4G。
-
-## 17700015 多个HAP配置信息不同导致应用安装失败
-
-**错误信息**<br/>
-Failed to install the HAPs because they have different configuration information.
-
-**错误描述**<br/>
-调用installer模块中的install接口时，多个HAP配置信息不同导致应用安装失败。
-
-**可能原因**<br/>
-多个hap包中配置文件中app标签下面的字段信息不一致。
-
-**处理步骤**<br/>
-确认多个HAP中配置文件app下面的字段是否一致。
-
-## 17700016 系统磁盘空间不足导致应用安装失败
-
-**错误信息**<br/>
-Failed to install the HAP because of insufficient system disk space.
-
-**错误描述**<br/>
-调用installer模块中的install接口时，系统磁盘空间不足导致应用安装失败。
-
-**可能原因**<br/>
-系统空间不足。
-
-**处理步骤**<br/>
-确认系统是否有足够的空间。
-
-## 17700017 新安装的应用版本号低于已安装的版本号导致应用安装失败
-
-**错误信息**<br/>
-Failed to install the HAP since the version of the HAP to install is too early.
-
-**错误描述**<br/>
-调用installer模块中的install接口时，新安装的应用版本号低于已安装的版本号导致应用安装失败。
-
-**可能原因**<br/>
-新安装的应用版本号低于已安装的版本号。
-
-**处理步骤**<br/>
-确认新安装的应用版本号是否不低于已安装的同应用版本号。
-
-## 17700018 安装失败，依赖的模块不存在
-
-**错误信息**<br/>
-Failed to install because the dependent module does not exist.
-
-**错误描述**<br/>
-安装hap或者hsp时，依赖的模块不存在。
-
-**可能原因**<br/>
-依赖的模块没有安装。
-
-**处理步骤**<br/>
-先安装依赖的模块。
-
-## 17700020 预置应用无法卸载
-
-**错误信息**<br/>
-The preinstalled app cannot be uninstalled.
-
-**错误描述**<br/>
-调用installer模块中的uninstall接口卸载预置应用时，无法卸载。
-
-**可能原因**<br/>
-1. 传入的bundleName拼写有误。
-2. 对应的预置应用无法卸载。
-
-**处理步骤**<br/>
-1. 确认bundleName是否拼写正确。
-1. 确认对应的预置应用是否可卸载。
-
-## 17700021 指定的uid无效
-
-**错误信息**<br/>
-The specified uid is invalid.
-
-**错误描述**<br/>
-调用bundleManager模块中的getBundleNameByUid接口时，指定的uid无效。
-
-**可能原因**<br/>
-1. 传入的uid拼写有误。
-2. 传入的uid在系统中不存在。
-
-**处理步骤**<br/>
-1. 检查uid的拼写。
-2. 检查系统中是否存在该uid。
-
-## 17700022 输入的待解析源文件无效
-
-**错误信息**<br/>
-The input source file is invalid.
-
-**错误描述**<br/>
-调用bundleManager模块中的getBundleArchiveInfo接口时，传入的HAP路径无效。
-
-**可能原因**<br/>
-1. 待解析的源文件不存在。
-2. 待解析的源文件不符合zip格式。
-
-**处理步骤**<br/>
-1. 确认待解析的源文件是否存在。
-2. 确认待解析的源文件符合zip格式。
-
-## 17700023 指定的默认应用不存在
-
-**错误信息**<br/>
-The specified default app does not exist.
-
-**错误描述**<br/>
-调用defaultAppManager模块中的getDefaultApplication接口时，指定的默认应用不存在。
-
-**可能原因**<br/>
-设备没有设置对应的默认应用。
-
-**处理步骤**<br/>
-确认设备是否设置了对应的默认应用。
-
-## 17700024 没有相应的配置文件
-
-**错误信息**<br/>
-Failed to get the profile because there is no profile in the HAP.
-
-**错误描述**<br/>
-调用查询profile文件的相关接口时，没有相应的配置文件。
-
-**可能原因**<br/>
-1. 输入的metadata name在配置文件中不存在。
-2. 配置文件的内容不是json格式。
-
-**处理步骤**<br/>
-1. 确认要查询的ability或者extensionAbility中的metadata name是否存在。
-2. 确认指定查询的profile文件的内容是否为json格式。
-
-## 17700025 输入的type无效
-
-**错误信息**<br/>
-The specified type is invalid.
-
-**错误描述**<br/>
-调用defaultAppManager模块的相关接口时，输入的type无效。
-
-**可能原因**<br/>
-1. 输入的type拼写有误。
-2. 输入的type不存在。
-
-**处理步骤**<br/>
-1. 确认输入的type是否拼写正确。
-2. 确认输入的type是否存在。
-
-## 17700026 指定应用被禁用
-
-**错误信息**<br/>
-The specified bundle is disabled.
-
-**错误描述**<br/>
-当调用查询应用的相关信息接口时，指定应用被禁用。
-
-**可能原因**<br/>
-设备上对应的应用已经被禁用，无法查询。
-
-**处理步骤**<br/>
-确认设备上对应的应用是否被禁用。
-
-## 17700027 分布式服务未启动
-
-**错误信息**<br/>
-The distributed service is not running.
-
-**错误描述**<br/>
-当调用distributedBundle模块的相关接口时，分布式服务未启动。
-
-**可能原因**<br/>
-设备未组网。
-
-**处理步骤**<br/>
-确认设备是否组网成功。
-## 17700028 输入的ability与type不匹配
-
-**错误信息**<br/>
-The ability does not match the type.
-
-**错误描述**<br/>
-当调用defaultAppManager模块中的setDefaultApplication接口时，输入的ability与type不匹配。
-
-**可能原因**<br/>
-输入的ability和type拼写有误。
-
-**处理步骤**<br/>
-确认输入的ability和type拼写是否正确。
-
-## 17700029 指定的ability被禁用
-
-**错误信息**<br/>
-The specified ability is disabled.
-
-**错误描述**<br/>
-当调用查询ability相关信息的接口时，指定的ability被禁用。
-
-**可能原因**<br/>
-指定的ability被禁用。
-
-**处理步骤**<br/>
-确认指定的ability是否被禁用，可以使用[bm工具命令](../../../readme/包管理子系统.md#bm工具命令)查询对应的应用信息。
-
-## 17700030 指定的应用不支持清除缓存文件
-
-**错误信息**<br/>
-The specified bundle does not support clearing of cache files.
-
-**错误描述**<br/>
-当调用bundleManager模块中的cleanBundleCacheFiles接口时，指定的应用不支持清除缓存文件。
-
-**可能原因**<br/>
-指定的应用为系统应用且在签名证书中配置了不能清除数据(AllowAppDataNotCleared)的字段。
-
-**处理步骤**<br/>
-1.确认指定的应用是否为系统应用，可以使用[bm工具命令](../../../readme/包管理子系统.md#bm工具命令)查询对应的应用信息，查看isSystemApp是否为true。
-2.确认指定的应用是否配置了能清除缓存(AllowAppDataNotCleared)的字段，可以使用[bm工具命令](../../../readme/包管理子系统.md#bm工具命令)查询对应的应用信息，查看userDataClearable是否为true。
-
-## 17700031 Overlay特性校验失败导致HAP安装失败
-
-**错误信息**<br/>
-Failed to install the HAP because the overlay check of the HAP is failed.
-
-**错误描述**<br/>
-当安装overlay特征的应用时，指定的应用和待安装的overlay特征应用不为预置应用，或者目标应用/目标module是overlay特征的应用/module。
-
-**可能原因**<br/>
-1. 使用应用间的overlay特性时，overlay特征应用必须为预置应用。
-2. 使用应用间的overlay特性时，目标应用必须为预置应用。
-3. 使用应用间的overlay特性时，目标应用不能是具有overlay特征的应用
-4. 目标module不能是具有overlay特征的module。
-
-**处理步骤**<br/>
-1. 检查overlay特征应用是否为预置应用。
-2. 检查目标应用是否为预置应用。
-3. 检查目标应用是否不为overlay特征的应用
-4. 检查目标module是否不为overlay特征的module。
-
-## 17700032 指定的应用不包含overlay特征的module
-
-**错误信息**<br/>
-The specified bundle does not contain any overlay module.
-
-**错误描述**<br/>
-查询指定应用中overlay特征module的overlayModuleInfo时, 指定的应用不包含overlay特征module。
-
-**可能原因**<br/>
-指定的应用不包含overlay特征module。
-
-**处理步骤**<br/>
-检查指定的应用是否不包含overlay特征module。
-
-## 17700033 指定的module不是overlay特征的module
-
-**错误信息**<br/>
-The specified module is not an overlay module.
-
-**错误描述**<br/>
-查询指定的overlay特征module的overlayModuleInfo时, 指定的module不是overlay特征module。
-
-**可能原因**<br/>
-指定的module不是overlay特征的module。
-
-**处理步骤**<br/>
-检查指定的module是否不为overlay特征的module。
-
-## 17700034 指定的module是overlay特征的module
-
-**错误信息**<br/>
-The specified module is an overlay module.
-
-**错误描述**<br/>
-查询指定的目标module所关联的overlayModuleInfo时, 指定的module是overlay特征module。
-
-**可能原因**<br/>
-指定的module是overlay特征的module。
-
-**处理步骤**<br/>
-检查指定的module是否为overlay特征的module。
-
-## 17700035 指定的应用只包含overlay特征的module
-
-**错误信息**<br/>
-The specified bundle is an overlay bundle.
-
-**错误描述**<br/>
-查询指定应用的目标module所关联的overlayModuleInfo时, 指定的应用只包含overlay特征的module。
-
-**可能原因**<br/>
-指定的应用只包含overlay特征的module。
-
-**处理步骤**<br/>
-检查指定的应用是否只包含overlay特征的module。
-
-## 17700036 共享库缺少AllowAppShareLibrary特权导致安装失败
-
-**错误信息**<br/>
-Failed to install the HSP because lacks appropriate permissions.
-
-**错误描述**<br/>
-共享库未申请配置AllowAppShareLibrary特权，可能存在安全隐私风险，不允许安装。
-
-**可能原因**<br/>
-发布共享库前，未申请配置AllowAppShareLibrary特权。
-
-**处理步骤**<br/>
-为共享库申请配置AllowAppShareLibrary特权，重新签名并发布。
-
-## 17700037 被卸载的shared library版本被其他应用依赖
-
-**错误信息**<br/>
-The version of shared bundle is dependent on other applications.
-
-**错误描述**<br/>
-当卸载shared library某一版本时，指定的shared library的版本被其他应用依赖，卸载失败。
-
-**可能原因**<br/>
-1. 当前卸载的版本是shared library的最高版本，且该shared library被其他应用依赖。
-2. 当前卸载时未指定shared library的版本，会卸载shared library的所有版本，该shared library被其他应用依赖。
-
-**处理步骤**<br/>
-1. 检查被卸载的shared library是否被其他应用依赖。
-2. 检查被卸载的版本是否为shared library的最高版本。
-
-## 17700038 被卸载的shared library不存在
-
-**错误信息**<br/>
-The specified shared bundle does not exist.
-
-**错误描述**<br/>
-当卸载shared library时，卸载的shared library不存在。
-
-**可能原因**<br/>
-1. 当前指定卸载的版本不存在与被卸载的shared library中。
-2. 当前指定卸载的shared library不存在与设备中。
-
-**处理步骤**<br/>
-1. 检查被卸载的shared library是否存在于当前设备中。
-2. 检查被卸载的版本是否存在于被卸载的shared library中。
-
-## 17700039 不允许安装应用间共享库
-**错误信息**<br/>
-Failed to install because disallow install a shared bundle by hapFilePaths.
-
-**错误描述**<br/>
-安装应用时，传入的安装包为应用间共享库类型。
-
-**可能原因**<br/>
-1. 通过bm工具安装应用时，-p参数传入了应用间共享库的安装包路径。
-2. 通过install接口安装应用时，hapFilePaths参数传入了应用间共享库的安装包路径。
-
-**处理步骤**<br/>
-1. 通过-s参数指定应用间共享库的安装包路径。
-2. 通过installParam参数的sharedBundleDirPaths字段指定应用间共享库的安装包路径。
-
-## 17700040 不允许卸载应用间共享库
-**错误信息**<br/>
-The specified bundle is a shared bundle which cannot be uninstalled.
-
-**错误描述**<br/>
-卸载应用时，传入的是应用间共享库的包名。
-
-**可能原因**<br/>
-1. 通过bm工具卸载应用时，-n参数传入了应用间共享库的包名。
-2. 通过uninstall接口卸载应用时，bundleName传入的是应用间共享库的包名。
-
-**处理步骤**<br/>
-1. 通过-s参数指定卸载的应用为共享库应用。
-2. 通过UninstallParam参数的bundleName及versionCode指定卸载的共享库的包名及版本。
-
-## 17700041 企业设备管理不允许安装该应用
-**错误信息**<br/>
-Failed to install because enterprise device management disallow install.
-
-**错误描述**<br/>
-安装应用时，企业设备管理不允许安装。
-
-**可能原因**<br/>
-1. 企业设备管理不允许安装该应用。
-
-**处理步骤**<br/>
-1. 请在设备中检查应用是否被企业设备管理禁止安装。
-
-## 17700042 数据代理中的uri配置错误
-**错误信息**<br/>
-Failed to install the HAP because of incorrect URI in the data proxy.
-
-**错误描述**<br/>
-安装应用时，数据代理的uri配置错误。
-
-**可能原因**<br/>
-1. uri中的包名与当前应用的包名不一致。
-2. uri重复。
-
-**处理步骤**<br/>
-1. 修改uri中的包名为当前应用的包名。
-2. 修改重复的uri，每一个数据代理的uri都是唯一的。
-
-## 17700043 数据代理中的权限配置错误
-**错误信息**<br/>
-Failed to install the HAP because of low APL in the non-system data proxy (required APL: system_basic or system_core).
-
-**错误描述**<br/>
-安装应用时，非系统应用的数据代理的权限等级过低，应为system_basic或system_core。
-
-**可能原因**<br/>
-1. 非系统应用的数据代理未配置权限。
-1. 非系统应用的数据代理的权限等级过低。
-
-**处理步骤**<br/>
-1. 在数据代理中配置读权限和写权限。
-2. 修改读权限和写权限，并确认其权限等级为system_basic或system_core。
-
-## 17700044 安装包设置的多进程配置项与系统配置项设置矛盾
-**错误信息**<br/>
-Failed to install the HAP because the isolationMode configured is not supported.
-
-**错误描述**<br/>
-安装应用时，设置的isolationMode与系统配置项所允许的系统配置项矛盾。
-
-**可能原因**<br/>
-1. 设备支持隔离模式，即persist.bms.supportIsolationMode为true时，HAP配置的isolationMode为nonisolationOnly。
-2. 设备不支持隔离模式，即persist.bms.supportIsolationMode为false时，HAP配置的isolationMode为isolationOnly。
-
-**处理步骤**<br/>
-1. 按照设备的隔离模式正确配置HAP字段isolationMode。
-
-## 17700045 企业设备管理不允许卸载该应用
-**错误信息**<br/>
-Failed to uninstall because enterprise device management disallow uninstall.
-
-**错误描述**<br/>
-卸载应用时，企业设备管理不允许卸载。
-
-**可能原因**<br/>
-1. 企业设备管理不允许安装该应用。
-
-**处理步骤**<br/>
-1. 请在设备中检查应用是否被企业设备管理禁止卸载安装。
-
-## 17700047 要更新的应用版本没有大于当前版本
-**错误信息**<br/>
-Failed to install the HAP because the VersionCode to be updated is not greater than the current VersionCode.
-
-**错误描述**<br/>
-安装应用时，要更新的应用版本没有大于当前版本。
-
-**可能原因**<br/>
-1. 安装应用的版本号小于等于已安装应用的版本号。
-2. installFlag被设置为NORMAL，此时待更新的应用的版本号必须大于当前已安装的版本。
-
-**处理步骤**<br/>
-1. 设置应用的版本号大于当前版本。
-2. 如果希望应用更新但版本号不升级，需要设置installFlag为REPLACE_EXISTING。
-
-## 17700048 代码签名校验失败
-**错误信息**<br/>
-Failed to install the HAP because the code signature verification is failed.
-
-**错误描述**<br/>
-安装应用时，安装包的代码签名文件校验失败。
-
-**可能原因**<br/>
-1. 代码签名文件对应的module在安装包中不存在。
-2. 代码签名文件路径无效。
-3. 代码签名文件和对应的安装包不匹配。
-
-**处理步骤**<br/>
-1. 检查代码签名文件对应的module是否包含在安装包路径之中。
-2. 检查提供的代码签名文件的路径是否合法。
-3. 使用和安装包匹配的代码签名文件。
-
-<<<<<<< HEAD
-## 17700049 应用自升级时安装的应用与调用方包名不同
-**错误信息**<br/>
-Failed to install the HAP because the bundleName is different from the bundleName of the caller application.
-
-**错误描述**<br/>
-企业mdm应用自升级时，安装的应用与调用方包名不同。
-
-**可能原因**<br/>
-1. 要安装的hap或hsp不属于当前应用。
-
-**处理步骤**<br/>
-1. 检查要安装的hap或hsp是否属于当前应用。
-
-## 17700051 应用自升级时安装的应用与调用方包名不同
-**错误信息**<br/>
-Failed to install the HAP because the distribution type of caller application is not enterprise_mdm.
-
-**错误描述**<br/>
-企业mdm应用自升级时，调用方的分发类型不是企业mdm。
-
-**可能原因**<br/>
-1. 调用方的分发类型不是企业mdm。
-
-**处理步骤**<br/>
-1. 检查应用的签名文件是否正确配置。
-=======
-## 17700050 企业设备校验失败
-**错误信息**<br/>
-Failed to install the HAP because enterprise normal/MDM bundle cannot be installed on non-enterprise device.
-
-**错误描述**<br/>
-安装应用时，企业normal应用或企业mdm应用无法在非企业设备上安装。
-
-**可能原因**<br/>
-1. 安装设备不是企业设备。
-
-**处理步骤**<br/>
-1. 检查安装设备是否为企业设备。
-2. 检查设备参数const.bms.allowenterprisebundle是否为true
->>>>>>> 4c33bd7a
+# 包管理子系统通用错误码
+
+> **说明：**
+>
+> 以下仅介绍本模块特有错误码，通用错误码请参考[通用错误码说明文档](errorcode-universal.md)。
+
+## 17700001 指定的bundleName不存在
+
+**错误信息**<br/>
+The specified bundle name is not found.
+
+**错误描述**<br/>
+调用查询等接口时，传入的bundleName不存在。
+
+**可能原因**<br/>
+
+1. 输入的bundleName有误。
+2. 系统中对应的应用没有安装。
+
+**处理步骤**<br/>
+1. 检查bundleName拼写是否正确。
+2. 确认对应的应用是否安装。
+
+## 17700002 指定的moduleName不存在
+
+**错误信息**<br/>
+The specified module name is not found.
+
+**错误描述**<br/>
+调用查询或者免安装相关接口时，传入的moduleName不存在。
+
+**可能原因**<br/>
+1. 输入的moduleName有误。
+2. 系统中对应的应用没有安装该模块。
+
+**处理步骤**<br/>
+1. 检查moduleName拼写是否正确。
+2. 确认对应的应用是否安装该模块。
+
+## 17700003 指定的abilityName不存在
+
+**错误信息**<br/>
+The specified ability name is not found.
+
+**错误描述**<br/>
+调用查询等接口时，传入的abilityName不存在。
+
+**可能原因**<br/>
+1. 输入的abilityName有误。
+2. 系统中对应的应用不存在该abilityName对应的ability。
+
+**处理步骤**<br/>
+1. 检查abilityName拼写是否正确。
+2. 确认对应的应用是否存在该abilityName对应的ability。
+
+## 17700004 指定的用户不存在
+
+**错误信息**<br/>
+The specified user ID is not found.
+
+**错误描述**<br/>
+调用与用户相关接口时，传入的用户不存在。
+
+**可能原因**<br/>
+1. 输入的用户名有误。
+2. 系统中没有该用户。
+
+**处理步骤**<br/>
+1. 检查用户名拼写是否正确。
+2. 确认系统中存在该用户。
+
+## 17700005 指定的appId为空字符串
+
+**错误信息**<br/>
+The specified app ID is empty string.
+
+**错误描述**<br/>
+调用appControl模块中的相关接口时，传入的appId为空字符串。
+
+**可能原因**<br/>
+传入的appId为空字符串。
+
+**处理步骤**<br/>
+检查appId是否为空字符串。
+
+## 17700006 查询的权限不存在
+
+**错误信息**<br/>
+The specified permission is not found.
+
+**错误描述**<br/>
+调用bundleManager模块中的getPermissionDef接口时，传入的权限不存在。
+
+**可能原因**<br/>
+1. 传入的permission名称拼写有误。
+2. 系统中不存在对应的权限。
+
+**处理步骤**<br/>
+1. 检查permission拼写是否正确。
+2. 确认系统中是否有该权限。
+
+## 17700007 输入的设备Id有误
+
+**错误信息**<br/>
+The specified device ID is not found.
+
+**错误描述**<br/>
+调用distributedBundle模块相关接口时，传入的设备id有误。
+
+**可能原因**<br/>
+1. 传入的deviceId拼写有误。
+2. deviceId不存在。
+
+**处理步骤**<br/>
+1. 检查deviceId拼写是否正确。
+2. 确认deviceId是否存在。
+
+## 17700010 文件解析失败导致应用安装失败
+
+**错误信息**<br/>
+Failed to install the HAP because the HAP fails to be parsed.
+
+**错误描述**<br/>
+调用installer模块中的install接口时，传入的HAP解析失败。
+
+**可能原因**<br/>
+1. HAP的格式不是zip格式。
+2. HAP的配置文件不满足json格式。
+3. HAP的配置文件缺少必要的字段。
+
+**处理步骤**<br/>
+1. 确认hap的格式是zip。
+2. 确认hap的配置文件满足[配置文件json格式](../../quick-start/application-configuration-file-overview-stage.md)。
+3. 检查DevEco Studio编译hap时是否有错误提示，缺省字段时会有相应的报错。
+
+## 17700011 签名校验失败导致应用安装失败
+
+**错误信息**<br/>
+Failed to install the HAP because the HAP signature fails to be verified.
+
+**错误描述**<br/>
+调用installer模块中的install接口时，签名校验失败导致应用安装失败。
+
+**可能原因**<br/>
+
+1. HAP没有签名。
+2. hap签名信息来源不可靠。
+3. 升级的HAP与已安装的HAP签名信息不一致。
+4. 多个hap的签名信息不一致。
+
+**处理步骤**<br/>
+1. 确认hap包是否签名成功。
+2. 确认hap包的签名证书是从应用市场申请。
+3. 确认多个hap包签名时使用的证书相同。
+4. 确认升级的ha包p签名证书与已安装的hap包相同。
+
+## 17700012 安装包路径无效或者文件过大导致应用安装失败
+
+**错误信息**<br/>
+Failed to install the HAP because the HAP path is invalid or the HAP is too large.
+
+**错误描述**<br/>
+调用installer模块中的install接口时，安装包路径无效或者文件过大导致应用安装失败。
+
+**可能原因**<br/>
+1. 输入错误，HAP的文件路径不存在。
+2. HAP的路径无法访问。
+3. HAP的大小超过最大限制4G。
+
+**处理步骤**<br/>
+1. 确认hap是否存在。
+2. 查看hap的可执行权限，是否可读。
+3. 查看HAP的大小是否超过4G。
+
+## 17700015 多个HAP配置信息不同导致应用安装失败
+
+**错误信息**<br/>
+Failed to install the HAPs because they have different configuration information.
+
+**错误描述**<br/>
+调用installer模块中的install接口时，多个HAP配置信息不同导致应用安装失败。
+
+**可能原因**<br/>
+多个hap包中配置文件中app标签下面的字段信息不一致。
+
+**处理步骤**<br/>
+确认多个HAP中配置文件app下面的字段是否一致。
+
+## 17700016 系统磁盘空间不足导致应用安装失败
+
+**错误信息**<br/>
+Failed to install the HAP because of insufficient system disk space.
+
+**错误描述**<br/>
+调用installer模块中的install接口时，系统磁盘空间不足导致应用安装失败。
+
+**可能原因**<br/>
+系统空间不足。
+
+**处理步骤**<br/>
+确认系统是否有足够的空间。
+
+## 17700017 新安装的应用版本号低于已安装的版本号导致应用安装失败
+
+**错误信息**<br/>
+Failed to install the HAP since the version of the HAP to install is too early.
+
+**错误描述**<br/>
+调用installer模块中的install接口时，新安装的应用版本号低于已安装的版本号导致应用安装失败。
+
+**可能原因**<br/>
+新安装的应用版本号低于已安装的版本号。
+
+**处理步骤**<br/>
+确认新安装的应用版本号是否不低于已安装的同应用版本号。
+
+## 17700018 安装失败，依赖的模块不存在
+
+**错误信息**<br/>
+Failed to install because the dependent module does not exist.
+
+**错误描述**<br/>
+安装hap或者hsp时，依赖的模块不存在。
+
+**可能原因**<br/>
+依赖的模块没有安装。
+
+**处理步骤**<br/>
+先安装依赖的模块。
+
+## 17700020 预置应用无法卸载
+
+**错误信息**<br/>
+The preinstalled app cannot be uninstalled.
+
+**错误描述**<br/>
+调用installer模块中的uninstall接口卸载预置应用时，无法卸载。
+
+**可能原因**<br/>
+1. 传入的bundleName拼写有误。
+2. 对应的预置应用无法卸载。
+
+**处理步骤**<br/>
+1. 确认bundleName是否拼写正确。
+1. 确认对应的预置应用是否可卸载。
+
+## 17700021 指定的uid无效
+
+**错误信息**<br/>
+The specified uid is invalid.
+
+**错误描述**<br/>
+调用bundleManager模块中的getBundleNameByUid接口时，指定的uid无效。
+
+**可能原因**<br/>
+1. 传入的uid拼写有误。
+2. 传入的uid在系统中不存在。
+
+**处理步骤**<br/>
+1. 检查uid的拼写。
+2. 检查系统中是否存在该uid。
+
+## 17700022 输入的待解析源文件无效
+
+**错误信息**<br/>
+The input source file is invalid.
+
+**错误描述**<br/>
+调用bundleManager模块中的getBundleArchiveInfo接口时，传入的HAP路径无效。
+
+**可能原因**<br/>
+1. 待解析的源文件不存在。
+2. 待解析的源文件不符合zip格式。
+
+**处理步骤**<br/>
+1. 确认待解析的源文件是否存在。
+2. 确认待解析的源文件符合zip格式。
+
+## 17700023 指定的默认应用不存在
+
+**错误信息**<br/>
+The specified default app does not exist.
+
+**错误描述**<br/>
+调用defaultAppManager模块中的getDefaultApplication接口时，指定的默认应用不存在。
+
+**可能原因**<br/>
+设备没有设置对应的默认应用。
+
+**处理步骤**<br/>
+确认设备是否设置了对应的默认应用。
+
+## 17700024 没有相应的配置文件
+
+**错误信息**<br/>
+Failed to get the profile because there is no profile in the HAP.
+
+**错误描述**<br/>
+调用查询profile文件的相关接口时，没有相应的配置文件。
+
+**可能原因**<br/>
+1. 输入的metadata name在配置文件中不存在。
+2. 配置文件的内容不是json格式。
+
+**处理步骤**<br/>
+1. 确认要查询的ability或者extensionAbility中的metadata name是否存在。
+2. 确认指定查询的profile文件的内容是否为json格式。
+
+## 17700025 输入的type无效
+
+**错误信息**<br/>
+The specified type is invalid.
+
+**错误描述**<br/>
+调用defaultAppManager模块的相关接口时，输入的type无效。
+
+**可能原因**<br/>
+1. 输入的type拼写有误。
+2. 输入的type不存在。
+
+**处理步骤**<br/>
+1. 确认输入的type是否拼写正确。
+2. 确认输入的type是否存在。
+
+## 17700026 指定应用被禁用
+
+**错误信息**<br/>
+The specified bundle is disabled.
+
+**错误描述**<br/>
+当调用查询应用的相关信息接口时，指定应用被禁用。
+
+**可能原因**<br/>
+设备上对应的应用已经被禁用，无法查询。
+
+**处理步骤**<br/>
+确认设备上对应的应用是否被禁用。
+
+## 17700027 分布式服务未启动
+
+**错误信息**<br/>
+The distributed service is not running.
+
+**错误描述**<br/>
+当调用distributedBundle模块的相关接口时，分布式服务未启动。
+
+**可能原因**<br/>
+设备未组网。
+
+**处理步骤**<br/>
+确认设备是否组网成功。
+## 17700028 输入的ability与type不匹配
+
+**错误信息**<br/>
+The ability does not match the type.
+
+**错误描述**<br/>
+当调用defaultAppManager模块中的setDefaultApplication接口时，输入的ability与type不匹配。
+
+**可能原因**<br/>
+输入的ability和type拼写有误。
+
+**处理步骤**<br/>
+确认输入的ability和type拼写是否正确。
+
+## 17700029 指定的ability被禁用
+
+**错误信息**<br/>
+The specified ability is disabled.
+
+**错误描述**<br/>
+当调用查询ability相关信息的接口时，指定的ability被禁用。
+
+**可能原因**<br/>
+指定的ability被禁用。
+
+**处理步骤**<br/>
+确认指定的ability是否被禁用，可以使用[bm工具命令](../../../readme/包管理子系统.md#bm工具命令)查询对应的应用信息。
+
+## 17700030 指定的应用不支持清除缓存文件
+
+**错误信息**<br/>
+The specified bundle does not support clearing of cache files.
+
+**错误描述**<br/>
+当调用bundleManager模块中的cleanBundleCacheFiles接口时，指定的应用不支持清除缓存文件。
+
+**可能原因**<br/>
+指定的应用为系统应用且在签名证书中配置了不能清除数据(AllowAppDataNotCleared)的字段。
+
+**处理步骤**<br/>
+1.确认指定的应用是否为系统应用，可以使用[bm工具命令](../../../readme/包管理子系统.md#bm工具命令)查询对应的应用信息，查看isSystemApp是否为true。
+2.确认指定的应用是否配置了能清除缓存(AllowAppDataNotCleared)的字段，可以使用[bm工具命令](../../../readme/包管理子系统.md#bm工具命令)查询对应的应用信息，查看userDataClearable是否为true。
+
+## 17700031 Overlay特性校验失败导致HAP安装失败
+
+**错误信息**<br/>
+Failed to install the HAP because the overlay check of the HAP is failed.
+
+**错误描述**<br/>
+当安装overlay特征的应用时，指定的应用和待安装的overlay特征应用不为预置应用，或者目标应用/目标module是overlay特征的应用/module。
+
+**可能原因**<br/>
+1. 使用应用间的overlay特性时，overlay特征应用必须为预置应用。
+2. 使用应用间的overlay特性时，目标应用必须为预置应用。
+3. 使用应用间的overlay特性时，目标应用不能是具有overlay特征的应用
+4. 目标module不能是具有overlay特征的module。
+
+**处理步骤**<br/>
+1. 检查overlay特征应用是否为预置应用。
+2. 检查目标应用是否为预置应用。
+3. 检查目标应用是否不为overlay特征的应用
+4. 检查目标module是否不为overlay特征的module。
+
+## 17700032 指定的应用不包含overlay特征的module
+
+**错误信息**<br/>
+The specified bundle does not contain any overlay module.
+
+**错误描述**<br/>
+查询指定应用中overlay特征module的overlayModuleInfo时, 指定的应用不包含overlay特征module。
+
+**可能原因**<br/>
+指定的应用不包含overlay特征module。
+
+**处理步骤**<br/>
+检查指定的应用是否不包含overlay特征module。
+
+## 17700033 指定的module不是overlay特征的module
+
+**错误信息**<br/>
+The specified module is not an overlay module.
+
+**错误描述**<br/>
+查询指定的overlay特征module的overlayModuleInfo时, 指定的module不是overlay特征module。
+
+**可能原因**<br/>
+指定的module不是overlay特征的module。
+
+**处理步骤**<br/>
+检查指定的module是否不为overlay特征的module。
+
+## 17700034 指定的module是overlay特征的module
+
+**错误信息**<br/>
+The specified module is an overlay module.
+
+**错误描述**<br/>
+查询指定的目标module所关联的overlayModuleInfo时, 指定的module是overlay特征module。
+
+**可能原因**<br/>
+指定的module是overlay特征的module。
+
+**处理步骤**<br/>
+检查指定的module是否为overlay特征的module。
+
+## 17700035 指定的应用只包含overlay特征的module
+
+**错误信息**<br/>
+The specified bundle is an overlay bundle.
+
+**错误描述**<br/>
+查询指定应用的目标module所关联的overlayModuleInfo时, 指定的应用只包含overlay特征的module。
+
+**可能原因**<br/>
+指定的应用只包含overlay特征的module。
+
+**处理步骤**<br/>
+检查指定的应用是否只包含overlay特征的module。
+
+## 17700036 共享库缺少AllowAppShareLibrary特权导致安装失败
+
+**错误信息**<br/>
+Failed to install the HSP because lacks appropriate permissions.
+
+**错误描述**<br/>
+共享库未申请配置AllowAppShareLibrary特权，可能存在安全隐私风险，不允许安装。
+
+**可能原因**<br/>
+发布共享库前，未申请配置AllowAppShareLibrary特权。
+
+**处理步骤**<br/>
+为共享库申请配置AllowAppShareLibrary特权，重新签名并发布。
+
+## 17700037 被卸载的shared library版本被其他应用依赖
+
+**错误信息**<br/>
+The version of shared bundle is dependent on other applications.
+
+**错误描述**<br/>
+当卸载shared library某一版本时，指定的shared library的版本被其他应用依赖，卸载失败。
+
+**可能原因**<br/>
+1. 当前卸载的版本是shared library的最高版本，且该shared library被其他应用依赖。
+2. 当前卸载时未指定shared library的版本，会卸载shared library的所有版本，该shared library被其他应用依赖。
+
+**处理步骤**<br/>
+1. 检查被卸载的shared library是否被其他应用依赖。
+2. 检查被卸载的版本是否为shared library的最高版本。
+
+## 17700038 被卸载的shared library不存在
+
+**错误信息**<br/>
+The specified shared bundle does not exist.
+
+**错误描述**<br/>
+当卸载shared library时，卸载的shared library不存在。
+
+**可能原因**<br/>
+1. 当前指定卸载的版本不存在与被卸载的shared library中。
+2. 当前指定卸载的shared library不存在与设备中。
+
+**处理步骤**<br/>
+1. 检查被卸载的shared library是否存在于当前设备中。
+2. 检查被卸载的版本是否存在于被卸载的shared library中。
+
+## 17700039 不允许安装应用间共享库
+**错误信息**<br/>
+Failed to install because disallow install a shared bundle by hapFilePaths.
+
+**错误描述**<br/>
+安装应用时，传入的安装包为应用间共享库类型。
+
+**可能原因**<br/>
+1. 通过bm工具安装应用时，-p参数传入了应用间共享库的安装包路径。
+2. 通过install接口安装应用时，hapFilePaths参数传入了应用间共享库的安装包路径。
+
+**处理步骤**<br/>
+1. 通过-s参数指定应用间共享库的安装包路径。
+2. 通过installParam参数的sharedBundleDirPaths字段指定应用间共享库的安装包路径。
+
+## 17700040 不允许卸载应用间共享库
+**错误信息**<br/>
+The specified bundle is a shared bundle which cannot be uninstalled.
+
+**错误描述**<br/>
+卸载应用时，传入的是应用间共享库的包名。
+
+**可能原因**<br/>
+1. 通过bm工具卸载应用时，-n参数传入了应用间共享库的包名。
+2. 通过uninstall接口卸载应用时，bundleName传入的是应用间共享库的包名。
+
+**处理步骤**<br/>
+1. 通过-s参数指定卸载的应用为共享库应用。
+2. 通过UninstallParam参数的bundleName及versionCode指定卸载的共享库的包名及版本。
+
+## 17700041 企业设备管理不允许安装该应用
+**错误信息**<br/>
+Failed to install because enterprise device management disallow install.
+
+**错误描述**<br/>
+安装应用时，企业设备管理不允许安装。
+
+**可能原因**<br/>
+1. 企业设备管理不允许安装该应用。
+
+**处理步骤**<br/>
+1. 请在设备中检查应用是否被企业设备管理禁止安装。
+
+## 17700042 数据代理中的uri配置错误
+**错误信息**<br/>
+Failed to install the HAP because of incorrect URI in the data proxy.
+
+**错误描述**<br/>
+安装应用时，数据代理的uri配置错误。
+
+**可能原因**<br/>
+1. uri中的包名与当前应用的包名不一致。
+2. uri重复。
+
+**处理步骤**<br/>
+1. 修改uri中的包名为当前应用的包名。
+2. 修改重复的uri，每一个数据代理的uri都是唯一的。
+
+## 17700043 数据代理中的权限配置错误
+**错误信息**<br/>
+Failed to install the HAP because of low APL in the non-system data proxy (required APL: system_basic or system_core).
+
+**错误描述**<br/>
+安装应用时，非系统应用的数据代理的权限等级过低，应为system_basic或system_core。
+
+**可能原因**<br/>
+1. 非系统应用的数据代理未配置权限。
+1. 非系统应用的数据代理的权限等级过低。
+
+**处理步骤**<br/>
+1. 在数据代理中配置读权限和写权限。
+2. 修改读权限和写权限，并确认其权限等级为system_basic或system_core。
+
+## 17700044 安装包设置的多进程配置项与系统配置项设置矛盾
+**错误信息**<br/>
+Failed to install the HAP because the isolationMode configured is not supported.
+
+**错误描述**<br/>
+安装应用时，设置的isolationMode与系统配置项所允许的系统配置项矛盾。
+
+**可能原因**<br/>
+1. 设备支持隔离模式，即persist.bms.supportIsolationMode为true时，HAP配置的isolationMode为nonisolationOnly。
+2. 设备不支持隔离模式，即persist.bms.supportIsolationMode为false时，HAP配置的isolationMode为isolationOnly。
+
+**处理步骤**<br/>
+1. 按照设备的隔离模式正确配置HAP字段isolationMode。
+
+## 17700045 企业设备管理不允许卸载该应用
+**错误信息**<br/>
+Failed to uninstall because enterprise device management disallow uninstall.
+
+**错误描述**<br/>
+卸载应用时，企业设备管理不允许卸载。
+
+**可能原因**<br/>
+1. 企业设备管理不允许安装该应用。
+
+**处理步骤**<br/>
+1. 请在设备中检查应用是否被企业设备管理禁止卸载安装。
+
+## 17700047 要更新的应用版本没有大于当前版本
+**错误信息**<br/>
+Failed to install the HAP because the VersionCode to be updated is not greater than the current VersionCode.
+
+**错误描述**<br/>
+安装应用时，要更新的应用版本没有大于当前版本。
+
+**可能原因**<br/>
+1. 安装应用的版本号小于等于已安装应用的版本号。
+2. installFlag被设置为NORMAL，此时待更新的应用的版本号必须大于当前已安装的版本。
+
+**处理步骤**<br/>
+1. 设置应用的版本号大于当前版本。
+2. 如果希望应用更新但版本号不升级，需要设置installFlag为REPLACE_EXISTING。
+
+## 17700048 代码签名校验失败
+**错误信息**<br/>
+Failed to install the HAP because the code signature verification is failed.
+
+**错误描述**<br/>
+安装应用时，安装包的代码签名文件校验失败。
+
+**可能原因**<br/>
+1. 代码签名文件对应的module在安装包中不存在。
+2. 代码签名文件路径无效。
+3. 代码签名文件和对应的安装包不匹配。
+
+**处理步骤**<br/>
+1. 检查代码签名文件对应的module是否包含在安装包路径之中。
+2. 检查提供的代码签名文件的路径是否合法。
+3. 使用和安装包匹配的代码签名文件。
+
+## 17700049 应用自升级时安装的应用与调用方包名不同
+**错误信息**<br/>
+Failed to install the HAP because the bundleName is different from the bundleName of the caller application.
+
+**错误描述**<br/>
+企业mdm应用自升级时，安装的应用与调用方包名不同。
+
+**可能原因**<br/>
+1. 要安装的hap或hsp不属于当前应用。
+
+**处理步骤**<br/>
+1. 检查要安装的hap或hsp是否属于当前应用。
+
+## 17700050 企业设备校验失败
+**错误信息**<br/>
+Failed to install the HAP because enterprise normal/MDM bundle cannot be installed on non-enterprise device.
+
+**错误描述**<br/>
+安装应用时，企业normal应用或企业mdm应用无法在非企业设备上安装。
+
+**可能原因**<br/>
+1. 安装设备不是企业设备。
+
+**处理步骤**<br/>
+1. 检查安装设备是否为企业设备。
+2. 检查设备参数const.bms.allowenterprisebundle是否为true
+
+## 17700051 应用自升级时安装的应用与调用方包名不同
+**错误信息**<br/>
+Failed to install the HAP because the distribution type of caller application is not enterprise_mdm.
+
+**错误描述**<br/>
+企业mdm应用自升级时，调用方的分发类型不是企业mdm。
+
+**可能原因**<br/>
+1. 调用方的分发类型不是企业mdm。
+
+**处理步骤**<br/>
+1. 检查应用的签名文件是否正确配置。