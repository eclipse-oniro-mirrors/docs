# AVCapability


## 概述

AVCapability模块提供用于编解码能力查询的函数。

\@syscap SystemCapability.Multimedia.Media.CodecBase

**起始版本：**

10


## 汇总


### 文件

| 名称 | 描述 | 
| -------- | -------- |
| [native_avcapability.h](native__avcapability_8h.md) | 声明用于编解码能力查询到的Native API。<br>**引用文件**：<multimedia/player_framework/native_avcapability.h> <br>**库**：libnative_media_codecbase.so| 


### 结构体

| 名称 | 描述 | 
| -------- | -------- |
| [OH_AVRange](_o_h___a_v_range.md) | 范围包含最小值和最大值。 | 


### 类型定义

| 名称 | 描述 | 
| -------- | -------- |
| [OH_BitrateMode](#oh_bitratemode) | 编码器的比特率模式。 | 
| [OH_AVRange](#oh_avrange) | 范围包含最小值和最大值。 | 
| [OH_AVCodecCategory](#oh_avcodeccategory) | 编解码器类别。 | 


### 枚举

| 名称 | 描述 | 
| -------- | -------- |
| [OH_BitrateMode](#oh_bitratemode) { **BITRATE_MODE_CBR** = 0, **BITRATE_MODE_VBR** = 1, **BITRATE_MODE_CQ** = 2 } | 编码器的比特率模式。 | 
| [OH_AVCodecCategory](#oh_avcodeccategory) { **HARDWARE** = 0, **SOFTWARE** } | 编解码器类别。 | 


### 函数

| 名称 | 描述 | 
| -------- | -------- |
| \*[OH_AVCodec_GetCapability](#oh_avcodec_getcapability) (const char \*mime, bool isEncoder) | 获取系统推荐的编解码器能力。 | 
| \*[OH_AVCodec_GetCapabilityByCategory](#oh_avcodec_getcapabilitybycategory) (const char \*mime, bool isEncoder, [OH_AVCodecCategory](#oh_avcodeccategory) category) | 获取指定类别中的编解码器能力。通过指定类别， 匹配的编解码器仅限于硬件编解码器或软件编解码器。 | 
| [OH_AVCapability_IsHardware](#oh_avcapability_ishardware) (OH_AVCapability \*capability) | 检查能力实例是否描述了硬件编解码器。 | 
| \*[OH_AVCapability_GetName](#oh_avcapability_getname) (OH_AVCapability \*capability) | 获取编解码器名称。 | 
| [OH_AVCapability_GetMaxSupportedInstances](#oh_avcapability_getmaxsupportedinstances) (OH_AVCapability \*capability) | 获取编解码器支持的最大实例数。 | 
| [OH_AVCapability_GetEncoderBitrateRange](#oh_avcapability_getencoderbitraterange) (OH_AVCapability \*capability, [OH_AVRange](_o_h___a_v_range.md) \*bitrateRange) | 获取编码器支持的比特率范围。 | 
| [OH_AVCapability_IsEncoderBitrateModeSupported](#oh_avcapability_isencoderbitratemodesupported) (OH_AVCapability \*capability, [OH_BitrateMode](#oh_bitratemode) bitrateMode) | 检查编码器是否支持特定的比特率模式。 | 
| [OH_AVCapability_GetEncoderQualityRange](#oh_avcapability_getencoderqualityrange) (OH_AVCapability \*capability, [OH_AVRange](_o_h___a_v_range.md) \*qualityRange) | 获取编码器支持的质量范围。 | 
| [OH_AVCapability_GetEncoderComplexityRange](#oh_avcapability_getencodercomplexityrange) (OH_AVCapability \*capability, [OH_AVRange](_o_h___a_v_range.md) \*complexityRange) | 获取编码器支持的编码器复杂性范围。 | 
| [OH_AVCapability_GetAudioSupportedSampleRates](#oh_avcapability_getaudiosupportedsamplerates) (OH_AVCapability \*capability, const int32_t \*\*sampleRates, uint32_t \*sampleRateNum) | 获取音频编解码器支持的采样速率。 | 
| [OH_AVCapability_GetAudioChannelCountRange](#oh_avcapability_getaudiochannelcountrange) (OH_AVCapability \*capability, [OH_AVRange](_o_h___a_v_range.md) \*channelCountRange) | 获取音频编解码器支持的音频通道计数范围。 | 
| [OH_AVCapability_GetVideoWidthAlignment](#oh_avcapability_getvideowidthalignment) (OH_AVCapability \*capability, int32_t \*widthAlignment) | 获取视频编解码器支持的视频宽度对齐。 | 
| [OH_AVCapability_GetVideoHeightAlignment](#oh_avcapability_getvideoheightalignment) (OH_AVCapability \*capability, int32_t \*heightAlignment) | 获取视频编解码器支持的视频高度对齐。 | 
| [OH_AVCapability_GetVideoWidthRangeForHeight](#oh_avcapability_getvideowidthrangeforheight) (OH_AVCapability \*capability, int32_t height, [OH_AVRange](_o_h___a_v_range.md) \*widthRange) | 获取指定高度情况下视频编解码器支持的视频宽度范围。 | 
| [OH_AVCapability_GetVideoHeightRangeForWidth](#oh_avcapability_getvideoheightrangeforwidth) (OH_AVCapability \*capability, int32_t width, [OH_AVRange](_o_h___a_v_range.md) \*heightRange) | 获取指定宽度情况下视频编解码器支持的视频高度范围。 | 
| [OH_AVCapability_GetVideoWidthRange](#oh_avcapability_getvideowidthrange) (OH_AVCapability \*capability, [OH_AVRange](_o_h___a_v_range.md) \*widthRange) | 获取视频编解码器支持的视频宽度范围。 | 
| [OH_AVCapability_GetVideoHeightRange](#oh_avcapability_getvideoheightrange) (OH_AVCapability \*capability, [OH_AVRange](_o_h___a_v_range.md) \*heightRange) | 获取视频编解码器支持的视频高度范围。 | 
| [OH_AVCapability_IsVideoSizeSupported](#oh_avcapability_isvideosizesupported) (OH_AVCapability \*capability, int32_t width, int32_t height) | 检查视频编解码器是否支持特定的视频大小。 | 
| [OH_AVCapability_GetVideoFrameRateRange](#oh_avcapability_getvideoframeraterange) (OH_AVCapability \*capability, [OH_AVRange](_o_h___a_v_range.md) \*frameRateRange) | 获取视频编解码器支持的视频帧率范围。 | 
| [OH_AVCapability_GetVideoFrameRateRangeForSize](#oh_avcapability_getvideoframeraterangeforsize) (OH_AVCapability \*capability, int32_t width, int32_t height, [OH_AVRange](_o_h___a_v_range.md) \*frameRateRange) | 获取指定视频大小的视频编解码器支持的视频帧率范围。 | 
| [OH_AVCapability_AreVideoSizeAndFrameRateSupported](#oh_avcapability_arevideosizeandframeratesupported) (OH_AVCapability \*capability, int32_t width, int32_t height, int32_t frameRate) | 检查视频编解码器是否支持视频大小和帧率的特定组合。 | 
| [OH_AVCapability_GetVideoSupportedPixelFormats](#oh_avcapability_getvideosupportedpixelformats) (OH_AVCapability \*capability, const int32_t \*\*pixelFormats, uint32_t \*pixelFormatNum) | 获取视频编解码器支持的视频像素格式。 | 
| [OH_AVCapability_GetSupportedProfiles](#oh_avcapability_getsupportedprofiles) (OH_AVCapability \*capability, const int32_t \*\*profiles, uint32_t \*profileNum) | 获取编解码器支持的配置文件。 | 
| [OH_AVCapability_GetSupportedLevelsForProfile](#oh_avcapability_getsupportedlevelsforprofile) (OH_AVCapability \*capability, int32_t profile, const int32_t \*\*levels, uint32_t \*levelNum) | 获取特定配置文件支持的编解码器级别。 | 
| [OH_AVCapability_AreProfileAndLevelSupported](#oh_avcapability_areprofileandlevelsupported) (OH_AVCapability \*capability, int32_t profile, int32_t level) | 检查编解码器是否支持配置文件和级别的特定组合。 | 


### 变量

| 名称 | 描述 | 
| -------- | -------- |
| **OH_AVRange::minVal** | 范围下限 | 
| **OH_AVRange::maxVal** | 范围上限 | 


## 类型定义说明


### OH_AVCodecCategory

  
```
typedef enum OH_AVCodecCategory OH_AVCodecCategory
```

**描述：**

编解码器类别。

\@syscap SystemCapability.Multimedia.Media.CodecBase

**起始版本：**

10


### OH_AVRange

  
```
typedef struct OH_AVRange OH_AVRange
```

**描述：**

范围包含最小值和最大值。

\@syscap SystemCapability.Multimedia.Media.CodecBase

**起始版本：**

10


### OH_BitrateMode

  
```
typedef enum OH_BitrateMode OH_BitrateMode
```

**描述：**

编码器的比特率模式。

\@syscap SystemCapability.Multimedia.Media.CodecBase

**起始版本：**

10


## 枚举类型说明


### OH_AVCodecCategory

  
```
enum OH_AVCodecCategory
```

**描述：**

编解码器类别。

\@syscap SystemCapability.Multimedia.Media.CodecBase

**起始版本：**

10

| 枚举值 | 描述 |
| -------- | -------- |
| HARDWARE | 硬件编解码。 | 
| SOFTWARE | 软件编解码。 | 


### OH_BitrateMode

  
```
enum OH_BitrateMode
```

**描述：**

编码器的比特率模式。

\@syscap SystemCapability.Multimedia.Media.CodecBase

**起始版本：**

10

| 枚举值 | 描述 |
| -------- | -------- |
| BITRATE_MODE_CBR | 恒定比特率模式。 | 
| BITRATE_MODE_VBR | 可变比特率模式。 | 
| BITRATE_MODE_CQ | 恒定质量模式。 | 


## 函数说明


### OH_AVCapability_AreProfileAndLevelSupported()

  
```
bool OH_AVCapability_AreProfileAndLevelSupported (OH_AVCapability *capability, int32_t profile, int32_t level)
```

**描述：**

检查编解码器是否支持配置文件和级别的特定组合。

\@syscap SystemCapability.Multimedia.Media.CodecBase

**参数：**

| 名称 | 描述 | 
| -------- | -------- |
| capability | 编解码能力指针 | 
| profile | 编解码器配置文件 | 
| level | 编解码器级别 | 

**返回：**

如果支持配置文件和级别的组合，则返回true。 如果不支持，则为false。

**起始版本：**

10


### OH_AVCapability_AreVideoSizeAndFrameRateSupported()

  
```
bool OH_AVCapability_AreVideoSizeAndFrameRateSupported (OH_AVCapability *capability, int32_t width, int32_t height, int32_t frameRate)
```

**描述：**

检查视频编解码器是否支持视频大小和帧率的特定组合。

\@syscap SystemCapability.Multimedia.Media.CodecBase

**参数：**

| 名称 | 描述 | 
| -------- | -------- |
| capability | 视频编解码能力指针。不能填入音频编解码器能力指针。 | 
| width | 视频水平像素数。 | 
| height | 视频垂直像素数。 | 
| frameRate | 每秒帧数。 | 

**返回：**

如果支持视频大小和帧率的组合，则返回true。 如果不支持，则为false。

**起始版本：**

10


### OH_AVCapability_GetAudioChannelCountRange()

  
```
OH_AVErrCode OH_AVCapability_GetAudioChannelCountRange (OH_AVCapability *capability, OH_AVRange *channelCountRange)
```

**描述：**

获取音频编解码器支持的音频通道计数范围。

\@syscap SystemCapability.Multimedia.Media.CodecBase

**参数：**

| 名称 | 描述 | 
| -------- | -------- |
| capability | 音频编解码能力指针。不能填入视频编解码器能力指针。 | 
| channelCountRange | 输出参数。音频通道计数范围。 | 

**返回：**

如果执行成功，则返回AV_ERR_OK， 否则返回特定错误代码，请参阅[OH_AVErrCode](_core.md#oh_averrcode)。

**起始版本：**

10


### OH_AVCapability_GetAudioSupportedSampleRates()

  
```
OH_AVErrCode OH_AVCapability_GetAudioSupportedSampleRates (OH_AVCapability *capability, const int32_t **sampleRates, uint32_t *sampleRateNum)
```

**描述：**

获取音频编解码器支持的采样速率。

\@syscap SystemCapability.Multimedia.Media.CodecBase

**参数：**

| 名称 | 描述 | 
| -------- | -------- |
| capability | 音频编解码能力指针。不能填入视频编解码器能力指针。 | 
| sampleRates | 输出参数。指向采样速率数组的指针。 | 
| sampleRateNum | 输出参数。采样率数组的元素数目。 | 

**返回：**

如果执行成功，则返回AV_ERR_OK， 否则返回特定错误代码，请参阅[OH_AVErrCode](_core.md#oh_averrcode)。

**起始版本：**

10


### OH_AVCapability_GetEncoderBitrateRange()

  
```
OH_AVErrCode OH_AVCapability_GetEncoderBitrateRange (OH_AVCapability *capability, OH_AVRange *bitrateRange)
```

**描述：**

获取编码器支持的比特率范围。

\@syscap SystemCapability.Multimedia.Media.CodecBase

**参数：**

| 名称 | 描述 | 
| -------- | -------- |
| capability | 编码器能力指针。不能填入解码器能力指针。 | 
| bitrateRange | 输出参数。编码器码率范围。 | 

**返回：**

如果执行成功，则返回AV_ERR_OK， 否则返回特定错误代码，请参阅[OH_AVErrCode](_core.md#oh_averrcode)。

**起始版本：**

10


### OH_AVCapability_GetEncoderComplexityRange()

  
```
OH_AVErrCode OH_AVCapability_GetEncoderComplexityRange (OH_AVCapability *capability, OH_AVRange *complexityRange)
```

**描述：**

获取编码器支持的编码器复杂性范围。

\@syscap SystemCapability.Multimedia.Media.CodecBase

**参数：**

| 名称 | 描述 | 
| -------- | -------- |
| capability | 编码器能力指针。不能填入解码器能力指针。 | 
| complexityRange | 输出参数。编码器复杂度范围。 | 

**返回：**

如果执行成功，则返回AV_ERR_OK， 否则返回特定错误代码，请参阅[OH_AVErrCode](_core.md#oh_averrcode)。

**起始版本：**

10


### OH_AVCapability_GetEncoderQualityRange()

  
```
OH_AVErrCode OH_AVCapability_GetEncoderQualityRange (OH_AVCapability *capability, OH_AVRange *qualityRange)
```

**描述：**

获取编码器支持的质量范围。

\@syscap SystemCapability.Multimedia.Media.CodecBase

**参数：**

| 名称 | 描述 | 
| -------- | -------- |
| capability | 编码器能力指针。不能填入解码器能力指针。 | 
| qualityRange | 输出参数。编码器质量范围。 | 

**返回：**

如果执行成功，则返回AV_ERR_OK， 否则返回特定错误代码，请参阅[OH_AVErrCode](_core.md#oh_averrcode)。

**起始版本：**

10


### OH_AVCapability_GetMaxSupportedInstances()

  
```
int32_t OH_AVCapability_GetMaxSupportedInstances (OH_AVCapability *capability)
```

**描述：**

获取编解码器支持的最大实例数。

\@syscap SystemCapability.Multimedia.Media.CodecBase

**参数：**

| 名称 | 描述 | 
| -------- | -------- |
| capability | 编解码能力指针。 | 

**返回：**

返回支持的最大编解码器实例数。

**起始版本：**

10


### OH_AVCapability_GetName()

  
```
const char* OH_AVCapability_GetName (OH_AVCapability *capability)
```

**描述：**

获取编解码器名称。

\@syscap SystemCapability.Multimedia.Media.CodecBase

**参数：**

| 名称 | 描述 | 
| -------- | -------- |
| capability | 编解码能力指针。 | 

**返回：**

返回编解码器名称字符串。

**起始版本：**

10


### OH_AVCapability_GetSupportedLevelsForProfile()

  
```
OH_AVErrCode OH_AVCapability_GetSupportedLevelsForProfile (OH_AVCapability *capability, int32_t profile, const int32_t **levels, uint32_t *levelNum)
```

**描述：**

获取特定配置文件支持的编解码器级别。

\@syscap SystemCapability.Multimedia.Media.CodecBase

**参数：**

| 名称 | 描述 | 
| -------- | -------- |
| capability | 编解码能力指针。 | 
| profile | 编解码器配置文件。 | 
| levels | 输出参数。指向级别数组的指针。 | 
| levelNum | 输出参数。级别数组的元素数目。 | 

**返回：**

如果执行成功，则返回AV_ERR_OK， 否则返回特定错误代码，请参阅[OH_AVErrCode](_core.md#oh_averrcode)。

**起始版本：**

10


### OH_AVCapability_GetSupportedProfiles()

  
```
OH_AVErrCode OH_AVCapability_GetSupportedProfiles (OH_AVCapability *capability, const int32_t **profiles, uint32_t *profileNum)
```

**描述：**

获取编解码器支持的配置文件。

\@syscap SystemCapability.Multimedia.Media.CodecBase

**参数：**

| 名称 | 描述 | 
| -------- | -------- |
| capability | 编解码能力指针。 | 
| profiles | 输出参数。指向配置文件数组的指针。 | 
| profileNum | 输出参数。配置文件数组的元素数目。 | 

**返回：**

如果执行成功，则返回AV_ERR_OK， 否则返回特定错误代码，请参阅[OH_AVErrCode](_core.md#oh_averrcode)。

**起始版本：**

10


### OH_AVCapability_GetVideoFrameRateRange()

  
```
OH_AVErrCode OH_AVCapability_GetVideoFrameRateRange (OH_AVCapability *capability, OH_AVRange *frameRateRange)
```

**描述：**

获取视频编解码器支持的视频帧率范围。

\@syscap SystemCapability.Multimedia.Media.CodecBase

**参数：**

| 名称 | 描述 | 
| -------- | -------- |
| capability | 视频编解码能力指针。不能填入音频编解码器能力指针。 | 
| frameRateRange | 输出参数。视频帧率范围。 | 

**返回：**

如果执行成功，则返回AV_ERR_OK， 否则返回特定错误代码，请参阅[OH_AVErrCode](_core.md#oh_averrcode)。

**起始版本：**

10


### OH_AVCapability_GetVideoFrameRateRangeForSize()

  
```
OH_AVErrCode OH_AVCapability_GetVideoFrameRateRangeForSize (OH_AVCapability *capability, int32_t width, int32_t height, OH_AVRange *frameRateRange)
```

**描述：**

获取指定视频大小的视频编解码器支持的视频帧率范围。

\@syscap SystemCapability.Multimedia.Media.CodecBase

**参数：**

| 名称 | 描述 | 
| -------- | -------- |
| capability | 视频编解码能力指针。不能填入音频编解码器能力指针。 | 
| width | 视频水平像素数。 | 
| height | 视频垂直像素数。 | 
| frameRateRange | 输出参数。视频帧率范围。 | 

**返回：**

如果执行成功，则返回AV_ERR_OK， 否则返回特定错误代码，请参阅[OH_AVErrCode](_core.md#oh_averrcode)。

**起始版本：**

10


### OH_AVCapability_GetVideoHeightAlignment()

  
```
OH_AVErrCode OH_AVCapability_GetVideoHeightAlignment (OH_AVCapability *capability, int32_t *heightAlignment)
```

**描述：**

获取视频编解码器支持的视频高度对齐。

\@syscap SystemCapability.Multimedia.Media.CodecBase

**参数：**

| 名称 | 描述 | 
| -------- | -------- |
| capability | 视频编解码能力指针。不能填入音频编解码器能力指针。 | 
| heightAlignment | 输出参数。视频高度对齐。 | 

**返回：**

如果执行成功，则返回AV_ERR_OK， 否则返回特定错误代码，请参阅[OH_AVErrCode](_core.md#oh_averrcode)。

**起始版本：**

10


### OH_AVCapability_GetVideoHeightRange()

  
```
OH_AVErrCode OH_AVCapability_GetVideoHeightRange (OH_AVCapability *capability, OH_AVRange *heightRange)
```

**描述：**

获取视频编解码器支持的视频高度范围。

\@syscap SystemCapability.Multimedia.Media.CodecBase

**参数：**

| 名称 | 描述 | 
| -------- | -------- |
| capability | 视频编解码能力指针。不能填入音频编解码器能力指针。 | 
| heightRange | 输出参数。视频高度范围。 | 

**返回：**

如果执行成功，则返回AV_ERR_OK， 否则返回特定错误代码，请参阅[OH_AVErrCode](_core.md#oh_averrcode)。

**起始版本：**

10


### OH_AVCapability_GetVideoHeightRangeForWidth()

  
```
OH_AVErrCode OH_AVCapability_GetVideoHeightRangeForWidth (OH_AVCapability *capability, int32_t width, OH_AVRange *heightRange)
```

**描述：**

获取指定宽度情况下视频编解码器支持的视频高度范围。

\@syscap SystemCapability.Multimedia.Media.CodecBase

**参数：**

| 名称 | 描述 | 
| -------- | -------- |
| capability | 视频编解码能力指针。不能填入音频编解码器能力指针。 | 
| width | 视频水平像素数。 | 
| heightRange | 输出参数。视频高度范围。 | 

**返回：**

如果执行成功，则返回AV_ERR_OK， 否则返回特定错误代码，请参阅[OH_AVErrCode](_core.md#oh_averrcode)。

**起始版本：**

10


### OH_AVCapability_GetVideoSupportedPixelFormats()

  
```
OH_AVErrCode OH_AVCapability_GetVideoSupportedPixelFormats (OH_AVCapability *capability, const int32_t **pixelFormats, uint32_t *pixelFormatNum)
```

**描述：**

获取视频编解码器支持的视频像素格式。

\@syscap SystemCapability.Multimedia.Media.CodecBase

**参数：**

| 名称 | 描述 | 
| -------- | -------- |
| capability | 视频编解码能力指针。不能填入音频编解码器能力指针。 | 
| pixelFormats | 输出参数。指向视频像素格式数组的指针。 | 
| pixelFormatNum | 输出参数。像素格式数组的元素数目。 | 

**返回：**

如果执行成功，则返回AV_ERR_OK， 否则返回特定错误代码，请参阅[OH_AVErrCode](_core.md#oh_averrcode)。

**起始版本：**

10


### OH_AVCapability_GetVideoWidthAlignment()

  
```
OH_AVErrCode OH_AVCapability_GetVideoWidthAlignment (OH_AVCapability *capability, int32_t *widthAlignment)
```

**描述：**

获取视频编解码器支持的视频宽度对齐。

\@syscap SystemCapability.Multimedia.Media.CodecBase

**参数：**

| 名称 | 描述 | 
| -------- | -------- |
| capability | 视频编解码能力指针。不能填入音频编解码器能力指针。 | 
| widthAlignment | 输出参数。视频宽度对齐 | 

**返回：**

如果执行成功，则返回AV_ERR_OK， 否则返回特定错误代码，请参阅[OH_AVErrCode](_core.md#oh_averrcode)。

**起始版本：**

10


### OH_AVCapability_GetVideoWidthRange()

  
```
OH_AVErrCode OH_AVCapability_GetVideoWidthRange (OH_AVCapability *capability, OH_AVRange *widthRange)
```

**描述：**

获取视频编解码器支持的视频宽度范围。

\@syscap SystemCapability.Multimedia.Media.CodecBase

**参数：**

| 名称 | 描述 | 
| -------- | -------- |
| capability | 视频编解码能力指针。不能填入音频编解码器能力指针。 | 
| widthRange | 输出参数。视频宽度范围 | 

**返回：**

如果执行成功，则返回AV_ERR_OK， 否则返回特定错误代码，请参阅[OH_AVErrCode](_core.md#oh_averrcode)。

**起始版本：**

10


### OH_AVCapability_GetVideoWidthRangeForHeight()

  
```
OH_AVErrCode OH_AVCapability_GetVideoWidthRangeForHeight (OH_AVCapability *capability, int32_t height, OH_AVRange *widthRange)
```

**描述：**

获取指定高度情况下视频编解码器支持的视频宽度范围。

\@syscap SystemCapability.Multimedia.Media.CodecBase

**参数：**

| 名称 | 描述 | 
| -------- | -------- |
| capability | 视频编解码能力指针。不能填入音频编解码器能力指针。 | 
| height | 视频垂直像素数。 | 
| widthRange | 输出参数。视频宽度范围。 | 

**返回：**

如果执行成功，则返回AV_ERR_OK， 否则返回特定错误代码，请参阅[OH_AVErrCode](_core.md#oh_averrcode)。

**起始版本：**

10


### OH_AVCapability_IsEncoderBitrateModeSupported()

  
```
bool OH_AVCapability_IsEncoderBitrateModeSupported (OH_AVCapability *capability, OH_BitrateMode bitrateMode)
```

**描述：**

检查编码器是否支持特定的比特率模式。

\@syscap SystemCapability.Multimedia.Media.CodecBase

**参数：**

| 名称 | 描述 | 
| -------- | -------- |
| capability | 编码器能力指针。不能填入解码器能力指针。 | 
| bitrateMode | 比特率模式。 | 

**返回：**

如果支持该比特率模式，则返回true；如果不支持该比特率模式，则返回false。

**起始版本：**

10


### OH_AVCapability_IsHardware()

  
```
bool OH_AVCapability_IsHardware (OH_AVCapability *capability)
```

**描述：**

检查能力实例是否描述了硬件编解码器。

\@syscap SystemCapability.Multimedia.Media.CodecBase

**参数：**

| 名称 | 描述 | 
| -------- | -------- |
| capability | 编解码能力指针。 | 

**返回：**

如果能力实例描述的是硬件编解码器，则返回true， 如果功能实例描述的是软件编解码器，则为false。

**起始版本：**

10


### OH_AVCapability_IsVideoSizeSupported()

  
```
bool OH_AVCapability_IsVideoSizeSupported (OH_AVCapability *capability, int32_t width, int32_t height)
```

**描述：**

检查视频编解码器是否支持特定的视频大小。

\@syscap SystemCapability.Multimedia.Media.CodecBase

**参数：**

| 名称 | 描述 | 
| -------- | -------- |
| capability | 视频编解码能力指针。不能填入音频编解码器能力指针。 | 
| width | 视频水平像素数。 | 
| height | 视频垂直像素数。 | 

**返回：**

如果支持该视频大小，则返回true，如果不支持该视频大小，则返回false。

**起始版本：**

10


### OH_AVCodec_GetCapability()

  
```
OH_AVCapability* OH_AVCodec_GetCapability (const char *mime, bool isEncoder)
```

**描述：**

获取系统推荐的编解码器能力。

\@syscap SystemCapability.Multimedia.Media.CodecBase

**参数：**

| 名称 | 描述 | 
| -------- | -------- |
<<<<<<< HEAD
| mime | MIME类型描述字符串，请参阅[AVCODEC_MIMETYPE](_codec_base.md#变量)。 | 
=======
| mime | MIME类型描述字符串，请参阅[AVCODEC_MIMETYPE](_codec_base.md#变量)。 |
>>>>>>> 2a5c417d
| isEncoder | 编码器为true，解码器为false。 | 

**返回：**

如果现有编解码器匹配，则返回能力实例， 如果指定的MIME类型与任何现有编解码器不匹配，则返回NULL。

**起始版本：**

10


### OH_AVCodec_GetCapabilityByCategory()

  
```
OH_AVCapability* OH_AVCodec_GetCapabilityByCategory (const char *mime, bool isEncoder, OH_AVCodecCategory category)
```

**描述：**

获取指定类别中的编解码器能力。

通过指定类别， 匹配的编解码器仅限于硬件编解码器或软件编解码器。

\@syscap SystemCapability.Multimedia.Media.CodecBase

**参数：**

| 名称 | 描述 | 
| -------- | -------- |
<<<<<<< HEAD
| mime | MIME类型描述字符串，请参阅[AVCODEC_MIMETYPE](_codec_base.md#变量)。 | 
=======
| mime | MIME类型描述字符串，请参阅[AVCODEC_MIMETYPE](_codec_base.md#变量)。 |
>>>>>>> 2a5c417d
| isEncoder | 编码器为true，解码器为false。 | 
| category | 编解码器类别。 | 

**返回：**

如果现有编解码器匹配，则返回能力实例， 如果指定的MIME类型与任何现有编解码器不匹配，则返回NULL。

**起始版本：**

10<|MERGE_RESOLUTION|>--- conflicted
+++ resolved
@@ -889,11 +889,7 @@
 
 | 名称 | 描述 | 
 | -------- | -------- |
-<<<<<<< HEAD
-| mime | MIME类型描述字符串，请参阅[AVCODEC_MIMETYPE](_codec_base.md#变量)。 | 
-=======
 | mime | MIME类型描述字符串，请参阅[AVCODEC_MIMETYPE](_codec_base.md#变量)。 |
->>>>>>> 2a5c417d
 | isEncoder | 编码器为true，解码器为false。 | 
 
 **返回：**
@@ -924,11 +920,7 @@
 
 | 名称 | 描述 | 
 | -------- | -------- |
-<<<<<<< HEAD
-| mime | MIME类型描述字符串，请参阅[AVCODEC_MIMETYPE](_codec_base.md#变量)。 | 
-=======
 | mime | MIME类型描述字符串，请参阅[AVCODEC_MIMETYPE](_codec_base.md#变量)。 |
->>>>>>> 2a5c417d
 | isEncoder | 编码器为true，解码器为false。 | 
 | category | 编解码器类别。 | 
 
