--- conflicted
+++ resolved
@@ -1530,7 +1530,6 @@
 进行图像绘制。
 
 - 参数
-<<<<<<< HEAD
   | 参数 | 类型 | 描述 |
   | -------- | -------- | -------- |
   | image | Image \| PixelMap | 图片资源，请参考[Image对象](../arkui-js/js-components-canvas-image.md) 或[PixelMap对象](../apis/js-apis-image.md)。 |
@@ -1542,19 +1541,6 @@
   | dy | number | 绘制区域左上角在y&nbsp;轴的位置。 |
   | dWidth | number | 绘制区域的宽度。 |
   | dHeight | number | 绘制区域的高度。 |
-=======
-  | 参数      | 类型     | 描述                                       |
-  | ------- | ------ | ---------------------------------------- |
-  | image   | Image  | 图片资源，请参考[Image对象](../arkui-js/js-components-canvas-image.md)。 |
-  | sx      | number | 裁切源图像时距离源图像左上角的x坐标值。                     |
-  | sy      | number | 裁切源图像时距离源图像左上角的y坐标值。                     |
-  | sWidth  | number | 裁切源图像时需要裁切的宽度。                           |
-  | sHeight | number | 裁切源图像时需要裁切的高度。                           |
-  | dx      | number | 绘制区域左上角在x轴的位置。                           |
-  | dy      | number | 绘制区域左上角在y&nbsp;轴的位置。                     |
-  | dWidth  | number | 绘制区域的宽度。                                 |
-  | dHeight | number | 绘制区域的高度。                                 |
->>>>>>> f258c370
 
 - 示例
   ```
@@ -1991,4 +1977,8 @@
   }
   ```
 
-  ![zh-cn_image_0000001168984882](figures/zh-cn_image_0000001168984882.png)+  ![zh-cn_image_0000001168984882](figures/zh-cn_image_0000001168984882.png)
+
+  ```
+  
+  ```