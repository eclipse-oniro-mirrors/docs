# Polygon

多边形绘制组件。

>  **说明：**
>
>  该组件从API Version 7开始支持。后续版本如有新增内容，则采用上角标单独标记该内容的起始版本。


## 权限列表

无


## 子组件

无


## 接口

<<<<<<< HEAD
Polygon(value:{value?: {width?: number&nbsp;|&nbsp;string, height?: number&nbsp;|&nbsp;string}})

**参数说明：**

| 参数名 | 参数类型                   | 必填 | 默认值 | 参数描述 |
| ------ | -------------------------- | ---- | ------ | -------- |
| width  | number&nbsp;\|&nbsp;string | 是   | -      | 宽度。   |
| height | number&nbsp;\|&nbsp;string | 是   | -      | 高度。   |
=======
Polygon(value?:{width: string&nbsp;|&nbsp;number, height: string&nbsp;|&nbsp;number})

**参数：**

| 参数名 | 参数类型                   | 必填 | 默认值 | 参数描述 |
| ------ | -------------------------- | ---- | ------ | -------- |
| width  | string&nbsp;\|&nbsp;number | 是   | -      | 宽度。   |
| height | string&nbsp;\|&nbsp;number | 是   | -      | 高度。   |
>>>>>>> 299144e6

## 属性

| 参数名称 | 参数类型         | 默认值 | 必填 | 参数描述               |
| -------- | ---------------- | ------ | ---- | ---------------------- |
| width    | Length           | 0      | 否   | 多边形所在矩形的宽度。 |
| height   | Length           | 0      | 否   | 多边形所在矩形的高度。 |
| points   | Array&lt;any&gt; | -      | 是   | 多边形的顶点坐标列表。 |


## 示例

```ts
// xxx.ets
@Entry
@Component
struct PolygonExample {
  build() {
    Column({ space: 5 }) {
      Flex({ justifyContent: FlexAlign.SpaceAround }) {
        // 在 100 * 100 的矩形框中绘制一个三角形，起点(0, 0)，经过(50, 100)，终点(100, 0)
        Polygon({ width: 100, height: 100 }).points([[0, 0], [50, 100], [100, 0]])
        // 在 100 * 100 的矩形框中绘制一个四边形，起点(0, 0)，经过(0, 100)和(100, 100)，终点(100, 0)
        Polygon().width(100).height(100).points([[0, 0], [0, 100], [100, 100], [100, 0]])
        // 在 100 * 100 的矩形框中绘制一个五边形，起点(50, 0)，依次经过(0, 50)、(20, 100)和(80, 100)，终点(100, 50)
        Polygon().width(100).height(100).points([[50, 0], [0, 50], [20, 100], [80, 100], [100, 50]])
      }.width('100%')
    }.margin({ top: 5 })
  }
}
```

![zh-cn_image_0000001174582856](figures/zh-cn_image_0000001174582856.gif)<|MERGE_RESOLUTION|>--- conflicted
+++ resolved
@@ -19,17 +19,7 @@
 
 ## 接口
 
-<<<<<<< HEAD
-Polygon(value:{value?: {width?: number&nbsp;|&nbsp;string, height?: number&nbsp;|&nbsp;string}})
-
-**参数说明：**
-
-| 参数名 | 参数类型                   | 必填 | 默认值 | 参数描述 |
-| ------ | -------------------------- | ---- | ------ | -------- |
-| width  | number&nbsp;\|&nbsp;string | 是   | -      | 宽度。   |
-| height | number&nbsp;\|&nbsp;string | 是   | -      | 高度。   |
-=======
-Polygon(value?:{width: string&nbsp;|&nbsp;number, height: string&nbsp;|&nbsp;number})
+Polygon(value?:{width?: string&nbsp;|&nbsp;number, height?: string&nbsp;|&nbsp;number})
 
 **参数：**
 
@@ -37,7 +27,6 @@
 | ------ | -------------------------- | ---- | ------ | -------- |
 | width  | string&nbsp;\|&nbsp;number | 是   | -      | 宽度。   |
 | height | string&nbsp;\|&nbsp;number | 是   | -      | 高度。   |
->>>>>>> 299144e6
 
 ## 属性
 
