# DataPanel

数据面板组件，用于将多个数据占比情况使用占比图进行展示。

>  **说明：**
>
> 该组件从API Version 7开始支持。后续版本如有新增内容，则采用上角标单独标记该内容的起始版本。




## 子组件

无


## 接口

DataPanel(options:{values: number[], max?: number, type?: DataPanelType})

从API version 9开始，该接口支持在ArkTS卡片中使用。

**参数:**

| 参数名            | 参数类型   | 必填  | 参数描述 |
| ----------------- | -------- | ----- | -------- |
| values            | number[]   | 是    | 数据值列表，最多包含9个数据，大于9个数据则取前9个数据。若数据值小于0则置为0。 |
| max               | number     | 否    |   -&nbsp;max大于0，表示数据的最大值。<br/>-&nbsp;max小于等于0，max等于value数组各项的和，按比例显示。<br/>默认值：100 |
| type<sup>8+</sup> | [DataPanelType](#datapaneltype枚举说明) | 否 | 数据面板的类型（不支持动态修改）。<br/>默认值：DataPanelType.Circle |


## DataPanelType枚举说明

从API version 9开始，该接口支持在ArkTS卡片中使用。

| 名称 | 描述 |
| -------| ------------ |
| Line   | 线型数据面板。 |
| Circle | 环形数据面板。 |


## 属性

除支持[通用属性](ts-universal-attributes-size.md)外，还支持以下属性：


| 名称          | 参数类型 | 必填 | 描述 |
| ------------- | ------- | ---- | -------- |
| closeEffect | boolean | 是 | 关闭数据占比图表旋转动效。<br/>默认值：false |
| valueColors<sup>10+</sup>   | Array<[ResourceColor](ts-types.md#resourcecolor) \| [LinearGradient](#lineargradient10对象说明)> | 是 | 各数据段颜色，ResourceColor为纯色，LinearGradient为渐变色。|
| trackBackgroundColor<sup>10+</sup> | [ResourceColor](ts-types.md#resourcecolor) | 是 | 底板颜色。<br/>默认值：'#081824' |
| strokeWidth<sup>10+</sup> | [Length](ts-types.md#Length) | 是 | 圆环粗细。<br/>默认值：24<br/>单位：vp<br/>**说明：** <br/>设置小于0的值时，按默认值显示。<br/>数据面板的类型为DataPanelType.Line时该属性不生效。 |
| trackShadow<sup>10+</sup> | [DataPanelShadowOption](#datapanelshadowoption10对象说明) | 是 | 投影样式，不设置为不开启投影。|


## DataPanelShadowOption<sup>10+</sup>对象说明
| 名称          | 参数类型 | 必填 | 描述 |
| ------------- | ------- | ---- | -------- |
<<<<<<< HEAD
| radius | number \| [Resource](ts-types.md#resource类型) | 否 | 阴影模糊半径。 若数据值小于等于0则置为默认值。<br/>默认值：5vp。 |
| colors | Array<[ResourceColor](ts-types.md#resourcecolor) \| [LinearGradient](#lineargradient10)> | 否 | 各数据段阴影的颜色。 <br/>默认值：与valueColors值相同。 |
| offsetX | number \| [Resource](ts-types.md#resource类型) | 否 | X轴的偏移量。 <br/>默认值：5vp。 |
| offsetY | number \| [Resource](ts-types.md#resource类型) | 否 | Y轴的偏移量。 <br/>默认值：5vp。 |
=======
| radius | number \| [Resource](ts-types.md#resource类型) | 否 | 阴影模糊半径。 <br/>默认值：5<br/>单位：vp |
| colors | Array<[ResourceColor](ts-types.md#resourcecolor) \| [LinearGradient](#lineargradient10对象说明)> | 否 | 各数据段阴影的颜色。 <br/>默认值：与valueColors值相同 |
| offsetX | number \| [Resource](ts-types.md#resource类型) | 否 | X轴的偏移量。 <br/>默认值：5<br/>单位：vp |
| offsetY | number \| [Resource](ts-types.md#resource类型) | 否 | Y轴的偏移量。 <br/>默认值：5<br/>单位：vp |
>>>>>>> 1b8cdb90

## LinearGradient<sup>10+</sup>对象说明

线性渐变颜色描述。

LinearGradient(colorStops: ColorStop[])

| 名称          | 参数类型 | 必填 | 描述 |
| ------------- | ------- | ---- | -------- |
| colorStops | [ColorStop](#colorstop10对象说明)[] | 是 | 存储渐变颜色和渐变点。|


## ColorStop<sup>10+</sup>对象说明

颜色断点类型，用于描述渐进色颜色断点。

| 名称          | 参数类型 | 必填 | 描述 |
| ------------- | ------- | ---- | -------- |
| color | [ResourceColor](ts-types.md#resourcecolor) | 是 | 颜色值。|
| offset | [Length](ts-types.md#Length) | 是 | 渐变色断点（0~1之间的比例值，若数据值小于0则置为0，若数据值大于1则置为1）。|



## 示例

### 示例1

```ts
// xxx.ets
@Entry
@Component
struct DataPanelExample {
  public valueArr: number[] = [10, 10, 10, 10, 10, 10, 10, 10, 10]

  build() {
    Column({ space: 5 }) {
      Row() {
        Stack() {
          DataPanel({ values: [25], max: 100, type: DataPanelType.Circle }).width(168).height(168)
          Column() {
            Text('30').fontSize(35).fontColor('#182431')
            Text('1.0.0').fontSize(9.33).lineHeight(12.83).fontWeight(500).opacity(0.6)
          }

          Text('%')
            .fontSize(9.33)
            .lineHeight(12.83)
            .fontWeight(500)
            .opacity(0.6)
            .position({ x: 104.42, y: 78.17 })
        }.margin({ right: 44 })

        Stack() {
          DataPanel({ values: [50, 12, 8, 5], max: 100, type: DataPanelType.Circle }).width(168).height(168)
          Column() {
            Text('75').fontSize(35).fontColor('#182431')
            Text('已使用98GB/128GB').fontSize(8.17).lineHeight(11.08).fontWeight(500).opacity(0.6)
          }

          Text('%')
            .fontSize(9.33)
            .lineHeight(12.83)
            .fontWeight(500)
            .opacity(0.6)
            .position({ x: 104.42, y: 78.17 })
        }
      }.margin({ bottom: 59 })

      DataPanel({ values: this.valueArr, max: 100, type: DataPanelType.Line }).width(300).height(10)
    }.width('100%').margin({ top: 5 })
  }
}
```

![dataPanel](figures/dataPanel.PNG)

### 示例2

```ts
// xxx.ets
@Entry
@Component
struct LinearGradientDataPanelExample {
  public values1: number[] = [20, 20, 20, 20]
  public color1: LinearGradient = new LinearGradient([{ color: "#65EEC9A3", offset: 0 }, { color: "#FFEF629F", offset: 1 }])
  public color2: LinearGradient = new LinearGradient([{ color: "#FF67F9D4", offset: 0 }, { color: "#FFFF9554", offset: 1 }])
  public colorShadow1: LinearGradient = new LinearGradient([{ color: "#65EEC9A3", offset: 0 }, { color: "#65EF629F", offset: 1 }])
  public colorShadow2: LinearGradient = new LinearGradient([{ color: "#65e26709", offset: 0 }, { color: "#65efbd08", offset: 1 }])
  public colorShadow3: LinearGradient = new LinearGradient([{ color: "#6572B513", offset: 0 }, { color: "#6508efa6", offset: 1 }])
  public colorShadow4: LinearGradient = new LinearGradient([{ color: "#65ed08f5", offset: 0 }, { color: "#65ef0849", offset: 1 }])
  @State color3: string = '#00FF00'
  @State color4: string = '#20FF0000'
  @State bgColor: string = '#08182431'
  @State offsetX: number = 15
  @State offsetY: number = 15
  @State radius: number = 5
  @State colorArray: Array<LinearGradient | ResourceColor> = [this.color1, this.color2, this.color3, this.color4]
  @State shadowColorArray: Array<LinearGradient | ResourceColor> = [this.colorShadow1, this.colorShadow2, this.colorShadow3, this.colorShadow4]

  build() {
    Column({ space: 5 }) {
      Text('LinearGradient').fontSize(9).fontColor(0xCCCCCC).textAlign(TextAlign.Start).width('100%').margin({ top: 20, left: 20})
      DataPanel({ values: this.values1, max: 100, type: DataPanelType.Circle })
        .width(300)
        .height(300)
        .valueColors(this.colorArray)
        .trackShadow({
          radius: this.radius,
          colors: this.shadowColorArray,
          offsetX: this.offsetX,
          offsetY: this.offsetY
        })
        .strokeWidth(30)
        .trackBackgroundColor(this.bgColor)
    }.width('100%').margin({ top: 5 })
  }
}
```

![LinearGradientDataPanel](figures/LinearGradientDataPanel.PNG)<|MERGE_RESOLUTION|>--- conflicted
+++ resolved
@@ -56,17 +56,10 @@
 ## DataPanelShadowOption<sup>10+</sup>对象说明
 | 名称          | 参数类型 | 必填 | 描述 |
 | ------------- | ------- | ---- | -------- |
-<<<<<<< HEAD
-| radius | number \| [Resource](ts-types.md#resource类型) | 否 | 阴影模糊半径。 若数据值小于等于0则置为默认值。<br/>默认值：5vp。 |
-| colors | Array<[ResourceColor](ts-types.md#resourcecolor) \| [LinearGradient](#lineargradient10)> | 否 | 各数据段阴影的颜色。 <br/>默认值：与valueColors值相同。 |
-| offsetX | number \| [Resource](ts-types.md#resource类型) | 否 | X轴的偏移量。 <br/>默认值：5vp。 |
-| offsetY | number \| [Resource](ts-types.md#resource类型) | 否 | Y轴的偏移量。 <br/>默认值：5vp。 |
-=======
 | radius | number \| [Resource](ts-types.md#resource类型) | 否 | 阴影模糊半径。 <br/>默认值：5<br/>单位：vp |
 | colors | Array<[ResourceColor](ts-types.md#resourcecolor) \| [LinearGradient](#lineargradient10对象说明)> | 否 | 各数据段阴影的颜色。 <br/>默认值：与valueColors值相同 |
 | offsetX | number \| [Resource](ts-types.md#resource类型) | 否 | X轴的偏移量。 <br/>默认值：5<br/>单位：vp |
 | offsetY | number \| [Resource](ts-types.md#resource类型) | 否 | Y轴的偏移量。 <br/>默认值：5<br/>单位：vp |
->>>>>>> 1b8cdb90
 
 ## LinearGradient<sup>10+</sup>对象说明
 
