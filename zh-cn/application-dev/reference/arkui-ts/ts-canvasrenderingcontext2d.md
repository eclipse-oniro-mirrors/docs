# CanvasRenderingContext2D对象

使用RenderingContext在Canvas组件上进行绘制，绘制对象可以是矩形、文本、图片等。

> **说明：**
>
> 从API Version 8开始支持。后续版本如有新增内容，则采用上角标单独标记该内容的起始版本。



## 接口

CanvasRenderingContext2D(setting: RenderingContextSetting)

**参数：**

| 参数名     | 参数类型                                     | 必填   | 参数描述                                     |
| ------- | ---------------------------------------- | ---- | ---------------------------------------- |
| setting | [RenderingContextSettings](#renderingcontextsettings) | 是    | 见[RenderingContextSettings](#renderingcontextsettings)。 |


### RenderingContextSettings

RenderingContextSettings(antialias?: boolean)

用来配置CanvasRenderingContext2D对象的参数，包括是否开启抗锯齿。

**参数：**

| 参数名       | 参数类型    | 必填   | 参数描述                          |
| --------- | ------- | ---- | ----------------------------- |
| antialias | boolean | 否    | 表明canvas是否开启抗锯齿。<br>默认值：false |


## 属性

| 名称                                                  | 类型                                                         | 描述                                                         |
| ----------------------------------------------------- | ------------------------------------------------------------ | ------------------------------------------------------------ |
| [fillStyle](#fillstyle)                               | string&nbsp;\|&nbsp;[CanvasGradient](ts-components-canvas-canvasgradient.md)&nbsp;\|&nbsp;[CanvasPattern](#canvaspattern) | 指定绘制的填充色。<br/>-&nbsp;类型为string时，表示设置填充区域的颜色。<br/>-&nbsp;类型为CanvasGradient时，表示渐变对象，使用[createLinearGradient](#createlineargradient)方法创建。<br/>-&nbsp;类型为CanvasPattern时，使用[createPattern](#createpattern)方法创建。 |
| [lineWidth](#linewidth)                               | number                                                       | 设置绘制线条的宽度。                                         |
| [strokeStyle](#strokestyle)                           | string&nbsp;\|&nbsp;[CanvasGradient](ts-components-canvas-canvasgradient.md)&nbsp;\|&nbsp;[CanvasPattern](#canvaspattern) | 设置描边的颜色。<br/>-&nbsp;类型为string时，表示设置描边使用的颜色。<br/>-&nbsp;类型为CanvasGradient时，表示渐变对象，使用[createLinearGradient](#createlineargradient)方法创建。<br/>-&nbsp;类型为CanvasPattern时，使用[createPattern](#createpattern)方法创建。 |
| [lineCap](#linecap)                                   | CanvasLineCap                                                | 指定线端点的样式，可选值为：<br/>-&nbsp;'butt'：线端点以方形结束。<br/>-&nbsp;'round'：线端点以圆形结束。<br/>-&nbsp;'square'：线端点以方形结束，该样式下会增加一个长度和线段厚度相同，宽度是线段厚度一半的矩形。<br/>默认值：'butt' |
| [lineJoin](#linejoin)                                 | CanvasLineJoin                                               | 指定线段间相交的交点样式，可选值为：<br/>-&nbsp;'round'：在线段相连处绘制一个扇形，扇形的圆角半径是线段的宽度。<br/>-&nbsp;'bevel'：在线段相连处使用三角形为底填充，&nbsp;每个部分矩形拐角独立。<br/>-&nbsp;'miter'：在相连部分的外边缘处进行延伸，使其相交于一点，形成一个菱形区域，该属性可以通过设置miterLimit属性展现效果。<br/>默认值：'miter' |
| [miterLimit](#miterlimit)                             | number                                                       | 设置斜接面限制值，该值指定了线条相交处内角和外角的距离。  <br/>默认值：10 |
| [font](#font)                                         | string                                                       | 设置文本绘制中的字体样式。<br/>语法：ctx.font='font-size&nbsp;font-family'<br/>-&nbsp;font-size(可选)，指定字号和行高，单位只支持px。<br/>-&nbsp;font-family(可选)，指定字体系列。<br/>语法：ctx.font='font-style&nbsp;font-weight&nbsp;font-size&nbsp;font-family'<br/>-&nbsp;font-style(可选)，用于指定字体样式，支持如下几种样式：'normal','italic'。<br/>-&nbsp;font-weight(可选)，用于指定字体的粗细，支持如下几种类型：'normal',&nbsp;'bold',&nbsp;'bolder',&nbsp;'lighter',&nbsp;100,&nbsp;200,&nbsp;300,&nbsp;400,&nbsp;500,&nbsp;600,&nbsp;700,&nbsp;800,&nbsp;900。<br/>-&nbsp;font-size(可选)，指定字号和行高，单位只支持px。<br/>-&nbsp;font-family(可选)，指定字体系列，支持如下几种类型：'sans-serif',&nbsp;'serif',&nbsp;'monospace'。<br/>默认值：'normal normal 14px sans-serif' |
| [textAlign](#textalign)                               | CanvasTextAlign                                              | 设置文本绘制中的文本对齐方式，可选值为：<br/>-&nbsp;'left'：文本左对齐。<br/>-&nbsp;'right'：文本右对齐。<br/>-&nbsp;'center'：文本居中对齐。<br/>-&nbsp;'start'：文本对齐界线开始的地方。<br/>-&nbsp;'end'：文本对齐界线结束的地方。<br/>ltr布局模式下'start'和'left'一致，rtl布局模式下'start'和'right'一致·。<br/>默认值：'left' |
| [textBaseline](#textbaseline)                         | CanvasTextBaseline                                           | 设置文本绘制中的水平对齐方式，可选值为：<br/>-&nbsp;'alphabetic'：文本基线是标准的字母基线。<br/>-&nbsp;'top'：文本基线在文本块的顶部。<br/>-&nbsp;'hanging'：文本基线是悬挂基线。<br/>-&nbsp;'middle'：文本基线在文本块的中间。<br/>-&nbsp;'ideographic'：文字基线是表意字基线；如果字符本身超出了alphabetic基线，那么ideograhpic基线位置在字符本身的底部。<br/>-&nbsp;'bottom'：文本基线在文本块的底部。&nbsp;与ideographic基线的区别在于ideographic基线不需要考虑下行字母。<br/>默认值：'alphabetic' |
| [globalAlpha](#globalalpha)                           | number                                                       | 设置透明度，0.0为完全透明，1.0为完全不透明。                 |
| [lineDashOffset](#linedashoffset)                     | number                                                       | 设置画布的虚线偏移量，精度为float。    <br/>默认值：0.0      |
| [globalCompositeOperation](#globalcompositeoperation) | string                                                       | 设置合成操作的方式。类型字段可选值有'source-over'，'source-atop'，'source-in'，'source-out'，'destination-over'，'destination-atop'，'destination-in'，'destination-out'，'lighter'，'copy'，'xor'。<br/>默认值：'source-over' |
| [shadowBlur](#shadowblur)                             | number                                                       | 设置绘制阴影时的模糊级别，值越大越模糊，精度为float。   <br/>默认值：0.0 |
| [shadowColor](#shadowcolor)                           | string                                                       | 设置绘制阴影时的阴影颜色。                                   |
| [shadowOffsetX](#shadowoffsetx)                       | number                                                       | 设置绘制阴影时和原有对象的水平偏移值。                       |
| [shadowOffsetY](#shadowoffsety)                       | number                                                       | 设置绘制阴影时和原有对象的垂直偏移值。                       |
| [imageSmoothingEnabled](#imagesmoothingenabled)       | boolean                                                      | 用于设置绘制图片时是否进行图像平滑度调整，true为启用，false为不启用。 <br/>默认值：true |

> **说明：**
>
> fillStyle、shadowColor与 strokeStyle 中string类型格式为 'rgb(255, 255, 255)'，'rgba(255, 255, 255, 1.0)'，'\#FFFFFF'。


### fillStyle

```ts
// xxx.ets
@Entry
@Component
struct FillStyleExample {
  private settings: RenderingContextSettings = new RenderingContextSettings(true)
  private context: CanvasRenderingContext2D = new CanvasRenderingContext2D(this.settings)

  build() {
    Flex({ direction: FlexDirection.Column, alignItems: ItemAlign.Center, justifyContent: FlexAlign.Center }) {
      Canvas(this.context)
        .width('100%')
        .height('100%')
        .backgroundColor('#ffff00')
        .onReady(() =>{
          this.context.fillStyle = '#0000ff'
          this.context.fillRect(20, 160, 150, 100)
        })
    }
    .width('100%')
    .height('100%')
  }
}
```

![zh-cn_image_0000001238712411](figures/zh-cn_image_0000001238712411.png)


### lineWidth

```ts
// xxx.ets
@Entry
@Component
struct LineWidthExample {
  private settings: RenderingContextSettings = new RenderingContextSettings(true)
  private context: CanvasRenderingContext2D = new CanvasRenderingContext2D(this.settings)

  build() {
    Flex({ direction: FlexDirection.Column, alignItems: ItemAlign.Center, justifyContent: FlexAlign.Center }) {
      Canvas(this.context)
        .width('100%')
        .height('100%')
        .backgroundColor('#ffff00')
        .onReady(() =>{
        this.context.lineWidth = 5
        this.context.strokeRect(25, 25, 85, 105)
      })
    }
    .width('100%')
    .height('100%')
  }
}
```

![zh-cn_image_0000001194192432](figures/zh-cn_image_0000001194192432.png)


### strokeStyle

```ts
// xxx.ets
@Entry
@Component
struct StrokeStyleExample {
  private settings: RenderingContextSettings = new RenderingContextSettings(true)
  private context: CanvasRenderingContext2D = new CanvasRenderingContext2D(this.settings)

  build() {
    Flex({ direction: FlexDirection.Column, alignItems: ItemAlign.Center, justifyContent: FlexAlign.Center }) {
      Canvas(this.context)
        .width('100%')
        .height('100%')
        .backgroundColor('#ffff00')
        .onReady(() =>{
          this.context.lineWidth = 10
          this.context.strokeStyle = '#0000ff'
          this.context.strokeRect(25, 25, 155, 105)
        })
    }
    .width('100%')
    .height('100%')
  }
}
```


![zh-cn_image_0000001194352432](figures/zh-cn_image_0000001194352432.png)


### lineCap

```ts
// xxx.ets
@Entry
@Component
struct LineCapExample {
  private settings: RenderingContextSettings = new RenderingContextSettings(true)
  private context: CanvasRenderingContext2D = new CanvasRenderingContext2D(this.settings)

  build() {
    Flex({ direction: FlexDirection.Column, alignItems: ItemAlign.Center, justifyContent: FlexAlign.Center }) {
      Canvas(this.context)
        .width('100%')
        .height('100%')
        .backgroundColor('#ffff00')
        .onReady(() =>{
          this.context.lineWidth = 8
          this.context.beginPath()
          this.context.lineCap = 'round'
          this.context.moveTo(30, 50)
          this.context.lineTo(220, 50)
          this.context.stroke()
        })
    }
    .width('100%')
    .height('100%')
  }
}
```

![zh-cn_image_0000001238952373](figures/zh-cn_image_0000001238952373.png)


### lineJoin

```ts
// xxx.ets
@Entry
@Component
struct LineJoinExample {
  private settings: RenderingContextSettings = new RenderingContextSettings(true)
  private context: CanvasRenderingContext2D = new CanvasRenderingContext2D(this.settings)

  build() {
    Flex({ direction: FlexDirection.Column, alignItems: ItemAlign.Center, justifyContent: FlexAlign.Center }) {
      Canvas(this.context)
        .width('100%')
        .height('100%')
        .backgroundColor('#ffff00')
        .onReady(() =>{
        this.context.beginPath()
        this.context.lineWidth = 8
        this.context.lineJoin = 'miter'
        this.context.moveTo(30, 30)
        this.context.lineTo(120, 60)
        this.context.lineTo(30, 110)
        this.context.stroke()
      })
    }
    .width('100%')
    .height('100%')
  }
}
```

![zh-cn_image_0000001194032454](figures/zh-cn_image_0000001194032454.png)


### miterLimit

```ts
// xxx.ets
@Entry
@Component
struct MiterLimit {
  private settings: RenderingContextSettings = new RenderingContextSettings(true)
  private context: CanvasRenderingContext2D = new CanvasRenderingContext2D(this.settings)
  
  build() {
    Flex({ direction: FlexDirection.Column, alignItems: ItemAlign.Center, justifyContent: FlexAlign.Center }) {
      Canvas(this.context)
        .width('100%')
        .height('100%')
        .backgroundColor('#ffff00')
        .onReady(() =>{
          this.context.lineWidth = 8
          this.context.lineJoin = 'miter'
          this.context.miterLimit = 3
          this.context.moveTo(30, 30)
          this.context.lineTo(60, 35)
          this.context.lineTo(30, 37)
          this.context.stroke()
      })
    }
    .width('100%')
    .height('100%')
  }
}
```

![zh-cn_image_0000001239032409](figures/zh-cn_image_0000001239032409.png)


### font

```ts
// xxx.ets
@Entry
@Component
struct Fonts {
  private settings: RenderingContextSettings = new RenderingContextSettings(true)
  private context: CanvasRenderingContext2D = new CanvasRenderingContext2D(this.settings)
  
  build() {
    Flex({ direction: FlexDirection.Column, alignItems: ItemAlign.Center, justifyContent: FlexAlign.Center }) {
      Canvas(this.context)
        .width('100%')
        .height('100%')
        .backgroundColor('#ffff00')
        .onReady(() =>{
          this.context.font = '30px sans-serif'
          this.context.fillText("Hello World", 20, 60)
      })
    }
    .width('100%')
    .height('100%')
  }
}
```

![zh-cn_image_0000001193872488](figures/zh-cn_image_0000001193872488.png)


### textAlign

```ts
// xxx.ets
@Entry
@Component
struct CanvasExample {
  private settings: RenderingContextSettings = new RenderingContextSettings(true)
  private context: CanvasRenderingContext2D = new CanvasRenderingContext2D(this.settings)
  
  build() {
    Flex({ direction: FlexDirection.Column, alignItems: ItemAlign.Center, justifyContent: FlexAlign.Center }) {
      Canvas(this.context)
        .width('100%')
        .height('100%')
        .backgroundColor('#ffff00')
        .onReady(() =>{
        this.context.strokeStyle = '#0000ff'
        this.context.moveTo(140, 10)
        this.context.lineTo(140, 160)
        this.context.stroke()
        this.context.font = '18px sans-serif'
        this.context.textAlign = 'start'
        this.context.fillText('textAlign=start', 140, 60)
        this.context.textAlign = 'end'
        this.context.fillText('textAlign=end', 140, 80)
        this.context.textAlign = 'left'
        this.context.fillText('textAlign=left', 140, 100)
        this.context.textAlign = 'center'
        this.context.fillText('textAlign=center',140, 120)
        this.context.textAlign = 'right'
        this.context.fillText('textAlign=right',140, 140)
      })
    }
    .width('100%')
    .height('100%')
  }
}
```

![zh-cn_image_0000001238832385](figures/zh-cn_image_0000001238832385.png)


### textBaseline

```ts
// xxx.ets
@Entry
@Component
struct TextBaseline {
  private settings: RenderingContextSettings = new RenderingContextSettings(true)
  private context: CanvasRenderingContext2D = new CanvasRenderingContext2D(this.settings)
  
  build() {
    Flex({ direction: FlexDirection.Column, alignItems: ItemAlign.Center, justifyContent: FlexAlign.Center }) {
      Canvas(this.context)
        .width('100%')
        .height('100%')
        .backgroundColor('#ffff00')
        .onReady(() =>{
          this.context.strokeStyle = '#0000ff'
          this.context.moveTo(0, 120)
          this.context.lineTo(400, 120)
          this.context.stroke()
          this.context.font = '20px sans-serif'
          this.context.textBaseline = 'top'
          this.context.fillText('Top', 10, 120)
          this.context.textBaseline = 'bottom'
          this.context.fillText('Bottom', 55, 120)
          this.context.textBaseline = 'middle'
          this.context.fillText('Middle', 125, 120)
          this.context.textBaseline = 'alphabetic'
          this.context.fillText('Alphabetic', 195, 120)
          this.context.textBaseline = 'hanging'
          this.context.fillText('Hanging', 295, 120)
      })
    }
    .width('100%')
    .height('100%')
  }
}
```

![zh-cn_image_0000001238712413](figures/zh-cn_image_0000001238712413.png)


### globalAlpha

```ts
// xxx.ets
@Entry
@Component
struct GlobalAlpha {
  private settings: RenderingContextSettings = new RenderingContextSettings(true)
  private context: CanvasRenderingContext2D = new CanvasRenderingContext2D(this.settings)
  
  build() {
    Flex({ direction: FlexDirection.Column, alignItems: ItemAlign.Center, justifyContent: FlexAlign.Center }) {
      Canvas(this.context)
        .width('100%')
        .height('100%')
        .backgroundColor('#ffff00')
        .onReady(() =>{
        this.context.fillStyle = 'rgb(255,0,0)'
        this.context.fillRect(0, 0, 50, 50)
        this.context.globalAlpha = 0.4
        this.context.fillStyle = 'rgb(0,0,255)'
        this.context.fillRect(50, 50, 50, 50)
      })
    }
    .width('100%')
    .height('100%')
  }
}
```

![zh-cn_image_0000001194192434](figures/zh-cn_image_0000001194192434.png)


### lineDashOffset

```ts
// xxx.ets
@Entry
@Component
struct LineDashOffset {
  private settings: RenderingContextSettings = new RenderingContextSettings(true)
  private context: CanvasRenderingContext2D = new CanvasRenderingContext2D(this.settings)
  
  build() {
    Flex({ direction: FlexDirection.Column, alignItems: ItemAlign.Center, justifyContent: FlexAlign.Center }) {
      Canvas(this.context)
        .width('100%')
        .height('100%')
        .backgroundColor('#ffff00')
        .onReady(() =>{
          this.context.arc(100, 75, 50, 0, 6.28)
          this.context.setLineDash([10,20])
          this.context.lineDashOffset = 10.0
          this.context.stroke()
      })
    }
    .width('100%')
    .height('100%')
  }
}
```

![zh-cn_image_0000001194352434](figures/zh-cn_image_0000001194352434.png)


### globalCompositeOperation

| 名称               | 描述                       |
| ---------------- | ------------------------ |
| source-over      | 在现有绘制内容上显示新绘制内容，属于默认值。   |
| source-atop      | 在现有绘制内容顶部显示新绘制内容。        |
| source-in        | 在现有绘制内容中显示新绘制内容。         |
| source-out       | 在现有绘制内容之外显示新绘制内容。        |
| destination-over | 在新绘制内容上方显示现有绘制内容。        |
| destination-atop | 在新绘制内容顶部显示现有绘制内容。        |
| destination-in   | 在新绘制内容中显示现有绘制内容。         |
| destination-out  | 在新绘制内容外显示现有绘制内容。         |
| lighter          | 显示新绘制内容和现有绘制内容。          |
| copy             | 显示新绘制内容而忽略现有绘制内容。        |
| xor              | 使用异或操作对新绘制内容与现有绘制内容进行融合。 |

```ts
// xxx.ets
@Entry
@Component
struct GlobalCompositeOperation {
  private settings: RenderingContextSettings = new RenderingContextSettings(true)
  private context: CanvasRenderingContext2D = new CanvasRenderingContext2D(this.settings)
  
  build() {
    Flex({ direction: FlexDirection.Column, alignItems: ItemAlign.Center, justifyContent: FlexAlign.Center }) {
      Canvas(this.context)
        .width('100%')
        .height('100%')
        .backgroundColor('#ffff00')
        .onReady(() =>{
          this.context.fillStyle = 'rgb(255,0,0)'
          this.context.fillRect(20, 20, 50, 50)
          this.context.globalCompositeOperation = 'source-over'
          this.context.fillStyle = 'rgb(0,0,255)'
          this.context.fillRect(50, 50, 50, 50)
          this.context.fillStyle = 'rgb(255,0,0)'
          this.context.fillRect(120, 20, 50, 50)
          this.context.globalCompositeOperation = 'destination-over'
          this.context.fillStyle = 'rgb(0,0,255)'
          this.context.fillRect(150, 50, 50, 50)
      })
    }
    .width('100%')
    .height('100%')
  }
}
```

![zh-cn_image_0000001238952375](figures/zh-cn_image_0000001238952375.png)


### shadowBlur

```ts
// xxx.ets
@Entry
@Component
struct ShadowBlur {
  private settings: RenderingContextSettings = new RenderingContextSettings(true)
  private context: CanvasRenderingContext2D = new CanvasRenderingContext2D(this.settings)
  
  build() {
    Flex({ direction: FlexDirection.Column, alignItems: ItemAlign.Center, justifyContent: FlexAlign.Center }) {
      Canvas(this.context)
        .width('100%')
        .height('100%')
        .backgroundColor('#ffff00')
        .onReady(() =>{
          this.context.shadowBlur = 30
          this.context.shadowColor = 'rgb(0,0,0)'
          this.context.fillStyle = 'rgb(255,0,0)'
          this.context.fillRect(20, 20, 100, 80)
      })
    }
    .width('100%')
    .height('100%')
  }
}
```

![zh-cn_image_0000001194032456](figures/zh-cn_image_0000001194032456.png)


### shadowColor

```ts
// xxx.ets
@Entry
@Component
struct ShadowColor {
  private settings: RenderingContextSettings = new RenderingContextSettings(true)
  private context: CanvasRenderingContext2D = new CanvasRenderingContext2D(this.settings)
  
  build() {
    Flex({ direction: FlexDirection.Column, alignItems: ItemAlign.Center, justifyContent: FlexAlign.Center }) {
      Canvas(this.context)
        .width('100%')
        .height('100%')
        .backgroundColor('#ffff00')
        .onReady(() =>{
          this.context.shadowBlur = 30
          this.context.shadowColor = 'rgb(0,0,255)'
          this.context.fillStyle = 'rgb(255,0,0)'
          this.context.fillRect(30, 30, 100, 100)
      })
    }
    .width('100%')
    .height('100%')
  }
}
```

![zh-cn_image_0000001239032411](figures/zh-cn_image_0000001239032411.png)


### shadowOffsetX

```ts
// xxx.ets
@Entry
@Component
struct ShadowOffsetX {
  private settings: RenderingContextSettings = new RenderingContextSettings(true)
  private context: CanvasRenderingContext2D = new CanvasRenderingContext2D(this.settings)
  
  build() {
    Flex({ direction: FlexDirection.Column, alignItems: ItemAlign.Center, justifyContent: FlexAlign.Center }) {
      Canvas(this.context)
        .width('100%')
        .height('100%')
        .backgroundColor('#ffff00')
        .onReady(() =>{
          this.context.shadowBlur = 10
          this.context.shadowOffsetX = 20
          this.context.shadowColor = 'rgb(0,0,0)'
          this.context.fillStyle = 'rgb(255,0,0)'
          this.context.fillRect(20, 20, 100, 80)
      })
    }
    .width('100%')
    .height('100%')
  }
}
```

![zh-cn_image_0000001193872490](figures/zh-cn_image_0000001193872490.png)


### shadowOffsetY

```ts
// xxx.ets
@Entry
@Component
struct ShadowOffsetY {
  private settings: RenderingContextSettings = new RenderingContextSettings(true)
  private context: CanvasRenderingContext2D = new CanvasRenderingContext2D(this.settings)
  build() {
    Flex({ direction: FlexDirection.Column, alignItems: ItemAlign.Center, justifyContent: FlexAlign.Center }) {
      Canvas(this.context)
        .width('100%')
        .height('100%')
        .backgroundColor('#ffff00')
        .onReady(() =>{
          this.context.shadowBlur = 10
          this.context.shadowOffsetY = 20
          this.context.shadowColor = 'rgb(0,0,0)'
          this.context.fillStyle = 'rgb(255,0,0)'
          this.context.fillRect(30, 30, 100, 100)
      })
    }
    .width('100%')
    .height('100%')
  }
}
```

![zh-cn_image_0000001238832387](figures/zh-cn_image_0000001238832387.png)


### imageSmoothingEnabled

```ts
// xxx.ets
@Entry
@Component
struct ImageSmoothingEnabled {
  private settings: RenderingContextSettings = new RenderingContextSettings(true)
  private context: CanvasRenderingContext2D = new CanvasRenderingContext2D(this.settings)
  private img:ImageBitmap = new ImageBitmap("common/images/icon.jpg")
  
  build() {
    Flex({ direction: FlexDirection.Column, alignItems: ItemAlign.Center, justifyContent: FlexAlign.Center }) {
      Canvas(this.context)
        .width('100%')
        .height('100%')
        .backgroundColor('#ffff00')
        .onReady(() =>{
          this.context.imageSmoothingEnabled = false
          this.context.drawImage( this.img,0,0,400,200)
      })
    }
    .width('100%')
    .height('100%')
  }
}
```

![zh-cn_image_0000001238712415](figures/zh-cn_image_0000001238712415.png)


## 方法


### fillRect

fillRect(x: number, y: number, w: number, h: number): void

填充一个矩形。

**参数：**

| 参数     | 类型     | 必填   | 默认值  | 说明            |
| ------ | ------ | ---- | ---- | ------------- |
| x      | number | 是    | 0    | 指定矩形左上角点的x坐标。 |
| y      | number | 是    | 0    | 指定矩形左上角点的y坐标。 |
| width  | number | 是    | 0    | 指定矩形的宽度。      |
| height | number | 是    | 0    | 指定矩形的高度。      |

**示例：**

  ```ts
  // xxx.ets
  @Entry
  @Component
  struct FillRect {
    private settings: RenderingContextSettings = new RenderingContextSettings(true)
    private context: CanvasRenderingContext2D = new CanvasRenderingContext2D(this.settings)
    
    build() {
      Flex({ direction: FlexDirection.Column, alignItems: ItemAlign.Center, justifyContent: FlexAlign.Center }) {
        Canvas(this.context)
          .width('100%')
          .height('100%')
          .backgroundColor('#ffff00')
          .onReady(() =>{
            this.context.fillRect(0,30,100,100)
         })
        }
      .width('100%')
      .height('100%')
    }
  }
  ```

  ![zh-cn_image_0000001194192436](figures/zh-cn_image_0000001194192436.png)


### strokeRect

strokeRect(x: number, y: number, w: number, h: number): void

绘制具有边框的矩形，矩形内部不填充。

**参数：**

| 参数   | 类型     | 必填   | 默认值  | 说明           |
| ---- | ------ | ---- | ---- | ------------ |
| x    | number | 是    | 0    | 指定矩形的左上角x坐标。 |
| y    | number | 是    | 0    | 指定矩形的左上角y坐标。 |
| w    | number | 是    | 0    | 指定矩形的宽度。     |
| h    | number | 是    | 0    | 指定矩形的高度。     |

**示例：**

  ```ts
  // xxx.ets
  @Entry
  @Component
  struct StrokeRect {
    private settings: RenderingContextSettings = new RenderingContextSettings(true)
    private context: CanvasRenderingContext2D = new CanvasRenderingContext2D(this.settings)

    build() {
      Flex({ direction: FlexDirection.Column, alignItems: ItemAlign.Center, justifyContent: FlexAlign.Center }) {
        Canvas(this.context)
          .width('100%')
          .height('100%')
          .backgroundColor('#ffff00')
          .onReady(() =>{
            this.context.strokeRect(30, 30, 200, 150)
        })
      }
      .width('100%')
      .height('100%')
    }
  }
  ```

  ![zh-cn_image_0000001194352436](figures/zh-cn_image_0000001194352436.png)


### clearRect

clearRect(x: number, y: number, w: number, h: number): void

删除指定区域内的绘制内容。

**参数：**

| 参数   | 类型     | 必填   | 默认值  | 描述            |
| ---- | ------ | ---- | ---- | ------------- |
| x    | number | 是    | 0    | 指定矩形上的左上角x坐标。 |
| y    | number | 是    | 0    | 指定矩形上的左上角y坐标。 |
| w    | number | 是    | 0    | 指定矩形的宽度。      |
| h    | number | 是    | 0    | 指定矩形的高度。      |

**示例：**

  ```ts
  // xxx.ets
  @Entry
  @Component
  struct ClearRect {
    private settings: RenderingContextSettings = new RenderingContextSettings(true)
    private context: CanvasRenderingContext2D = new CanvasRenderingContext2D(this.settings)

    build() {
      Flex({ direction: FlexDirection.Column, alignItems: ItemAlign.Center, justifyContent: FlexAlign.Center }) {
        Canvas(this.context)
          .width('100%')
          .height('100%')
          .backgroundColor('#ffffff')
          .onReady(() =>{
            this.context.fillStyle = 'rgb(0,0,255)'
            this.context.fillRect(20,20,200,200)
            this.context.clearRect(30,30,150,100)
        })
      }
      .width('100%')
      .height('100%')
    }
  }
  ```

  ![zh-cn_image_0000001238952377](figures/zh-cn_image_0000001238952377.png)


### fillText

fillText(text: string, x: number, y: number, maxWidth?: number): void

绘制填充类文本。

**参数：**

| 参数     | 类型   | 必填 | 默认值 | 说明                          |
| -------- | ------ | ---- | ------ | ----------------------------- |
| text     | string | 是   | ''     | 需要绘制的文本内容。          |
| x        | number | 是   | 0      | 需要绘制的文本的左下角x坐标。 |
| y        | number | 是   | 0      | 需要绘制的文本的左下角y坐标。 |
| maxWidth | number | 否   | -      | 指定文本允许的最大宽度。      |

**示例：**

  ```ts
  // xxx.ets
  @Entry
  @Component
  struct FillText {
    private settings: RenderingContextSettings = new RenderingContextSettings(true)
    private context: CanvasRenderingContext2D = new CanvasRenderingContext2D(this.settings)

    build() {
      Flex({ direction: FlexDirection.Column, alignItems: ItemAlign.Center, justifyContent: FlexAlign.Center }) {
        Canvas(this.context)
          .width('100%')
          .height('100%')
          .backgroundColor('#ffff00')
          .onReady(() =>{
            this.context.font = '30px sans-serif'
            this.context.fillText("Hello World!", 20, 100)
        })
      }
      .width('100%')
      .height('100%')
    }
  }
  ```

  ![zh-cn_image_0000001194032458](figures/zh-cn_image_0000001194032458.png)


### strokeText

strokeText(text: string, x: number, y: number, maxWidth?:number): void

绘制描边类文本。

**参数：**

| 参数     | 类型   | 必填 | 默认值 | 描述                          |
| -------- | ------ | ---- | ------ | ----------------------------- |
| text     | string | 是   | ''     | 需要绘制的文本内容。          |
| x        | number | 是   | 0      | 需要绘制的文本的左下角x坐标。 |
| y        | number | 是   | 0      | 需要绘制的文本的左下角y坐标。 |
| maxWidth | number | 否   | -      | 需要绘制的文本的最大宽度 。   |

**示例：**

  ```ts
  // xxx.ets
  @Entry
  @Component
  struct StrokeText {
    private settings: RenderingContextSettings = new RenderingContextSettings(true)
    private context: CanvasRenderingContext2D = new CanvasRenderingContext2D(this.settings)

    build() {
      Flex({ direction: FlexDirection.Column, alignItems: ItemAlign.Center, justifyContent: FlexAlign.Center }) {
        Canvas(this.context)
          .width('100%')
          .height('100%')
          .backgroundColor('#ffff00')
          .onReady(() =>{
            this.context.font = '55px sans-serif'
            this.context.strokeText("Hello World!", 20, 60)
        })
      }
      .width('100%')
      .height('100%')
    }
  }
  ```

  ![zh-cn_image_0000001239032413](figures/zh-cn_image_0000001239032413.png)


### measureText

measureText(text: string): TextMetrics

该方法返回一个文本测算的对象，通过该对象可以获取指定文本的宽度值。

**参数：**

| 参数 | 类型   | 必填 | 默认值 | 说明                 |
| ---- | ------ | ---- | ------ | -------------------- |
| text | string | 是   | ''     | 需要进行测量的文本。 |

**返回值：**

| 类型        | 说明             |
| ----------- | ---------------- |
| TextMetrics | 文本的尺寸信息。 |

**TextMetrics类型描述:**

| 属性                       | 类型     | 描述                                       |
| ------------------------ | ------ | ---------------------------------------- |
| width                    | number | 字符串的宽度。                                  |
| height                   | number | 字符串的高度。                                  |
| actualBoundingBoxAscent  | number | 从CanvasRenderingContext2D.textBaseline 属性标明的水平线到渲染文本的矩形边界顶部的距离，当前值为0。 |
| actualBoundingBoxDescent | number | 从CanvasRenderingContext2D.textBaseline 属性标明的水平线到渲染文本的矩形边界底部的距离，当前值为0。 |
| actualBoundingBoxLeft    | number | 平行于基线，从CanvasRenderingContext2D.textAlign 属性确定的对齐点到文本矩形边界左侧的距离，当前值为0。 |
| actualBoundingBoxRight   | number | 平行于基线，从CanvasRenderingContext2D.textAlign 属性确定的对齐点到文本矩形边界右侧的距离，当前值为0。 |
| alphabeticBaseline       | number | 从CanvasRenderingContext2D.textBaseline 属性标明的水平线到线框的 alphabetic 基线的距离，当前值为0。 |
| emHeightAscent           | number | 从CanvasRenderingContext2D.textBaseline 属性标明的水平线到线框中 em 方块顶部的距离，当前值为0。 |
| emHeightDescent          | number | 从CanvasRenderingContext2D.textBaseline 属性标明的水平线到线框中 em 方块底部的距离，当前值为0。 |
| fontBoundingBoxAscent    | number | 从CanvasRenderingContext2D.textBaseline 属性标明的水平线到渲染文本的所有字体的矩形最高边界顶部的距离，当前值为0。 |
| fontBoundingBoxDescent   | number | 从CanvasRenderingContext2D.textBaseline 属性标明的水平线到渲染文本的所有字体的矩形边界最底部的距离，当前值为0。 |
| hangingBaseline          | number | 从CanvasRenderingContext2D.textBaseline 属性标明的水平线到线框的 hanging 基线的距离，当前值为0。 |
| ideographicBaseline      | number | 从CanvasRenderingContext2D.textBaseline 属性标明的水平线到线框的 ideographic 基线的距离，当前值为0。 |

  


**示例：**

  ```ts
  // xxx.ets
  @Entry
  @Component
  struct MeasureText {
    private settings: RenderingContextSettings = new RenderingContextSettings(true)
    private context: CanvasRenderingContext2D = new CanvasRenderingContext2D(this.settings)

    build() {
      Flex({ direction: FlexDirection.Column, alignItems: ItemAlign.Center, justifyContent: FlexAlign.Center }) {
        Canvas(this.context)
          .width('100%')
          .height('100%')
          .backgroundColor('#ffff00')
          .onReady(() =>{
            this.context.font = '50px sans-serif'
            this.context.fillText("Hello World!", 20, 100)
            this.context.fillText("width:" + this.context.measureText("Hello World!").width, 20, 200)
        })
      }
      .width('100%')
      .height('100%')
    }
  }
  ```

  ![zh-cn_image_0000001193872492](figures/zh-cn_image_0000001193872492.png)


### stroke

stroke(path?: Path2D): void

进行边框绘制操作。

**参数：**

| 参数   | 类型                                       | 必填   | 默认值  | 描述           |
| ---- | ---------------------------------------- | ---- | ---- | ------------ |
| path | [Path2D](ts-components-canvas-path2d.md) | 否    | null | 需要绘制的Path2D。 |

**示例：**

  ```ts
  // xxx.ets
  @Entry
  @Component
  struct Stroke {
    private settings: RenderingContextSettings = new RenderingContextSettings(true)
    private context: CanvasRenderingContext2D = new CanvasRenderingContext2D(this.settings)

    build() {
      Flex({ direction: FlexDirection.Column, alignItems: ItemAlign.Center, justifyContent: FlexAlign.Center }) {
        Canvas(this.context)
          .width('100%')
          .height('100%')
          .backgroundColor('#ffff00')
          .onReady(() =>{
            this.context.moveTo(25, 25)
            this.context.lineTo(25, 105)
            this.context.lineTo(75, 105)
            this.context.lineTo(75, 25)
            this.context.strokeStyle = 'rgb(0,0,255)'
            this.context.stroke()
          })
      }
      .width('100%')
      .height('100%')
    }
  }
  ```

  ![zh-cn_image_0000001238832389](figures/zh-cn_image_0000001238832389.png)


### beginPath

beginPath(): void

创建一个新的绘制路径。

**示例：**

  ```ts
  // xxx.ets
  @Entry
  @Component
  struct BeginPath {
    private settings: RenderingContextSettings = new RenderingContextSettings(true)
    private context: CanvasRenderingContext2D = new CanvasRenderingContext2D(this.settings)

    build() {
      Flex({ direction: FlexDirection.Column, alignItems: ItemAlign.Center, justifyContent: FlexAlign.Center }) {
        Canvas(this.context)
          .width('100%')
          .height('100%')
          .backgroundColor('#ffff00')
          .onReady(() =>{
            this.context.beginPath()
            this.context.lineWidth = 6
            this.context.strokeStyle = '#0000ff'
            this.context.moveTo(15, 80)
            this.context.lineTo(280, 160)
            this.context.stroke()
          })
      }
      .width('100%')
      .height('100%')
    }
  }
  ```

  ![zh-cn_image_0000001238712417](figures/zh-cn_image_0000001238712417.png)


### moveTo

moveTo(x: number, y: number): void

路径从当前点移动到指定点。

**参数：**

| 参数   | 类型     | 必填   | 默认值  | 说明        |
| ---- | ------ | ---- | ---- | --------- |
| x    | number | 是    | 0    | 指定位置的x坐标。 |
| y    | number | 是    | 0    | 指定位置的y坐标。 |

**示例：**

  ```ts
  // xxx.ets
  @Entry
  @Component
  struct MoveTo {
    private settings: RenderingContextSettings = new RenderingContextSettings(true)
    private context: CanvasRenderingContext2D = new CanvasRenderingContext2D(this.settings)

    build() {
      Flex({ direction: FlexDirection.Column, alignItems: ItemAlign.Center, justifyContent: FlexAlign.Center }) {
        Canvas(this.context)
          .width('100%')
          .height('100%')
          .backgroundColor('#ffff00')
          .onReady(() =>{
            this.context.beginPath()
            this.context.moveTo(10, 10)
            this.context.lineTo(280, 160)
            this.context.stroke()
          })
      }
      .width('100%')
      .height('100%')
    }
  }
  ```

  ![zh-cn_image_0000001194192438](figures/zh-cn_image_0000001194192438.png)


### lineTo

lineTo(x: number, y: number): void

从当前点到指定点进行路径连接。

**参数：**

| 参数   | 类型     | 必填   | 默认值  | 描述        |
| ---- | ------ | ---- | ---- | --------- |
| x    | number | 是    | 0    | 指定位置的x坐标。 |
| y    | number | 是    | 0    | 指定位置的y坐标。 |

**示例：**

  ```ts
  // xxx.ets
  @Entry
  @Component
  struct LineTo {
    private settings: RenderingContextSettings = new RenderingContextSettings(true)
    private context: CanvasRenderingContext2D = new CanvasRenderingContext2D(this.settings)

    build() {
      Flex({ direction: FlexDirection.Column, alignItems: ItemAlign.Center, justifyContent: FlexAlign.Center }) {
        Canvas(this.context)
          .width('100%')
          .height('100%')
          .backgroundColor('#ffff00')
          .onReady(() =>{
            this.context.beginPath()
            this.context.moveTo(10, 10)
            this.context.lineTo(280, 160)
            this.context.stroke()
          })
      }
      .width('100%')
      .height('100%')
    }
  }
  ```

  ![zh-cn_image_0000001194352438](figures/zh-cn_image_0000001194352438.png)


### closePath

closePath(): void

结束当前路径形成一个封闭路径。

**示例：**

  ```ts
  // xxx.ets
  @Entry
  @Component
  struct ClosePath {
    private settings: RenderingContextSettings = new RenderingContextSettings(true)
    private context: CanvasRenderingContext2D = new CanvasRenderingContext2D(this.settings)

    build() {
      Flex({ direction: FlexDirection.Column, alignItems: ItemAlign.Center, justifyContent: FlexAlign.Center }) {
        Canvas(this.context)
          .width('100%')
          .height('100%')
          .backgroundColor('#ffff00')
          .onReady(() =>{
              this.context.beginPath()
              this.context.moveTo(30, 30)
              this.context.lineTo(110, 30)
              this.context.lineTo(70, 90)
              this.context.closePath()
              this.context.stroke()
          })
      }
      .width('100%')
      .height('100%')
    }
  }
  ```

  ![zh-cn_image_0000001238952379](figures/zh-cn_image_0000001238952379.png)


### createPattern

createPattern(image: ImageBitmap, repetition: string | null): CanvasPattern | null

通过指定图像和重复方式创建图片填充的模板。

**参数：**

| 参数       | 类型                                               | 必填 | 描述                                                         |
| ---------- | -------------------------------------------------- | ---- | ------------------------------------------------------------ |
| image      | [ImageBitmap](ts-components-canvas-imagebitmap.md) | 是   | 图源对象，具体参考ImageBitmap对象。                          |
| repetition | string                                             | 是   | 设置图像重复的方式，取值为：'repeat'、'repeat-x'、&nbsp'repeat-y'、'no-repeat'。<br/>默认值：'' |

**返回值：**：

| 类型                              | 说明                      |
| ------------------------------- | ----------------------- |
| [CanvasPattern](#canvaspattern) | 通过指定图像和重复方式创建图片填充的模板对象。 |

**示例：**

  ```ts
  // xxx.ets
  @Entry
  @Component
  struct CreatePattern {
    private settings: RenderingContextSettings = new RenderingContextSettings(true)
    private context: CanvasRenderingContext2D = new CanvasRenderingContext2D(this.settings)
    private img:ImageBitmap = new ImageBitmap("common/images/icon.jpg")

    build() {
      Flex({ direction: FlexDirection.Column, alignItems: ItemAlign.Center, justifyContent: FlexAlign.Center }) {
        Canvas(this.context)
          .width('100%')
          .height('100%')
          .backgroundColor('#ffff00')
          .onReady(() =>{
            var pattern = this.context.createPattern(this.img, 'repeat')
            this.context.fillStyle = pattern
            this.context.fillRect(0, 0, 200, 200)
          })
      }
      .width('100%')
      .height('100%')
    }
  }
  ```

  ![zh-cn_image_0000001194032460](figures/zh-cn_image_0000001194032460.png)


### bezierCurveTo

bezierCurveTo(cp1x: number, cp1y: number, cp2x: number, cp2y: number, x: number, y: number): void

创建三次贝赛尔曲线的路径。

**参数：**

| 参数   | 类型     | 必填   | 默认值  | 描述             |
| ---- | ------ | ---- | ---- | -------------- |
| cp1x | number | 是    | 0    | 第一个贝塞尔参数的x坐标值。 |
| cp1y | number | 是    | 0    | 第一个贝塞尔参数的y坐标值。 |
| cp2x | number | 是    | 0    | 第二个贝塞尔参数的x坐标值。 |
| cp2y | number | 是    | 0    | 第二个贝塞尔参数的y坐标值。 |
| x    | number | 是    | 0    | 路径结束时的x坐标值。    |
| y    | number | 是    | 0    | 路径结束时的y坐标值。    |

**示例：**

  ```ts
  // xxx.ets
  @Entry
  @Component
  struct BezierCurveTo {
    private settings: RenderingContextSettings = new RenderingContextSettings(true)
    private context: CanvasRenderingContext2D = new CanvasRenderingContext2D(this.settings)

    build() {
      Flex({ direction: FlexDirection.Column, alignItems: ItemAlign.Center, justifyContent: FlexAlign.Center }) {
        Canvas(this.context)
          .width('100%')
          .height('100%')
          .backgroundColor('#ffff00')
          .onReady(() =>{
            this.context.beginPath()
            this.context.moveTo(10, 10)
            this.context.bezierCurveTo(20, 100, 200, 100, 200, 20)
            this.context.stroke()
          })
      }
      .width('100%')
      .height('100%')
    }
  }
  ```

  ![zh-cn_image_0000001239032415](figures/zh-cn_image_0000001239032415.png)


### quadraticCurveTo

quadraticCurveTo(cpx: number, cpy: number, x: number, y: number): void

创建二次贝赛尔曲线的路径。

**参数：**

| 参数   | 类型     | 必填   | 默认值  | 描述          |
| ---- | ------ | ---- | ---- | ----------- |
| cpx  | number | 是    | 0    | 贝塞尔参数的x坐标值。 |
| cpy  | number | 是    | 0    | 贝塞尔参数的y坐标值。 |
| x    | number | 是    | 0    | 路径结束时的x坐标值。 |
| y    | number | 是    | 0    | 路径结束时的y坐标值。 |

**示例：**

  ```ts
  // xxx.ets
  @Entry
  @Component
  struct QuadraticCurveTo {
    private settings: RenderingContextSettings = new RenderingContextSettings(true)
    private context: CanvasRenderingContext2D = new CanvasRenderingContext2D(this.settings)

    build() {
      Flex({ direction: FlexDirection.Column, alignItems: ItemAlign.Center, justifyContent: FlexAlign.Center }) {
        Canvas(this.context)
          .width('100%')
          .height('100%')
          .backgroundColor('#ffff00')
          .onReady(() =>{
            this.context.beginPath()
            this.context.moveTo(20, 20)
            this.context.quadraticCurveTo(100, 100, 200, 20)
            this.context.stroke()
        })
      }
      .width('100%')
      .height('100%')
    }
  }
  ```

  ![zh-cn_image_0000001193872494](figures/zh-cn_image_0000001193872494.png)


### arc

arc(x: number, y: number, radius: number, startAngle: number, endAngle: number, counterclockwise?: boolean): void

绘制弧线路径。

**参数：**

| 参数               | 类型      | 必填   | 默认值   | 描述         |
| ---------------- | ------- | ---- | ----- | ---------- |
| x                | number  | 是    | 0     | 弧线圆心的x坐标值。 |
| y                | number  | 是    | 0     | 弧线圆心的y坐标值。 |
| radius           | number  | 是    | 0     | 弧线的圆半径。    |
| startAngle       | number  | 是    | 0     | 弧线的起始弧度。   |
| endAngle         | number  | 是    | 0     | 弧线的终止弧度。   |
| counterclockwise | boolean | 否    | false | 是否逆时针绘制圆弧。 |

**示例：**

  ```ts
  // xxx.ets
  @Entry
  @Component
  struct Arc {
    private settings: RenderingContextSettings = new RenderingContextSettings(true)
    private context: CanvasRenderingContext2D = new CanvasRenderingContext2D(this.settings)

    build() {
      Flex({ direction: FlexDirection.Column, alignItems: ItemAlign.Center, justifyContent: FlexAlign.Center }) {
        Canvas(this.context)
          .width('100%')
          .height('100%')
          .backgroundColor('#ffff00')
          .onReady(() =>{
            this.context.beginPath()
            this.context.arc(100, 75, 50, 0, 6.28)
            this.context.stroke()
          })
      }
      .width('100%')
      .height('100%')
    }
  }
  ```

  ![zh-cn_image_0000001238832391](figures/zh-cn_image_0000001238832391.png)


### arcTo

arcTo(x1: number, y1: number, x2: number, y2: number, radius: number): void

依据圆弧经过的点和圆弧半径创建圆弧路径。

**参数：**

| 参数     | 类型     | 必填   | 默认值  | 描述              |
| ------ | ------ | ---- | ---- | --------------- |
| x1     | number | 是    | 0    | 圆弧经过的第一个点的x坐标值。 |
| y1     | number | 是    | 0    | 圆弧经过的第一个点的y坐标值。 |
| x2     | number | 是    | 0    | 圆弧经过的第二个点的x坐标值。 |
| y2     | number | 是    | 0    | 圆弧经过的第二个点的y坐标值。 |
| radius | number | 是    | 0    | 圆弧的圆半径值。        |

**示例：**

  ```ts
  // xxx.ets
  @Entry
  @Component
  struct ArcTo {
    private settings: RenderingContextSettings = new RenderingContextSettings(true)
    private context: CanvasRenderingContext2D = new CanvasRenderingContext2D(this.settings)

    build() {
      Flex({ direction: FlexDirection.Column, alignItems: ItemAlign.Center, justifyContent: FlexAlign.Center }) {
        Canvas(this.context)
          .width('100%')
          .height('100%')
          .backgroundColor('#ffff00')
          .onReady(() =>{
            this.context.moveTo(100, 20)
            this.context.arcTo(150, 20, 150, 70, 50)
            this.context.stroke()
          })
      }
      .width('100%')
      .height('100%')
    }
  }
  ```

  ![zh-cn_image_0000001238712419](figures/zh-cn_image_0000001238712419.png)


### ellipse

ellipse(x: number, y: number, radiusX: number, radiusY: number, rotation: number, startAngle: number, endAngle: number, counterclockwise?: boolean): void

在规定的矩形区域绘制一个椭圆。

**参数：**

| 参数               | 类型      | 必填   | 默认值   | 说明                |
| ---------------- | ------- | ---- | ----- | ----------------- |
| x                | number  | 是    | 0     | 椭圆圆心的x轴坐标。        |
| y                | number  | 是    | 0     | 椭圆圆心的y轴坐标。        |
| radiusX          | number  | 是    | 0     | 椭圆x轴的半径长度。        |
| radiusY          | number  | 是    | 0     | 椭圆y轴的半径长度。        |
| rotation         | number  | 是    | 0     | 椭圆的旋转角度，单位为弧度。    |
| startAngle       | number  | 是    | 0     | 椭圆绘制的起始点角度，以弧度表示。 |
| endAngle         | number  | 是    | 0     | 椭圆绘制的结束点角度，以弧度表示。 |
| counterclockwise | boolean | 否    | false | 是否以逆时针方向绘制椭圆。<br>true:逆时针方向绘制椭圆。<br>false:顺时针方向绘制椭圆。     |

**示例：**

  ```ts
  // xxx.ets
  @Entry
  @Component
  struct CanvasExample {
    private settings: RenderingContextSettings = new RenderingContextSettings(true)
    private context: CanvasRenderingContext2D = new CanvasRenderingContext2D(this.settings)

    build() {
      Flex({ direction: FlexDirection.Column, alignItems: ItemAlign.Center, justifyContent: FlexAlign.Center }) {
        Canvas(this.context)
          .width('100%')
          .height('100%')
          .backgroundColor('#ffff00')
          .onReady(() =>{
            this.context.beginPath()
            this.context.ellipse(200, 200, 50, 100, Math.PI * 0.25, Math.PI * 0.5, Math.PI * 2)
            this.context.stroke()
          })
      }
      .width('100%')
      .height('100%')
    }
  }
  ```

  ![zh-cn_image_0000001194192440](figures/zh-cn_image_0000001194192440.png)


### rect

rect(x: number, y: number, w: number, h: number): void

创建矩形路径。

**参数：**

| 参数   | 类型     | 必填   | 默认值  | 描述            |
| ---- | ------ | ---- | ---- | ------------- |
| x    | number | 是    | 0    | 指定矩形的左上角x坐标值。 |
| y    | number | 是    | 0    | 指定矩形的左上角y坐标值。 |
| w    | number | 是    | 0    | 指定矩形的宽度。      |
| h    | number | 是    | 0    | 指定矩形的高度。      |

**示例：**

  ```ts
  // xxx.ets
  @Entry
  @Component
  struct CanvasExample {
    private settings: RenderingContextSettings = new RenderingContextSettings(true)
    private context: CanvasRenderingContext2D = new CanvasRenderingContext2D(this.settings)

    build() {
      Flex({ direction: FlexDirection.Column, alignItems: ItemAlign.Center, justifyContent: FlexAlign.Center }) {
        Canvas(this.context)
          .width('100%')
          .height('100%')
          .backgroundColor('#ffff00')
          .onReady(() =>{
            this.context.rect(20, 20, 100, 100) // Create a 100*100 rectangle at (20, 20)
            this.context.stroke()
          })
      }
      .width('100%')
      .height('100%')
    }
  }
  ```

  ![zh-cn_image_0000001194352440](figures/zh-cn_image_0000001194352440.png)


### fill

fill(fillRule?: CanvasFillRule): void

对封闭路径进行填充。

**参数:** 

| 参数       | 类型             | 必填   | 默认值       | 描述                                       |
| -------- | -------------- | ---- | --------- | ---------------------------------------- |
| fillRule | CanvasFillRule | 否    | "nonzero" | 指定要填充对象的规则。<br/>可选参数为："nonzero", "evenodd"。 |


**示例:**   

  ```ts
  // xxx.ets
  @Entry
  @Component
  struct Fill {
    private settings: RenderingContextSettings = new RenderingContextSettings(true)
    private context: CanvasRenderingContext2D = new CanvasRenderingContext2D(this.settings)

    build() {
      Flex({ direction: FlexDirection.Column, alignItems: ItemAlign.Center, justifyContent: FlexAlign.Center }) {
        Canvas(this.context)
          .width('100%')
          .height('100%')
          .backgroundColor('#ffff00')
          .onReady(() =>{
            this.context.rect(20, 20, 100, 100) // Create a 100*100 rectangle at (20, 20)
            this.context.fill()
          })
      }
      .width('100%')
      .height('100%')
    }
  }
  ```

  ![zh-cn_image_0000001238952381](figures/zh-cn_image_0000001238952381.png)


fill(path: Path2D, fillRule?: CanvasFillRule): void

对封闭路径进行填充。

**参数:** 

| 参数       | 类型             | 必填   | 默认值       | 描述                                       |
| -------- | -------------- | ---- | --------- | ---------------------------------------- |
| path     | Path2D         | 是    |           | Path2D填充路径。                              |
| fillRule | CanvasFillRule | 否    | "nonzero" | 指定要填充对象的规则。<br/>可选参数为："nonzero", "evenodd"。 |


**示例:**   

```ts
// xxx.ets
@Entry
@Component
struct Fill {
  private settings: RenderingContextSettings = new RenderingContextSettings(true)
  private context: CanvasRenderingContext2D = new CanvasRenderingContext2D(this.settings)

  build() {
    Flex({ direction: FlexDirection.Column, alignItems: ItemAlign.Center, justifyContent: FlexAlign.Center }) {
      Canvas(this.context)
        .width('100%')
        .height('100%')
        .backgroundColor('#ffff00')
        .onReady(() =>{
          let region = new Path2D()
          region.moveTo(30, 90)
          region.lineTo(110, 20)
          region.lineTo(240, 130)
          region.lineTo(60, 130)
          region.lineTo(190, 20)
          region.lineTo(270, 90)
          region.closePath()
          // Fill path
          this.context.fillStyle = 'green'
          this.context.fill(region, "evenodd")
        })
    }
    .width('100%')
    .height('100%')
  }
}
```

 ![zh-cn_image_000000127777774](figures/zh-cn_image_000000127777774.png)


### clip

clip(fillRule?: CanvasFillRule): void

设置当前路径为剪切路径。

**参数:** 

| 参数       | 类型             | 必填   | 默认值       | 描述                                       |
| -------- | -------------- | ---- | --------- | ---------------------------------------- |
| fillRule | CanvasFillRule | 否    | "nonzero" | 指定要剪切对象的规则。<br/>可选参数为："nonzero", "evenodd"。 |

**示例:** 

  ```ts
  // xxx.ets
  @Entry
  @Component
  struct Clip {
    private settings: RenderingContextSettings = new RenderingContextSettings(true)
    private context: CanvasRenderingContext2D = new CanvasRenderingContext2D(this.settings)

    build() {
      Flex({ direction: FlexDirection.Column, alignItems: ItemAlign.Center, justifyContent: FlexAlign.Center }) {
        Canvas(this.context)
          .width('100%')
          .height('100%')
          .backgroundColor('#ffff00')
          .onReady(() =>{
            this.context.rect(0, 0, 100, 200)
            this.context.stroke()
            this.context.clip()
            this.context.fillStyle = "rgb(255,0,0)"
            this.context.fillRect(0, 0, 200, 200)
          })
      }
      .width('100%')
      .height('100%')
    }
  }
  ```

  ![zh-cn_image_0000001194032462](figures/zh-cn_image_0000001194032462.png)


clip(path: Path2D, fillRule?: CanvasFillRule): void

设置当前路径为剪切路径

**参数:** 

| 参数       | 类型             | 必填   | 默认值       | 描述                                       |
| -------- | -------------- | ---- | --------- | ---------------------------------------- |
| path     | Path2D         | 是    | -         | Path2D剪切路径。                              |
| fillRule | CanvasFillRule | 否    | "nonzero" | 指定要剪切对象的规则。<br/>可选参数为："nonzero", "evenodd"。 |


**示例:** 

  ```ts
  // xxx.ets
@Entry
@Component
struct Clip {
  private settings: RenderingContextSettings = new RenderingContextSettings(true)
  private context: CanvasRenderingContext2D = new CanvasRenderingContext2D(this.settings)
  build() {
    Flex({ direction: FlexDirection.Column, alignItems: ItemAlign.Center, justifyContent: FlexAlign.Center }) {
      Canvas(this.context)
        .width('100%')
        .height('100%')
        .backgroundColor('#ffff00')
        .onReady(() =>{
          let region = new Path2D()
          region.rect(80,10,20,130)
          region.rect(40,50,100,50)
          this.context.clip(region,"evenodd")
          this.context.fillStyle = "rgb(255,0,0)"
          this.context.fillRect(0, 0, this.context.width, this.context.height)
        })
    }
    .width('100%')
    .height('100%')
  }
}
  ```

  ![zh-cn_image_000000127777779](figures/zh-cn_image_000000127777779.png)


### filter

filter(filter: string): void

为Canvas图形设置各类滤镜效果。该接口为空接口。

**参数:**

| 参数     | 类型     | 必填   | 默认值  | 说明           |
| ------ | ------ | ---- | ---- | ------------ |
| filter | string | 是    | -    | 接受各类滤镜效果的函数。 |


### getTransform

getTransform(): Matrix2D

获取当前被应用到上下文的转换矩阵。该接口为空接口。


### resetTransform

resetTransform(): void

使用单位矩阵重新设置当前变形。该接口为空接口。


### direction

direction(direction: CanvasDirection): void

绘制文本时，描述当前文本方向的属性。该接口为空接口。


### rotate

rotate(angle: number): void

针对当前坐标轴进行顺时针旋转。

**参数：**

| 参数    | 类型     | 必填   | 默认值  | 描述                                       |
| ----- | ------ | ---- | ---- | ---------------------------------------- |
| angle | number | 是    | 0    | 设置顺时针旋转的弧度值，可以通过Math.PI&nbsp;/&nbsp;180将角度转换为弧度值。 |

**示例：**

  ```ts
  // xxx.ets
  @Entry
  @Component
  struct Rotate {
    private settings: RenderingContextSettings = new RenderingContextSettings(true)
    private context: CanvasRenderingContext2D = new CanvasRenderingContext2D(this.settings)

    build() {
      Flex({ direction: FlexDirection.Column, alignItems: ItemAlign.Center, justifyContent: FlexAlign.Center }) {
        Canvas(this.context)
          .width('100%')
          .height('100%')
          .backgroundColor('#ffff00')
          .onReady(() =>{
            this.context.rotate(45 * Math.PI / 180) // Rotate the rectangle 45 degrees
            this.context.fillRect(70, 20, 50, 50)
          })
      }
      .width('100%')
      .height('100%')
    }
  }
  ```

  ![zh-cn_image_0000001239032417](figures/zh-cn_image_0000001239032417.png)


### scale

scale(x: number, y: number): void

设置canvas画布的缩放变换属性，后续的绘制操作将按照缩放比例进行缩放。

**参数：**

| 参数   | 类型     | 必填   | 默认值  | 描述          |
| ---- | ------ | ---- | ---- | ----------- |
| x    | number | 是    | 0    | 设置水平方向的缩放值。 |
| y    | number | 是    | 0    | 设置垂直方向的缩放值。 |

**示例：**

  ```ts
  // xxx.ets
  @Entry
  @Component
  struct Scale {
    private settings: RenderingContextSettings = new RenderingContextSettings(true)
    private context: CanvasRenderingContext2D = new CanvasRenderingContext2D(this.settings)

    build() {
      Flex({ direction: FlexDirection.Column, alignItems: ItemAlign.Center, justifyContent: FlexAlign.Center }) {
        Canvas(this.context)
          .width('100%')
          .height('100%')
          .backgroundColor('#ffff00')
          .onReady(() =>{
            this.context.lineWidth = 3
            this.context.strokeRect(30, 30, 50, 50)
            this.context.scale(2, 2) // Scale to 200%
            this.context.strokeRect(30, 30, 50, 50)
          })
      }
      .width('100%')
      .height('100%')
    }
  }
  ```

  ![zh-cn_image_0000001193872498](figures/zh-cn_image_0000001193872498.png)


### transform

transform(a: number, b: number, c: number, d: number, e: number, f: number): void

transform方法对应一个变换矩阵，想对一个图形进行变化的时候，只要设置此变换矩阵相应的参数，对图形的各个定点的坐标分别乘以这个矩阵，就能得到新的定点的坐标。矩阵变换效果可叠加。

> ![icon-note.gif](public_sys-resources/icon-note.gif) **说明：**
> 变换后的坐标计算方式（x和y为变换前坐标，x'和y'为变换后坐标）：
>
> - x' = scaleX \* x + skewY \* y + translateX
>
> - y' = skewX \* x + scaleY \* y + translateY

**参数：**

| 参数   | 类型     | 必填   | 默认值  | 描述                   |
| ---- | ------ | ---- | ---- | -------------------- |
| a    | number | 是    | 0    | scaleX: 指定水平缩放值。     |
| b    | number | 是    | 0    | skewX: 指定水平倾斜值。      |
| c    | number | 是    | 0    | skewY: 指定垂直倾斜值。      |
| d    | number | 是    | 0    | scaleY: 指定垂直缩放值。     |
| e    | number | 是    | 0    | translateX: 指定水平移动值。 |
| f    | number | 是    | 0    | translateY: 指定垂直移动值。 |

**示例：**

  ```ts
  // xxx.ets
  @Entry
  @Component
  struct Transform {
    private settings: RenderingContextSettings = new RenderingContextSettings(true)
    private context: CanvasRenderingContext2D = new CanvasRenderingContext2D(this.settings)

    build() {
      Flex({ direction: FlexDirection.Column, alignItems: ItemAlign.Center, justifyContent: FlexAlign.Center }) {
        Canvas(this.context)
          .width('100%')
          .height('100%')
          .backgroundColor('#ffff00')
          .onReady(() =>{
            this.context.fillStyle = 'rgb(0,0,0)'
            this.context.fillRect(0, 0, 100, 100)
            this.context.transform(1, 0.5, -0.5, 1, 10, 10)
            this.context.fillStyle = 'rgb(255,0,0)'
            this.context.fillRect(0, 0, 100, 100)
            this.context.transform(1, 0.5, -0.5, 1, 10, 10)
            this.context.fillStyle = 'rgb(0,0,255)'
            this.context.fillRect(0, 0, 100, 100)
          })
      }
      .width('100%')
      .height('100%')
    }
  }
  ```

  ![zh-cn_image_0000001238832395](figures/zh-cn_image_0000001238832395.png)


### setTransform

setTransform(a: number, b: number, c: number, d: number, e: number, f: number): void

setTransform方法使用的参数和transform()方法相同，但setTransform()方法会重置现有的变换矩阵并创建新的变换矩阵。

**参数：**

| 参数   | 类型     | 必填   | 默认值  | 描述                   |
| ---- | ------ | ---- | ---- | -------------------- |
| a    | number | 是    | 0    | scaleX: 指定水平缩放值。     |
| b    | number | 是    | 0    | skewX: 指定水平倾斜值。      |
| c    | number | 是    | 0    | skewY: 指定垂直倾斜值。      |
| d    | number | 是    | 0    | scaleY: 指定垂直缩放值。     |
| e    | number | 是    | 0    | translateX: 指定水平移动值。 |
| f    | number | 是    | 0    | translateY: 指定垂直移动值。 |

**示例：**

  ```ts
  // xxx.ets
  @Entry
  @Component
  struct SetTransform {
    private settings: RenderingContextSettings = new RenderingContextSettings(true)
    private context: CanvasRenderingContext2D = new CanvasRenderingContext2D(this.settings)

    build() {
      Flex({ direction: FlexDirection.Column, alignItems: ItemAlign.Center, justifyContent: FlexAlign.Center }) {
        Canvas(this.context)
          .width('100%')
          .height('100%')
          .backgroundColor('#ffff00')
          .onReady(() =>{
            this.context.fillStyle = 'rgb(255,0,0)'
            this.context.fillRect(0, 0, 100, 100)
            this.context.setTransform(1,0.5, -0.5, 1, 10, 10)
            this.context.fillStyle = 'rgb(0,0,255)'
            this.context.fillRect(0, 0, 100, 100)
          })
      }
      .width('100%')
      .height('100%')
    }
  }
  ```

  ![zh-cn_image_0000001238712421](figures/zh-cn_image_0000001238712421.png)


setTransform(transform?: Matrix2D): void

以Matrix2D对象为模板重置现有的变换矩阵并创建新的变换矩阵。该接口为空接口。


### translate

translate(x: number, y: number): void

移动当前坐标系的原点。

**参数：**

| 参数   | 类型     | 必填   | 默认值  | 描述       |
| ---- | ------ | ---- | ---- | -------- |
| x    | number | 是    | 0    | 设置水平平移量。 |
| y    | number | 是    | 0    | 设置竖直平移量。 |

**示例：**

  ```ts
  // xxx.ets
  @Entry
  @Component
  struct Translate {
    private settings: RenderingContextSettings = new RenderingContextSettings(true)
    private context: CanvasRenderingContext2D = new CanvasRenderingContext2D(this.settings)

    build() {
      Flex({ direction: FlexDirection.Column, alignItems: ItemAlign.Center, justifyContent: FlexAlign.Center }) {
        Canvas(this.context)
          .width('100%')
          .height('100%')
          .backgroundColor('#ffff00')
          .onReady(() =>{
            this.context.fillRect(10, 10, 50, 50)
            this.context.translate(70, 70)
            this.context.fillRect(10, 10, 50, 50)
          })
      }
      .width('100%')
      .height('100%')
    }
  }
  ```

  ![zh-cn_image_0000001194192446](figures/zh-cn_image_0000001194192446.png)


### drawImage

drawImage(image: ImageBitmap | PixelMap, dx: number, dy: number): void

drawImage(image: ImageBitmap | PixelMap, dx: number, dy: number, dw: number, dh: number): void

drawImage(image: ImageBitmap | PixelMap, sx: number, sy: number, sw: number, sh: number, dx: number, dy: number, dw: number, dh: number):void

进行图像绘制。

**参数：**

| 参数    | 类型                                       | 必填   | 默认值  | 描述                                       |
| ----- | ---------------------------------------- | ---- | ---- | ---------------------------------------- |
| image | [ImageBitmap](ts-components-canvas-imagebitmap.md)或[PixelMap](../apis/js-apis-image.md#pixelmap7) | 是    | null | 图片资源，请参考ImageBitmap或PixelMap。            |
| sx    | number                                   | 否    | 0    | 裁切源图像时距离源图像左上角的x坐标值。                     |
| sy    | number                                   | 否    | 0    | 裁切源图像时距离源图像左上角的y坐标值。                     |
| sw    | number                                   | 否    | 0    | 裁切源图像时需要裁切的宽度。                           |
| sh    | number                                   | 否    | 0    | 裁切源图像时需要裁切的高度。                           |
| dx    | number                                   | 是    | 0    | 绘制区域左上角在x轴的位置。                           |
| dy    | number                                   | 是    | 0    | 绘制区域左上角在y&nbsp;轴的位置。                     |
| dw    | number                                   | 否    | 0    | 绘制区域的宽度。当绘制区域的宽度和裁剪图像的宽度不一致时，将图像宽度拉伸或压缩为绘制区域的宽度。 |
| dh    | number                                   | 否    | 0    | 绘制区域的高度。当绘制区域的高度和裁剪图像的高度不一致时，将图像高度拉伸或压缩为绘制区域的高度。 |


**示例：**

  ```ts
  // xxx.ets
  @Entry
  @Component
  struct ImageExample {
    private settings: RenderingContextSettings = new RenderingContextSettings(true)
    private context: CanvasRenderingContext2D = new CanvasRenderingContext2D(this.settings)
<<<<<<< HEAD
    private img:ImageBitmap = new ImageBitmap("common/images/example.jpg");
=======
    private img:ImageBitmap = new ImageBitmap("common/images/example.jpg")
>>>>>>> 3c1c0610

    build() {
      Flex({ direction: FlexDirection.Column, alignItems: ItemAlign.Center, justifyContent: FlexAlign.Center }) {
        Canvas(this.context)
          .width('100%')
          .height('100%')
          .backgroundColor('#ffff00')
          .onReady(() =>{
            this.context.drawImage( this.img,0,0,500,500,0,0,400,200)
        })
      }
      .width('100%')
      .height('100%')
    }
  }
  ```

  ![zh-cn_image_0000001194352442](figures/zh-cn_image_0000001194352442.png)


### createImageData

createImageData(sw: number, sh: number): ImageData

创建新的ImageData 对象，请参考[ImageData](ts-components-canvas-imagedata.md)。

**参数：**

| 参数   | 类型     | 必填   | 默认   | 描述            |
| ---- | ------ | ---- | ---- | ------------- |
| sw   | number | 是    | 0    | ImageData的宽度。 |
| sh   | number | 是    | 0    | ImageData的高度。 |


createImageData(imageData: ImageData): ImageData

创建新的ImageData 对象，请参考[ImageData](ts-components-canvas-imagedata.md)。

**参数：**

| 参数        | 类型                                       | 必填   | 默认   | 描述                |
| --------- | ---------------------------------------- | ---- | ---- | ----------------- |
| imagedata | [ImageData](ts-components-canvas-imagedata.md) | 是    | null | 复制现有的ImageData对象。 |

  **返回值：**

| 类型                                       | 说明             |
| ---------------------------------------- | -------------- |
| [ImageData](ts-components-canvas-imagedata.md) | 新的ImageData对象。 |


### getPixelMap

getPixelMap(sx: number, sy: number, sw: number, sh: number): PixelMap

以当前canvas指定区域内的像素创建[PixelMap](../apis/js-apis-image.md#pixelmap7)对象。

**参数：**

| 参数   | 类型     | 必填   | 默认值  | 描述              |
| ---- | ------ | ---- | ---- | --------------- |
| sx   | number | 是    | 0    | 需要输出的区域的左上角x坐标。 |
| sy   | number | 是    | 0    | 需要输出的区域的左上角y坐标。 |
| sw   | number | 是    | 0    | 需要输出的区域的宽度。     |
| sh   | number | 是    | 0    | 需要输出的区域的高度。     |

**返回值：**

| 类型                                       | 说明            |
| ---------------------------------------- | ------------- |
| [PixelMap](../apis/js-apis-image.md#pixelmap7) | 新的PixelMap对象。 |

### getImageData

getImageData(sx: number, sy: number, sw: number, sh: number): ImageData

以当前canvas指定区域内的像素创建[ImageData](ts-components-canvas-imagedata.md)对象。

**参数：**

| 参数   | 类型     | 必填   | 默认值  | 描述              |
| ---- | ------ | ---- | ---- | --------------- |
| sx   | number | 是    | 0    | 需要输出的区域的左上角x坐标。 |
| sy   | number | 是    | 0    | 需要输出的区域的左上角y坐标。 |
| sw   | number | 是    | 0    | 需要输出的区域的宽度。     |
| sh   | number | 是    | 0    | 需要输出的区域的高度。     |

  **返回值：**

| 类型                                       | 说明             |
| ---------------------------------------- | -------------- |
| [ImageData](ts-components-canvas-imagedata.md) | 新的ImageData对象。 |


**示例：**

  ```ts
  // xxx.ets
@Entry
@Component
struct GetImageData {
  private settings: RenderingContextSettings = new RenderingContextSettings(true)
  private context: CanvasRenderingContext2D = new CanvasRenderingContext2D(this.settings)
  private img:ImageBitmap = new ImageBitmap("/common/images/1234.png")

  build() {
    Flex({ direction: FlexDirection.Column, alignItems: ItemAlign.Center, justifyContent: FlexAlign.Center }) {
      Canvas(this.context)
        .width('100%')
        .height('100%')
        .backgroundColor('#ffff00')
        .onReady(() =>{
          this.context.drawImage(this.img,0,0,130,130)
          var imagedata = this.context.getImageData(50,50,130,130)
          this.context.putImageData(imagedata,150,150)
        })
    }
    .width('100%')
    .height('100%')
  }
}
  ```

  ![zh-cn_image_000000127777780](figures/zh-cn_image_000000127777780.png)


### putImageData

putImageData(imageData: ImageData, dx: number, dy: number): void

putImageData(imageData: ImageData, dx: number, dy: number, dirtyX: number, dirtyY: number, dirtyWidth: number, dirtyHeight: number): void

使用[ImageData](ts-components-canvas-imagedata.md)数据填充新的矩形区域。

**参数：**

| 参数          | 类型                                       | 必填   | 默认值          | 描述                            |
| ----------- | ---------------------------------------- | ---- | ------------ | ----------------------------- |
| imagedata   | [ImageData](ts-components-canvas-imagedata.md) | 是    | null         | 包含像素值的ImageData对象。            |
| dx          | number                                   | 是    | 0            | 填充区域在x轴方向的偏移量。                |
| dy          | number                                   | 是    | 0            | 填充区域在y轴方向的偏移量。                |
| dirtyX      | number                                   | 否    | 0            | 源图像数据矩形裁切范围左上角距离源图像左上角的x轴偏移量。 |
| dirtyY      | number                                   | 否    | 0            | 源图像数据矩形裁切范围左上角距离源图像左上角的y轴偏移量。 |
| dirtyWidth  | number                                   | 否    | imagedata的宽度 | 源图像数据矩形裁切范围的宽度。               |
| dirtyHeight | number                                   | 否    | imagedata的高度 | 源图像数据矩形裁切范围的高度。               |

**示例：**

  ```ts
  // xxx.ets
  @Entry
  @Component
  struct PutImageData {
    private settings: RenderingContextSettings = new RenderingContextSettings(true)
    private context: CanvasRenderingContext2D = new CanvasRenderingContext2D(this.settings)

    build() {
      Flex({ direction: FlexDirection.Column, alignItems: ItemAlign.Center, justifyContent: FlexAlign.Center }) {
        Canvas(this.context)
          .width('100%')
          .height('100%')
          .backgroundColor('#ffff00')
          .onReady(() =>{
            var imageData = this.context.createImageData(100, 100)
            for (var i = 0; i < imageData.data.length; i += 4) {
              imageData.data[i + 0] = 255
              imageData.data[i + 1] = 0
              imageData.data[i + 2] = 255
              imageData.data[i + 3] = 255
            }
            this.context.putImageData(imageData, 10, 10)
          })
      }
      .width('100%')
      .height('100%')
    }
  }
  ```

  ![zh-cn_image_0000001238952387](figures/zh-cn_image_0000001238952387.png)


### setLineDash

setLineDash(segments: number[]): void

设置画布的虚线样式。

**参数：** 

| 参数       | 类型       | 描述                  |
| -------- | -------- | ------------------- |
| segments | number[] | 描述线段如何交替和线段间距长度的数组。 |

**示例：** 

  ```ts
  // xxx.ets
  @Entry
  @Component
  struct SetLineDash {
    private settings: RenderingContextSettings = new RenderingContextSettings(true)
    private context: CanvasRenderingContext2D = new CanvasRenderingContext2D(this.settings)
    
    build() {
      Flex({ direction: FlexDirection.Column, alignItems: ItemAlign.Center, justifyContent: FlexAlign.Center }) {
        Canvas(this.context)
          .width('100%')
          .height('100%')
          .backgroundColor('#ffff00')
          .onReady(() =>{
            this.context.arc(100, 75, 50, 0, 6.28)
            this.context.setLineDash([10,20])
            this.context.stroke()
          })
      }
      .width('100%')
      .height('100%')
    }
  }
  ```

  ![zh-cn_image_000000127777771](figures/zh-cn_image_000000127777771.png)


### getLineDash

getLineDash(): number[]

获得当前画布的虚线样式。

**返回值：** 

| 类型       | 说明                       |
| -------- | ------------------------ |
| number[] | 返回数组，该数组用来描述线段如何交替和间距长度。 |


**示例：** 

  ```ts
  // xxx.ets
@Entry
@Component
struct CanvasGetLineDash {
  @State message: string = 'Hello World'
  private settings: RenderingContextSettings = new RenderingContextSettings(true)
  private context: CanvasRenderingContext2D = new CanvasRenderingContext2D(this.settings)

  build() {
    Row() {
      Column() {
        Text(this.message)
          .fontSize(50)
          .fontWeight(FontWeight.Bold)
          .onClick(()=>{
            console.error('before getlinedash clicked')
            let res = this.context.getLineDash()
            console.error(JSON.stringify(res))
          })
        Canvas(this.context)
          .width('100%')
          .height('100%')
          .backgroundColor('#ffff00')
          .onReady(() => {
            this.context.arc(100, 75, 50, 0, 6.28)
            this.context.setLineDash([10,20])
            this.context.stroke()
            let res = this.context.getLineDash()
          })
      }
      .width('100%')
    }
    .height('100%')
  }
}
  ```
![zh-cn_image_000000127777778](figures/zh-cn_image_000000127777778.png) 



### imageSmoothingQuality

imageSmoothingQuality(quality: imageSmoothingQuality)

用于设置图像平滑度。该接口为空接口。

 **参数：** 

| 参数      | 类型                    | 描述                                       |
| ------- | --------------------- | ---------------------------------------- |
| quality | imageSmoothingQuality | 支持如下三种类型：'low',&nbsp;'medium',&nbsp;'high'。 |



### transferFromImageBitmap

transferFromImageBitmap(bitmap: ImageBitmap): void

显示给定的ImageBitmap对象。

**参数：** 

| 参数     | 类型                                       | 描述                 |
| ------ | ---------------------------------------- | ------------------ |
| bitmap | [ImageBitmap](ts-components-canvas-imagebitmap.md) | 待显示的ImageBitmap对象。 |

**示例：** 

  ```ts
  // xxx.ets
  @Entry
  @Component
  struct TransferFromImageBitmap {
    private settings: RenderingContextSettings = new RenderingContextSettings(true)
    private context: CanvasRenderingContext2D = new CanvasRenderingContext2D(this.settings)
    private offContext: OffscreenCanvasRenderingContext2D = new OffscreenCanvasRenderingContext2D(600, 600, this.settings)

    build() {
      Flex({ direction: FlexDirection.Column, alignItems: ItemAlign.Center, justifyContent: FlexAlign.Center }) {
        Canvas(this.context)
          .width('100%')
          .height('100%')
          .backgroundColor('#ffff00')
          .onReady(() =>{
            var imageData = this.offContext.createImageData(100, 100)
            for (var i = 0; i < imageData.data.length; i += 4) {
              imageData.data[i + 0] = 255
              imageData.data[i + 1] = 0
              imageData.data[i + 2] = 255
              imageData.data[i + 3] = 255
            }
            this.offContext.putImageData(imageData, 10, 10)
            var image = this.offContext.transferToImageBitmap()
            this.context.transferFromImageBitmap(image)
          })
      }
      .width('100%')
      .height('100%')
    }
  }
  ```
  ![zh-cn_image_0000001238952387](figures/zh-cn_image_0000001238952387.png)  


### toDataURL

toDataURL(type?: string, quality?: number): string

生成一个包含图片展示的URL。

**参数：** 

| 参数名     | 参数类型   | 必填   | 描述                                       |
| ------- | ------ | ---- | ---------------------------------------- |
| type    | string | 否    | 可选参数，用于指定图像格式，默认格式为image/png。            |
| quality | number | 否    | 在指定图片格式为image/jpeg或image/webp的情况下，可以从0到1的区间内选择图片的质量。如果超出取值范围，将会使用默认值0.92。 |

**返回值：** 

| 类型     | 说明        |
| ------ | --------- |
| string | 图像的URL地址。 |

**示例：**

  ```ts
  // xxx.ets
@Entry
@Component
struct ToDataURL {
  private settings: RenderingContextSettings = new RenderingContextSettings(true)
  private context: CanvasRenderingContext2D = new CanvasRenderingContext2D(this.settings)

  build() {
    Flex({ direction: FlexDirection.Column, alignItems: ItemAlign.Center, justifyContent: FlexAlign.Center }) {
      Canvas(this.context)
        .width('100%')
        .height('100%')
        .backgroundColor('#ffff00')
        .onReady(() =>{
          var dataURL = this.context.toDataURL()
        })
    }
    .width('100%')
    .height('100%')
  }
}
  ```


### restore

restore(): void

对保存的绘图上下文进行恢复。

**示例：**

  ```ts
  // xxx.ets
  @Entry
  @Component
  struct CanvasExample {
    private settings: RenderingContextSettings = new RenderingContextSettings(true)
    private context: CanvasRenderingContext2D = new CanvasRenderingContext2D(this.settings)

    build() {
      Flex({ direction: FlexDirection.Column, alignItems: ItemAlign.Center, justifyContent: FlexAlign.Center }) {
        Canvas(this.context)
          .width('100%')
          .height('100%')
          .backgroundColor('#ffff00')
          .onReady(() =>{
            this.context.save() // save the default state
            this.context.fillStyle = "green"
            this.context.fillRect(20, 20, 100, 100)
            this.context.restore() // restore to the default state
            this.context.fillRect(150, 75, 100, 100)
          })
      }
      .width('100%')
      .height('100%')
    }
  }
  ```
  ![zh-cn_image_000000127777781](figures/zh-cn_image_000000127777781.png)


### save

save(): void

将当前状态放入栈中，保存canvas的全部状态，通常在需要保存绘制状态时调用。

**示例：**

  ```ts
  // xxx.ets
  @Entry
  @Component
  struct CanvasExample {
    private settings: RenderingContextSettings = new RenderingContextSettings(true)
    private context: CanvasRenderingContext2D = new CanvasRenderingContext2D(this.settings)

    build() {
      Flex({ direction: FlexDirection.Column, alignItems: ItemAlign.Center, justifyContent: FlexAlign.Center }) {
        Canvas(this.context)
          .width('100%')
          .height('100%')
          .backgroundColor('#ffff00')
          .onReady(() =>{
            this.context.save() // save the default state
            this.context.fillStyle = "green"
            this.context.fillRect(20, 20, 100, 100)
            this.context.restore() // restore to the default state
            this.context.fillRect(150, 75, 100, 100)
          })
      }
      .width('100%')
      .height('100%')
    }
  }
  ```
  ![zh-cn_image_000000127777781](figures/zh-cn_image_000000127777781.png)


### createLinearGradient

createLinearGradient(x0: number, y0: number, x1: number, y1: number): void

创建一个线性渐变色。

**参数：**

| 参数   | 类型     | 必填   | 默认值  | 描述       |
| ---- | ------ | ---- | ---- | -------- |
| x0   | number | 是    | 0    | 起点的x轴坐标。 |
| y0   | number | 是    | 0    | 起点的y轴坐标。 |
| x1   | number | 是    | 0    | 终点的x轴坐标。 |
| y1   | number | 是    | 0    | 终点的y轴坐标。 |

**示例：**

  ```ts
  // xxx.ets
  @Entry
  @Component
  struct CreateLinearGradient {
    private settings: RenderingContextSettings = new RenderingContextSettings(true)
    private context: CanvasRenderingContext2D = new CanvasRenderingContext2D(this.settings)
    
    build() {
      Flex({ direction: FlexDirection.Column, alignItems: ItemAlign.Center, justifyContent: FlexAlign.Center }) {
        Canvas(this.context)
          .width('100%')
          .height('100%')
          .backgroundColor('#ffff00')
          .onReady(() =>{
            var grad = this.context.createLinearGradient(50,0, 300,100)
            grad.addColorStop(0.0, 'red')
            grad.addColorStop(0.5, 'white')
            grad.addColorStop(1.0, 'green')
            this.context.fillStyle = grad
            this.context.fillRect(0, 0, 500, 500)
          })
      }
      .width('100%')
      .height('100%')
    }
  }
  ```

  ![zh-cn_image_0000001194032466](figures/zh-cn_image_0000001194032466.png)


### createRadialGradient

createRadialGradient(x0: number, y0: number, r0: number, x1: number, y1: number, r1: number): void

创建一个径向渐变色。

**参数：**

| 参数   | 类型     | 必填   | 默认值  | 描述                |
| ---- | ------ | ---- | ---- | ----------------- |
| x0   | number | 是    | 0    | 起始圆的x轴坐标。         |
| y0   | number | 是    | 0    | 起始圆的y轴坐标。         |
| r0   | number | 是    | 0    | 起始圆的半径。必须是非负且有限的。 |
| x1   | number | 是    | 0    | 终点圆的x轴坐标。         |
| y1   | number | 是    | 0    | 终点圆的y轴坐标。         |
| r1   | number | 是    | 0    | 终点圆的半径。必须为非负且有限的。 |

**示例：**

  ```ts
  // xxx.ets
  @Entry
  @Component
  struct CreateRadialGradient {
    private settings: RenderingContextSettings = new RenderingContextSettings(true)
    private context: CanvasRenderingContext2D = new CanvasRenderingContext2D(this.settings)
    
    build() {
      Flex({ direction: FlexDirection.Column, alignItems: ItemAlign.Center, justifyContent: FlexAlign.Center }) {
        Canvas(this.context)
          .width('100%')
          .height('100%')
          .backgroundColor('#ffff00')
          .onReady(() =>{
            var grad = this.context.createRadialGradient(200,200,50, 200,200,200)
            grad.addColorStop(0.0, 'red')
            grad.addColorStop(0.5, 'white')
            grad.addColorStop(1.0, 'green')
            this.context.fillStyle = grad
            this.context.fillRect(0, 0, 500, 500)
          })
      }
      .width('100%')
      .height('100%')
    }
  }
  ```

  ![zh-cn_image_0000001239032419](figures/zh-cn_image_0000001239032419.png)


## CanvasPattern

一个Object对象, 通过[createPattern](#createpattern)方法创建。<|MERGE_RESOLUTION|>--- conflicted
+++ resolved
@@ -1996,11 +1996,7 @@
   struct ImageExample {
     private settings: RenderingContextSettings = new RenderingContextSettings(true)
     private context: CanvasRenderingContext2D = new CanvasRenderingContext2D(this.settings)
-<<<<<<< HEAD
-    private img:ImageBitmap = new ImageBitmap("common/images/example.jpg");
-=======
     private img:ImageBitmap = new ImageBitmap("common/images/example.jpg")
->>>>>>> 3c1c0610
 
     build() {
       Flex({ direction: FlexDirection.Column, alignItems: ItemAlign.Center, justifyContent: FlexAlign.Center }) {
