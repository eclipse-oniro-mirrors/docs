--- conflicted
+++ resolved
@@ -14,15 +14,9 @@
 
 **参数：**
 
-<<<<<<< HEAD
-| 参数名     | 参数类型                                     | 必填   | 默认值  | 参数描述                                     |
-| ------- | ---------------------------------------- | ---- | ---- | ---------------------------------------- |
-| setting | [RenderingContextSettings](#renderingcontextsettings) | 是    | -    | 见[RenderingContextSettings](#renderingcontextsettings)。 |
-=======
 | 参数名     | 参数类型                                     | 必填   | 参数描述                                     |
 | ------- | ---------------------------------------- | ---- | ---------------------------------------- |
 | setting | [RenderingContextSettings](#renderingcontextsettings) | 是    | 见[RenderingContextSettings](#renderingcontextsettings)。 |
->>>>>>> 5a97f6d8
 
 
 ### RenderingContextSettings
@@ -33,15 +27,9 @@
 
 **参数：**
 
-<<<<<<< HEAD
-| 参数名       | 参数类型    | 必填   | 默认值   | 参数描述             |
-| --------- | ------- | ---- | ----- | ---------------- |
-| antialias | boolean | 否    | false | 表明canvas是否开启抗锯齿。 |
-=======
 | 参数名       | 参数类型    | 必填   | 参数描述                          |
 | --------- | ------- | ---- | ----------------------------- |
 | antialias | boolean | 否    | 表明canvas是否开启抗锯齿。<br>默认值：false |
->>>>>>> 5a97f6d8
 
 
 ## 属性
@@ -719,21 +707,12 @@
 
 **参数：**
 
-<<<<<<< HEAD
-| 参数     | 类型     | 必填   | 默认值  | 说明           |
-| ------ | ------ | ---- | ---- | ------------ |
-| x      | number | 是    | 0    | 指定矩形的左上角x坐标。 |
-| y      | number | 是    | 0    | 指定矩形的左上角y坐标。 |
-| w      | number | 是    | 0    | 指定矩形的宽度。     |
-| h      | number | 是    | 0    | 指定矩形的高度。     |
-=======
 | 参数   | 类型     | 必填   | 默认值  | 说明           |
 | ---- | ------ | ---- | ---- | ------------ |
 | x    | number | 是    | 0    | 指定矩形的左上角x坐标。 |
 | y    | number | 是    | 0    | 指定矩形的左上角y坐标。 |
 | w    | number | 是    | 0    | 指定矩形的宽度。     |
 | h    | number | 是    | 0    | 指定矩形的高度。     |
->>>>>>> 5a97f6d8
 
 **示例：**
 
@@ -771,21 +750,12 @@
 
 **参数：**
 
-<<<<<<< HEAD
-| 参数     | 类型     | 必填   | 默认值  | 描述            |
-| ------ | ------ | ---- | ---- | ------------- |
-| x      | number | 是    | 0    | 指定矩形上的左上角x坐标。 |
-| y      | number | 是    | 0    | 指定矩形上的左上角y坐标。 |
-| w      | number | 是    | 0    | 指定矩形的宽度。      |
-| h      | number | 是    | 0    | 指定矩形的高度。      |
-=======
 | 参数   | 类型     | 必填   | 默认值  | 描述            |
 | ---- | ------ | ---- | ---- | ------------- |
 | x    | number | 是    | 0    | 指定矩形上的左上角x坐标。 |
 | y    | number | 是    | 0    | 指定矩形上的左上角y坐标。 |
 | w    | number | 是    | 0    | 指定矩形的宽度。      |
 | h    | number | 是    | 0    | 指定矩形的高度。      |
->>>>>>> 5a97f6d8
 
 **示例：**
 
@@ -825,21 +795,12 @@
 
 **参数：**
 
-<<<<<<< HEAD
-| 参数   | 类型     | 必填   | 默认值  | 说明              |
-| ---- | ------ | ---- | ---- | --------------- |
-| text | string | 是    | “”   | 需要绘制的文本内容。      |
-| x    | number | 是    | 0    | 需要绘制的文本的左下角x坐标。 |
-| y    | number | 是    | 0    | 需要绘制的文本的左下角y坐标。 |
-| maxWidth    | number | 否    | -   | 指定文本允许的最大宽度。 |
-=======
 | 参数       | 类型     | 必填   | 默认值  | 说明              |
 | -------- | ------ | ---- | ---- | --------------- |
 | text     | string | 是    | ""   | 需要绘制的文本内容。      |
 | x        | number | 是    | 0    | 需要绘制的文本的左下角x坐标。 |
 | y        | number | 是    | 0    | 需要绘制的文本的左下角y坐标。 |
 | maxWidth | number | 否    | -    | 指定文本允许的最大宽度。    |
->>>>>>> 5a97f6d8
 
 **示例：**
 
@@ -878,21 +839,12 @@
 
 **参数：**
 
-<<<<<<< HEAD
-| 参数   | 类型     | 必填   | 默认值  | 描述              |
-| ---- | ------ | ---- | ---- | --------------- |
-| text | string | 是    | “”   | 需要绘制的文本内容。      |
-| x    | number | 是    | 0    | 需要绘制的文本的左下角x坐标。 |
-| y    | number | 是    | 0    | 需要绘制的文本的左下角y坐标。 |
-| maxWidth   | number | 否    | -    | 需要绘制的文本的最大宽度 。|
-=======
 | 参数       | 类型     | 必填   | 默认值  | 描述              |
 | -------- | ------ | ---- | ---- | --------------- |
 | text     | string | 是    | “”   | 需要绘制的文本内容。      |
 | x        | number | 是    | 0    | 需要绘制的文本的左下角x坐标。 |
 | y        | number | 是    | 0    | 需要绘制的文本的左下角y坐标。 |
 | maxWidth | number | 否    | -    | 需要绘制的文本的最大宽度 。  |
->>>>>>> 5a97f6d8
 
 **示例：**
 
@@ -943,23 +895,6 @@
 
 **TextMetrics类型描述:**
 
-<<<<<<< HEAD
-| 属性                     | 类型     | 描述      |
-| -----                    | ------ | ------- |
-| width                    | number | 字符串的宽度。 |
-| height                   | number | 字符串的高度。 |
-| actualBoundingBoxAscent  | number | 从CanvasRenderingContext2D.textBaseline 属性标明的水平线到渲染文本的矩形边界顶部的距离，当前值为0。 |
-| actualBoundingBoxDescent | number | 从CanvasRenderingContext2D.textBaseline 属性标明的水平线到渲染文本的矩形边界底部的距离，当前值为0。 |
-| actualBoundingBoxLeft    | number | 平行于基线，从CanvasRenderingContext2D.textAlign 属性确定的对齐点到文本矩形边界左侧的距离，当前值为0。 |
-| actualBoundingBoxRight   | number | 平行于基线，从CanvasRenderingContext2D.textAlign 属性确定的对齐点到文本矩形边界右侧的距离，当前值为0。|
-| alphabeticBaseline       | number | 从CanvasRenderingContext2D.textBaseline 属性标明的水平线到线框的 alphabetic 基线的距离，当前值为0。|
-| emHeightAscent           | number | 从CanvasRenderingContext2D.textBaseline 属性标明的水平线到线框中 em 方块顶部的距离，当前值为0。|
-| emHeightDescent          | number | 从CanvasRenderingContext2D.textBaseline 属性标明的水平线到线框中 em 方块底部的距离，当前值为0。|
-| fontBoundingBoxAscent    | number | 从CanvasRenderingContext2D.textBaseline 属性标明的水平线到渲染文本的所有字体的矩形最高边界顶部的距离，当前值为0。|
-| fontBoundingBoxDescent   | number | 从CanvasRenderingContext2D.textBaseline 属性标明的水平线到渲染文本的所有字体的矩形边界最底部的距离，当前值为0。|
-| hangingBaseline          | number | 从CanvasRenderingContext2D.textBaseline 属性标明的水平线到线框的 hanging 基线的距离，当前值为0。|
-| ideographicBaseline      | number | 从CanvasRenderingContext2D.textBaseline 属性标明的水平线到线框的 ideographic 基线的距离，当前值为0。|
-=======
 | 属性                       | 类型     | 描述                                       |
 | ------------------------ | ------ | ---------------------------------------- |
 | width                    | number | 字符串的宽度。                                  |
@@ -975,7 +910,6 @@
 | fontBoundingBoxDescent   | number | 从CanvasRenderingContext2D.textBaseline 属性标明的水平线到渲染文本的所有字体的矩形边界最底部的距离，当前值为0。 |
 | hangingBaseline          | number | 从CanvasRenderingContext2D.textBaseline 属性标明的水平线到线框的 hanging 基线的距离，当前值为0。 |
 | ideographicBaseline      | number | 从CanvasRenderingContext2D.textBaseline 属性标明的水平线到线框的 ideographic 基线的距离，当前值为0。 |
->>>>>>> 5a97f6d8
 
   
 
@@ -1239,15 +1173,9 @@
 
 **返回值：**：
 
-<<<<<<< HEAD
-| 类型         | 说明                                       |
-| ---------- | ---------------------------------------- |
-|  [CanvasPattern](#canvaspattern)     | 通过指定图像和重复方式创建图片填充的模板对象。 |
-=======
 | 类型                              | 说明                      |
 | ------------------------------- | ----------------------- |
 | [CanvasPattern](#canvaspattern) | 通过指定图像和重复方式创建图片填充的模板对象。 |
->>>>>>> 5a97f6d8
 
 **示例：**
 
@@ -1385,15 +1313,6 @@
 
 **参数：**
 
-<<<<<<< HEAD
-| 参数            | 类型      | 必填   | 默认值   | 描述         |
-| ------------- | ------- | ---- | ----- | ---------- |
-| x             | number  | 是    | 0     | 弧线圆心的x坐标值。 |
-| y             | number  | 是    | 0     | 弧线圆心的y坐标值。 |
-| radius        | number  | 是    | 0     | 弧线的圆半径。    |
-| startAngle    | number  | 是    | 0     | 弧线的起始弧度。   |
-| endAngle      | number  | 是    | 0     | 弧线的终止弧度。   |
-=======
 | 参数               | 类型      | 必填   | 默认值   | 描述         |
 | ---------------- | ------- | ---- | ----- | ---------- |
 | x                | number  | 是    | 0     | 弧线圆心的x坐标值。 |
@@ -1401,7 +1320,6 @@
 | radius           | number  | 是    | 0     | 弧线的圆半径。    |
 | startAngle       | number  | 是    | 0     | 弧线的起始弧度。   |
 | endAngle         | number  | 是    | 0     | 弧线的终止弧度。   |
->>>>>>> 5a97f6d8
 | counterclockwise | boolean | 否    | false | 是否逆时针绘制圆弧。 |
 
 **示例：**
@@ -1490,17 +1408,6 @@
 
 **参数：**
 
-<<<<<<< HEAD
-| 参数            | 类型      | 必填   | 默认值   | 说明                |
-| ------------- | ------- | ---- | ----- | ----------------- |
-| x             | number  | 是    | 0     | 椭圆圆心的x轴坐标。        |
-| y             | number  | 是    | 0     | 椭圆圆心的y轴坐标。        |
-| radiusX       | number  | 是    | 0     | 椭圆x轴的半径长度。        |
-| radiusY       | number  | 是    | 0     | 椭圆y轴的半径长度。        |
-| rotation      | number  | 是    | 0     | 椭圆的旋转角度，单位为弧度。    |
-| startAngle    | number  | 是    | 0     | 椭圆绘制的起始点角度，以弧度表示。 |
-| endAngle      | number  | 是    | 0     | 椭圆绘制的结束点角度，以弧度表示。 |
-=======
 | 参数               | 类型      | 必填   | 默认值   | 说明                |
 | ---------------- | ------- | ---- | ----- | ----------------- |
 | x                | number  | 是    | 0     | 椭圆圆心的x轴坐标。        |
@@ -1510,7 +1417,6 @@
 | rotation         | number  | 是    | 0     | 椭圆的旋转角度，单位为弧度。    |
 | startAngle       | number  | 是    | 0     | 椭圆绘制的起始点角度，以弧度表示。 |
 | endAngle         | number  | 是    | 0     | 椭圆绘制的结束点角度，以弧度表示。 |
->>>>>>> 5a97f6d8
 | counterclockwise | boolean | 否    | false | 是否以逆时针方向绘制椭圆。     |
 
 **示例：**
@@ -1552,21 +1458,12 @@
 
 **参数：**
 
-<<<<<<< HEAD
-| 参数     | 类型     | 必填   | 默认值  | 描述            |
-| ------ | ------ | ---- | ---- | ------------- |
-| x      | number | 是    | 0    | 指定矩形的左上角x坐标值。 |
-| y      | number | 是    | 0    | 指定矩形的左上角y坐标值。 |
-| w  | number | 是    | 0    | 指定矩形的宽度。      |
-| h | number | 是    | 0    | 指定矩形的高度。      |
-=======
 | 参数   | 类型     | 必填   | 默认值  | 描述            |
 | ---- | ------ | ---- | ---- | ------------- |
 | x    | number | 是    | 0    | 指定矩形的左上角x坐标值。 |
 | y    | number | 是    | 0    | 指定矩形的左上角y坐标值。 |
 | w    | number | 是    | 0    | 指定矩形的宽度。      |
 | h    | number | 是    | 0    | 指定矩形的高度。      |
->>>>>>> 5a97f6d8
 
 **示例：**
 
@@ -1606,15 +1503,9 @@
 
 **参数:** 
 
-<<<<<<< HEAD
-| 参数     | 类型     | 必填   | 默认值  | 描述            |
-| ------ | ------ | ---- | ---- | ------------- |
-| fillRule      | CanvasFillRule | 否    |  "nonzero"   | 指定要填充对象的规则。<br/>可选参数为："nonzero", "evenodd"。|
-=======
 | 参数       | 类型             | 必填   | 默认值       | 描述                                       |
 | -------- | -------------- | ---- | --------- | ---------------------------------------- |
 | fillRule | CanvasFillRule | 否    | "nonzero" | 指定要填充对象的规则。<br/>可选参数为："nonzero", "evenodd"。 |
->>>>>>> 5a97f6d8
 
 
 **示例:**   
@@ -1653,17 +1544,10 @@
 
 **参数:** 
 
-<<<<<<< HEAD
-| 参数     | 类型     | 必填   | 默认值  | 描述            |
-| ------ | ------ | ---- | ---- | ------------- |
-| path           | Path2D | 是    |     | Path2D填充路径。 |
-| fillRule      | CanvasFillRule | 否    |  "nonzero"   | 指定要填充对象的规则。<br/>可选参数为："nonzero", "evenodd"。|
-=======
 | 参数       | 类型             | 必填   | 默认值       | 描述                                       |
 | -------- | -------------- | ---- | --------- | ---------------------------------------- |
 | path     | Path2D         | 是    |           | Path2D填充路径。                              |
 | fillRule | CanvasFillRule | 否    | "nonzero" | 指定要填充对象的规则。<br/>可选参数为："nonzero", "evenodd"。 |
->>>>>>> 5a97f6d8
 
 
 **示例:**   
@@ -1713,15 +1597,9 @@
 
 **参数:** 
 
-<<<<<<< HEAD
-| 参数     | 类型     | 必填   | 默认值  | 描述            |
-| ------ | ------ | ---- | ---- | ------------- |
-| fillRule      | CanvasFillRule | 否    |  "nonzero"   | 指定要剪切对象的规则。<br/>可选参数为："nonzero", "evenodd"。|
-=======
 | 参数       | 类型             | 必填   | 默认值       | 描述                                       |
 | -------- | -------------- | ---- | --------- | ---------------------------------------- |
 | fillRule | CanvasFillRule | 否    | "nonzero" | 指定要剪切对象的规则。<br/>可选参数为："nonzero", "evenodd"。 |
->>>>>>> 5a97f6d8
 
 **示例:** 
 
@@ -1762,17 +1640,10 @@
 
 **参数:** 
 
-<<<<<<< HEAD
-| 参数     | 类型     | 必填   | 默认值  | 描述            |
-| ------ | ------ | ---- | ---- | ------------- |
-| path           | Path2D | 是    |   -  | Path2D剪切路径。 |
-| fillRule      | CanvasFillRule | 否    |  "nonzero"   | 指定要剪切对象的规则。<br/>可选参数为："nonzero", "evenodd"。|
-=======
 | 参数       | 类型             | 必填   | 默认值       | 描述                                       |
 | -------- | -------------- | ---- | --------- | ---------------------------------------- |
 | path     | Path2D         | 是    | -         | Path2D剪切路径。                              |
 | fillRule | CanvasFillRule | 否    | "nonzero" | 指定要剪切对象的规则。<br/>可选参数为："nonzero", "evenodd"。 |
->>>>>>> 5a97f6d8
 
 
 
@@ -1784,15 +1655,9 @@
 
 **参数:**
 
-<<<<<<< HEAD
-| 参数     | 类型     | 必填   | 默认值  | 说明            |
-| ------ | ------ | ---- | ---- | ------------- |
-| filter      | string | 是    | -    | 接受各类滤镜效果的函数。|
-=======
 | 参数     | 类型     | 必填   | 默认值  | 说明           |
 | ------ | ------ | ---- | ---- | ------------ |
 | filter | string | 是    | -    | 接受各类滤镜效果的函数。 |
->>>>>>> 5a97f6d8
 
 
 ### getTransform
@@ -1824,13 +1689,8 @@
 
 **参数：**
 
-<<<<<<< HEAD
-| 参数     | 类型     | 必填   | 默认值  | 描述                                       |
-| ------ | ------ | ---- | ---- | ---------------------------------------- |
-=======
 | 参数    | 类型     | 必填   | 默认值  | 描述                                       |
 | ----- | ------ | ---- | ---- | ---------------------------------------- |
->>>>>>> 5a97f6d8
 | angle | number | 是    | 0    | 设置顺时针旋转的弧度值，可以通过Math.PI&nbsp;/&nbsp;180将角度转换为弧度值。 |
 
 **示例：**
@@ -1922,16 +1782,6 @@
 
 **参数：**
 
-<<<<<<< HEAD
-| 参数         | 类型     | 必填   | 默认值  | 描述       |
-| ---------- | ------ | ---- | ---- | -------- |
-| a      | number | 是    | 0    |scaleX: 指定水平缩放值。 |
-| b      | number | 是    | 0    |skewX: 指定水平倾斜值。 |
-| c      | number | 是    | 0    |skewY: 指定垂直倾斜值。 |
-| d      | number | 是    | 0    |scaleY: 指定垂直缩放值。 |
-| e      | number | 是    | 0    |translateX: 指定水平移动值。 |
-| f      | number | 是    | 0    |translateY: 指定垂直移动值。 |
-=======
 | 参数   | 类型     | 必填   | 默认值  | 描述                   |
 | ---- | ------ | ---- | ---- | -------------------- |
 | a    | number | 是    | 0    | scaleX: 指定水平缩放值。     |
@@ -1940,7 +1790,6 @@
 | d    | number | 是    | 0    | scaleY: 指定垂直缩放值。     |
 | e    | number | 是    | 0    | translateX: 指定水平移动值。 |
 | f    | number | 是    | 0    | translateY: 指定垂直移动值。 |
->>>>>>> 5a97f6d8
 
 **示例：**
 
@@ -1986,16 +1835,6 @@
 
 **参数：**
 
-<<<<<<< HEAD
-| 参数         | 类型     | 必填   | 默认值  | 描述       |
-| ---------- | ------ | ---- | ---- | -------- |
-| a      | number | 是    | 0    |scaleX: 指定水平缩放值。 |
-| b      | number | 是    | 0    |skewX: 指定水平倾斜值。 |
-| c      | number | 是    | 0    |skewY: 指定垂直倾斜值。 |
-| d      | number | 是    | 0    |scaleY: 指定垂直缩放值。 |
-| e      | number | 是    | 0    |translateX: 指定水平移动值。 |
-| f      | number | 是    | 0    |translateY: 指定垂直移动值。 |
-=======
 | 参数   | 类型     | 必填   | 默认值  | 描述                   |
 | ---- | ------ | ---- | ---- | -------------------- |
 | a    | number | 是    | 0    | scaleX: 指定水平缩放值。     |
@@ -2004,7 +1843,6 @@
 | d    | number | 是    | 0    | scaleY: 指定垂直缩放值。     |
 | e    | number | 是    | 0    | translateX: 指定水平移动值。 |
 | f    | number | 是    | 0    | translateY: 指定垂直移动值。 |
->>>>>>> 5a97f6d8
 
 **示例：**
 
@@ -2100,19 +1938,6 @@
 
 **参数：**
 
-<<<<<<< HEAD
-| 参数      | 类型                                       | 必填   | 默认值  | 描述                                       |
-| ------- | ---------------------------------------- | ---- | ---- | ---------------------------------------- |
-| image   | [ImageBitmap](ts-components-canvas-imagebitmap.md)或[PixelMap](../apis/js-apis-image.md#pixelmap7) | 是    | null | 图片资源，请参考ImageBitmap或PixelMap。            |
-| sx      | number                                   | 否    | 0    | 裁切源图像时距离源图像左上角的x坐标值。                     |
-| sy      | number                                   | 否    | 0    | 裁切源图像时距离源图像左上角的y坐标值。                     |
-| sw      | number                                   | 否    | 0    | 裁切源图像时需要裁切的宽度。                       |
-| sh      | number                                   | 否    | 0    | 裁切源图像时需要裁切的高度。                       |
-| dx      | number                                   | 是    | 0    | 绘制区域左上角在x轴的位置。                       |
-| dy      | number                                   | 是    | 0    | 绘制区域左上角在y&nbsp;轴的位置。                       |
-| dw      | number                                   | 否    | 0    | 绘制区域的宽度。当绘制区域的宽度和裁剪图像的宽度不一致时，将图像宽度拉伸或压缩为绘制区域的宽度。 |
-| dh      | number                                   | 否    | 0    | 绘制区域的高度。当绘制区域的高度和裁剪图像的高度不一致时，将图像高度拉伸或压缩为绘制区域的高度。 |
-=======
 | 参数    | 类型                                       | 必填   | 默认值  | 描述                                       |
 | ----- | ---------------------------------------- | ---- | ---- | ---------------------------------------- |
 | image | [ImageBitmap](ts-components-canvas-imagebitmap.md)或[PixelMap](../apis/js-apis-image.md#pixelmap7) | 是    | null | 图片资源，请参考ImageBitmap或PixelMap。            |
@@ -2124,7 +1949,6 @@
 | dy    | number                                   | 是    | 0    | 绘制区域左上角在y&nbsp;轴的位置。                     |
 | dw    | number                                   | 否    | 0    | 绘制区域的宽度。当绘制区域的宽度和裁剪图像的宽度不一致时，将图像宽度拉伸或压缩为绘制区域的宽度。 |
 | dh    | number                                   | 否    | 0    | 绘制区域的高度。当绘制区域的高度和裁剪图像的高度不一致时，将图像高度拉伸或压缩为绘制区域的高度。 |
->>>>>>> 5a97f6d8
 
 
 **示例：**
@@ -2165,17 +1989,10 @@
 
 **参数：**
 
-<<<<<<< HEAD
-| 参数     | 类型     | 必填   | 默认   | 描述            |
-| ------ | ------ | ---- | ---- | ------------- |
-| sw  | number | 是    | 0    | ImageData的宽度。 |
-| sh  | number | 是    | 0    | ImageData的高度。 |
-=======
 | 参数   | 类型     | 必填   | 默认   | 描述            |
 | ---- | ------ | ---- | ---- | ------------- |
 | sw   | number | 是    | 0    | ImageData的宽度。 |
 | sh   | number | 是    | 0    | ImageData的高度。 |
->>>>>>> 5a97f6d8
 
 
 ### createImageData
@@ -2186,17 +2003,6 @@
 
 **参数：**
 
-<<<<<<< HEAD
-| 参数       | 类型     | 必填   | 默认   | 描述                |
-| --------- | ------ | ---- | ---- | ----------------- |
-| imagedata | [ImageData](ts-components-canvas-imagebitmap.md)| 是    | null | 复制现有的ImageData对象。 |
-
-  **返回值：**
-
-| 类型         | 说明                                       |
-| ---------- | ---------------------------------------- |
-| [ImageData](ts-components-canvas-imagebitmap.md)   | 新的ImageData对象。|
-=======
 | 参数        | 类型                                       | 必填   | 默认   | 描述                |
 | --------- | ---------------------------------------- | ---- | ---- | ----------------- |
 | imagedata | [ImageData](ts-components-canvas-imagebitmap.md) | 是    | null | 复制现有的ImageData对象。 |
@@ -2206,7 +2012,6 @@
 | 类型                                       | 说明             |
 | ---------------------------------------- | -------------- |
 | [ImageData](ts-components-canvas-imagebitmap.md) | 新的ImageData对象。 |
->>>>>>> 5a97f6d8
 
 
 ### getPixelMap
@@ -2226,15 +2031,9 @@
 
 **返回值：**
 
-<<<<<<< HEAD
-| 类型         | 说明                                       |
-| ---------- | ---------------------------------------- |
-| [PixelMap](../apis/js-apis-image.md#pixelmap7)   | 新的PixelMap对象。 |
-=======
 | 类型                                       | 说明            |
 | ---------------------------------------- | ------------- |
 | [PixelMap](../apis/js-apis-image.md#pixelmap7) | 新的PixelMap对象。 |
->>>>>>> 5a97f6d8
 
 ### getImageData
 
@@ -2253,15 +2052,9 @@
 
   **返回值：**
 
-<<<<<<< HEAD
-| 类型         | 说明                                       |
-| ---------- | ---------------------------------------- |
-| [ImageData](ts-components-canvas-imagebitmap.md)   | 新的ImageData对象。 |
-=======
 | 类型                                       | 说明             |
 | ---------------------------------------- | -------------- |
 | [ImageData](ts-components-canvas-imagebitmap.md) | 新的ImageData对象。 |
->>>>>>> 5a97f6d8
 
 
 ### putImageData
@@ -2274,17 +2067,6 @@
 
 **参数：**
 
-<<<<<<< HEAD
-| 参数          | 类型     | 必填   | 默认值          | 描述                            |
-| ----------- | ------ | ---- | ------------ | ----------------------------- |
-| imagedata   | [ImageData](ts-components-canvas-imagebitmap.md) | 是    | null         | 包含像素值的ImageData对象。            |
-| dx          | number | 是    | 0            | 填充区域在x轴方向的偏移量。                |
-| dy          | number | 是    | 0            | 填充区域在y轴方向的偏移量。                |
-| dirtyX      | number | 否    | 0            | 源图像数据矩形裁切范围左上角距离源图像左上角的x轴偏移量。 |
-| dirtyY      | number | 否    | 0            | 源图像数据矩形裁切范围左上角距离源图像左上角的y轴偏移量。 |
-| dirtyWidth  | number | 否    | imagedata的宽度 | 源图像数据矩形裁切范围的宽度。               |
-| dirtyHeight | number | 否    | imagedata的高度 | 源图像数据矩形裁切范围的高度。               |
-=======
 | 参数          | 类型                                       | 必填   | 默认值          | 描述                            |
 | ----------- | ---------------------------------------- | ---- | ------------ | ----------------------------- |
 | imagedata   | [ImageData](ts-components-canvas-imagebitmap.md) | 是    | null         | 包含像素值的ImageData对象。            |
@@ -2294,7 +2076,6 @@
 | dirtyY      | number                                   | 否    | 0            | 源图像数据矩形裁切范围左上角距离源图像左上角的y轴偏移量。 |
 | dirtyWidth  | number                                   | 否    | imagedata的宽度 | 源图像数据矩形裁切范围的宽度。               |
 | dirtyHeight | number                                   | 否    | imagedata的高度 | 源图像数据矩形裁切范围的高度。               |
->>>>>>> 5a97f6d8
 
 **示例：**
 
