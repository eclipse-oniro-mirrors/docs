--- conflicted
+++ resolved
@@ -1,200 +1,196 @@
-#  Search
-
-搜索框组件，适用于浏览器的搜索内容输入框等应用场景。
-
-> **说明：**
->
-> 该组件从API Version 8开始支持。后续版本如有新增内容，则采用上角标单独标记该内容的起始版本。
-
-## 子组件
-
-无
-
-## 接口
-
-Search(options?: { value?: string; placeholder?: ResourceStr; icon?: string; controller?: SearchController })
-
-**参数:**
-
-| 参数名      | 参数类型                                             | 必填 | 参数描述                                                     |
-| ----------- | ---------------------------------------------------- | ---- | ------------------------------------------------------------ |
-| value       | string                                               | 否   | 设置当前显示的搜索文本内容。<br />从API version 10开始，该参数支持[$$](../../quick-start/arkts-two-way-sync.md)双向绑定变量。 |
-| placeholder | [ResourceStr](ts-types.md#resourcestr)<sup>10+</sup> | 否   | 设置无输入时的提示文本。                                     |
-| icon        | string                                               | 否   | 设置搜索图标路径，默认使用系统搜索图标。<br/>**说明：** <br/>icon的数据源支持本地图片和网络图片。<br/>-&nbsp;支持的图片格式包括png、jpg、bmp、svg、gif和pixelmap。<br/>-&nbsp;支持Base64字符串。格式data:image/[png\|jpeg\|bmp\|webp];base64,[base64 data], 其中[base64 data]为Base64字符串数据。 |
-| controller  | SearchController                                     | 否   | 设置Search组件控制器。                                       |
-
-## 属性
-
-除支持[通用属性](ts-universal-attributes-size.md)外，还支持以下属性：
-
-| 名称                    | 参数类型                                         | 描述                                           |
-| ----------------------- | ------------------------------------------------ | ---------------------------------------------- |
-| searchButton<sup>10+</sup> | value: string,<br />option?: [SearchButtonOption](#searchbuttonoption10对象说明)              | 搜索框末尾搜索按钮文本内容，默认无搜索按钮。               |
-| placeholderColor        | [ResourceColor](ts-types.md#resourcecolor)       | 设置placeholder文本颜色。                           |
-| placeholderFont         | [Font](ts-types.md#font)                         | 设置placeholder文本样式，包括字体大小，字体粗细，字体族，字体风格。目前仅支持默认字体族。                         |
-| textFont                | [Font](ts-types.md#font)                         | 设置搜索框内输入文本样式，包括字体大小，字体粗细，字体族，字体风格。目前仅支持默认字体族。                           |
-| textAlign               | [TextAlign](ts-appendix-enums.md#textalign)      | 设置文本在搜索框中的对齐方式。<br/>默认值：TextAlign.Start    |
-| copyOption<sup>9+</sup> | [CopyOptions](ts-appendix-enums.md#copyoptions9) | 设置输入的文本是否可复制。                             |
-| searchIcon<sup>10+</sup>   | [IconOptions](#iconoptions10对象说明)                                                  | 设置左侧搜索图标样式。                                       |
-| cancelButton<sup>10+</sup> | {<br/>style? : [CancelButtonStyle](#cancelbuttonstyle10枚举说明)<br/>icon?: [IconOptions](#iconoptions10对象说明) <br/>} | 设置右侧清除按钮样式。                                       |
-| fontColor<sup>10+</sup>    | [ResourceColor](ts-types.md#resourcecolor)                   | 设置输入文本的字体颜色。                                    |
-| caretStyle<sup>10+</sup>  | [CaretStyle](#caretstyle10对象说明)                                                  | 设置光标样式。                                               |
-<<<<<<< HEAD
-| selectionMenuHidden<sup>10+</sup> | boolean | 设置长按输入框或者右键输入框时，是否弹出文本选择菜单。<br />默认值：false |
-
-=======
-| enableKeyboardOnFocus<sup>10+</sup> | boolean | Search获焦时，是否绑定输入法<br/>默认值：true。从API version 10开始，获焦默认绑定输入法。 |
->>>>>>> c1becef4
-## IconOptions<sup>10+</sup>对象说明
-
-| 参数名 | 参数类型                                   | 必填 | 参数描述    |
-| ------ | ------------------------------------------ | ---- | ----------- |
-| size   | [Length](ts-types.md#length)               | 否   | 图标尺寸。    |
-| color  | [ResourceColor](ts-types.md#resourcecolor) | 否   | 图标颜色。    |
-| src    | [ResourceStr](ts-types.md#resourcestr)     | 否   | 图标/图片源。 |
-
-## CaretStyle<sup>10+</sup>对象说明
-
-| 参数名 | 参数类型                                   | 必填 | 参数描述 |
-| ------ | ------------------------------------------ | ---- | -------- |
-| width  | [Length](ts-types.md#length)               | 否   | 光标尺寸。 |
-| color  | [ResourceColor](ts-types.md#resourcecolor) | 否   | 光标颜色。 |
-
-## SearchButtonOption<sup>10+</sup>对象说明
-
-| 参数名    | 参数类型                                   | 必填 | 参数描述         |
-| --------- | ------------------------------------------ | ---- | ---------------- |
-| fontSize  | [Length](ts-types.md#length)               | 否   | 文本按钮字体大小。 |
-| fontColor | [ResourceColor](ts-types.md#resourcecolor) | 否   | 文本按钮字体颜色。 |
-
-## CancelButtonStyle<sup>10+</sup>枚举说明
-
-| 名称                    | 描述             |
-| ----------------------- | ---------------- |
-| CONSTANT  | 清除按钮常显样式。 |
-| INVISIBLE | 清除按钮常隐样式。 |
-| INPUT     | 清除按钮输入样式。 |
-
-## 事件
-
-除支持[通用事件](ts-universal-events-click.md)外，还支持以下事件：
-
-| 名称                                                         | 功能描述                                                     |
-| ------------------------------------------------------------ | ------------------------------------------------------------ |
-| onSubmit(callback: (value: string) => void)                  | 点击搜索图标、搜索按钮或者按下软键盘搜索按钮时触发该回调。<br> -value: 当前搜索框中输入的文本内容。 |
-| onChange(callback: (value: string) => void)                  | 输入内容发生变化时，触发该回调。<br> -value: 当前搜索框中输入的文本内容。 |
-| onCopy(callback: (value: string) => void)                    | 长按搜索框弹出剪切板之后，点击剪切板的复制按钮触发该回调。<br> -value: 复制的文本内容。 |
-| onCut(callback: (value: string) => void)                     | 长按搜索框弹出剪切板之后，点击剪切板的剪切按钮触发该回调。<br> -value: 剪切的文本内容。 |
-| onPaste(callback: (value: string) => void)                   | 长按搜索框弹出剪切板之后，点击剪切板的粘贴按钮触发该回调。<br> -value: 粘贴的文本内容。 |
-| onTextSelectionChange(callback: (selectionStart: number, selectionEnd: number) => void)<sup>10+</sup> | 文本选择的位置发生变化时，触发该回调。<br />selectionStart：文本选择区域起始位置，文本框中文字的起始位置为0。<br />selectionEnd：文本选择区域结束位置。 |
-| onContentScroll(callback: (totalOffsetX: number, totalOffsetY: number) => void)<sup>10+</sup> | 文本内容滚动时，触发该回调。<br />totalOffsetX：文本在内容区的横坐标偏移。<br />totalOffsetY：文本在内容区的纵坐标偏移。 |
-
-## SearchController
-
-Search组件的控制器，目前通过它可控制Search组件的光标位置。
-
-### 导入对象
-```
-controller: SearchController = new SearchController()
-```
-### caretPosition
-
-caretPosition(value: number): void
-
-设置输入光标的位置。
-
-**参数:**
-
-| 参数名 | 参数类型 | 必填 | 参数描述                           |
-| ------ | -------- | ---- | ---------------------------------- |
-| value  | number   | 是   | 从字符串开始到光标所在位置的长度。 |
-
-### stopEditing<sup>10+</sup>
-
-stopEditing(): void
-
-退出编辑态。
-
-##  示例
-
-### 示例1
-
-```ts
-// xxx.ets
-@Entry
-@Component
-struct SearchExample {
-  @State changeValue: string = ''
-  @State submitValue: string = ''
-  controller: SearchController = new SearchController()
-
-  build() {
-    Column() {
-      Text('onSubmit:' + this.submitValue).fontSize(18).margin(15)
-      Text('onChange:' + this.changeValue).fontSize(18).margin(15)
-      Search({ value: this.changeValue, placeholder: 'Type to search...', controller: this.controller })
-        .searchButton('SEARCH')
-        .width('95%')
-        .height(40)
-        .backgroundColor('#F5F5F5')
-        .placeholderColor(Color.Grey)
-        .placeholderFont({ size: 14, weight: 400 })
-        .textFont({ size: 14, weight: 400 })
-        .onSubmit((value: string) => {
-          this.submitValue = value
-        })
-        .onChange((value: string) => {
-          this.changeValue = value
-        })
-        .margin(20)
-      Button('Set caretPosition 1')
-        .onClick(() => {
-          // 设置光标位置到输入的第一个字符后
-          this.controller.caretPosition(1)
-        })
-    }.width('100%')
-  }
-}
-```
-
-![search](figures/search.gif)
-
-### 示例2
-
-```ts
-// xxx.ets
-@Entry
-@Component
-struct SearchButtoonExample {
-  @State submitValue: string = ''
-
-  build() {
-    Column() {
-      Text('onSubmit:' + this.submitValue).fontSize(18).margin(15)
-      Search({ placeholder: 'Type to search...' })
-        .searchButton('SEARCH')
-        .searchIcon({
-          src: $r('app.media.search')
-        })
-        .cancelButton({
-          style: CancelButtonStyle.CONSTANT,
-          icon: {
-            src: $r('app.media.cancel')
-          }
-        })
-        .width('90%')
-        .height(40)
-        .backgroundColor('#F5F5F5')
-        .placeholderColor(Color.Grey)
-        .placeholderFont({ size: 14, weight: 400 })
-        .textFont({ size: 14, weight: 400 })
-        .onSubmit((value: string) => {
-          this.submitValue = value
-        })
-        .margin(20)
-    }.width('100%')
-  }
-}
-```
-
+#  Search
+
+搜索框组件，适用于浏览器的搜索内容输入框等应用场景。
+
+> **说明：**
+>
+> 该组件从API Version 8开始支持。后续版本如有新增内容，则采用上角标单独标记该内容的起始版本。
+
+## 子组件
+
+无
+
+## 接口
+
+Search(options?: { value?: string; placeholder?: ResourceStr; icon?: string; controller?: SearchController })
+
+**参数:**
+
+| 参数名      | 参数类型                                             | 必填 | 参数描述                                                     |
+| ----------- | ---------------------------------------------------- | ---- | ------------------------------------------------------------ |
+| value       | string                                               | 否   | 设置当前显示的搜索文本内容。<br />从API version 10开始，该参数支持[$$](../../quick-start/arkts-two-way-sync.md)双向绑定变量。 |
+| placeholder | [ResourceStr](ts-types.md#resourcestr)<sup>10+</sup> | 否   | 设置无输入时的提示文本。                                     |
+| icon        | string                                               | 否   | 设置搜索图标路径，默认使用系统搜索图标。<br/>**说明：** <br/>icon的数据源支持本地图片和网络图片。<br/>-&nbsp;支持的图片格式包括png、jpg、bmp、svg、gif和pixelmap。<br/>-&nbsp;支持Base64字符串。格式data:image/[png\|jpeg\|bmp\|webp];base64,[base64 data], 其中[base64 data]为Base64字符串数据。 |
+| controller  | SearchController                                     | 否   | 设置Search组件控制器。                                       |
+
+## 属性
+
+除支持[通用属性](ts-universal-attributes-size.md)外，还支持以下属性：
+
+| 名称                    | 参数类型                                         | 描述                                           |
+| ----------------------- | ------------------------------------------------ | ---------------------------------------------- |
+| searchButton<sup>10+</sup> | value: string,<br />option?: [SearchButtonOption](#searchbuttonoption10对象说明)              | 搜索框末尾搜索按钮文本内容，默认无搜索按钮。               |
+| placeholderColor        | [ResourceColor](ts-types.md#resourcecolor)       | 设置placeholder文本颜色。                           |
+| placeholderFont         | [Font](ts-types.md#font)                         | 设置placeholder文本样式，包括字体大小，字体粗细，字体族，字体风格。目前仅支持默认字体族。                         |
+| textFont                | [Font](ts-types.md#font)                         | 设置搜索框内输入文本样式，包括字体大小，字体粗细，字体族，字体风格。目前仅支持默认字体族。                           |
+| textAlign               | [TextAlign](ts-appendix-enums.md#textalign)      | 设置文本在搜索框中的对齐方式。<br/>默认值：TextAlign.Start    |
+| copyOption<sup>9+</sup> | [CopyOptions](ts-appendix-enums.md#copyoptions9) | 设置输入的文本是否可复制。                             |
+| searchIcon<sup>10+</sup>   | [IconOptions](#iconoptions10对象说明)                                                  | 设置左侧搜索图标样式。                                       |
+| cancelButton<sup>10+</sup> | {<br/>style? : [CancelButtonStyle](#cancelbuttonstyle10枚举说明)<br/>icon?: [IconOptions](#iconoptions10对象说明) <br/>} | 设置右侧清除按钮样式。                                       |
+| fontColor<sup>10+</sup>    | [ResourceColor](ts-types.md#resourcecolor)                   | 设置输入文本的字体颜色。                                    |
+| caretStyle<sup>10+</sup>  | [CaretStyle](#caretstyle10对象说明)                                                  | 设置光标样式。                                               |
+| enableKeyboardOnFocus<sup>10+</sup> | boolean | Search获焦时，是否绑定输入法<br/>默认值：true。从API version 10开始，获焦默认绑定输入法。 |
+| selectionMenuHidden<sup>10+</sup> | boolean | 设置长按输入框或者右键输入框时，是否弹出文本选择菜单。<br />默认值：false |
+## IconOptions<sup>10+</sup>对象说明
+
+| 参数名 | 参数类型                                   | 必填 | 参数描述    |
+| ------ | ------------------------------------------ | ---- | ----------- |
+| size   | [Length](ts-types.md#length)               | 否   | 图标尺寸。    |
+| color  | [ResourceColor](ts-types.md#resourcecolor) | 否   | 图标颜色。    |
+| src    | [ResourceStr](ts-types.md#resourcestr)     | 否   | 图标/图片源。 |
+
+## CaretStyle<sup>10+</sup>对象说明
+
+| 参数名 | 参数类型                                   | 必填 | 参数描述 |
+| ------ | ------------------------------------------ | ---- | -------- |
+| width  | [Length](ts-types.md#length)               | 否   | 光标尺寸。 |
+| color  | [ResourceColor](ts-types.md#resourcecolor) | 否   | 光标颜色。 |
+
+## SearchButtonOption<sup>10+</sup>对象说明
+
+| 参数名    | 参数类型                                   | 必填 | 参数描述         |
+| --------- | ------------------------------------------ | ---- | ---------------- |
+| fontSize  | [Length](ts-types.md#length)               | 否   | 文本按钮字体大小。 |
+| fontColor | [ResourceColor](ts-types.md#resourcecolor) | 否   | 文本按钮字体颜色。 |
+
+## CancelButtonStyle<sup>10+</sup>枚举说明
+
+| 名称                    | 描述             |
+| ----------------------- | ---------------- |
+| CONSTANT  | 清除按钮常显样式。 |
+| INVISIBLE | 清除按钮常隐样式。 |
+| INPUT     | 清除按钮输入样式。 |
+
+## 事件
+
+除支持[通用事件](ts-universal-events-click.md)外，还支持以下事件：
+
+| 名称                                                         | 功能描述                                                     |
+| ------------------------------------------------------------ | ------------------------------------------------------------ |
+| onSubmit(callback: (value: string) => void)                  | 点击搜索图标、搜索按钮或者按下软键盘搜索按钮时触发该回调。<br> -value: 当前搜索框中输入的文本内容。 |
+| onChange(callback: (value: string) => void)                  | 输入内容发生变化时，触发该回调。<br> -value: 当前搜索框中输入的文本内容。 |
+| onCopy(callback: (value: string) => void)                    | 长按搜索框弹出剪切板之后，点击剪切板的复制按钮触发该回调。<br> -value: 复制的文本内容。 |
+| onCut(callback: (value: string) => void)                     | 长按搜索框弹出剪切板之后，点击剪切板的剪切按钮触发该回调。<br> -value: 剪切的文本内容。 |
+| onPaste(callback: (value: string) => void)                   | 长按搜索框弹出剪切板之后，点击剪切板的粘贴按钮触发该回调。<br> -value: 粘贴的文本内容。 |
+| onTextSelectionChange(callback: (selectionStart: number, selectionEnd: number) => void)<sup>10+</sup> | 文本选择的位置发生变化时，触发该回调。<br />selectionStart：文本选择区域起始位置，文本框中文字的起始位置为0。<br />selectionEnd：文本选择区域结束位置。 |
+| onContentScroll(callback: (totalOffsetX: number, totalOffsetY: number) => void)<sup>10+</sup> | 文本内容滚动时，触发该回调。<br />totalOffsetX：文本在内容区的横坐标偏移。<br />totalOffsetY：文本在内容区的纵坐标偏移。 |
+
+## SearchController
+
+Search组件的控制器，目前通过它可控制Search组件的光标位置。
+
+### 导入对象
+```
+controller: SearchController = new SearchController()
+```
+### caretPosition
+
+caretPosition(value: number): void
+
+设置输入光标的位置。
+
+**参数:**
+
+| 参数名 | 参数类型 | 必填 | 参数描述                           |
+| ------ | -------- | ---- | ---------------------------------- |
+| value  | number   | 是   | 从字符串开始到光标所在位置的长度。 |
+
+### stopEditing<sup>10+</sup>
+
+stopEditing(): void
+
+退出编辑态。
+
+##  示例
+
+### 示例1
+
+```ts
+// xxx.ets
+@Entry
+@Component
+struct SearchExample {
+  @State changeValue: string = ''
+  @State submitValue: string = ''
+  controller: SearchController = new SearchController()
+
+  build() {
+    Column() {
+      Text('onSubmit:' + this.submitValue).fontSize(18).margin(15)
+      Text('onChange:' + this.changeValue).fontSize(18).margin(15)
+      Search({ value: this.changeValue, placeholder: 'Type to search...', controller: this.controller })
+        .searchButton('SEARCH')
+        .width('95%')
+        .height(40)
+        .backgroundColor('#F5F5F5')
+        .placeholderColor(Color.Grey)
+        .placeholderFont({ size: 14, weight: 400 })
+        .textFont({ size: 14, weight: 400 })
+        .onSubmit((value: string) => {
+          this.submitValue = value
+        })
+        .onChange((value: string) => {
+          this.changeValue = value
+        })
+        .margin(20)
+      Button('Set caretPosition 1')
+        .onClick(() => {
+          // 设置光标位置到输入的第一个字符后
+          this.controller.caretPosition(1)
+        })
+    }.width('100%')
+  }
+}
+```
+
+![search](figures/search.gif)
+
+### 示例2
+
+```ts
+// xxx.ets
+@Entry
+@Component
+struct SearchButtoonExample {
+  @State submitValue: string = ''
+
+  build() {
+    Column() {
+      Text('onSubmit:' + this.submitValue).fontSize(18).margin(15)
+      Search({ placeholder: 'Type to search...' })
+        .searchButton('SEARCH')
+        .searchIcon({
+          src: $r('app.media.search')
+        })
+        .cancelButton({
+          style: CancelButtonStyle.CONSTANT,
+          icon: {
+            src: $r('app.media.cancel')
+          }
+        })
+        .width('90%')
+        .height(40)
+        .backgroundColor('#F5F5F5')
+        .placeholderColor(Color.Grey)
+        .placeholderFont({ size: 14, weight: 400 })
+        .textFont({ size: 14, weight: 400 })
+        .onSubmit((value: string) => {
+          this.submitValue = value
+        })
+        .margin(20)
+    }.width('100%')
+  }
+}
+```
+
 ![searchButton](figures/searchButton.gif)