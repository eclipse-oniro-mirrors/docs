# RotationGesture

用于触发旋转手势事件，触发旋转手势的最少手指为2指，最大为5指，最小改变度数为1度。

>  **说明：**
>
>  从API Version 7开始支持。后续版本如有新增内容，则采用上角标单独标记该内容的起始版本。


## 接口

RotationGesture(value?: { fingers?: number, angle?: number })

<<<<<<< HEAD
**参数：**

| 参数名称 | 参数类型 | 必填 | 参数描述 |
| -------- | -------- | -------- | -------- |
| fingers | number | 否 | 触发旋转的最少手指数,&nbsp;最小为2指，最大为5指。<br/>默认值：2 |
| angle | number | 否 | 触发旋转手势的最小改变度数，单位为deg。<br/>默认值：1.0 |


## 事件

| 名称 | 功能描述 |
| -------- | -------- |
| onActionStart(event: (event?: GestureEvent) =>&nbsp;void) | Rotation手势识别成功回调。 |
| onActionUpdate(event: (event?: GestureEvent) => void) | Rotation手势移动过程中回调。 |
| onActionEnd(event: (event?: GestureEvent) => void) | Rotation手势识别成功，手指抬起后触发回调。 |
| onActionCancel(event:&nbsp;()&nbsp;=&gt;&nbsp;void) | Rotation手势识别成功，接收到触摸取消事件触发回调。 |

**GestureEvent对象中与Rotation手势相关的属性**

| 属性名称 | 属性类型 | 描述 |
| -------- | -------- | -------- |
| angle | number | 旋转角度。 |

=======
- 参数
  | 参数名称 | 参数类型 | 必填 | 默认值 | 参数描述 |
  | -------- | -------- | -------- | -------- | -------- |
  | fingers | number | 否 | 2 | 触发旋转的最少手指数,&nbsp;最小为2指，最大为5指。 |
  | angle | number | 否 | 1.0 | 触发旋转手势的最小改变度数，单位为deg。 |


## 事件

| 名称 | 功能描述 |
| -------- | -------- |
| onActionStart((event?:&nbsp;[GestureEvent](ts-gesture-settings.md))&nbsp;=&gt;&nbsp;void) | Rotation手势识别成功回调。 |
| onActionUpdate((event?:&nbsp;[GestureEvent](ts-gesture-settings.md))&nbsp;=&gt;&nbsp;void) | Rotation手势移动过程中回调。 |
| onActionEnd((event?:&nbsp;[GestureEvent](ts-gesture-settings.md))&nbsp;=&gt;&nbsp;void) | Rotation手势识别成功，手指抬起后触发回调。 |
| onActionCancel(event:&nbsp;()&nbsp;=&gt;&nbsp;void) | Rotation手势识别成功，接收到触摸取消事件触发回调。 |

>>>>>>> ed2ac32c

## 示例

```ts
// xxx.ets
@Entry
@Component
struct RotationGestureExample {
  @State angle: number = 0

  build() {
    Flex({ direction: FlexDirection.Column, alignItems: ItemAlign.Center, justifyContent: FlexAlign.SpaceBetween }) {
      Text('RotationGesture angle:' + this.angle)
    }
    .height(100).width(200).padding(20).border({ width:1 })
    .margin(80).rotate({ x:1, y:2, z:3, angle: this.angle })
    .gesture(
      RotationGesture()
        .onActionStart((event: GestureEvent) => {
          console.log('Rotation start')
        })
        .onActionUpdate((event: GestureEvent) => {
          this.angle = event.angle
        })
        .onActionEnd(() => {
          console.log('Rotation end')
        })
    )
  }
}
```

![zh-cn_image_0000001174264372](figures/zh-cn_image_0000001174264372.gif)<|MERGE_RESOLUTION|>--- conflicted
+++ resolved
@@ -11,7 +11,6 @@
 
 RotationGesture(value?: { fingers?: number, angle?: number })
 
-<<<<<<< HEAD
 **参数：**
 
 | 参数名称 | 参数类型 | 必填 | 参数描述 |
@@ -24,35 +23,11 @@
 
 | 名称 | 功能描述 |
 | -------- | -------- |
-| onActionStart(event: (event?: GestureEvent) =>&nbsp;void) | Rotation手势识别成功回调。 |
-| onActionUpdate(event: (event?: GestureEvent) => void) | Rotation手势移动过程中回调。 |
-| onActionEnd(event: (event?: GestureEvent) => void) | Rotation手势识别成功，手指抬起后触发回调。 |
+| onActionStart(event:(event?:&nbsp;[GestureEvent](ts-gesture-settings.md))&nbsp;=&gt;&nbsp;void) | Rotation手势识别成功回调。 |
+| onActionUpdate(event:(event?:&nbsp;[GestureEvent](ts-gesture-settings.md))&nbsp;=&gt;&nbsp;void) | Rotation手势移动过程中回调。 |
+| onActionEnd(event:(event?:&nbsp;[GestureEvent](ts-gesture-settings.md))&nbsp;=&gt;&nbsp;void) | Rotation手势识别成功，手指抬起后触发回调。 |
 | onActionCancel(event:&nbsp;()&nbsp;=&gt;&nbsp;void) | Rotation手势识别成功，接收到触摸取消事件触发回调。 |
 
-**GestureEvent对象中与Rotation手势相关的属性**
-
-| 属性名称 | 属性类型 | 描述 |
-| -------- | -------- | -------- |
-| angle | number | 旋转角度。 |
-
-=======
-- 参数
-  | 参数名称 | 参数类型 | 必填 | 默认值 | 参数描述 |
-  | -------- | -------- | -------- | -------- | -------- |
-  | fingers | number | 否 | 2 | 触发旋转的最少手指数,&nbsp;最小为2指，最大为5指。 |
-  | angle | number | 否 | 1.0 | 触发旋转手势的最小改变度数，单位为deg。 |
-
-
-## 事件
-
-| 名称 | 功能描述 |
-| -------- | -------- |
-| onActionStart((event?:&nbsp;[GestureEvent](ts-gesture-settings.md))&nbsp;=&gt;&nbsp;void) | Rotation手势识别成功回调。 |
-| onActionUpdate((event?:&nbsp;[GestureEvent](ts-gesture-settings.md))&nbsp;=&gt;&nbsp;void) | Rotation手势移动过程中回调。 |
-| onActionEnd((event?:&nbsp;[GestureEvent](ts-gesture-settings.md))&nbsp;=&gt;&nbsp;void) | Rotation手势识别成功，手指抬起后触发回调。 |
-| onActionCancel(event:&nbsp;()&nbsp;=&gt;&nbsp;void) | Rotation手势识别成功，接收到触摸取消事件触发回调。 |
-
->>>>>>> ed2ac32c
 
 ## 示例
 
