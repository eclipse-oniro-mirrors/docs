--- conflicted
+++ resolved
@@ -14,16 +14,6 @@
 
 ## BorderImageOption对象说明
 
-<<<<<<< HEAD
-| 名称       | 类型                                                         | 描述                                                         |
-| ---------- | ------------------------------------------------------------ | ------------------------------------------------------------ |
-| source     | string \| [Resource](ts-types.md#resource) \| [linearGradient](ts-universal-attributes-gradient-color.md) | 边框图源或者渐变色设置。                                     |
-| slice      | [Length](ts-types.md#length)\| EdgeWidths                    | 设置图片边框切割宽度。<br/>**说明：**<br/>切分过程会将图像分割为9个区域：四个角、四个边以及中心区域。四个角的区域，用于组成最终图片边框图像的四个角；四个边区域，在最终的边框图像中重复、缩放或修改它们以匹配元素的大小；中心区域默认情况下会被丢弃，不进行填充。<br/>默认值：0 |
-| width      | [Length](ts-types.md#length)\| EdgeWidths                    | 设置图片边框宽度。<br/>默认值：0                             |
-| outset     | [Length](ts-types.md#length)\| EdgeWidths                    | 设置边框图片向外延伸距离。<br/>默认值：0                     |
-| RepeatMode | RepeatMode                                                   | 设置边框图片的重复方式。<br/>默认值：RepeatMode.Stretch      |
-| fill       | boolean                                                      | 设置边框图片中心填充。<br/>默认值：false                     |
-=======
 | 名称         | 类型                                     | 描述                                      |
 | ---------- | ---------------------------------------- | --------------------------------------- |
 | source     | string \| [Resource](ts-types.md#resource) \| [linearGradient](ts-universal-attributes-gradient-color.md) | 边框图源或者渐变色设置。                            |
@@ -32,7 +22,6 @@
 | outset     | [Length](ts-types.md#length)\| [EdgeWidths](ts-types.md#edgewidths9) | 设置边框图片向外延伸距离。<br/>默认值：0                 |
 | RepeatMode | RepeatMode                               | 设置边框图片的重复方式。<br/>默认值：RepeatMode.Stretch |
 | fill       | boolean                                  | 设置边框图片中心填充。<br/>默认值：false               |
->>>>>>> 90fedb69
 
 
 ## RepeatMode枚举说明
