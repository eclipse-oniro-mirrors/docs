# GridContainer

纵向排布栅格布局容器，仅在栅格布局场景中使用。

>  **说明：**
>
>  该组件从API Version 7开始支持。后续版本如有新增内容，则采用上角标单独标记该内容的起始版本。


## 子组件

可以包含子组件。


## 接口

<<<<<<< HEAD
GridContainer(value?: { columns?: number | 'auto', sizeType?: SizeType, gutter?:   number&nbsp;|&nbsp;string, margin?:   number&nbsp;|&nbsp;string})

**参数：**

| 参数名 | 类型 | 必填 | 说明 |
| -------- | -------- | -------- | -------- |
| columns | number&nbsp;\|&nbsp;'auto' | 否 | 设置当前布局总列数。<br/>默认值：'auto' |
| sizeType | SizeType | 否 | 选用设备宽度类型。<br/>默认值：SizeType.Auto |
| gutter | number&nbsp;\|&nbsp;string | 否 | 栅格布局列间距。 |
| margin | number&nbsp;\|&nbsp;string | 否 | 栅格布局两侧间距。 |

## SizeType枚举说明

| 名称 | 描述 |
| -------- | -------- |
| XS | 最小宽度类型设备。 |
| SM | 小宽度类型设备。 |
| MD | 中等宽度类型设备。 |
| LG | 大宽度类型设备。 |
| Auto | 根据设备类型进行选择。 |
=======
GridContainer(value?: { columns?: number | 'auto', sizeType?: SizeType, gutter?: Length, margin?: Length})

- 参数
  | 参数名 | 类型 | 必填 | 默认值 | 说明 |
  | -------- | -------- | -------- | -------- | -------- |
  | columns | number&nbsp;\|&nbsp;'auto' | 否 | 'auto' | 设置当前布局总列数。 |
  | sizeType | SizeType | 否 | SizeType.Auto | 选用设备宽度类型。 |
  | gutter | Length | 否 | - | 栅格布局列间距。 |
  | margin | Length | 否 | - | 栅格布局两侧间距。 |

- SizeType枚举说明
  | 名称 | 描述 | 
  | -------- | -------- |
  | XS | 最小宽度类型设备。 | 
  | SM | 小宽度类型设备。 | 
  | MD | 中等宽度类型设备。 | 
  | LG | 大宽度类型设备。 | 
  | Auto | 根据设备类型进行选择。 | 
>>>>>>> cf842ae8


## 属性

支持通用属性和Column组件的[属性方法](ts-container-column.md#属性)。


## 事件

支持通用事件。


## 示例

```ts
// xxx.ets
@Entry
@Component
struct GridContainerExample {
  @State sizeType: SizeType = SizeType.XS

  build() {
    Column({ space: 5 }) {
      GridContainer({ columns: 12, sizeType: this.sizeType, gutter: 10, margin: 20 }) {
        Row() {
          Text('1')
            .useSizeType({
              xs: { span: 6, offset: 0 },
              sm: { span: 2, offset: 0 },
              md: { span: 2, offset: 0 },
              lg: { span: 2, offset: 0 }
            })
            .height(50).backgroundColor(0x4682B4).textAlign(TextAlign.Center)
          Text('2')
            .useSizeType({
              xs: { span: 2, offset: 6 },
              sm: { span: 6, offset: 2 },
              md: { span: 2, offset: 2 },
              lg: { span: 2, offset: 2 }
            })
            .height(50).backgroundColor(0x00BFFF).textAlign(TextAlign.Center)
          Text('3')
            .useSizeType({
              xs: { span: 2, offset: 8 },
              sm: { span: 2, offset: 8 },
              md: { span: 6, offset: 4 },
              lg: { span: 2, offset: 4 }
            })
            .height(50).backgroundColor(0x4682B4).textAlign(TextAlign.Center)
          Text('4')
            .useSizeType({
              xs: { span: 2, offset: 10 },
              sm: { span: 2, offset: 10 },
              md: { span: 2, offset: 10 },
              lg: { span: 6, offset: 6 }
            })
            .height(50).backgroundColor(0x00BFFF).textAlign(TextAlign.Center)
        }
      }.width('90%')

      Text('Click Simulate to change the device width').fontSize(9).width('90%').fontColor(0xCCCCCC)
      Row() {
        Button('XS')
          .onClick(() => {
            this.sizeType = SizeType.XS
          }).backgroundColor(0x317aff)
        Button('SM')
          .onClick(() => {
            this.sizeType = SizeType.SM
          }).backgroundColor(0x317aff)
        Button('MD')
          .onClick(() => {
            this.sizeType = SizeType.MD
          }).backgroundColor(0x317aff)
        Button('LG')
          .onClick(() => {
            this.sizeType = SizeType.LG
          }).backgroundColor(0x317aff)
      }
    }.width('100%').margin({ top: 5 })
  }
}
```

![zh-cn_image_0000001219744187](figures/zh-cn_image_0000001219744187.gif)<|MERGE_RESOLUTION|>--- conflicted
+++ resolved
@@ -14,8 +14,7 @@
 
 ## 接口
 
-<<<<<<< HEAD
-GridContainer(value?: { columns?: number | 'auto', sizeType?: SizeType, gutter?:   number&nbsp;|&nbsp;string, margin?:   number&nbsp;|&nbsp;string})
+GridContainer(value?: { columns?: number | 'auto', sizeType?: SizeType, gutter?: number&nbsp;|&nbsp;string, margin?: number&nbsp;|&nbsp;string})
 
 **参数：**
 
@@ -35,26 +34,6 @@
 | MD | 中等宽度类型设备。 |
 | LG | 大宽度类型设备。 |
 | Auto | 根据设备类型进行选择。 |
-=======
-GridContainer(value?: { columns?: number | 'auto', sizeType?: SizeType, gutter?: Length, margin?: Length})
-
-- 参数
-  | 参数名 | 类型 | 必填 | 默认值 | 说明 |
-  | -------- | -------- | -------- | -------- | -------- |
-  | columns | number&nbsp;\|&nbsp;'auto' | 否 | 'auto' | 设置当前布局总列数。 |
-  | sizeType | SizeType | 否 | SizeType.Auto | 选用设备宽度类型。 |
-  | gutter | Length | 否 | - | 栅格布局列间距。 |
-  | margin | Length | 否 | - | 栅格布局两侧间距。 |
-
-- SizeType枚举说明
-  | 名称 | 描述 | 
-  | -------- | -------- |
-  | XS | 最小宽度类型设备。 | 
-  | SM | 小宽度类型设备。 | 
-  | MD | 中等宽度类型设备。 | 
-  | LG | 大宽度类型设备。 | 
-  | Auto | 根据设备类型进行选择。 | 
->>>>>>> cf842ae8
 
 
 ## 属性
