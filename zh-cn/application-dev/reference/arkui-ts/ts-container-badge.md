# Badge

可以附加在单个组件上用于信息标记的容器组件。

>  **说明：**
> 该组件从API Version 7开始支持。后续版本如有新增内容，则采用上角标单独标记该内容的起始版本。


## 子组件

支持单个子组件。


## 接口

<<<<<<< HEAD
方法1：Badge(value: { count: number, maxCount?: number, position?: BadgePosition, style: BadgeStyle})
创建数字标记组件。

**参数：**
| 参数名 | 参数类型 | 必填 | 参数描述 |
| -------- | -------- | -------- | -------- |
| count | number | 是 | 设置提醒消息数。 |
| maxCount | number | 否 | 最大消息数，超过最大消息时仅显示maxCount+。<br> 默认值：99 |
| position | [BadgePosition](#badgeposition枚举说明) | 否 | 设置提示点显示位置。<br>默认值：BadgePosition.RightTop |
| style | [BadgeStyle](#badgestyle对象说明) | 是 | Badge组件可设置样式，支持设置文本颜色、尺寸、圆点颜色和尺寸。 |

方法2：Badge(value: {value: string, position?: BadgePosition, style: BadgeStyle})
根据字符串创建标记组件。

**参数：**
| 参数名 | 参数类型 | 必填 | 参数描述 |
| -------- | -------- | -------- | -------- |
| value | string | 是 | 提示内容的文本字符串。 |
| position | [BadgePosition](#badgeposition枚举说明) | 否 | 设置提示点显示位置。<br>默认值：BadgePosition.RightTop |
| style | [BadgeStyle](#badgestyle对象说明) | 是 | Badge组件可设置样式，支持设置文本颜色、尺寸、圆点颜色和尺寸。 |


## BadgePosition枚举说明            
| 名称 | 描述 |
  | -------- | -------- |
=======
**方法1：** Badge(value: {count: number, position?: BadgePosition, maxCount?: number, style: BadgeStyle})

创建数字标记组件。

**参数：**
| 参数名 | 参数类型 | 必填 | 默认值 | 参数描述 |
| -------- | -------- | -------- | -------- | -------- |
| count | number | 是 | - | 设置提醒消息数。 |
| position | [BadgePosition](#badgeposition枚举说明) | 否 | BadgePosition.RightTop | 设置提示点显示位置。 |
| maxCount | number | 否 | 99 | 最大消息数，超过最大消息时仅显示maxCount+。 |
| style | [BadgeStyle](#badgestyle对象说明) | 是 | - | Badge组件可设置样式，支持设置文本颜色、尺寸、圆点颜色和尺寸。 |

**方法2：** Badge(value: {value: string, position?: BadgePosition, style: BadgeStyle})

根据字符串创建标记组件。

**参数：**

| 参数名 | 参数类型 | 必填 | 默认值 | 参数描述 |
| -------- | -------- | -------- | -------- | -------- |
| value | string | 是 | - | 提示内容的文本字符串。 |
| position | [BadgePosition](#badgeposition枚举说明) | 否 | BadgePosition.RightTop | 设置提示点显示位置。 |
| style | [BadgeStyle](#badgestyle对象说明) | 是 | - | Badge组件可设置样式，支持设置文本颜色、尺寸、圆点颜色和尺寸。 |

## BadgeStyle对象说明

| 名称 | 类型 | 必填 | 默认值 | 描述 |
| -------- | -------- | -------- | -------- | -------- |
| color | [ResourceColor](ts-types.md) | 否 | Color.White | 文本颜色。 |
| fontSize | number&nbsp;\|&nbsp;string | 否 | 10 | 文本大小。 |
| badgeSize | number&nbsp;\|&nbsp;string | 是 | - | badge的大小。 |
| badgeColor | [ResourceColor](ts-types.md) | 否 | Color.Red | badge的颜色。 |

## BadgePosition枚举说明

| 名称 | 描述 |
| -------- | -------- |
>>>>>>> 8bf808eb
| RightTop | 圆点显示在右上角。 |
| Right | 圆点显示在右侧纵向居中。 |
| Left | 圆点显示在左侧纵向居中。 |

## BadgeStyle对象说明
| 名称 | 类型 | 必填 | 默认值 | 描述 |
  | -------- | -------- | -------- | -------- | -------- |
| color | [ResourceColor](ts-types.md#resourcecolor) | 否 | Color.White | 文本颜色。 |
| fontSize | number&nbsp;\|&nbsp;string | 否 | 10 | 文本大小。 |
| badgeSize | number&nbsp;\|&nbsp;string | 是 | - | badge的大小。 |
| badgeColor | [ResourceColor](ts-types.md#resourcecolor) | 否 | Color.Red | badge的颜色。 |

## 示例

```ts
// xxx.ets
@Entry
@Component
struct BadgeExample {
  @State counts: number = 1;
  @State message: string = 'new';

  build() {
    Column() {
      Text('numberBadge').width('80%')
      Row({ space: 10 }) {
        // 数字上标，maxCount默认99,超过99展示99+
        Badge({
          count: this.counts,
          maxCount: 99,
          position: BadgePosition.RightTop,
          style: { color: 0xFFFFFF, fontSize: 16, badgeSize: 20, badgeColor: Color.Red }
        }) {
          Button('message')
            .onClick(() => {
              this.counts++;
            })
            .width(100).height(50).backgroundColor(0x317aff)
        }.width(100).height(50)

        // 数字上标
        Badge({
          count: this.counts,
          maxCount: 99,
          position: BadgePosition.Left,
          style: { color: 0xFFFFFF, fontSize: 16, badgeSize: 20, badgeColor: Color.Red }
        }) {
          Button('message')
            .onClick(() => {
              this.counts++;
            })
            .width(100).height(50).backgroundColor(0x317aff)
        }.width(100).height(50)


        // 数字上标
        Badge({
          count: this.counts,
          maxCount: 99,
          position: BadgePosition.Right,
          style: { color: 0xFFFFFF, fontSize: 16, badgeSize: 20, badgeColor: Color.Red }
        }) {
          Button('message')
            .onClick(() => {
              this.counts++;
            })
            .width(100).height(50).backgroundColor(0x317aff)
        }.width(100).height(50)
      }.margin(10)

      Text('stringBadge').width('80%')
      Row({ space: 30 }) {
        Badge({
          value: this.message,
          style: { color: 0xFFFFFF, fontSize: 9, badgeSize: 20, badgeColor: Color.Blue }
        }) {
          Text('message')
            .width(80)
            .height(50)
            .fontSize(16)
            .lineHeight(37)
            .borderRadius(10)
            .textAlign(TextAlign.Center)
            .backgroundColor(0xF3F4ED)
        }.width(80).height(50)

        // value为空，设置圆点标记
        Badge({
          value: '',
          position: BadgePosition.Right,
          style: { badgeSize: 6, badgeColor: Color.Red }
        }) {
          Text('message')
            .width(90)
            .height(50)
            .fontSize(16)
            .lineHeight(37)
            .borderRadius(10)
            .textAlign(TextAlign.Center)
            .backgroundColor(0xF3F4ED)
        }.width(90).height(50)
      }.margin(10)
    }
  }
}
```

![badge](figures/badge.png)<|MERGE_RESOLUTION|>--- conflicted
+++ resolved
@@ -13,33 +13,6 @@
 
 ## 接口
 
-<<<<<<< HEAD
-方法1：Badge(value: { count: number, maxCount?: number, position?: BadgePosition, style: BadgeStyle})
-创建数字标记组件。
-
-**参数：**
-| 参数名 | 参数类型 | 必填 | 参数描述 |
-| -------- | -------- | -------- | -------- |
-| count | number | 是 | 设置提醒消息数。 |
-| maxCount | number | 否 | 最大消息数，超过最大消息时仅显示maxCount+。<br> 默认值：99 |
-| position | [BadgePosition](#badgeposition枚举说明) | 否 | 设置提示点显示位置。<br>默认值：BadgePosition.RightTop |
-| style | [BadgeStyle](#badgestyle对象说明) | 是 | Badge组件可设置样式，支持设置文本颜色、尺寸、圆点颜色和尺寸。 |
-
-方法2：Badge(value: {value: string, position?: BadgePosition, style: BadgeStyle})
-根据字符串创建标记组件。
-
-**参数：**
-| 参数名 | 参数类型 | 必填 | 参数描述 |
-| -------- | -------- | -------- | -------- |
-| value | string | 是 | 提示内容的文本字符串。 |
-| position | [BadgePosition](#badgeposition枚举说明) | 否 | 设置提示点显示位置。<br>默认值：BadgePosition.RightTop |
-| style | [BadgeStyle](#badgestyle对象说明) | 是 | Badge组件可设置样式，支持设置文本颜色、尺寸、圆点颜色和尺寸。 |
-
-
-## BadgePosition枚举说明            
-| 名称 | 描述 |
-  | -------- | -------- |
-=======
 **方法1：** Badge(value: {count: number, position?: BadgePosition, maxCount?: number, style: BadgeStyle})
 
 创建数字标记组件。
@@ -77,7 +50,6 @@
 
 | 名称 | 描述 |
 | -------- | -------- |
->>>>>>> 8bf808eb
 | RightTop | 圆点显示在右上角。 |
 | Right | 圆点显示在右侧纵向居中。 |
 | Left | 圆点显示在左侧纵向居中。 |
