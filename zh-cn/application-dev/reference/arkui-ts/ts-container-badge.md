--- conflicted
+++ resolved
@@ -89,13 +89,8 @@
       }.width(80).height(50)
 
       Badge({
-<<<<<<< HEAD
-        value: '',
-        position: BadgePosition.Right,
-=======
         value: ' ',
         position: 1,
->>>>>>> 749bca31
         style: { badgeSize: 6, badgeColor: Color.Red }
       }) {
         Text('message')
