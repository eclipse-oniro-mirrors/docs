--- conflicted
+++ resolved
@@ -14,18 +14,9 @@
 
 ## 接口
 
-<<<<<<< HEAD
-Blank(min?:  number&nbsp;|&nbsp;string)
+Blank(min?: number&nbsp;|&nbsp;string)
 
 **参数：**
-=======
-Blank(min?: number \| string)
-
-- 参数
-  | 参数名 | 参数类型 | 必填 | 默认值 | 参数描述 |
-  | -------- | -------- | -------- | -------- | -------- |
-  | min | number \| string | 否 | 0 | 空白填充组件在容器主轴上的最小大小。 |
->>>>>>> 5ae6d474
 
 | 参数名 | 参数类型 | 必填 | 参数描述 |
 | -------- | -------- | -------- | -------- |
