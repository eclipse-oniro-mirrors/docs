--- conflicted
+++ resolved
@@ -1,33 +1,12 @@
 # Video
 
-<<<<<<< HEAD
->  **说明：**
->  该组件从API Version 7开始支持。后续版本如有新增内容，则采用上角标单独标记该内容的起始版本。
-
-视频播放组件。
-
-## 需要权限
-=======
 视频播放组件。
 
 >  **说明：**
 >
 >  该组件从API Version 7开始支持。后续版本如有新增内容，则采用上角标单独标记该内容的起始版本。
 
-## 权限列表
-
-使用网络视频时，需要在config或者module.json对应的"abilities"中添加网络使用权限ohos.permission.INTERNET。
-
-```
-"abilities":[
-  {
-    ...
-    "permissions": ["ohos.permission.INTERNET"],
-    ...
-  }
-]
-```
->>>>>>> b0f508df
+## 需要权限
 
 使用网络视频时，需要申请权限ohos.permission.INTERNET。具体申请方式请参考[权限申请声明](../../security/accesstoken-guidelines.md)。
 
@@ -73,18 +52,6 @@
 
 ## 事件
 
-<<<<<<< HEAD
-| 名称                                       | 功能描述                                     |
-| ---------------------------------------- | ---------------------------------------- |
-| onStart(event:()&nbsp;=&gt;&nbsp;void)   | 播放时触发该事件。                                |
-| onPause(event:()&nbsp;=&gt;&nbsp;void)   | 暂停时触发该事件。                                |
-| onFinish(event:()&nbsp;=&gt;&nbsp;void)  | 播放结束时触发该事件。                              |
-| onError(event:()&nbsp;=&gt;&nbsp;void)   | 播放失败时触发该事件。                              |
-| onPrepared(callBack:(event?:&nbsp;{&nbsp;duration:&nbsp;number&nbsp;})&nbsp;=&gt;&nbsp;void) | 视频准备完成时触发该事件，通过duration可以获取视频时长，单位为s。<br/>- duration: 视频的时长。 |
-| onSeeking(callBack:(event?:&nbsp;{&nbsp;time:&nbsp;number&nbsp;})&nbsp;=&gt;&nbsp;void) | 操作进度条过程时上报时间信息，单位为s。                     |
-| onSeeked(callBack:(event?:&nbsp;{&nbsp;time:&nbsp;number&nbsp;})&nbsp;=&gt;&nbsp;void) | 操作进度条完成后，上报播放时间信息，单位为s。                  |
-| onUpdate(callBack:(event?:&nbsp;{&nbsp;time:&nbsp;number&nbsp;})&nbsp;=&gt;&nbsp;void) | 播放进度变化时触发该事件，单位为s，更新时间间隔为250ms。          |
-=======
 | 名称                                                         | 功能描述                                                     |
 | ------------------------------------------------------------ | ------------------------------------------------------------ |
 | onStart(event:()&nbsp;=&gt;&nbsp;void)                       | 播放时触发该事件。                                           |
@@ -95,7 +62,6 @@
 | onSeeking(callback:(event?:&nbsp;{&nbsp;time:&nbsp;number&nbsp;})&nbsp;=&gt;&nbsp;void) | 操作进度条过程时上报时间信息，单位为s。                      |
 | onSeeked(callback:(event?:&nbsp;{&nbsp;time:&nbsp;number&nbsp;})&nbsp;=&gt;&nbsp;void) | 操作进度条完成后，上报播放时间信息，单位为s。                |
 | onUpdate(callback:(event?:&nbsp;{&nbsp;time:&nbsp;number&nbsp;})&nbsp;=&gt;&nbsp;void) | 播放进度变化时触发该事件，单位为s，更新时间间隔为250ms。     |
->>>>>>> b0f508df
 
 
 ## VideoController
