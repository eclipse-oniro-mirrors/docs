--- conflicted
+++ resolved
@@ -8,13 +8,6 @@
 > - 该组件回弹的前提是要有滚动。内容小于一屏时，没有回弹效果。
 
 
-<<<<<<< HEAD
-=======
-列表包含一系列相同宽度的列表项。适合连续、多行呈现同类数据，例如图片和文本。
-
-
-
->>>>>>> cf842ae8
 ## 子组件
 
 包含[ListItem](ts-container-listitem.md)、[ListItemGroup](ts-container-listitemgroup.md)子组件。
@@ -22,20 +15,9 @@
 
 ## 接口
 
-<<<<<<< HEAD
 List(value?:{space?: number&nbsp;|&nbsp;string, initialIndex?: number, scroller?: Scroller})
 
 **参数：**
-=======
-List(value?: {initialIndex?: number, space?: number | string, scroller?: Scroller})
-
-- 参数
-  | 参数名 | 参数类型 | 必填 | 默认值 | 参数描述 |
-  | -------- | -------- | -------- | -------- | -------- |
-  | initialIndex | number | 否 | 0 | 设置当前List初次加载时视口起始位置显示的item，即显示第一个item，如设置的序号超过了最后一个item的序号，则设置不生效。 |
-  | space | number&nbsp;\|&nbsp;string  | 否 | 0 | 列表项间距。 |
-  | scroller | [Scroller](ts-container-scroll.md#scroller) | 否 | - | 可滚动组件的控制器。用于与可滚动组件进行绑定。 |
->>>>>>> cf842ae8
 
 | 参数名 | 参数类型 | 必填 | 参数描述 |
 | -------- | -------- | -------- | -------- |
@@ -45,7 +27,6 @@
 
 ## 属性
 
-<<<<<<< HEAD
 除支持[通用属性](ts-universal-attributes-size.md)外，还支持以下属性：
 
 | 名称 | 参数类型 | 描述 |
@@ -77,39 +58,6 @@
 | None  | ListItemGroup的header不吸顶，footer不吸底。 |
 | Header | ListItemGroup的header吸顶。 |
 | Footer | ListItemGroup的footer吸底。 |
-=======
-| 名称 | 参数类型 | 默认值 | 描述 |
-| -------- | -------- | -------- | -------- |
-| listDirection | [Axis](ts-appendix-enums.md#axis) | Axis.Vertical | 设置List组件排列方向参照Axis枚举说明。 |
-| divider                      | {<br/>strokeWidth:&nbsp;Length,<br/>color?:[ResourceColor](../../ui/ts-types.md),<br/>startMargin?:&nbsp;Length,<br/>endMargin?:&nbsp;Length<br/>} | -                 | 用于设置ListItem分割线样式，默认无分割线。<br/>strokeWidth:&nbsp;分割线的线宽。<br/>color:&nbsp;分割线的颜色。<br/>startMargin：&nbsp;分割线距离列表侧边起始端的距离。<br/>endMargin:&nbsp;分割线距离列表侧边结束端的距离。 |
-| scrollBar      | [BarState](ts-appendix-enums.md#barstate) | BarState.Off     | 设置滚动条状态。  |
-| cachedCount | number                                   | 1                        | 设置预加载的ListItem的数量。具体使用可参考[减少应用白块说明](../../ui/ts-performance-improvement-recommendation.md#减少应用滑动白块)。 |
-| editMode | boolean | false | 声明当前List组件是否处于可编辑模式。 |
-| edgeEffect | [EdgeEffect](ts-appendix-enums.md#edgeeffect) | EdgeEffect.Spring | 滑动效果，目前支持的滑动效果参见EdgeEffect的枚举说明。 |
-| chainAnimation | boolean | false | 用于设置当前list是否启用链式联动动效，开启后列表滑动以及顶部和底部拖拽时会有链式联动的效果。链式联动效果：List内的ListItem或ListItemGroup间隔一定距离，在基本的滑动交互行为下，主动对象驱动从动对象进行联动，驱动效果遵循弹簧物理动效。其中ListItemGroup以一个整体参与链式联动动效，ListItemGroup内的ListITem不参与链式联动动效。<br/>-&nbsp;false：不启用链式联动。<br/>-&nbsp;true：启用链式联动。 |
-| multiSelectable<sup>8+</sup> | boolean | false | 是否开启鼠标框选。<br/>-&nbsp;false：关闭框选。<br/>-&nbsp;true：开启框选。 |
-| lanes<sup>9+</sup> | number \|<br>{<br/>minLength: Length,<br/>maxLength: Length<br/>} | 1 | 以列模式为例（listDirection为Axis.Vertical）:<br/>lanes用于决定List组件在交叉轴方向按几列布局，规则如下：<br/>- lanes为指定的数量时，根据指定的数量与List组件的交叉轴宽度来决定每列的宽度；<br/>- lane设置了{minLength，maxLength}时，根据List组件的宽度自适应决定lanes数量（即列数），保证缩放过程中lane的宽度符合{minLength，maxLength}的限制。其中，minLength条件会被优先满足，即优先保证符合ListItem的宽度符合最小宽度限制。例如在列模式下，设置了{minLength: 40vp，maxLength: 60vp}，则当List组件宽度为70vp时，ListItem为一列，并且根据alignListItem属性做靠左、居中或者靠右布局；当List组件宽度变化至80vp时，符合两倍的minLength，则ListItem自适应为两列。 |
-| alignListItem<sup>9+</sup> | [ListItemAlign](#listitemalign9枚举说明) | ListItemAlign.Center | List交叉轴方向宽度大于ListItem交叉轴宽度 * lanes时，ListItem在List交叉轴方向的布局方式，默认为居中。 |
-| sticky<sup>9+</sup> | [StickyStyle](#stickystyle9枚举说明) | StickyStyle.None | 配合[ListItemGroup](ts-container-listitemgroup.md)组件使用，设置ListItemGroup中header和footer是否要吸顶或吸底，参见StickyStyle的枚举说明。|
-
-## ListItemAlign<sup>9+</sup>枚举说明
-
-  | 名称   | 描述                                   |
-  | ------ | -------------------------------------- |
-  | Start  | ListItem在List中，交叉轴方向首部对齐。 |
-  | Center | ListItem在List中，交叉轴方向居中对齐。 |
-  | End    | ListItem在List中，交叉轴方向尾部对齐。 |
-
-## StickyStyle<sup>9+</sup>枚举说明
-
-  | 名称   | 描述                                   |
-  | ------ | -------------------------------------- |
-  | None  | ListItemGroup的header不吸顶，footer不吸底。 |
-  | Header | ListItemGroup的header吸顶。 |
-  | Footer | ListItemGroup的footer吸底。 |
-
-  sticky属性可以设置为 StickyStyle.Header | StickyStyle.Footer 以同时支持header吸顶和footer吸底。
->>>>>>> cf842ae8
 
 
 
@@ -117,35 +65,19 @@
 
 | 名称 | 功能描述 |
 | -------- | -------- |
-<<<<<<< HEAD
 | onItemDelete(event: (index: number) => boolean) | 当List组件在编辑模式时，点击ListItem右边出现的删除按钮时触发。<br/>- index: 被删除的列表项的索引值。 |
 | onScroll(event: (scrollOffset: number, scrollState: ScrollState) => void) | 列表滑动时触发。<br/>- scrollOffset: 滑动偏移量。<br/>- [scrollState](#scrollstate枚举说明): 当前滑动状态。 |
 | onScrollIndex(event: (start: number, end: number) => void) | 列表滑动时触发。<br/>计算索引值时，ListItemGroup作为一个整体占一个索引值，不计算ListItemGroup内部ListItem的索引值。<br/>- start: 滑动起始位置索引值。<br/>- end: 滑动结束位置索引值。 |
-=======
-| onItemDelete(event: (index: number) => boolean) | 当List组件在编辑模式时，点击ListItem右边出现的删除按钮时触发。  |
-| onScroll(event: (scrollOffset: number, scrollState: ScrollState) => void) | 列表滑动时触发，返回值scrollOffset为滑动偏移量，[scrollState](#scrollstate枚举说明)为当前滑动状态。 |
-| onScrollIndex(event: (start: number, end: number) => void) | 列表滑动时触发，返回值分别为滑动起始位置索引值与滑动结束位置索引值。计算索引值时，ListItemGroup作为一个整体占一个索引值，不计算ListItemGroup内部ListItem的索引值。 |
->>>>>>> cf842ae8
 | onReachStart(event: () => void) | 列表到达起始位置时触发。 |
 | onReachEnd(event: () => void) | 列表到底末尾位置时触发。 |
 | onScrollBegin<sup>9+</sup>(event: (dx: number, dy: number) => { dxRemain: number, dyRemain: number }) | 列表开始滑动时触发。<br/>\- dx：即将发生的水平方向滚动量。<br/>\- dy：即将发生的竖直方向滚动量。<br/>- dxRemain：水平方向滚动剩余量。<br/>\- dyRemain：竖直方向滚动剩余量。 |
 | onScrollStop(event: () => void) | 列表滑动停止时触发。 |
-<<<<<<< HEAD
 | onItemMove(event: (from: number, to: number) => boolean) | 列表元素发生移动时触发。<br/>- from: 移动前索引值。<br/>- to: 移动后索引值。 |
 | onItemDragStart(event: (event: ItemDragInfo, itemIndex: number) => ((() => any) \| void) | 开始拖拽列表元素时触发。<br/>- event: 见[ItemDragInfo对象说明](ts-container-grid.md#itemdraginfo对象说明)。<br/>- itemIndex: 被拖拽列表元素索引值。 |
 | onItemDragEnter(event: (event: ItemDragInfo) => void) | 拖拽进入列表元素范围内时触发。<br/>- event: 见[ItemDragInfo对象说明](ts-container-grid.md#itemdraginfo对象说明)。 |
 | onItemDragMove(event: (event: ItemDragInfo, itemIndex: number, insertIndex: number) => void) | 拖拽在列表元素范围内移动时触发。<br/>- event: 见[ItemDragInfo对象说明](ts-container-grid.md#itemdraginfo对象说明)。<br/>- itemIndex: 拖拽起始位置。<br/>- insertIndex: 拖拽插入位置。 |
 | onItemDragLeave(event: (event: ItemDragInfo, itemIndex: number) => void) | 拖拽离开列表元素时触发。<br/>- event: 见[ItemDragInfo对象说明](ts-container-grid.md#itemdraginfo对象说明)。<br/>- itemIndex: 拖拽离开的列表元素索引值。 |
-| onItemDrop(event: (event: ItemDragInfo, itemIndex: number, insertIndex: number, isSuccess: boolean) => void) | 绑定该事件的列表元素可作为拖拽释放目标，当在列表元素内停止拖拽时触发。<br/>- event: 见ItemDragInfo对象说明。<br/>- itemIndex: 拖拽起始位置。<br/>- insertIndex: 拖拽插入位置。<br/>- isSuccess: 是否成功释放。 |
-=======
-| onItemMove(event: (from: number, to: number) => boolean) | 列表元素发生移动时触发，返回值from、to分别为移动前索引值与移动后索引值。 |
-| onItemDragStart(event: (event: ItemDragInfo, itemIndex: number) => (() => any) \| void) | 开始拖拽列表元素时触发，返回值event见[ItemDragInfo对象说明](ts-container-grid.md#ItemDragInfo对象说明)，itemIndex为被拖拽列表元素索引值。 |
-| onItemDragEnter(event: (event: ItemDragInfo) => void) | 拖拽进入列表元素范围内时触发，返回值event见[ItemDragInfo对象说明](ts-container-grid.md#itemdraginfo对象说明)。 |
-| onItemDragMove(event: (event: ItemDragInfo, itemIndex: number, insertIndex: number) => void) | 拖拽在列表元素范围内移动时触发，返回值event见[ItemDragInfo对象说明](ts-container-grid.md#itemdraginfo对象说明)，itemIndex为拖拽起始位置，insertIndex为拖拽插入位置。 |
-| onItemDragLeave(event: (event: ItemDragInfo, itemIndex: number) => void) | 拖拽离开列表元素时触发，返回值event见[ItemDragInfo对象说明](ts-container-grid.md#itemdraginfo对象说明)，itemIndex为拖拽离开的列表元素索引值。 |
-| onItemDrop(event: (event: ItemDragInfo, itemIndex: number, insertIndex: number, isSuccess: boolean) => void) | 绑定该事件的列表元素可作为拖拽释放目标，当在列表元素内停止拖拽时触发，返回值event见[ItemDragInfo对象说明](ts-container-grid.md#itemdraginfo对象说明)，itemIndex为拖拽起始位置，insertIndex为拖拽插入位置，isSuccess为是否成功释放。 |
-
->>>>>>> cf842ae8
+| onItemDrop(event: (event: ItemDragInfo, itemIndex: number, insertIndex: number, isSuccess: boolean) => void) | 绑定该事件的列表元素可作为拖拽释放目标，当在列表元素内停止拖拽时触发。<br/>- event: 见[ItemDragInfo对象说明](ts-container-grid.md#itemdraginfo对象说明)。<br/>- itemIndex: 拖拽起始位置。<br/>- insertIndex: 拖拽插入位置。<br/>- isSuccess: 是否成功释放。 |
 
 ## ScrollState枚举说明
 
@@ -156,7 +88,6 @@
 | Fling   | 手指拖动状态。           |
 
 >  **说明：**
-<<<<<<< HEAD
 >
 >  要使List处于可编辑模式需配合onItemDelete事件和ListItem的editable属性，即可编辑模式实现删除列表项功能，需满足以下条件：
 >
@@ -172,22 +103,6 @@
 >
 >  - 绑定onDragStart事件，且事件回调中返回浮动UI布局。
 
-=======
-> List使能可编辑模式需配合onItemDelete事件和ListItem的editable属性，即可编辑模式实现删除列表项功能，需满足以下条件：
->
-> - editMode属性设置为true。
->
-> - 绑定onItemDelete事件，且事件回调返回true。
->
-> - ListItem的editable属性设置为true。
->
-> 实现ListItem拖拽，需满足以下条件：
->
-> - editMode属性设置为true。
->
-> - 绑定onDragStart事件，且事件回调中返回浮动UI布局。
->
->>>>>>> cf842ae8
 
 ## 示例
 
