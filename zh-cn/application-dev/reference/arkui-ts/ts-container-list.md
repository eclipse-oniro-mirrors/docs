--- conflicted
+++ resolved
@@ -67,15 +67,9 @@
 
 | 名称 | 功能描述 |
 | -------- | -------- |
-<<<<<<< HEAD
-| onItemDelete(event: (index: number) => boolean) | 列表项删除时触发。                |
+| onItemDelete(event: (index: number) => boolean) | 当List组件在编辑模式时，点击ListItem右边出现的删除按钮时触发。  |
 | onScroll(event: (scrollOffset: number, scrollState: ScrollState) => void) | 列表滑动时触发，返回值scrollOffset为滑动偏移量，[scrollState](#scrollstate枚举说明)为当前滑动状态。 |
-| onScrollIndex(event: (start: number, end: number) => void) | 列表滑动时触发，返回值分别为滑动起始位置索引值与滑动结束位置索引值。 |
-=======
-| onItemDelete(event: (index: number) => boolean) | 当List组件在编辑模式时，点击ListItem右边出现的删除按钮时触发。                |
-| onScroll(event: (scrollOffset: number, scrollState: ScrollState) => void) | 列表滑动时触发，返回值scrollOffset为滑动偏移量，scrollState为当前滑动状态。 |
 | onScrollIndex(event: (start: number, end: number) => void) | 列表滑动时触发，返回值分别为滑动起始位置索引值与滑动结束位置索引值。计算索引值时，ListItemGroup作为一个整体占一个索引值，不计算ListItemGroup内部ListItem的索引值。 |
->>>>>>> d17df5b3
 | onReachStart(event: () => void) | 列表到达起始位置时触发。 |
 | onReachEnd(event: () => void) | 列表到底末尾位置时触发。 |
 | onScrollStop(event: () => void) | 列表滑动停止时触发。 |
