--- conflicted
+++ resolved
@@ -19,7 +19,6 @@
 
 ## 接口
 
-<<<<<<< HEAD
 Progress(options: {value: number, total?: number, style?: ProgressStyle, type?: ProgressType})
 
 创建进度组件，用于显示内容加载或操作处理进度。
@@ -32,20 +31,6 @@
 | total                      | number        | 否   | 100                  | 指定进度总长。                                      |
 | type<sup>8+</sup>          | ProgressType  | 否   | ProgressType.Linear  | 指定进度条类型。                                    |
 | style<sup>deprecated</sup> | ProgressStyle | 否   | ProgressStyle.Linear | 指定进度条样式。<br/>该参数从API Version8开始废弃。 |
-=======
-Progress(options: {value: number, total?: number, style?: ProgressStyle,  type?: ProgressType})
-
-创建进度组件，用于显示内容加载或操作处理进度。
-
-**参数：** 
-
-| 参数名 | 参数类型      | 必填 | 默认值               | 参数描述         |
-| ------ | ------------- | ---- | -------------------- | ---------------- |
-| value  | number        | 是   | -                    | 指定当前进度值。 |
-| total  | number        | 否   | 100                  | 指定进度总长。   |
-| type   | ProgressType  | 否   | ProgressType.Linear  | 指定进度条样式。 |
-| style  | ProgressStyle | 否   | ProgressStyle.Linear | 指定进度条样式。 |
->>>>>>> 299144e6
 
 ## ProgressType枚举说明
 
@@ -73,11 +58,7 @@
 | ------------------ | ------------------------------------------------------------ | ------ | ------------------------------------------------------------ |
 | value              | number                                                       | -      | 设置当前进度值。                                             |
 | color              | [ResourceColor](ts-types.md#resourcecolor8)                  | -      | 设置进度条前景色。                                           |
-<<<<<<< HEAD
-| style<sup>8+</sup> | {<br/>strokeWidth？:&nbsp;[Length](ts-types.md#length),<br/>scaleCount？:&nbsp;number,<br/>scaleWidth？:&nbsp;[Length](ts-types.md#length)<br/>} | -      | 定义组件的样式。<br/>strokeWidth:&nbsp;设置进度条宽度。<br/>scaleCount:&nbsp;设置环形进度条总刻度数。<br/>scaleWidth:&nbsp;设置环形进度条刻度粗细。<br/>刻度粗细大于进度条宽度时，刻度粗细为系统默认粗细。 |
-=======
 | style<sup>8+</sup> | {<br/>strokeWidth?:&nbsp;[Length](ts-types.md#length),<br/>scaleCount?:&nbsp;number,<br/>scaleWidth?:&nbsp;[Length](ts-types.md#length)<br/>} | -      | 定义组件的样式。<br/>strokeWidth:&nbsp;设置进度条宽度。<br/>scaleCount:&nbsp;设置环形进度条总刻度数。<br/>scaleWidth:&nbsp;设置环形进度条刻度粗细。<br/>刻度粗细大于进度条宽度时，刻度粗细为系统默认粗细。 |
->>>>>>> 299144e6
 
 
 ## 示例
