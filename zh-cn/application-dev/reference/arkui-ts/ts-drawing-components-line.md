# Line

直线绘制组件。

>  **说明：**
>
> 该组件从API Version 7开始支持。后续版本如有新增内容，则采用上角标单独标记该内容的起始版本。

## 子组件

无


## 接口

Line(value?: {width?: string | number, height?: string | number})

从API version 9开始，该接口支持在ArkTS卡片中使用。

**参数：**

| 参数名 | 参数类型 | 必填 | 默认值 | 参数描述 |
| -------- | -------- | -------- | -------- | -------- |
| width | string \| number | 否 | 0 | 宽度。 |
| height | string \| number | 否 | 0 | 高度。 |


## 属性

除支持[通用属性](ts-universal-attributes-size.md)外，还支持以下属性：

<<<<<<< HEAD
| 参数名称 | 参数类型 | 默认值 | 必填 | 参数描述 |
| -------- | -------- | -------- | -------- | -------- |
| startPoint | Array&lt;Length&gt; | [0,&nbsp;0] | 否   | 直线起点坐标点(相对坐标)，单位vp。 |
| endPoint   | Array&lt;Length&gt; | [0,&nbsp;0] | 否   | 直线终点坐标点(相对坐标)，单位vp。 |
| fill | [ResourceColor](ts-types.md#resourcecolor) | Color.Black | 否 | 设置填充区域颜色。 |
| fillOpacity | number&nbsp;\|&nbsp;string&nbsp;\|&nbsp;[Resource](ts-types.md#resource类型) | 1 | 否 | 设置填充区域透明度。 |
| stroke | [ResourceColor](ts-types.md#resourcecolor) | Color.Black | 否 | 设置线条颜色。 |
| strokeDashArray | Array&lt;Length&gt; | [] | 否 | 设置线条间隙。 |
| strokeDashOffset | number&nbsp;\|&nbsp;string | 0 | 否 | 线条绘制起点的偏移量。 |
| strokeLineCap | [LineCapStyle](ts-appendix-enums.md#linecapstyle) | LineCapStyle.Butt | 否 | 设置线条端点绘制样式。 |
| strokeLineJoin | [LineJoinStyle](ts-appendix-enums.md#linejoinstyle) | LineJoinStyle.Miter | 否 | 设置线条拐角绘制样式。 |
| strokeMiterLimit | number&nbsp;\|&nbsp;string | 4 | 否 | 设置锐角绘制成斜角的极限值。 |
| strokeOpacity | number&nbsp;\|&nbsp;string&nbsp;\|&nbsp;[Resource](ts-types.md#resource类型) | 1 | 否 | 设置线条透明度。 |
| strokeWidth | Length | 1 | 否 | 设置线条宽度。 <br/>**说明：**<br/>该属性若为string类型, 暂不支持百分比。|
| antiAlias | boolean | true | 否 | 是否开启抗锯齿效果。 |
=======
| 名称 | 类型 | 默认值 | 描述 |
| -------- | -------- | -------- | -------- |
| startPoint | Array&lt;Length&gt; | [0,&nbsp;0] | 直线起点坐标点(相对坐标)，单位vp。<br/>从API version 9开始，该接口支持在ArkTS卡片中使用。 |
| endPoint   | Array&lt;Length&gt; | [0,&nbsp;0] | 直线终点坐标点(相对坐标)，单位vp。<br/>从API version 9开始，该接口支持在ArkTS卡片中使用。 |
| fill | [ResourceColor](ts-types.md#resourcecolor) | Color.Black | 设置填充区域颜色。<br/>从API version 9开始，该接口支持在ArkTS卡片中使用。<br/>**说明：**<br/>Line组件无法形成闭合区域，该属性设置无效。 |
| fillOpacity | number&nbsp;\|&nbsp;string&nbsp;\|&nbsp;[Resource](ts-types.md#resource类型) | 1 | 设置填充区域透明度。<br/>从API version 9开始，该接口支持在ArkTS卡片中使用。<br/>**说明：**<br/>Line组件无法形成闭合区域，该属性设置无效。 |
| stroke | [ResourceColor](ts-types.md) | - | 设置边框颜色，不设置时，默认没有边框线条。<br/>从API version 9开始，该接口支持在ArkTS卡片中使用。 |
| strokeDashArray | Array&lt;Length&gt; | [] | 设置线条间隙。<br/>从API version 9开始，该接口支持在ArkTS卡片中使用。 |
| strokeDashOffset | number&nbsp;\|&nbsp;string | 0 | 线条绘制起点的偏移量。<br/>从API version 9开始，该接口支持在ArkTS卡片中使用。 |
| strokeLineCap | [LineCapStyle](ts-appendix-enums.md#linecapstyle) | LineCapStyle.Butt | 设置线条端点绘制样式。<br/>从API version 9开始，该接口支持在ArkTS卡片中使用。 |
| strokeLineJoin | [LineJoinStyle](ts-appendix-enums.md#linejoinstyle) | LineJoinStyle.Miter | 设置线条拐角绘制样式。<br/>从API version 9开始，该接口支持在ArkTS卡片中使用。<br/>**说明：**<br/>Line组件无法形成拐角，该属性设置无效。 |
| strokeMiterLimit | number&nbsp;\|&nbsp;string | 4 | 设置锐角绘制成斜角的极限值。<br/>从API version 9开始，该接口支持在ArkTS卡片中使用。<br/>**说明：**<br/>Line组件无法设置锐角图形，该属性设置无效。 |
| strokeOpacity | number&nbsp;\|&nbsp;string&nbsp;\|&nbsp;[Resource](ts-types.md#resource类型) | 1 | 设置线条透明度。<br/>从API version 9开始，该接口支持在ArkTS卡片中使用。<br/>**说明：**<br/>该属性的取值范围是[0.0, 1.0]，若给定值小于0.0，则取值为0.0；若给定值大于1.0，则取值为1.0。 |
| strokeWidth | Length | 1 | 设置线条宽度。<br/>从API version 9开始，该接口支持在ArkTS卡片中使用。 |
| antiAlias | boolean | true | 是否开启抗锯齿效果。<br/>从API version 9开始，该接口支持在ArkTS卡片中使用。 |
>>>>>>> f5e2a49a

## 示例

### 示例1

```ts
// xxx.ets
@Entry
@Component
struct LineExample {
  build() {
    Column({ space: 10 }) {
      // 线条绘制的起止点坐标均是相对于Line组件本身绘制区域的坐标
      Line()
        .startPoint([0, 0])
        .endPoint([50, 100])
        .stroke(Color.Black)
        .backgroundColor('#F5F5F5')
      Line()
        .width(200)
        .height(200)
        .startPoint([50, 50])
        .endPoint([150, 150])
        .strokeWidth(5)
        .stroke(Color.Orange)
        .strokeOpacity(0.5)
        .backgroundColor('#F5F5F5')
      // 当坐标点设置的值超出Line组件的宽高范围时，线条会画出组件绘制区域
      Line({ width: 50, height: 50 })
        .startPoint([0, 0])
        .endPoint([100, 100])
        .stroke(Color.Black)
        .strokeWidth(3)
        .strokeDashArray([10, 3])
        .backgroundColor('#F5F5F5')
      // strokeDashOffset用于定义关联虚线strokeDashArray数组渲染时的偏移
      Line({ width: 50, height: 50 })
        .startPoint([0, 0])
        .endPoint([100, 100])
        .stroke(Color.Black)
        .strokeWidth(3)
        .strokeDashArray([10, 3])
        .strokeDashOffset(5)
        .backgroundColor('#F5F5F5')
    }
  }
}
```

![zh-cn_image_0000001219982725](figures/zh-cn_image_0000001219982725.png)

### 示例2

```ts
// xxx.ets
@Entry
@Component
struct LineExample1 {
  build() {
    Row({ space: 10 }) {
      // 当LineCapStyle值为Butt时
      Line()
        .width(100)
        .height(200)
        .startPoint([50, 50])
        .endPoint([50, 200])
        .stroke(Color.Black)
        .strokeWidth(20)
        .strokeLineCap(LineCapStyle.Butt)
        .backgroundColor('#F5F5F5').margin(10)
      // 当LineCapStyle值为Round时
      Line()
        .width(100)
        .height(200)
        .startPoint([50, 50])
        .endPoint([50, 200])
        .stroke(Color.Black)
        .strokeWidth(20)
        .strokeLineCap(LineCapStyle.Round)
        .backgroundColor('#F5F5F5')
      // 当LineCapStyle值为Square时
      Line()
        .width(100)
        .height(200)
        .startPoint([50, 50])
        .endPoint([50, 200])
        .stroke(Color.Black)
        .strokeWidth(20)
        .strokeLineCap(LineCapStyle.Square)
        .backgroundColor('#F5F5F5')
    }
  }
}
```

![zh-cn_image1_0000001219982725](figures/zh-cn_image1_0000001219982725.png)

### 示例3

```ts
// xxx.ets
@Entry
@Component
struct LineExample {
  build() {
    Column() {
      Line()
        .startPoint([50, 30])
        .endPoint([300, 30])
        .stroke(Color.Black)
        .strokeWidth(10)
      // 设置strokeDashArray的数组间隔为 50
      Line()
        .startPoint([50, 20])
        .endPoint([300, 20])
        .stroke(Color.Black)
        .strokeWidth(10)
        .strokeDashArray([50])
      // 设置strokeDashArray的数组间隔为 50, 10
      Line()
        .startPoint([50, 20])
        .endPoint([300, 20])
        .stroke(Color.Black)
        .strokeWidth(10)
        .strokeDashArray([50, 10])
      // 设置strokeDashArray的数组间隔为 50, 10, 20
      Line()
        .startPoint([50, 20])
        .endPoint([300, 20])
        .stroke(Color.Black)
        .strokeWidth(10)
        .strokeDashArray([50, 10, 20])
      // 设置strokeDashArray的数组间隔为 50, 10, 20, 30
      Line()
        .startPoint([50, 20])
        .endPoint([300, 20])
        .stroke(Color.Black)
        .strokeWidth(10)
        .strokeDashArray([50, 10, 20, 30])

    }
  }
}
```

![zh-cn_image2_0000001219982725](figures/zh-cn_image2_0000001219982725.PNG)<|MERGE_RESOLUTION|>--- conflicted
+++ resolved
@@ -29,23 +29,6 @@
 
 除支持[通用属性](ts-universal-attributes-size.md)外，还支持以下属性：
 
-<<<<<<< HEAD
-| 参数名称 | 参数类型 | 默认值 | 必填 | 参数描述 |
-| -------- | -------- | -------- | -------- | -------- |
-| startPoint | Array&lt;Length&gt; | [0,&nbsp;0] | 否   | 直线起点坐标点(相对坐标)，单位vp。 |
-| endPoint   | Array&lt;Length&gt; | [0,&nbsp;0] | 否   | 直线终点坐标点(相对坐标)，单位vp。 |
-| fill | [ResourceColor](ts-types.md#resourcecolor) | Color.Black | 否 | 设置填充区域颜色。 |
-| fillOpacity | number&nbsp;\|&nbsp;string&nbsp;\|&nbsp;[Resource](ts-types.md#resource类型) | 1 | 否 | 设置填充区域透明度。 |
-| stroke | [ResourceColor](ts-types.md#resourcecolor) | Color.Black | 否 | 设置线条颜色。 |
-| strokeDashArray | Array&lt;Length&gt; | [] | 否 | 设置线条间隙。 |
-| strokeDashOffset | number&nbsp;\|&nbsp;string | 0 | 否 | 线条绘制起点的偏移量。 |
-| strokeLineCap | [LineCapStyle](ts-appendix-enums.md#linecapstyle) | LineCapStyle.Butt | 否 | 设置线条端点绘制样式。 |
-| strokeLineJoin | [LineJoinStyle](ts-appendix-enums.md#linejoinstyle) | LineJoinStyle.Miter | 否 | 设置线条拐角绘制样式。 |
-| strokeMiterLimit | number&nbsp;\|&nbsp;string | 4 | 否 | 设置锐角绘制成斜角的极限值。 |
-| strokeOpacity | number&nbsp;\|&nbsp;string&nbsp;\|&nbsp;[Resource](ts-types.md#resource类型) | 1 | 否 | 设置线条透明度。 |
-| strokeWidth | Length | 1 | 否 | 设置线条宽度。 <br/>**说明：**<br/>该属性若为string类型, 暂不支持百分比。|
-| antiAlias | boolean | true | 否 | 是否开启抗锯齿效果。 |
-=======
 | 名称 | 类型 | 默认值 | 描述 |
 | -------- | -------- | -------- | -------- |
 | startPoint | Array&lt;Length&gt; | [0,&nbsp;0] | 直线起点坐标点(相对坐标)，单位vp。<br/>从API version 9开始，该接口支持在ArkTS卡片中使用。 |
@@ -59,9 +42,8 @@
 | strokeLineJoin | [LineJoinStyle](ts-appendix-enums.md#linejoinstyle) | LineJoinStyle.Miter | 设置线条拐角绘制样式。<br/>从API version 9开始，该接口支持在ArkTS卡片中使用。<br/>**说明：**<br/>Line组件无法形成拐角，该属性设置无效。 |
 | strokeMiterLimit | number&nbsp;\|&nbsp;string | 4 | 设置锐角绘制成斜角的极限值。<br/>从API version 9开始，该接口支持在ArkTS卡片中使用。<br/>**说明：**<br/>Line组件无法设置锐角图形，该属性设置无效。 |
 | strokeOpacity | number&nbsp;\|&nbsp;string&nbsp;\|&nbsp;[Resource](ts-types.md#resource类型) | 1 | 设置线条透明度。<br/>从API version 9开始，该接口支持在ArkTS卡片中使用。<br/>**说明：**<br/>该属性的取值范围是[0.0, 1.0]，若给定值小于0.0，则取值为0.0；若给定值大于1.0，则取值为1.0。 |
-| strokeWidth | Length | 1 | 设置线条宽度。<br/>从API version 9开始，该接口支持在ArkTS卡片中使用。 |
+| strokeWidth | Length | 1 | 设置线条宽度。<br/>从API version 9开始，该接口支持在ArkTS卡片中使用。 <br/>**说明：**<br/>该属性若为string类型, 暂不支持百分比。|
 | antiAlias | boolean | true | 是否开启抗锯齿效果。<br/>从API version 9开始，该接口支持在ArkTS卡片中使用。 |
->>>>>>> f5e2a49a
 
 ## 示例
 
