--- conflicted
+++ resolved
@@ -25,15 +25,6 @@
 
 ## 接口
 
-<<<<<<< HEAD
-AbilityComponent(value: (want: Want))
-
-**参数：**
-
-| 参数名 | 参数类型 | 必填 | 参数描述 |
-| -------- | -------- | -------- | -------- |
-| want | [Want](../../reference/apis/js-apis-application-Want.md) | 是 | 默认加载的Ability描述。 |
-=======
 AbilityComponent(want: Want)
 
 **参数：**
@@ -41,28 +32,19 @@
 | 参数名 | 参数类型 | 必填 | 参数描述 |
 | -------- | -------- | -------- | -------- |
 | want | [Want](../apis/js-apis-application-Want.md) | 是 | 默认加载的Ability描述。 |
->>>>>>> ed2ac32c
 
 
 ## 事件
 
 ### onConnect
 
-<<<<<<< HEAD
-onConnect(callback: () => void)
-=======
 onConnect(callback:()&nbsp;=&gt;&nbsp;void)
->>>>>>> ed2ac32c
 
 AbilityComponent环境启动完成时的回调，之后可使用AbilityComponent的方法。
 
 ### onDisconnect
 
-<<<<<<< HEAD
-onDisconnect(callback: () => void)
-=======
 onDisconnect(callback:()&nbsp;=&gt;&nbsp;void)
->>>>>>> ed2ac32c
 
 AbilityComponent环境销毁时的回调。
 
