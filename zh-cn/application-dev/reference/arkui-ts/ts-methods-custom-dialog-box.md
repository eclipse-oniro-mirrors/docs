# 自定义弹窗

通过CustomDialogController类显示自定义弹窗。使用弹窗组件时，可优先考虑自定义弹窗，便于自定义弹窗的样式与内容。

> **说明：**
>
> 从API Version 7开始支持。后续版本如有新增内容，则采用上角标单独标记该内容的起始版本。




## 接口

CustomDialogController(value:{builder: CustomDialog, cancel?: () =&gt; void, autoCancel?: boolean, alignment?: DialogAlignment, offset?: Offset, customStyle?: boolean, gridCount?: number})


**参数:**

| 参数名                    | 参数类型                                     | 必填                  | 参数描述                   |
| ---------------------- | ---------------------------------------- | ------------------------- | ---------------------- |
| builder                | [CustomDialog](../../quick-start/arkts-dynamic-ui-elememt-building.md#customdialog) | 是     | 自定义弹窗内容构造器。            |
| cancel                 | ()&nbsp;=&gt;&nbsp;void                            | 否              | 点击遮障层退出时的回调。           |
| autoCancel             | boolean                                            | 否              | 是否允许点击遮障层退出。<br>默认值：true           |
| alignment              | [DialogAlignment](ts-methods-alert-dialog-box.md#dialogalignment枚举说明)           | 否              | 弹窗在竖直方向上的对齐方式。<br>默认值：DialogAlignment.Default        |
| offset                 | [Offset](ts-types.md#offset) | 否    | 弹窗相对alignment所在位置的偏移量。 |
| customStyle            | boolean                                  | 否                    | 弹窗容器样式是否自定义。<br>默认值：false           |
<<<<<<< HEAD
| gridCount<sup>8+</sup> | number                                   | 否                    | 弹窗宽度占[栅格宽度](../../ui/ui-ts-layout-grid-container-new.md)的个数。 |

## DialogAlignment枚举说明

| 名称                     | 描述                                                   |
| ------------------------ | ------------------------------------------------------ |
| Top                      | 垂直顶部对齐。                                         |
| Center                   | 垂直居中对齐。                                         |
| Bottom                   | 垂直底部对齐。                                         |
| Default                  | 默认对齐。<br/>**说明：**<br/>与枚举值Center效果相同。 |
| TopStart<sup>8+</sup>    | 左上对齐。                                             |
| TopEnd<sup>8+</sup>      | 右上对齐。                                             |
| CenterStart<sup>8+</sup> | 左中对齐。                                             |
| CenterEnd<sup>8+</sup>   | 右中对齐。                                             |
| BottomStart<sup>8+</sup> | 左下对齐。                                             |
| BottomEnd<sup>8+</sup>   | 右下对齐。                                             |
=======
| gridCount<sup>8+</sup> | number                                   | 否                    | 弹窗宽度占栅格宽度的个数。 |
>>>>>>> 6d58f82b


## CustomDialogController

### 导入对象

```ts
dialogController : CustomDialogController = new CustomDialogController(value:{builder: CustomDialog, cancel?: () => void, autoCancel?: boolean})
```

### open()
open(): void


显示自定义弹窗内容，若已显示，则不生效。


### close
close(): void


关闭显示的自定义弹窗，若已关闭，则不生效。


## 示例

```ts
// xxx.ets
@CustomDialog
struct CustomDialogExample {
  @Link textValue: string
  @Link inputValue: string
  controller: CustomDialogController
  cancel: () => void
  confirm: () => void

  build() {
    Column() {
      Text('Change text').fontSize(20).margin({ top: 10, bottom: 10 })
      TextInput({ placeholder: '', text: this.textValue }).height(60).width('90%')
        .onChange((value: string) => {
          this.textValue = value
        })
      Text('Whether to change a text?').fontSize(16).margin({ bottom: 10 })
      Flex({ justifyContent: FlexAlign.SpaceAround }) {
        Button('cancel')
          .onClick(() => {
            this.controller.close()
            this.cancel()
          }).backgroundColor(0xffffff).fontColor(Color.Black)
        Button('confirm')
          .onClick(() => {
            this.inputValue = this.textValue
            this.controller.close()
            this.confirm()
          }).backgroundColor(0xffffff).fontColor(Color.Red)
      }.margin({ bottom: 10 })
    }
  }
}

@Entry
@Component
struct CustomDialogUser {
  @State textValue: string = ''
  @State inputValue: string = 'click me'
  dialogController: CustomDialogController = new CustomDialogController({
    builder: CustomDialogExample({
      cancel: this.onCancel,
      confirm: this.onAccept,
      textValue: $textValue,
      inputValue: $inputValue
    }),
    cancel: this.existApp,
    autoCancel: true,
    alignment: DialogAlignment.Default,
    offset: { dx: 0, dy: -20 },
    gridCount: 4,
    customStyle: false
  })

  onCancel() {
    console.info('Callback when the first button is clicked')
  }

  onAccept() {
    console.info('Callback when the second button is clicked')
  }

  existApp() {
    console.info('Click the callback in the blank area')
  }

  build() {
    Column() {
      Button(this.inputValue)
        .onClick(() => {
          this.dialogController.open()
        }).backgroundColor(0x317aff)
    }.width('100%').margin({ top: 5 })
  }
}
```

![zh-cn_image_0000001219744203](figures/zh-cn_image_0000001219744203.gif)<|MERGE_RESOLUTION|>--- conflicted
+++ resolved
@@ -24,26 +24,7 @@
 | alignment              | [DialogAlignment](ts-methods-alert-dialog-box.md#dialogalignment枚举说明)           | 否              | 弹窗在竖直方向上的对齐方式。<br>默认值：DialogAlignment.Default        |
 | offset                 | [Offset](ts-types.md#offset) | 否    | 弹窗相对alignment所在位置的偏移量。 |
 | customStyle            | boolean                                  | 否                    | 弹窗容器样式是否自定义。<br>默认值：false           |
-<<<<<<< HEAD
 | gridCount<sup>8+</sup> | number                                   | 否                    | 弹窗宽度占[栅格宽度](../../ui/ui-ts-layout-grid-container-new.md)的个数。 |
-
-## DialogAlignment枚举说明
-
-| 名称                     | 描述                                                   |
-| ------------------------ | ------------------------------------------------------ |
-| Top                      | 垂直顶部对齐。                                         |
-| Center                   | 垂直居中对齐。                                         |
-| Bottom                   | 垂直底部对齐。                                         |
-| Default                  | 默认对齐。<br/>**说明：**<br/>与枚举值Center效果相同。 |
-| TopStart<sup>8+</sup>    | 左上对齐。                                             |
-| TopEnd<sup>8+</sup>      | 右上对齐。                                             |
-| CenterStart<sup>8+</sup> | 左中对齐。                                             |
-| CenterEnd<sup>8+</sup>   | 右中对齐。                                             |
-| BottomStart<sup>8+</sup> | 左下对齐。                                             |
-| BottomEnd<sup>8+</sup>   | 右下对齐。                                             |
-=======
-| gridCount<sup>8+</sup> | number                                   | 否                    | 弹窗宽度占栅格宽度的个数。 |
->>>>>>> 6d58f82b
 
 
 ## CustomDialogController
