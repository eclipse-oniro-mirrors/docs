# Swiper

> **说明：**
>
> 该组件从API Version 7开始支持。后续版本如有新增内容，则采用上角标单独标记该内容的起始版本。


滑动容器，提供切换子组件显示的能力。


## 权限列表

无


## 子组件

可以包含子组件。


## 接口

Swiper(value?:{controller?: SwiperController})

**参数：** 

  | 参数名        | 参数类型                           | 必填  | 参数描述                 |
  | ---------- | ------------------------------------- | ---- | -------------------- |
  | controller | [SwiperController](#swipercontroller) | 否   | 给组件绑定一个控制器，用来控制组件翻页。<br/>默认值：null |


## 属性

不支持[Menu控制](ts-universal-attributes-menu.md)。

<<<<<<< HEAD
| 名称                          | 参数类型                                     | 默认值        | 描述                                       |
| --------------------------- | ---------------------------------------- | ---------- | ---------------------------------------- |
| index                       | number                                   | 0          | 设置当前在容器中显示的子组件的索引值。                      |
| autoPlay                    | boolean                                  | false      | 子组件是否自动播放，自动播放状态下，导航点不可操作。               |
| interval                    | number                                   | 3000       | 使用自动播放时播放的时间间隔，单位为毫秒。                    |
| indicator                   | boolean                                  | true       | 是否启用导航点指示器。                              |
| loop                        | boolean                                  | true       | 是否开启循环。<br> 设置为true时表示开启循环，在LazyForEach懒循环加载模式下，加载的组件数量建议大于5个。 |
| duration                    | number                                   | 400        | 子组件切换的动画时长，单位为毫秒。                        |
| vertical                    | boolean                                  | false      | 是否为纵向滑动。                                 |
| itemSpace                   | number&nbsp;\|&nbsp;string | 0          | 设置子组件与子组件之间间隙。                           |
| displayMode                 | SwiperDisplayMode                        | SwiperDisplayMode.Stretch          | 设置子组件显示模式。                           |
| cachedCount<sup>8+</sup>    | number                                   | 1          | 设置预加载子组件个数。                              |
| disableSwipe<sup>8+</sup>   | boolean                                  | false      | 禁用组件滑动切换功能。                              |
| displayCount<sup>8+</sup>   | number&nbsp;\|&nbsp;string               | 1          | 设置一页中显示子组件的个数，设置为“auto”时等同于SwiperDisplayMode.AutoLinear的显示效果。                           |
| effectMode<sup>8+</sup>     | EdgeEffect                               | EdgeEffect.Spring          | 设置滑动到边缘时的显示效果。                           |
| curve<sup>8+</sup>          | [Curve](ts-appendix-enums.md#curve) \| string | Curve.Ease | 设置Swiper的动画曲线，默认为淡入淡出曲线，常用曲线参考[Curve枚举说明](ts-appendix-enums.md#curve)，也可以通过插值计算模块提供的接口创建自定义的Curves([插值曲线对象](ts-interpolation-calculation.md))。 |
| indicatorStyle<sup>8+</sup> | {<br/>left?:&nbsp;[Length](ts-types.md#length),<br/>top?:&nbsp;[Length](ts-types.md#length),<br/>right?:&nbsp;[Length](ts-types.md#length),<br/>bottom?:&nbsp;[Length](ts-types.md#length),<br/>size?:&nbsp;[Length](ts-types.md#length),<br/>mask?:&nbsp;boolean,<br/>color?:&nbsp;[ResourceColor](ts-types.md#resourcecolor8),<br/>selectedColor?:&nbsp;[ResourceColor](ts-types.md#resourcecolor8)<br/>} | -      | 设置indicator样式：<br/>-&nbsp;left:&nbsp;设置导航点距离Swiper组件左边的距离。<br/>-&nbsp;top:&nbsp;设置导航点距离Swiper组件顶部的距离。<br/>-&nbsp;right:&nbsp;设置导航点距离Swiper组件右边的距离。<br/>-&nbsp;bottom:&nbsp;设置导航点距离Swiper组件底部的距离。<br/>-&nbsp;size:&nbsp;设置导航点的直径。<br/>-&nbsp;mask:&nbsp;设置是否显示导航点蒙层样式。<br/>-&nbsp;color:&nbsp;设置导航点的颜色。<br/>-&nbsp;selectedColor:&nbsp;设置选中的导航点的颜色。 |
=======
| 名称                          | 参数类型                               | 描述                                       |
| --------------------------- | ---------------------------------------- | ---------------------------------------- |
| index                       | number                                   | 设置当前在容器中显示的子组件的索引值。<br/>默认值：0                     |
| autoPlay                    | boolean                                  | 子组件是否自动播放，自动播放状态下，导航点不可操作。<br/>默认值：false    |
| interval                    | number                                   | 使用自动播放时播放的时间间隔，单位为毫秒。<br/>默认值：3000                    |
| indicator                   | boolean                                  | 是否启用导航点指示器。<br/>默认值：true                              |
| loop                        | boolean                                  | 是否开启循环。<br>设置为true时表示开启循环，在LazyForEach懒循环加载模式下，加载的组件数量建议大于5个。<br/>默认值：true |
| duration                    | number                                   | 子组件切换的动画时长，单位为毫秒。<br/>默认值：400                        |
| vertical                    | boolean                                  | 是否为纵向滑动。<br/>默认值：false                                 |
| itemSpace                   | Length                                   | 设置子组件与子组件之间间隙。<br/>默认值：0                           |
| displayMode                 | SwiperDisplayMode                        | 主轴方向上元素排列的模式，优先以displayCount设置的个数显示，displayCount未设置时本属性生效。<br/>默认值：SwiperDisplayMode.Stretch |
| cachedCount<sup>8+</sup>    | number                                   | 设置预加载子组件个数。<br/>默认值：1                              |
| disableSwipe<sup>8+</sup>   | boolean                                  | 禁用组件滑动切换功能。<br/>默认值：false                              |
| curve<sup>8+</sup>          | [Curve](ts-animatorproperty.md#Curve枚举说明) \| string | 设置Swiper的动画曲线，默认为淡入淡出曲线，常用曲线参考[Curve枚举说明](ts-animatorproperty.md#Curve枚举说明)，也可以通过插值计算模块提供的接口创建自定义的Curves([插值曲线对象](ts-interpolation-calculation.md))。<br/>默认值：Curve.Ease |
| indicatorStyle<sup>8+</sup> | {<br/>left?:&nbsp;Length,<br/>top?:&nbsp;Length,<br/>right?:&nbsp;Length,<br/>bottom?:&nbsp;Length,<br/>size?:&nbsp;Length,<br/>color?:&nbsp;Color,<br/>selectedColor?:&nbsp;Color<br/>} | 设置indicator样式：<br/>-&nbsp;left:&nbsp;设置导航点距离Swiper组件左边的距离。<br/>-&nbsp;top:&nbsp;设置导航点距离Swiper组件顶部的距离。<br/>-&nbsp;right:&nbsp;设置导航点距离Swiper组件右边的距离。<br/>-&nbsp;bottom:&nbsp;设置导航点距离Swiper组件底部的距离。<br/>-&nbsp;size:&nbsp;设置导航点的直径。<br/>-&nbsp;color:&nbsp;设置导航点的颜色。<br/>-&nbsp;selectedColor:&nbsp;设置选中的导航点的颜色。 |
| displayCount<sup>8+</sup>   | number\|string                                               | 设置元素显示个数。<br/>默认值：1                                           |
| effectMode<sup>8+</sup>     | EdgeEffect                               | 滑动效果，目前支持的滑动效果参见EdgeEffect的枚举说明。<br/>默认值：EdgeEffect.Spring |

## SwiperDisplayMode枚举说明
  
  | 名称 | 描述 |
  | ----------- | ------------------------------------------ |
  | Stretch     | Swiper滑动一页的宽度为Swiper组件自身的宽度。|
  | AutoLinear  | Swiper滑动一页的宽度为子组件宽度中的最大值。| 
>>>>>>> c60e6d33

## EdgeEffect枚举说明
  
  | 名称   | 描述                                                                      | 
  | ------ | ------------------------------------------------------------------------- |
  | Spring | 弹性物理动效，滑动到边缘后可以通过触摸事件继续滑动一段距离，松手后回弹。    |
  | Fade   | 滑动到边缘后，可以通过触摸事件继续滑动一段阴影，松手后阴影回弹。            |
  | None   | 滑动到边缘后无效果。                                                      |

## SwiperController

Swiper容器组件的控制器，可以将此对象绑定至Swiper组件，然后通过它控制翻页。

### showNext

showNext(): void

翻至下一页。

### showPrevious

showPrevious(): void

翻至上一页。

### finishAnimation

finishAnimation(callback?: () => void): void

停止播放动画。

**参数：**

| 参数名    | 参数类型   | 必填项 | 参数描述 |
| --------- | ---------- | ------ | -------- |
| callback  | () => void | 是     | 动画结束的回调。 |

## 事件

### onChange

onChange(&nbsp;index:&nbsp;number)&nbsp;=&gt;&nbsp;void

当前显示的组件索引变化时触发该事件。

**参数：**

| 参数名    | 参数类型   | 必填项 | 参数描述 |
| --------- | ---------- | ------ | -------- |
| index     | number     | 是     | 当前显示元素的索引。 |


## 示例

```ts
// xxx.ets
class MyDataSource implements IDataSource {
  private list: number[] = []
  private listener: DataChangeListener

  constructor(list: number[]) {
    this.list = list
  }

  totalCount(): number {
    return this.list.length
  }

  getData(index: number): any {
    return this.list[index]
  }

  registerDataChangeListener(listener: DataChangeListener): void {
    this.listener = listener
  }

  unregisterDataChangeListener() {
  }
}

@Entry
@Component
struct SwiperExample {
  private swiperController: SwiperController = new SwiperController()
  private data: MyDataSource = new MyDataSource([])

  aboutToAppear(): void {
    let list = []
    for (var i = 1; i <= 10; i++) {
      list.push(i.toString());
    }
    this.data = new MyDataSource(list)
  }

  build() {
    Column({ space: 5 }) {
      Swiper(this.swiperController) {
        LazyForEach(this.data, (item: string) => {
          Text(item).width('90%').height(160).backgroundColor(0xAFEEEE).textAlign(TextAlign.Center).fontSize(20)
        }, item => item)
      }
      .cachedCount(2)
      .index(1)
      .autoPlay(true)
      .interval(4000)
      .indicator(true) // 默认开启指示点
      .loop(false) // 默认开启循环播放
      .duration(1000)
      .vertical(false) // 默认横向切换
      .itemSpace(0)
      .curve(Curve.Linear) // 动画曲线
      .onChange((index: number) => {
        console.info(index.toString())
      })

      Flex({ justifyContent: FlexAlign.SpaceAround }) {
        Button('next')
          .onClick(() => {
            this.swiperController.showNext()
          })
        Button('preview')
          .onClick(() => {
            this.swiperController.showPrevious()
          })
      }
    }.margin({ top: 5 })
  }
}
```

![zh-cn_image_0000001224621917](figures/zh-cn_image_0000001224621917.gif)<|MERGE_RESOLUTION|>--- conflicted
+++ resolved
@@ -1,11 +1,11 @@
 # Swiper
+滑动容器，提供切换子组件显示的能力。
 
 > **说明：**
 >
 > 该组件从API Version 7开始支持。后续版本如有新增内容，则采用上角标单独标记该内容的起始版本。
 
 
-滑动容器，提供切换子组件显示的能力。
 
 
 ## 权限列表
@@ -33,7 +33,6 @@
 
 不支持[Menu控制](ts-universal-attributes-menu.md)。
 
-<<<<<<< HEAD
 | 名称                          | 参数类型                                     | 默认值        | 描述                                       |
 | --------------------------- | ---------------------------------------- | ---------- | ---------------------------------------- |
 | index                       | number                                   | 0          | 设置当前在容器中显示的子组件的索引值。                      |
@@ -51,32 +50,12 @@
 | effectMode<sup>8+</sup>     | EdgeEffect                               | EdgeEffect.Spring          | 设置滑动到边缘时的显示效果。                           |
 | curve<sup>8+</sup>          | [Curve](ts-appendix-enums.md#curve) \| string | Curve.Ease | 设置Swiper的动画曲线，默认为淡入淡出曲线，常用曲线参考[Curve枚举说明](ts-appendix-enums.md#curve)，也可以通过插值计算模块提供的接口创建自定义的Curves([插值曲线对象](ts-interpolation-calculation.md))。 |
 | indicatorStyle<sup>8+</sup> | {<br/>left?:&nbsp;[Length](ts-types.md#length),<br/>top?:&nbsp;[Length](ts-types.md#length),<br/>right?:&nbsp;[Length](ts-types.md#length),<br/>bottom?:&nbsp;[Length](ts-types.md#length),<br/>size?:&nbsp;[Length](ts-types.md#length),<br/>mask?:&nbsp;boolean,<br/>color?:&nbsp;[ResourceColor](ts-types.md#resourcecolor8),<br/>selectedColor?:&nbsp;[ResourceColor](ts-types.md#resourcecolor8)<br/>} | -      | 设置indicator样式：<br/>-&nbsp;left:&nbsp;设置导航点距离Swiper组件左边的距离。<br/>-&nbsp;top:&nbsp;设置导航点距离Swiper组件顶部的距离。<br/>-&nbsp;right:&nbsp;设置导航点距离Swiper组件右边的距离。<br/>-&nbsp;bottom:&nbsp;设置导航点距离Swiper组件底部的距离。<br/>-&nbsp;size:&nbsp;设置导航点的直径。<br/>-&nbsp;mask:&nbsp;设置是否显示导航点蒙层样式。<br/>-&nbsp;color:&nbsp;设置导航点的颜色。<br/>-&nbsp;selectedColor:&nbsp;设置选中的导航点的颜色。 |
-=======
-| 名称                          | 参数类型                               | 描述                                       |
-| --------------------------- | ---------------------------------------- | ---------------------------------------- |
-| index                       | number                                   | 设置当前在容器中显示的子组件的索引值。<br/>默认值：0                     |
-| autoPlay                    | boolean                                  | 子组件是否自动播放，自动播放状态下，导航点不可操作。<br/>默认值：false    |
-| interval                    | number                                   | 使用自动播放时播放的时间间隔，单位为毫秒。<br/>默认值：3000                    |
-| indicator                   | boolean                                  | 是否启用导航点指示器。<br/>默认值：true                              |
-| loop                        | boolean                                  | 是否开启循环。<br>设置为true时表示开启循环，在LazyForEach懒循环加载模式下，加载的组件数量建议大于5个。<br/>默认值：true |
-| duration                    | number                                   | 子组件切换的动画时长，单位为毫秒。<br/>默认值：400                        |
-| vertical                    | boolean                                  | 是否为纵向滑动。<br/>默认值：false                                 |
-| itemSpace                   | Length                                   | 设置子组件与子组件之间间隙。<br/>默认值：0                           |
-| displayMode                 | SwiperDisplayMode                        | 主轴方向上元素排列的模式，优先以displayCount设置的个数显示，displayCount未设置时本属性生效。<br/>默认值：SwiperDisplayMode.Stretch |
-| cachedCount<sup>8+</sup>    | number                                   | 设置预加载子组件个数。<br/>默认值：1                              |
-| disableSwipe<sup>8+</sup>   | boolean                                  | 禁用组件滑动切换功能。<br/>默认值：false                              |
-| curve<sup>8+</sup>          | [Curve](ts-animatorproperty.md#Curve枚举说明) \| string | 设置Swiper的动画曲线，默认为淡入淡出曲线，常用曲线参考[Curve枚举说明](ts-animatorproperty.md#Curve枚举说明)，也可以通过插值计算模块提供的接口创建自定义的Curves([插值曲线对象](ts-interpolation-calculation.md))。<br/>默认值：Curve.Ease |
-| indicatorStyle<sup>8+</sup> | {<br/>left?:&nbsp;Length,<br/>top?:&nbsp;Length,<br/>right?:&nbsp;Length,<br/>bottom?:&nbsp;Length,<br/>size?:&nbsp;Length,<br/>color?:&nbsp;Color,<br/>selectedColor?:&nbsp;Color<br/>} | 设置indicator样式：<br/>-&nbsp;left:&nbsp;设置导航点距离Swiper组件左边的距离。<br/>-&nbsp;top:&nbsp;设置导航点距离Swiper组件顶部的距离。<br/>-&nbsp;right:&nbsp;设置导航点距离Swiper组件右边的距离。<br/>-&nbsp;bottom:&nbsp;设置导航点距离Swiper组件底部的距离。<br/>-&nbsp;size:&nbsp;设置导航点的直径。<br/>-&nbsp;color:&nbsp;设置导航点的颜色。<br/>-&nbsp;selectedColor:&nbsp;设置选中的导航点的颜色。 |
-| displayCount<sup>8+</sup>   | number\|string                                               | 设置元素显示个数。<br/>默认值：1                                           |
-| effectMode<sup>8+</sup>     | EdgeEffect                               | 滑动效果，目前支持的滑动效果参见EdgeEffect的枚举说明。<br/>默认值：EdgeEffect.Spring |
-
 ## SwiperDisplayMode枚举说明
   
   | 名称 | 描述 |
   | ----------- | ------------------------------------------ |
   | Stretch     | Swiper滑动一页的宽度为Swiper组件自身的宽度。|
   | AutoLinear  | Swiper滑动一页的宽度为子组件宽度中的最大值。| 
->>>>>>> c60e6d33
 
 ## EdgeEffect枚举说明
   
