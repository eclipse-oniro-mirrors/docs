# Swiper

> **说明：**
> 该组件从API Version 7开始支持。后续版本如有新增内容，则采用上角标单独标记该内容的起始版本。


滑动容器，提供切换子组件显示的能力。


## 权限列表

无


## 子组件

可以包含子组件。


## 接口

Swiper(value:{controller?: SwiperController})

- 参数
  | 参数名        | 参数类型                                  | 必填   | 默认值  | 参数描述                 |
  | ---------- | ------------------------------------- | ---- | ---- | -------------------- |
  | controller | [SwiperController](#swipercontroller) | 否    | null | 给组件绑定一个控制器，用来控制组件翻页。 |


## 属性

<<<<<<< HEAD
| 名称                        | 参数类型                                                     | 默认值     | 描述                                                         |
| --------------------------- | ------------------------------------------------------------ | ---------- | ------------------------------------------------------------ |
| index                       | number                                                       | 0          | 设置当前在容器中显示的子组件的索引值。                       |
| autoPlay                    | boolean                                                      | false      | 子组件是否自动播放，自动播放状态下，导航点不可操作。         |
| interval                    | number                                                       | 3000       | 使用自动播放时播放的时间间隔，单位为毫秒。                   |
| indicator                   | boolean                                                      | true       | 是否启用导航点指示器。                                       |
| loop                        | boolean                                                      | true       | 是否开启循环。<br>设置为true时表示开启循环，在LazyForEach懒循环加载模式下，加载的组件数量建议大于5个。 |
| duration                    | number                                                       | 400        | 子组件切换的动画时长，单位为毫秒。                           |
| vertical                    | boolean                                                      | false      | 是否为纵向滑动。                                             |
| itemSpace                   | Length                                                       | 0          | 设置子组件与子组件之间间隙。                                 |
| cachedCount<sup>8+</sup>    | number                                                       | 1          | 设置预加载子组件个数。                                       |
| disableSwipe<sup>8+</sup>   | boolean                                                      | false      | 禁用组件滑动切换功能。                                       |
| curve<sup>8+</sup>          | [Curve](ts-animatorproperty.md#Curve枚举说明) \| Curves      | Curve.Ease | 设置Swiper的动画曲线，默认为淡入淡出曲线，常用曲线参考[Curve枚举说明](ts-animatorproperty.md#Curve枚举说明)，也可以通过插值计算模块提供的接口创建自定义的Curves([插值曲线对象](ts-interpolation-calculation.md))。 |
=======
不支持[Menu控制](ts-universal-attributes-menu.md)。

| 名称                          | 参数类型                                     | 默认值        | 描述                                       |
| --------------------------- | ---------------------------------------- | ---------- | ---------------------------------------- |
| index                       | number                                   | 0          | 设置当前在容器中显示的子组件的索引值。                      |
| autoPlay                    | boolean                                  | false      | 子组件是否自动播放，自动播放状态下，导航点不可操作。               |
| interval                    | number                                   | 3000       | 使用自动播放时播放的时间间隔，单位为毫秒。                    |
| indicator                   | boolean                                  | true       | 是否启用导航点指示器。                              |
| loop                        | boolean                                  | true       | 是否开启循环。<br>设置为true时表示开启循环，在LazyForEach懒循环加载模式下，加载的组件数量建议大于5个。 |
| duration                    | number                                   | 400        | 子组件切换的动画时长，单位为毫秒。                        |
| vertical                    | boolean                                  | false      | 是否为纵向滑动。                                 |
| itemSpace                   | Length                                   | 0          | 设置子组件与子组件之间间隙。                           |
| cachedCount<sup>8+</sup>    | number                                   | 1          | 设置预加载子组件个数。                              |
| disableSwipe<sup>8+</sup>   | boolean                                  | false      | 禁用组件滑动切换功能。                              |
| curve<sup>8+</sup>          | [Curve](ts-animatorproperty.md#Curve枚举说明) \| Curves | Curve.Ease | 设置Swiper的动画曲线，默认为淡入淡出曲线，常用曲线参考[Curve枚举说明](ts-animatorproperty.md#Curve枚举说明)，也可以通过插值计算模块提供的接口创建自定义的Curves([插值曲线对象](ts-interpolation-calculation.md))。 |
>>>>>>> d8283839
| indicatorStyle<sup>8+</sup> | {<br/>left?:&nbsp;Length,<br/>top?:&nbsp;Length,<br/>right?:&nbsp;Length,<br/>bottom?:&nbsp;Length,<br/>size?:&nbsp;Length,<br/>color?:&nbsp;Color,<br/>selectedColor?:&nbsp;Color<br/>} | -          | 设置indicator样式：<br/>-&nbsp;left:&nbsp;设置导航点距离Swiper组件左边的距离。<br/>-&nbsp;top:&nbsp;设置导航点距离Swiper组件顶部的距离。<br/>-&nbsp;right:&nbsp;设置导航点距离Swiper组件右边的距离。<br/>-&nbsp;bottom:&nbsp;设置导航点距离Swiper组件底部的距离。<br/>-&nbsp;size:&nbsp;设置导航点的直径。<br/>-&nbsp;color:&nbsp;设置导航点的颜色。<br/>-&nbsp;selectedColor:&nbsp;设置选中的导航点的颜色。 |
| displayCount<sup>8+</sup>   | number\|string                                               | 1          | 设置元素显示个数。                                           |


## SwiperController

Swiper容器组件的控制器，可以将此对象绑定至Swiper组件，然后通过它控制翻页。

| 接口名称                | 功能描述   |
| ------------------- | ------ |
| showNext():void     | 翻至下一页。 |
| showPrevious():void | 翻至上一页。 |


## 事件

| 名称                                       | 功能描述               |
| ---------------------------------------- | ------------------ |
| onChange(&nbsp;index:&nbsp;number)&nbsp;=&gt;&nbsp;void | 当前显示的组件索引变化时触发该事件。 |


## 示例

```ts
// xxx.ets
class MyDataSource implements IDataSource {
  private list: number[] = []
  private listener: DataChangeListener

  constructor(list: number[]) {
    this.list = list
  }

  totalCount(): number {
    return this.list.length
  }

  getData(index: number): any {
    return this.list[index]
  }

  registerDataChangeListener(listener: DataChangeListener): void {
    this.listener = listener
  }

  unregisterDataChangeListener() {
  }
}

@Entry
@Component
struct SwiperExample {
  private swiperController: SwiperController = new SwiperController()
  private data: MyDataSource = new MyDataSource([])

  aboutToAppear(): void {
    let list = []
    for (var i = 1; i <= 10; i++) {
      list.push(i.toString());
    }
    this.data = new MyDataSource(list)
  }

  build() {
    Column({ space: 5 }) {
      Swiper(this.swiperController) {
        LazyForEach(this.data, (item: string) => {
          Text(item).width('90%').height(160).backgroundColor(0xAFEEEE).textAlign(TextAlign.Center).fontSize(20)
        }, item => item)
      }
      .cachedCount(2)
      .index(1)
      .autoPlay(true)
      .interval(4000)
      .indicator(true) // 默认开启指示点
      .loop(false) // 默认开启循环播放
      .duration(1000)
      .vertical(false) // 默认横向切换
      .itemSpace(0)
      .curve(Curve.Linear) // 动画曲线
      .onChange((index: number) => {
        console.info(index.toString())
      })

      Flex({ justifyContent: FlexAlign.SpaceAround }) {
        Button('next')
          .onClick(() => {
            this.swiperController.showNext()
          })
        Button('preview')
          .onClick(() => {
            this.swiperController.showPrevious()
          })
      }
    }.margin({ top: 5 })
  }
}
```

![zh-cn_image_0000001224621917](figures/zh-cn_image_0000001224621917.gif)<|MERGE_RESOLUTION|>--- conflicted
+++ resolved
@@ -29,21 +29,6 @@
 
 ## 属性
 
-<<<<<<< HEAD
-| 名称                        | 参数类型                                                     | 默认值     | 描述                                                         |
-| --------------------------- | ------------------------------------------------------------ | ---------- | ------------------------------------------------------------ |
-| index                       | number                                                       | 0          | 设置当前在容器中显示的子组件的索引值。                       |
-| autoPlay                    | boolean                                                      | false      | 子组件是否自动播放，自动播放状态下，导航点不可操作。         |
-| interval                    | number                                                       | 3000       | 使用自动播放时播放的时间间隔，单位为毫秒。                   |
-| indicator                   | boolean                                                      | true       | 是否启用导航点指示器。                                       |
-| loop                        | boolean                                                      | true       | 是否开启循环。<br>设置为true时表示开启循环，在LazyForEach懒循环加载模式下，加载的组件数量建议大于5个。 |
-| duration                    | number                                                       | 400        | 子组件切换的动画时长，单位为毫秒。                           |
-| vertical                    | boolean                                                      | false      | 是否为纵向滑动。                                             |
-| itemSpace                   | Length                                                       | 0          | 设置子组件与子组件之间间隙。                                 |
-| cachedCount<sup>8+</sup>    | number                                                       | 1          | 设置预加载子组件个数。                                       |
-| disableSwipe<sup>8+</sup>   | boolean                                                      | false      | 禁用组件滑动切换功能。                                       |
-| curve<sup>8+</sup>          | [Curve](ts-animatorproperty.md#Curve枚举说明) \| Curves      | Curve.Ease | 设置Swiper的动画曲线，默认为淡入淡出曲线，常用曲线参考[Curve枚举说明](ts-animatorproperty.md#Curve枚举说明)，也可以通过插值计算模块提供的接口创建自定义的Curves([插值曲线对象](ts-interpolation-calculation.md))。 |
-=======
 不支持[Menu控制](ts-universal-attributes-menu.md)。
 
 | 名称                          | 参数类型                                     | 默认值        | 描述                                       |
@@ -59,7 +44,6 @@
 | cachedCount<sup>8+</sup>    | number                                   | 1          | 设置预加载子组件个数。                              |
 | disableSwipe<sup>8+</sup>   | boolean                                  | false      | 禁用组件滑动切换功能。                              |
 | curve<sup>8+</sup>          | [Curve](ts-animatorproperty.md#Curve枚举说明) \| Curves | Curve.Ease | 设置Swiper的动画曲线，默认为淡入淡出曲线，常用曲线参考[Curve枚举说明](ts-animatorproperty.md#Curve枚举说明)，也可以通过插值计算模块提供的接口创建自定义的Curves([插值曲线对象](ts-interpolation-calculation.md))。 |
->>>>>>> d8283839
 | indicatorStyle<sup>8+</sup> | {<br/>left?:&nbsp;Length,<br/>top?:&nbsp;Length,<br/>right?:&nbsp;Length,<br/>bottom?:&nbsp;Length,<br/>size?:&nbsp;Length,<br/>color?:&nbsp;Color,<br/>selectedColor?:&nbsp;Color<br/>} | -          | 设置indicator样式：<br/>-&nbsp;left:&nbsp;设置导航点距离Swiper组件左边的距离。<br/>-&nbsp;top:&nbsp;设置导航点距离Swiper组件顶部的距离。<br/>-&nbsp;right:&nbsp;设置导航点距离Swiper组件右边的距离。<br/>-&nbsp;bottom:&nbsp;设置导航点距离Swiper组件底部的距离。<br/>-&nbsp;size:&nbsp;设置导航点的直径。<br/>-&nbsp;color:&nbsp;设置导航点的颜色。<br/>-&nbsp;selectedColor:&nbsp;设置选中的导航点的颜色。 |
 | displayCount<sup>8+</sup>   | number\|string                                               | 1          | 设置元素显示个数。                                           |
 
