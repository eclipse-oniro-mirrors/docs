# Swiper
滑动容器，提供切换子组件显示的能力。

> **说明：**
>
> 该组件从API Version 7开始支持。后续版本如有新增内容，则采用上角标单独标记该内容的起始版本。




## 权限列表

无


## 子组件

可以包含子组件。


## 接口

<<<<<<< HEAD
Swiper(value: (controller?: SwiperController))
=======
Swiper(value?:{controller?: SwiperController})
>>>>>>> 299144e6

**参数：** 

  | 参数名        | 参数类型                           | 必填  | 参数描述                 |
  | ---------- | ------------------------------------- | ---- | -------------------- |
  | controller | [SwiperController](#swipercontroller) | 否   | 给组件绑定一个控制器，用来控制组件翻页。<br/>默认值：null |


## 属性

不支持[Menu控制](ts-universal-attributes-menu.md)。

| 名称                          | 参数类型                                     | 默认值        | 描述                                       |
| --------------------------- | ---------------------------------------- | ---------- | ---------------------------------------- |
| index                       | number                                   | 0          | 设置当前在容器中显示的子组件的索引值。                      |
| autoPlay                    | boolean                                  | false      | 子组件是否自动播放，自动播放状态下，导航点不可操作。               |
| interval                    | number                                   | 3000       | 使用自动播放时播放的时间间隔，单位为毫秒。                    |
| indicator                   | boolean                                  | true       | 是否启用导航点指示器。                              |
| loop                        | boolean                                  | true       | 是否开启循环。<br> 设置为true时表示开启循环，在LazyForEach懒循环加载模式下，加载的组件数量建议大于5个。 |
| duration                    | number                                   | 400        | 子组件切换的动画时长，单位为毫秒。                        |
| vertical                    | boolean                                  | false      | 是否为纵向滑动。                                 |
<<<<<<< HEAD
| itemSpace                   | number \| string                    | 0          | 设置子组件与子组件之间间隙。                           |
=======
| itemSpace                   | number&nbsp;\|&nbsp;string | 0          | 设置子组件与子组件之间间隙。                           |
>>>>>>> 299144e6
| displayMode                 | SwiperDisplayMode                        | SwiperDisplayMode.Stretch          | 设置子组件显示模式。                           |
| cachedCount<sup>8+</sup>    | number                                   | 1          | 设置预加载子组件个数。                              |
| disableSwipe<sup>8+</sup>   | boolean                                  | false      | 禁用组件滑动切换功能。                              |
| displayCount<sup>8+</sup>   | number&nbsp;\|&nbsp;string               | 1          | 设置一页中显示子组件的个数，设置为“auto”时等同于SwiperDisplayMode.AutoLinear的显示效果。                           |
| effectMode<sup>8+</sup>     | EdgeEffect                               | EdgeEffect.Spring          | 设置滑动到边缘时的显示效果。                           |
| curve<sup>8+</sup>          | [Curve](ts-appendix-enums.md#curve) \| string | Curve.Ease | 设置Swiper的动画曲线，默认为淡入淡出曲线，常用曲线参考[Curve枚举说明](ts-appendix-enums.md#curve)，也可以通过插值计算模块提供的接口创建自定义的Curves([插值曲线对象](ts-interpolation-calculation.md))。 |
<<<<<<< HEAD
| indicatorStyle<sup>8+</sup> | {<br/>left?:&nbsp;Length,<br/>top?:&nbsp;Length,<br/>right?:&nbsp;Length,<br/>bottom?:&nbsp;Length,<br/>size?:&nbsp;Length,<br/>mask?:&nbsp;boolean,<br/>color?:&nbsp;[ResourceColor](ts-types.md#resourcecolor8),<br/>selectedColor?:&nbsp;[ResourceColor](ts-types.md#resourcecolor8)<br/>} | -      | 设置indicator样式：<br/>-&nbsp;left:&nbsp;设置导航点距离Swiper组件左边的距离。<br/>-&nbsp;top:&nbsp;设置导航点距离Swiper组件顶部的距离。<br/>-&nbsp;right:&nbsp;设置导航点距离Swiper组件右边的距离。<br/>-&nbsp;bottom:&nbsp;设置导航点距离Swiper组件底部的距离。<br/>-&nbsp;size:&nbsp;设置导航点的直径。<br/>-&nbsp;mask:&nbsp;设置是否显示导航点蒙层样式。<br/>-&nbsp;color:&nbsp;设置导航点的颜色。<br/>-&nbsp;selectedColor:&nbsp;设置选中的导航点的颜色。 |
=======
| indicatorStyle<sup>8+</sup> | {<br/>left?:&nbsp;[Length](ts-types.md#length),<br/>top?:&nbsp;[Length](ts-types.md#length),<br/>right?:&nbsp;[Length](ts-types.md#length),<br/>bottom?:&nbsp;[Length](ts-types.md#length),<br/>size?:&nbsp;[Length](ts-types.md#length),<br/>mask?:&nbsp;boolean,<br/>color?:&nbsp;[ResourceColor](ts-types.md#resourcecolor8),<br/>selectedColor?:&nbsp;[ResourceColor](ts-types.md#resourcecolor8)<br/>} | -      | 设置indicator样式：<br/>-&nbsp;left:&nbsp;设置导航点距离Swiper组件左边的距离。<br/>-&nbsp;top:&nbsp;设置导航点距离Swiper组件顶部的距离。<br/>-&nbsp;right:&nbsp;设置导航点距离Swiper组件右边的距离。<br/>-&nbsp;bottom:&nbsp;设置导航点距离Swiper组件底部的距离。<br/>-&nbsp;size:&nbsp;设置导航点的直径。<br/>-&nbsp;mask:&nbsp;设置是否显示导航点蒙层样式。<br/>-&nbsp;color:&nbsp;设置导航点的颜色。<br/>-&nbsp;selectedColor:&nbsp;设置选中的导航点的颜色。 |
## SwiperDisplayMode枚举说明
  
  | 名称 | 描述 |
  | ----------- | ------------------------------------------ |
  | Stretch     | Swiper滑动一页的宽度为Swiper组件自身的宽度。|
  | AutoLinear  | Swiper滑动一页的宽度为子组件宽度中的最大值。| 
>>>>>>> 299144e6

## EdgeEffect枚举说明
  
  | 名称   | 描述                                                                      | 
  | ------ | ------------------------------------------------------------------------- |
  | Spring | 弹性物理动效，滑动到边缘后可以通过触摸事件继续滑动一段距离，松手后回弹。    |
  | Fade   | 滑动到边缘后，可以通过触摸事件继续滑动一段阴影，松手后阴影回弹。            |
  | None   | 滑动到边缘后无效果。                                                      |

## SwiperController

Swiper容器组件的控制器，可以将此对象绑定至Swiper组件，然后通过它控制翻页。

### showNext

showNext(): void

翻至下一页。

### showPrevious

showPrevious(): void

翻至上一页。

### finishAnimation

finishAnimation(callback?: () => void): void

停止播放动画。

**参数：**

| 参数名    | 参数类型   | 必填项 | 参数描述 |
| --------- | ---------- | ------ | -------- |
| callback  | () => void | 是     | 动画结束的回调。 |

## 事件

### onChange

onChange(&nbsp;index:&nbsp;number)&nbsp;=&gt;&nbsp;void

当前显示的组件索引变化时触发该事件。

**参数：**

| 参数名    | 参数类型   | 必填项 | 参数描述 |
| --------- | ---------- | ------ | -------- |
| index     | number     | 是     | 当前显示元素的索引。 |


## 示例

```ts
// xxx.ets
class MyDataSource implements IDataSource {
  private list: number[] = []
  private listener: DataChangeListener

  constructor(list: number[]) {
    this.list = list
  }

  totalCount(): number {
    return this.list.length
  }

  getData(index: number): any {
    return this.list[index]
  }

  registerDataChangeListener(listener: DataChangeListener): void {
    this.listener = listener
  }

  unregisterDataChangeListener() {
  }
}

@Entry
@Component
struct SwiperExample {
  private swiperController: SwiperController = new SwiperController()
  private data: MyDataSource = new MyDataSource([])

  aboutToAppear(): void {
    let list = []
    for (var i = 1; i <= 10; i++) {
      list.push(i.toString());
    }
    this.data = new MyDataSource(list)
  }

  build() {
    Column({ space: 5 }) {
      Swiper(this.swiperController) {
        LazyForEach(this.data, (item: string) => {
          Text(item).width('90%').height(160).backgroundColor(0xAFEEEE).textAlign(TextAlign.Center).fontSize(20)
        }, item => item)
      }
      .cachedCount(2)
      .index(1)
      .autoPlay(true)
      .interval(4000)
      .indicator(true) // 默认开启指示点
      .loop(false) // 默认开启循环播放
      .duration(1000)
      .vertical(false) // 默认横向切换
      .itemSpace(0)
      .curve(Curve.Linear) // 动画曲线
      .onChange((index: number) => {
        console.info(index.toString())
      })

      Flex({ justifyContent: FlexAlign.SpaceAround }) {
        Button('next')
          .onClick(() => {
            this.swiperController.showNext()
          })
        Button('preview')
          .onClick(() => {
            this.swiperController.showPrevious()
          })
      }
    }.margin({ top: 5 })
  }
}
```

![zh-cn_image_0000001224621917](figures/zh-cn_image_0000001224621917.gif)<|MERGE_RESOLUTION|>--- conflicted
+++ resolved
@@ -20,11 +20,7 @@
 
 ## 接口
 
-<<<<<<< HEAD
-Swiper(value: (controller?: SwiperController))
-=======
 Swiper(value?:{controller?: SwiperController})
->>>>>>> 299144e6
 
 **参数：** 
 
@@ -46,20 +42,13 @@
 | loop                        | boolean                                  | true       | 是否开启循环。<br> 设置为true时表示开启循环，在LazyForEach懒循环加载模式下，加载的组件数量建议大于5个。 |
 | duration                    | number                                   | 400        | 子组件切换的动画时长，单位为毫秒。                        |
 | vertical                    | boolean                                  | false      | 是否为纵向滑动。                                 |
-<<<<<<< HEAD
 | itemSpace                   | number \| string                    | 0          | 设置子组件与子组件之间间隙。                           |
-=======
-| itemSpace                   | number&nbsp;\|&nbsp;string | 0          | 设置子组件与子组件之间间隙。                           |
->>>>>>> 299144e6
 | displayMode                 | SwiperDisplayMode                        | SwiperDisplayMode.Stretch          | 设置子组件显示模式。                           |
 | cachedCount<sup>8+</sup>    | number                                   | 1          | 设置预加载子组件个数。                              |
 | disableSwipe<sup>8+</sup>   | boolean                                  | false      | 禁用组件滑动切换功能。                              |
 | displayCount<sup>8+</sup>   | number&nbsp;\|&nbsp;string               | 1          | 设置一页中显示子组件的个数，设置为“auto”时等同于SwiperDisplayMode.AutoLinear的显示效果。                           |
 | effectMode<sup>8+</sup>     | EdgeEffect                               | EdgeEffect.Spring          | 设置滑动到边缘时的显示效果。                           |
 | curve<sup>8+</sup>          | [Curve](ts-appendix-enums.md#curve) \| string | Curve.Ease | 设置Swiper的动画曲线，默认为淡入淡出曲线，常用曲线参考[Curve枚举说明](ts-appendix-enums.md#curve)，也可以通过插值计算模块提供的接口创建自定义的Curves([插值曲线对象](ts-interpolation-calculation.md))。 |
-<<<<<<< HEAD
-| indicatorStyle<sup>8+</sup> | {<br/>left?:&nbsp;Length,<br/>top?:&nbsp;Length,<br/>right?:&nbsp;Length,<br/>bottom?:&nbsp;Length,<br/>size?:&nbsp;Length,<br/>mask?:&nbsp;boolean,<br/>color?:&nbsp;[ResourceColor](ts-types.md#resourcecolor8),<br/>selectedColor?:&nbsp;[ResourceColor](ts-types.md#resourcecolor8)<br/>} | -      | 设置indicator样式：<br/>-&nbsp;left:&nbsp;设置导航点距离Swiper组件左边的距离。<br/>-&nbsp;top:&nbsp;设置导航点距离Swiper组件顶部的距离。<br/>-&nbsp;right:&nbsp;设置导航点距离Swiper组件右边的距离。<br/>-&nbsp;bottom:&nbsp;设置导航点距离Swiper组件底部的距离。<br/>-&nbsp;size:&nbsp;设置导航点的直径。<br/>-&nbsp;mask:&nbsp;设置是否显示导航点蒙层样式。<br/>-&nbsp;color:&nbsp;设置导航点的颜色。<br/>-&nbsp;selectedColor:&nbsp;设置选中的导航点的颜色。 |
-=======
 | indicatorStyle<sup>8+</sup> | {<br/>left?:&nbsp;[Length](ts-types.md#length),<br/>top?:&nbsp;[Length](ts-types.md#length),<br/>right?:&nbsp;[Length](ts-types.md#length),<br/>bottom?:&nbsp;[Length](ts-types.md#length),<br/>size?:&nbsp;[Length](ts-types.md#length),<br/>mask?:&nbsp;boolean,<br/>color?:&nbsp;[ResourceColor](ts-types.md#resourcecolor8),<br/>selectedColor?:&nbsp;[ResourceColor](ts-types.md#resourcecolor8)<br/>} | -      | 设置indicator样式：<br/>-&nbsp;left:&nbsp;设置导航点距离Swiper组件左边的距离。<br/>-&nbsp;top:&nbsp;设置导航点距离Swiper组件顶部的距离。<br/>-&nbsp;right:&nbsp;设置导航点距离Swiper组件右边的距离。<br/>-&nbsp;bottom:&nbsp;设置导航点距离Swiper组件底部的距离。<br/>-&nbsp;size:&nbsp;设置导航点的直径。<br/>-&nbsp;mask:&nbsp;设置是否显示导航点蒙层样式。<br/>-&nbsp;color:&nbsp;设置导航点的颜色。<br/>-&nbsp;selectedColor:&nbsp;设置选中的导航点的颜色。 |
 ## SwiperDisplayMode枚举说明
   
@@ -67,7 +56,6 @@
   | ----------- | ------------------------------------------ |
   | Stretch     | Swiper滑动一页的宽度为Swiper组件自身的宽度。|
   | AutoLinear  | Swiper滑动一页的宽度为子组件宽度中的最大值。| 
->>>>>>> 299144e6
 
 ## EdgeEffect枚举说明
   
