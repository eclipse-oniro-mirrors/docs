# Shape

绘制组件的父组件，父组件中会描述所有绘制组件均支持的通用属性。

1、绘制组件使用Shape作为父组件，实现类似SVG的效果。

2、绘制组件单独使用，用于在页面上绘制指定的图形。

>  **说明：**
>
>  该组件从API Version 7开始支持。后续版本如有新增内容，则采用上角标单独标记该内容的起始版本。


## 权限列表

无


## 子组件

可以包含子组件。


## 接口

Shape(value?: PixelMap)

- 参数
  | 参数名 | 参数类型 | 必填 | 默认值 | 参数描述 |
  | -------- | -------- | -------- | -------- | -------- |
<<<<<<< HEAD
  | value | [PixelMap](../apis/js-apis-image.md#pixelmap7) | 否 | - | 绘制目标，可将图形绘制在指定的PixelMap对象中，若未设置，则在当前绘制目标中进行绘制。 |
=======
  | value | PixelMap | 否 | - | 绘制目标，可将图形绘制在指定的PixelMap对象中，若未设置，则在当前绘制目标中进行绘制。 |
>>>>>>> 0b82b823


## 属性

除支持[通用属性](ts-universal-attributes-size.md)外，还支持以下属性：

| 参数名称 | 参数类型 | 默认值 | 必填 | 参数描述 |
| -------- | -------- | -------- | -------- | -------- |
| viewPort | {<br/>x?:&nbsp;number \| string,<br/>y?:&nbsp;number \| string,<br/>width?:&nbsp;number \| string,<br/>height?:&nbsp;number \| string<br/>} | { x:0, y:0, width:0, height:0 } | 否 | 形状的视口。 |
| fill | [ResourceColor](ts-types.md#resourcecolor8) | Color.Black | 否 | 设置填充区域颜色。 |
| fillOpacity | number&nbsp;\|&nbsp;string&nbsp;\|&nbsp;[Resource](ts-types.md#resource) | 1 | 否 | 设置填充区域透明度。 |
| stroke | [ResourceColor](ts-types.md#resourcecolor8) | - | 否 | 设置边框颜色，不设置时，默认没有边框线条。 |
| strokeDashArray | Array&lt;Length&gt; | [] | 否 | 设置边框间隙。 |
| strokeDashOffset | number&nbsp;\|&nbsp;string | 0 | 否 | 边框绘制起点的偏移量。 |
| strokeLineCap | [LineCapStyle](ts-appendix-enums.md#linecapstyle) | LineCapStyle.Butt | 否 | 设置边框端点绘制样式。 |
| strokeLineJoin | [LineJoinStyle](ts-appendix-enums.md#linejoinstyle) | LineJoinStyle.Miter | 否 | 设置边框拐角绘制样式。 |
| strokeMiterLimit | number&nbsp;\|&nbsp;string | 4 | 否 | 设置锐角绘制成斜角的极限值。 |
| strokeOpacity | number&nbsp;\|&nbsp;string&nbsp;\|&nbsp;[Resource](ts-types.md#resource) | 1 | 否 | 设置边框透明度。 |
| strokeWidth | number&nbsp;\|&nbsp;string | 1 | 否 | 设置边框宽度。 |
| antiAlias | boolean | true | 否 | 是否开启抗锯齿效果。 |
| mesh<sup>8+</sup> | Array&lt;number&gt;,number,number | [],0,0 | 否 | 设置mesh效果。第一个参数为长度（column + 1）* （row + 1）* 2的数组，它记录了扭曲后的位图各个顶点位置，第二个参数为mesh矩阵列数column，第三个参数为mesh矩阵行数row。 |

## 示例

### 示例1

```ts
// xxx.ets
@Entry
@Component
struct ShapeExample {
  build() {
    Column({ space: 10 }) {
      Text('basic').fontSize(11).fontColor(0xCCCCCC).width(320)
      // 在Shape的(-2, -2)点绘制一个 300 * 50 带边框的矩形,颜色0x317AF7,边框颜色黑色,边框宽度4,边框间隙20,向左偏移10,线条两端样式为半圆,拐角样式圆角,抗锯齿(默认开启)
      // 在Shape的(-2, 58)点绘制一个 300 * 50 带边框的椭圆,颜色0x317AF7,边框颜色黑色,边框宽度4,边框间隙20,向左偏移10,线条两端样式为半圆,拐角样式圆角,抗锯齿(默认开启)
      // 在Shape的(-2, 118)点绘制一个 300 * 10 直线路径,颜色0x317AF7,边框颜色黑色,宽度4,间隙20,向左偏移10,线条两端样式为半圆,拐角样式圆角,抗锯齿(默认开启)
      Shape() {
        Rect().width(300).height(50)
        Ellipse().width(300).height(50).offset({ x: 0, y: 60 })
        Path().width(300).height(10).commands('M0 0 L900 0').offset({ x: 0, y: 120 })
      }
      .viewPort({ x: -2, y: -2, width: 304, height: 130 })
      .fill(0x317AF7)
      .stroke(Color.Black)
      .strokeWidth(4)
      .strokeDashArray([20])
      .strokeDashOffset(10)
      .strokeLineCap(LineCapStyle.Round)
      .strokeLineJoin(LineJoinStyle.Round)
      .antiAlias(true)
      // 分别在Shape的(0, 0)、(-5, -5)点绘制一个 300 * 50 带边框的矩形,可以看出之所以将视口的起始位置坐标设为负值是因为绘制的起点默认为线宽的中点位置，因此要让边框完全显示则需要让视口偏移半个线宽
      Shape() {
        Rect().width(300).height(50)
      }
      .viewPort({ x: 0, y: 0, width: 320, height: 70 })
      .fill(0x317AF7)
      .stroke(Color.Black)
      .strokeWidth(10)

      Shape() {
        Rect().width(300).height(50)
      }
      .viewPort({ x: -5, y: -5, width: 320, height: 70 })
      .fill(0x317AF7)
      .stroke(Color.Black)
      .strokeWidth(10)

      Text('path').fontSize(11).fontColor(0xCCCCCC).width(320)
      // 在Shape的(0, -5)点绘制一条直线路径,颜色0xEE8443,线条宽度10,线条间隙20
      Shape() {
        Path().width(300).height(10).commands('M0 0 L900 0')
      }
      .viewPort({ x: 0, y: -5, width: 300, height: 20 })
      .stroke(0xEE8443)
      .strokeWidth(10)
      .strokeDashArray([20])
      // 在Shape的(0, -5)点绘制一条直线路径,颜色0xEE8443,线条宽度10,线条间隙20,向左偏移10
      Shape() {
        Path().width(300).height(10).commands('M0 0 L900 0')
      }
      .viewPort({ x: 0, y: -5, width: 300, height: 20 })
      .stroke(0xEE8443)
      .strokeWidth(10)
      .strokeDashArray([20])
      .strokeDashOffset(10)
      // 在Shape的(0, -5)点绘制一条直线路径,颜色0xEE8443,线条宽度10,透明度0.5
      Shape() {
        Path().width(300).height(10).commands('M0 0 L900 0')
      }
      .viewPort({ x: 0, y: -5, width: 300, height: 20 })
      .stroke(0xEE8443)
      .strokeWidth(10)
      .strokeOpacity(0.5)
      // 在Shape的(0, -5)点绘制一条直线路径,颜色0xEE8443,线条宽度10,线条间隙20,线条两端样式为半圆
      Shape() {
        Path().width(300).height(10).commands('M0 0 L900 0')
      }
      .viewPort({ x: 0, y: -5, width: 300, height: 20 })
      .stroke(0xEE8443)
      .strokeWidth(10)
      .strokeDashArray([20])
      .strokeLineCap(LineCapStyle.Round)
      // 在Shape的(-80, -5)点绘制一个封闭路径,颜色0x317AF7,线条宽度10,边框颜色0xEE8443,拐角样式锐角（默认值）
      Shape() {
        Path().width(200).height(60).commands('M0 0 L400 0 L400 150 Z')
      }
      .viewPort({ x: -80, y: -5, width: 310, height: 90 })
      .fill(0x317AF7)
      .stroke(0xEE8443)
      .strokeWidth(10)
      .strokeLineJoin(LineJoinStyle.Miter)
      .strokeMiterLimit(5)
    }.width('100%').margin({ top: 15 })
  }
}
```

![zh-cn_image_0000001184628104](figures/zh-cn_image_0000001184628104.png)

### 示例2

```ts
// xxx.ets
@Entry
@Component
struct ShapeMeshExample {
  @State columnVal: number = 0;
  @State rowVal: number = 0;
  @State count: number = 0;
  @State verts: Array<number> = [];
  @State shapeWidth: number = 600;
  @State shapeHeight: number = 600;

  build() {
    Column() {
      Shape() {
        Rect()
          .width('250px')
          .height('250px')
          .radiusWidth('10px')
          .radiusHeight('10px')
          .stroke('10px')
          .margin({ left: '10px', top: '10px' })
          .strokeWidth('10px')
          .fill(Color.Blue)
        Rect()
          .width('250px')
          .height('250px')
          .radiusWidth('10px')
          .radiusHeight('10px')
          .stroke('10px')
          .margin({ left: '270px', top: '10px' })
          .strokeWidth('10px')
          .fill(Color.Red)
      }
      .mesh(this.verts, this.columnVal, this.rowVal)
      .width(this.shapeWidth + 'px')
      .height(this.shapeHeight + 'px')
      // 手指触摸Shape组件时会显示mesh扭曲效果
      .onTouch((event: TouchEvent) => {
        var touchX = event.touches[0].x * 2;
        var touchY = event.touches[0].y * 2;
        this.columnVal = 20;
        this.rowVal = 20;
        this.count = (this.columnVal + 1) * (this.rowVal + 1);
        var orig = [this.count * 2];
        var index = 0;
        for (var i = 0; i <= this.rowVal; i++) {
          var fy = this.shapeWidth * i / this.rowVal;
          for (var j = 0; j <= this.columnVal; j++) {
            var fx = this.shapeWidth * j / this.columnVal;
            orig[index * 2 + 0] = this.verts[index * 2 + 0] = fx;
            orig[index * 2 + 1] = this.verts[index * 2 + 1] = fy;
            index++;
          }
        }
        for (var k = 0; k < this.count * 2; k += 2) {
          var dx = touchX - orig[k + 0];
          var dy = touchY - orig[k + 1];
          var dd = dx * dx + dy * dy;
          var d = Math.sqrt(dd);
          var pull = 80000 / (dd * d);
          if (pull >= 1) {
            this.verts[k + 0] = touchX;
            this.verts[k + 1] = touchY;
          } else {
            this.verts[k + 0] = orig[k + 0] + dx * pull;
            this.verts[k + 1] = orig[k + 1] + dy * pull;
          }
        }
      })
    }
    .width('600px')
    .height('600px')
    .border({ width: 3, color: Color.Black })
  }
}
```

示意图：

![zh-cn_image1_0000001184628104](figures/zh-cn_image1_0000001184628104.png)

手指触摸Shape组件时会显示mesh扭曲效果：

![zh-cn_image2_0000001184628104](figures/zh-cn_image2_0000001184628104.png)<|MERGE_RESOLUTION|>--- conflicted
+++ resolved
@@ -28,11 +28,7 @@
 - 参数
   | 参数名 | 参数类型 | 必填 | 默认值 | 参数描述 |
   | -------- | -------- | -------- | -------- | -------- |
-<<<<<<< HEAD
   | value | [PixelMap](../apis/js-apis-image.md#pixelmap7) | 否 | - | 绘制目标，可将图形绘制在指定的PixelMap对象中，若未设置，则在当前绘制目标中进行绘制。 |
-=======
-  | value | PixelMap | 否 | - | 绘制目标，可将图形绘制在指定的PixelMap对象中，若未设置，则在当前绘制目标中进行绘制。 |
->>>>>>> 0b82b823
 
 
 ## 属性
