--- conflicted
+++ resolved
@@ -21,18 +21,10 @@
 
 Shape(value?: PixelMap)
 
-<<<<<<< HEAD
 - 参数
   | 参数名 | 参数类型 | 必填 | 默认值 | 参数描述 |
   | -------- | -------- | -------- | -------- | -------- |
   | value | [PixelMap](../apis/js-apis-image.md#pixelmap7) | 否 | - | 绘制目标，可将图形绘制在指定的PixelMap对象中，若未设置，则在当前绘制目标中进行绘制。 |
-=======
-**参数：**
-
-| 参数名 | 参数类型 | 必填 | 默认值 | 参数描述 |
-| -------- | -------- | -------- | -------- | -------- |
-| value | PixelMap | 否 | - | 绘制目标，可将图形绘制在指定的PixelMap对象中，若未设置，则在当前绘制目标中进行绘制。 |
->>>>>>> c6970c1d
 
 
 ## 属性
