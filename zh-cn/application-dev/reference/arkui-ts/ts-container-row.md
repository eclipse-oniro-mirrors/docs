--- conflicted
+++ resolved
@@ -19,11 +19,7 @@
 
 ## 接口
 
-<<<<<<< HEAD
 Row(value?:{space?: string&nbsp;|&nbsp;number})
-=======
-Row(value?:{space?: string&nbsp;|&nbsp;number  })
->>>>>>> 299144e6
 
 **参数：**
 
