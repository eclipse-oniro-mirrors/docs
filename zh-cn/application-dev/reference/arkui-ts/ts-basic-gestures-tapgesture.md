--- conflicted
+++ resolved
@@ -10,7 +10,6 @@
 
 **参数：**
 
-<<<<<<< HEAD
 | 参数名称 | 参数类型 | 必填 | 参数描述                                                     |
 | -------- | -------- | ---- | ------------------------------------------------------------ |
 | count    | number   | 否   | 识别的连续点击次数。如果设置小于1，会被转化为默认值。<br/>默认值：1<br/>>&nbsp;&nbsp;**说明：**<br/>>&nbsp;如配置多击，上一次抬起和下一次按下的超时时间为300毫秒（ms）。 |
@@ -21,19 +20,6 @@
 | 名称                                                         | 功能描述              |
 | ------------------------------------------------------------ | --------------------- |
 | onAction(event: (event?:&nbsp;[GestureEvent](ts-gesture-settings.md))&nbsp;=&gt;&nbsp;void) | Tap手势识别成功回调。 |
-=======
-  | 参数名称 | 参数类型 | 必填 | 默认值 | 参数描述 |
-  | -------- | -------- | -------- | -------- | -------- |
-  | count | number | 否 | 1 | 识别的连续点击次数。如果设置小于1，会被转化为默认值。<br/>>&nbsp;&nbsp;**说明：**<br/>>&nbsp;如配置多击，上一次抬起和下一次按下的超时时间为300毫秒（ms）。 |
-  | fingers | number | 否 | 1 | 触发点击的最少手指数，最小为1指，&nbsp;最大为10指。<br/>>&nbsp;&nbsp;**说明：**<br/>>&nbsp;1.&nbsp;当配置多指时，第一根手指按下后300毫秒（ms）内未有足够的手指数按下，手势识别失败。<br/>>&nbsp;2.&nbsp;实际点击手指数超过配置值，手势识别失败。 |
-
-
-## 事件
-
-| 名称 | 功能描述 |
-| -------- | -------- |
-| onAction((event?:&nbsp;[GestureEvent](ts-gesture-settings.md))&nbsp;=&gt;&nbsp;void) | Tap手势识别成功回调。 |
->>>>>>> a1131c23
 
 
 ## 示例
