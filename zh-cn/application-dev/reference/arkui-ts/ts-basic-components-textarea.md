# TextArea

多行文本输入框组件，当输入的文本内容超过组件宽度时会自动换行显示。

>  **说明：**
>
>  该组件从API Version 7开始支持。后续版本如有新增内容，则采用上角标单独标记该内容的起始版本。


## 子组件

无


## 接口

TextArea(value?:{placeholder?: ResourceStr, text?: ResourceStr, controller?: TextAreaController})

**参数：**

| 参数名                     | 参数类型                                     | 必填   | 参数描述           |
| ----------------------- | ---------------------------------------- | ---- | -------------- |
| placeholder      | [ResourceStr](ts-types.md#resourcestr)  | 否    | 设置无输入时的提示文本。输入内容后，提示文本不显示。<br/>仅设置placeholder属性时，手柄依然跟随拖动，手柄松开后光标停留在文字开头位置。     |
| text             | [ResourceStr](ts-types.md#resourcestr)  | 否    | 设置输入框当前的文本内容。</br>当组件设置[stateStyles](ts-universal-attributes-polymorphic-style.md)等刷新属性时，建议通过onChange事件将状态变量与文本实时绑定，</br>避免组件刷新时TextArea中的文本内容异常。<br />从API version 10开始，该参数支持[$$](../../quick-start/arkts-two-way-sync.md)双向绑定变量。 |
| controller<sup>8+</sup> | [TextAreaController](#textareacontroller8) | 否    | 设置TextArea控制器。 |


## 属性

除支持[通用属性](ts-universal-attributes-size.md)和[文本通用属性](ts-universal-attributes-text-style.md)的fontColor、fontSize、fontStyle、fontWeight、fontFamily外，还支持以下属性：

<<<<<<< HEAD
| 名称                              | 参数类型                                                     | 描述                                                         |
| --------------------------------- | ------------------------------------------------------------ | ------------------------------------------------------------ |
| placeholderColor                  | [ResourceColor](ts-types.md#resourcecolor)                   | 设置placeholder文本颜色。                                    |
| placeholderFont                   | [Font](ts-types.md#font)                                     | 设置placeholder文本样式，包括字体大小，字体粗细，字体族，字体风格。目前仅支持默认字体族。 |
| textAlign                         | [TextAlign](ts-appendix-enums.md#textalign)                  | 设置文本在输入框中的水平对齐式。<br/>默认值：TextAlign.Start |
| caretColor                        | [ResourceColor](ts-types.md#resourcecolor)                   | 设置输入框光标颜色。                                         |
| inputFilter<sup>8+</sup>          | {<br/>value:&nbsp;[ResourceStr](ts-types.md#resourcestr),<br/>error?:&nbsp;(value:&nbsp;string) => void<br/>} | 通过正则表达式设置输入过滤器。匹配表达式的输入允许显示，不匹配的输入将被过滤。仅支持单个字符匹配，不支持字符串匹配。<br/>-&nbsp;value：设置正则表达式。<br/>-&nbsp;error：正则匹配失败时，返回被过滤的内容。 |
| copyOption<sup>9+</sup>           | [CopyOptions](ts-appendix-enums.md#copyoptions9)             | 设置输入的文本是否可复制。<br>设置CopyOptions.None时，当前TextArea中的文字无法被复制或剪切，仅支持粘贴。 |
| maxLength<sup>10+</sup>           | number                                                       | 设置文本的最大输入字符数。<br/>默认不设置最大输入字符数限制。 |
| showCounter<sup>10+</sup>         | boolean                                                      | 设置文本最大输入字符数后，是否显示字数。<br/>默认值：false   |
| style<sup>10+</sup>               | [TextContentStyle](enums.d.ts#TextContentStyle)              | 设置文本框多态样式。<br/>默认值：TextContentStyle.DEFAULT    |
| selectionMenuHidden<sup>10+</sup> | boolean                                                      | 设置长按输入框或者右键输入框时，是否弹出文本选择菜单。<br />默认值：false |
=======
| 名称                      | 参数类型                                                     | 描述                                                         |
| ------------------------- | ------------------------------------------------------------ | ------------------------------------------------------------ |
| placeholderColor          | [ResourceColor](ts-types.md#resourcecolor)                   | 设置placeholder文本颜色。<br/>默认值跟随主题。               |
| placeholderFont           | [Font](ts-types.md#font)                                     | 设置placeholder文本样式，包括字体大小，字体粗细，字体族，字体风格。目前仅支持默认字体族。 |
| textAlign                 | [TextAlign](ts-appendix-enums.md#textalign)                  | 设置文本在输入框中的水平对齐方式。<br/>默认值：TextAlign.Start<br/>**说明：**<br/>仅支持TextAlign.Start、TextAlign.Center和TextAlign.End。<br/>可通过[align](ts-universal-attributes-location.md)属性控制文本段落在垂直方向上的位置，此组件中不可通过align属性控制文本段落在水平方向上的位置，即align属性中Alignment.TopStart、Alignment.Top、Alignment.TopEnd效果相同，控制内容在顶部，Alignment.Start、Alignment.Center、Alignment.End效果相同，控制内容垂直居中，Alignment.BottomStart、Alignment.Bottom、Alignment.BottomEnd效果相同，控制内容在底部。 |
| caretColor                | [ResourceColor](ts-types.md#resourcecolor)                   | 设置输入框光标颜色。<br/>默认值：'#007DFF'。                 |
| inputFilter<sup>8+</sup>  | {<br/>value:&nbsp;[ResourceStr](ts-types.md#resourcestr),<br/>error?:&nbsp;(value:&nbsp;string) => void<br/>} | 通过正则表达式设置输入过滤器。匹配表达式的输入允许显示，不匹配的输入将被过滤。仅支持单个字符匹配，不支持字符串匹配。<br/>-&nbsp;value：设置正则表达式。<br/>-&nbsp;error：正则匹配失败时，返回被过滤的内容。 |
| copyOption<sup>9+</sup>   | [CopyOptions](ts-appendix-enums.md#copyoptions9)             | 设置输入的文本是否可复制。<br/>默认值：CopyOptions.LocalDevice，支持设备内复制。 <br/>设置CopyOptions.None时，当前TextArea中的文字无法被复制或剪切，仅支持粘贴。 |
| maxLength<sup>10+</sup>   | number                                                       | 设置文本的最大输入字符数。<br/>默认不设置最大输入字符数限制。 |
| showCounter<sup>10+</sup> | boolean                                                      | 设置文本最大输入字符数后，是否显示字数。<br/>默认值：false   |
| style<sup>10+</sup>       | [TextContentStyle](ts-appendix-enums.md#textcontentstyle10)  | 设置文本框多态样式。<br/>默认值：TextContentStyle.DEFAULT    |
| enableKeyboardOnFocus<sup>10+</sup> | boolean | TextArea获焦时，是否绑定输入法<br/>默认值：true。从API version 10开始，获焦默认绑定输入法。 |
>>>>>>> c1becef4

>  **说明：**
>
>  [通用属性padding](ts-universal-attributes-size.md)的默认值为：<br>{<br>&nbsp;top: 8 vp,<br>&nbsp;right: 16 vp,<br>&nbsp;bottom: 8 vp,<br>&nbsp;left: 16 vp<br> }

## 事件

除支持[通用事件](ts-universal-events-click.md)外，还支持以下事件：

| 名称                                                         | 功能描述                                                     |
| ------------------------------------------------------------ | ------------------------------------------------------------ |
| onChange(callback:&nbsp;(value:&nbsp;string)&nbsp;=&gt;&nbsp;void) | 输入内容发生变化时，触发该回调。<br/>- value：当前输入的文本内容。 |
| onEditChange(callback:&nbsp;(isEditing:&nbsp;boolean)&nbsp;=&gt;&nbsp;void)<sup>10+</sup> | 输入状态变化时，触发该回调。有光标时为编辑态，无光标时为非编辑态。isEditing为true表示正在输入。 |
| onCopy<sup>8+</sup>(callback:(value:&nbsp;string)&nbsp;=&gt;&nbsp;void) | 长按输入框内部区域弹出剪贴板后，点击剪切板复制按钮，触发该回调。<br/>- value：复制的文本内容。 |
| onCut<sup>8+</sup>(callback:(value:&nbsp;string)&nbsp;=&gt;&nbsp;void) | 长按输入框内部区域弹出剪贴板后，点击剪切板剪切按钮，触发该回调。<br/>- value：剪切的文本内容。 |
| onPaste<sup>8+</sup>(callback:(value:&nbsp;string)&nbsp;=&gt;&nbsp;void) | 长按输入框内部区域弹出剪贴板后，点击剪切板粘贴按钮，触发该回调。<br/>- value：粘贴的文本内容。 |
| onTextSelectionChange(callback: (selectionStart: number, selectionEnd: number) => void)<sup>10+</sup> | 文本选择的位置发生变化时，触发该回调。<br />selectionStart：文本选择区域起始位置，文本框中文字的起始位置为0。<br />selectionEnd：文本选择区域结束位置。 |
| onContentScroll(callback: (totalOffsetX: number, totalOffsetY: number) => void)<sup>10+</sup> | 文本内容滚动时，触发该回调。<br />totalOffsetX：文本在内容区的横坐标偏移。<br />totalOffsetY：文本在内容区的纵坐标偏移。 |

## TextAreaController<sup>8+</sup>

TextArea组件的控制器，目前可通过它设置TextArea组件的光标位置。

### 导入对象

```
controller: TextAreaController = new TextAreaController()
```

### caretPosition<sup>8+</sup>

caretPosition(value: number): void

设置输入光标的位置。

**参数：**

| 参数名 | 参数类型 | 必填 | 参数描述                               |
| ------ | -------- | ---- | -------------------------------------- |
| value  | number   | 是   | 从字符串开始到光标所在位置的字符长度。 |

### setTextSelection<sup>10+</sup>

setTextSelection(selectionStart: number, selectionEnd: number): void

组件在获焦状态下，调用该接口设置文本选择区域并高亮显示，且只有在selectionStart小于selectionEnd时，文字才会被选取、高亮显示。

**参数：**

| 参数名         | 参数类型 | 必填 | 参数描述                                                     |
| -------------- | -------- | ---- | ------------------------------------------------------------ |
| selectionStart | number   | 是   | 文本选择区域起始位置，文本框中文字的起始位置为0。<br/>当selectionStart小于0时、按照0处理；当selectionStart大于文字最大长度时、按照文字最大长度处理。<br/> |
| selectionEnd   | number   | 是   | 文本选择区域结束位置。<br/>当selectionEnd小于0时、按照0处理；当selectionEnd大于文字最大长度时、按照文字最大长度处理。<br/> |

### stopEditing<sup>10+</sup>

stopEditing(): void

退出编辑态。

## 示例

```ts
// xxx.ets
@Entry
@Component
struct TextAreaExample {
  @State text: string = ''
  controller: TextAreaController = new TextAreaController()

  build() {
    Column() {
      TextArea({
        text: this.text,
        placeholder: 'The text area can hold an unlimited amount of text. input your word...',
        controller: this.controller
      })
        .placeholderFont({ size: 16, weight: 400 })
        .width(336)
        .height(56)
        .margin(20)
        .fontSize(16)
        .fontColor('#182431')
        .backgroundColor('#FFFFFF')
        .onChange((value: string) => {
          this.text = value
        })
      Text(this.text)
      Button('Set caretPosition 1')
        .backgroundColor('#007DFF')
        .margin(15)
        .onClick(() => {
          // 设置光标位置到第一个字符后
          this.controller.caretPosition(1)
        })
    }.width('100%').height('100%').backgroundColor('#F1F3F5')
  }
}
```

![textArea](figures/textArea.gif)<|MERGE_RESOLUTION|>--- conflicted
+++ resolved
@@ -29,20 +29,6 @@
 
 除支持[通用属性](ts-universal-attributes-size.md)和[文本通用属性](ts-universal-attributes-text-style.md)的fontColor、fontSize、fontStyle、fontWeight、fontFamily外，还支持以下属性：
 
-<<<<<<< HEAD
-| 名称                              | 参数类型                                                     | 描述                                                         |
-| --------------------------------- | ------------------------------------------------------------ | ------------------------------------------------------------ |
-| placeholderColor                  | [ResourceColor](ts-types.md#resourcecolor)                   | 设置placeholder文本颜色。                                    |
-| placeholderFont                   | [Font](ts-types.md#font)                                     | 设置placeholder文本样式，包括字体大小，字体粗细，字体族，字体风格。目前仅支持默认字体族。 |
-| textAlign                         | [TextAlign](ts-appendix-enums.md#textalign)                  | 设置文本在输入框中的水平对齐式。<br/>默认值：TextAlign.Start |
-| caretColor                        | [ResourceColor](ts-types.md#resourcecolor)                   | 设置输入框光标颜色。                                         |
-| inputFilter<sup>8+</sup>          | {<br/>value:&nbsp;[ResourceStr](ts-types.md#resourcestr),<br/>error?:&nbsp;(value:&nbsp;string) => void<br/>} | 通过正则表达式设置输入过滤器。匹配表达式的输入允许显示，不匹配的输入将被过滤。仅支持单个字符匹配，不支持字符串匹配。<br/>-&nbsp;value：设置正则表达式。<br/>-&nbsp;error：正则匹配失败时，返回被过滤的内容。 |
-| copyOption<sup>9+</sup>           | [CopyOptions](ts-appendix-enums.md#copyoptions9)             | 设置输入的文本是否可复制。<br>设置CopyOptions.None时，当前TextArea中的文字无法被复制或剪切，仅支持粘贴。 |
-| maxLength<sup>10+</sup>           | number                                                       | 设置文本的最大输入字符数。<br/>默认不设置最大输入字符数限制。 |
-| showCounter<sup>10+</sup>         | boolean                                                      | 设置文本最大输入字符数后，是否显示字数。<br/>默认值：false   |
-| style<sup>10+</sup>               | [TextContentStyle](enums.d.ts#TextContentStyle)              | 设置文本框多态样式。<br/>默认值：TextContentStyle.DEFAULT    |
-| selectionMenuHidden<sup>10+</sup> | boolean                                                      | 设置长按输入框或者右键输入框时，是否弹出文本选择菜单。<br />默认值：false |
-=======
 | 名称                      | 参数类型                                                     | 描述                                                         |
 | ------------------------- | ------------------------------------------------------------ | ------------------------------------------------------------ |
 | placeholderColor          | [ResourceColor](ts-types.md#resourcecolor)                   | 设置placeholder文本颜色。<br/>默认值跟随主题。               |
@@ -55,7 +41,7 @@
 | showCounter<sup>10+</sup> | boolean                                                      | 设置文本最大输入字符数后，是否显示字数。<br/>默认值：false   |
 | style<sup>10+</sup>       | [TextContentStyle](ts-appendix-enums.md#textcontentstyle10)  | 设置文本框多态样式。<br/>默认值：TextContentStyle.DEFAULT    |
 | enableKeyboardOnFocus<sup>10+</sup> | boolean | TextArea获焦时，是否绑定输入法<br/>默认值：true。从API version 10开始，获焦默认绑定输入法。 |
->>>>>>> c1becef4
+| selectionMenuHidden<sup>10+</sup> | boolean                                                      | 设置长按输入框或者右键输入框时，是否弹出文本选择菜单。<br />默认值：false |
 
 >  **说明：**
 >
