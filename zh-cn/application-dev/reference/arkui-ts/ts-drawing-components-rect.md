# Rect

矩形绘制组件。

>  **说明：**
>
>  该组件从API Version 7开始支持。后续版本如有新增内容，则采用上角标单独标记该内容的起始版本。


## 子组件

无


## 接口

<<<<<<< HEAD
Rect(value:{options?: {width:  number&nbsp;|&nbsp;string ,height:  number&nbsp;|&nbsp;string ,radius?:  number&nbsp;|&nbsp;string | Array&lt;Length&gt;} | {width:  number&nbsp;|&nbsp;string ,height:  number&nbsp;|&nbsp;string ,radiusWidth?:  number&nbsp;|&nbsp;string ,radiusHeight?:  number&nbsp;|&nbsp;string }})

**参数：**

| 参数名 | 参数类型 | 必填 | 参数描述 |
| -------- | -------- | -------- | -------- |
| width | string&nbsp;\|&nbsp;number | 是 | 宽度。 |
| height | string&nbsp;\|&nbsp;number | 是 | 高度。 |
| radius | string&nbsp;\|&nbsp;number&nbsp;\|&nbsp;Array&lt;Length&gt; | 否 | 圆角半径，支持分别设置四个角的圆角度数。 |
| radiusWidth | string&nbsp;\|&nbsp;number | 否 | 圆角宽度。 |
| radiusHeight | string&nbsp;\|&nbsp;number | 否 | 圆角高度。 |


## 属性

| 参数名称 | 参数类型 | 必填 | 参数描述 |
| -------- | -------- | -------- | -------- |
| width | [Length](../../ui/ts-types.md#length) | 否 | 宽度。 |
| height | [Length](../../ui/ts-types.md#length) | 否 | 高度。 |
| radiusWidth | [Length](../../ui/ts-types.md#length) | 否 | 圆角的宽度，仅设置宽时宽高一致。 |
| radiusHeight | [Length](../../ui/ts-types.md#length) | 否 | 圆角的高度，仅设置高时宽高一致。 |
| radius | [Length](../../ui/ts-types.md#length)&nbsp;\|&nbsp;Array&lt;[Length](../../ui/ts-types.md#length)&gt; | 否 | 圆角大小。 |
=======
Rect(options?: {width?: string | number,height?: string | number,radius?: string | number | Array&lt;string | number&gt;} |
  {width?: string | number,height?: string | number,radiusWidth?: string | number,radiusHeight?: string | number})

- 参数
  | 参数名 | 参数类型 | 必填 | 默认值 | 参数描述 | 
  | -------- | -------- | -------- | -------- | -------- |
  | width | string&nbsp;\|&nbsp;number | 否 | 0 | 宽度。 | 
  | height | string&nbsp;\|&nbsp;number | 否 | 0 | 高度。 | 
  | radius | string&nbsp;\|&nbsp;number&nbsp;\|&nbsp;Array&lt;string&nbsp;\|&nbsp;number&gt; | 否 | 0 | 圆角半径，支持分别设置四个角的圆角度数。 | 
  | radiusWidth | string&nbsp;\|&nbsp;number | 否 | 0 | 圆角宽度。 | 
  | radiusHeight | string&nbsp;\|&nbsp;number | 否 | 0 | 圆角高度。 | 


## 属性

除支持[通用属性](ts-universal-attributes-size.md)外，还支持以下属性：

| 参数名称 | 参数类型 | 默认值 | 必填 | 参数描述 | 
| -------- | -------- | -------- | -------- | -------- |
| radiusWidth | string&nbsp;\|&nbsp;number | 0 | 否 | 圆角的宽度，仅设置宽时宽高一致。 | 
| radiusHeight | string&nbsp;\|&nbsp;number | 0 | 否 | 圆角的高度，仅设置高时宽高一致。 | 
| radius | string&nbsp;\|&nbsp;number&nbsp;\|&nbsp;Array&lt;string&nbsp;\|&nbsp;number&gt; | 0 | 否 | 圆角半径大小。 |
| fill | [ResourceColor](../../ui/ts-types.md) | Color.Black | 否 | 设置填充区域颜色。 |
| fillOpacity | number&nbsp;\|&nbsp;string&nbsp;\|&nbsp;[Resource](../../ui/ts-types.md#resource类型) | 1 | 否 | 设置填充区域透明度。 |
| stroke | [ResourceColor](../../ui/ts-types.md) | Color.Black | 否 | 设置线条颜色。 |
| strokeDashArray | Array&lt;Length&gt; | [] | 否 | 设置线条间隙。 |
| strokeDashOffset | number&nbsp;\|&nbsp;string | 0 | 否 | 线条绘制起点的偏移量。 |
| strokeLineCap | [LineCapStyle](ts-appendix-enums.md#linecapstyle) | LineCapStyle.Butt | 否 | 设置线条端点绘制样式。 |
| strokeLineJoin | [LineJoinStyle](ts-appendix-enums.md#linejoinstyle) | LineJoinStyle.Miter | 否 | 设置线条拐角绘制样式。 |
| strokeMiterLimit | number&nbsp;\|&nbsp;string | 4 | 否 | 设置锐角绘制成斜角的极限值。 |
| strokeOpacity | number&nbsp;\|&nbsp;string&nbsp;\|&nbsp;[Resource](../../ui/ts-types.md#resource类型) | 1 | 否 | 设置线条透明度。 |
| strokeWidth | Length | 1 | 否 | 设置线条宽度。 |
| antiAlias | boolean | true | 否 | 是否开启抗锯齿效果。 |
>>>>>>> 3eca61d6


## 示例

```ts
// xxx.ets
@Entry
@Component
struct RectExample {
  build() {
    Column({ space: 5 }) {
      Text('normal').fontSize(9).fontColor(0xCCCCCC).width('90%')
      // 绘制90% * 50矩形
      Rect({ width: '90%', height: 50 })
      // 绘制90% * 50矩形
      Rect().width('90%').height(50)

      Text('with rounded corners').fontSize(9).fontColor(0xCCCCCC).width('90%')
      // 绘制90% * 50矩形, 圆角宽高20
      Rect({ width: '90%', height: 50 }).radiusHeight(20).radiusWidth(20)
      // 绘制90% * 50矩形, 圆角宽高20
      Rect({ width: '90%', height: 50 }).radius(20)
    }.width('100%').margin({ top: 5 })
  }
}
```

![zh-cn_image_0000001174264386](figures/zh-cn_image_0000001174264386.png)<|MERGE_RESOLUTION|>--- conflicted
+++ resolved
@@ -14,30 +14,6 @@
 
 ## 接口
 
-<<<<<<< HEAD
-Rect(value:{options?: {width:  number&nbsp;|&nbsp;string ,height:  number&nbsp;|&nbsp;string ,radius?:  number&nbsp;|&nbsp;string | Array&lt;Length&gt;} | {width:  number&nbsp;|&nbsp;string ,height:  number&nbsp;|&nbsp;string ,radiusWidth?:  number&nbsp;|&nbsp;string ,radiusHeight?:  number&nbsp;|&nbsp;string }})
-
-**参数：**
-
-| 参数名 | 参数类型 | 必填 | 参数描述 |
-| -------- | -------- | -------- | -------- |
-| width | string&nbsp;\|&nbsp;number | 是 | 宽度。 |
-| height | string&nbsp;\|&nbsp;number | 是 | 高度。 |
-| radius | string&nbsp;\|&nbsp;number&nbsp;\|&nbsp;Array&lt;Length&gt; | 否 | 圆角半径，支持分别设置四个角的圆角度数。 |
-| radiusWidth | string&nbsp;\|&nbsp;number | 否 | 圆角宽度。 |
-| radiusHeight | string&nbsp;\|&nbsp;number | 否 | 圆角高度。 |
-
-
-## 属性
-
-| 参数名称 | 参数类型 | 必填 | 参数描述 |
-| -------- | -------- | -------- | -------- |
-| width | [Length](../../ui/ts-types.md#length) | 否 | 宽度。 |
-| height | [Length](../../ui/ts-types.md#length) | 否 | 高度。 |
-| radiusWidth | [Length](../../ui/ts-types.md#length) | 否 | 圆角的宽度，仅设置宽时宽高一致。 |
-| radiusHeight | [Length](../../ui/ts-types.md#length) | 否 | 圆角的高度，仅设置高时宽高一致。 |
-| radius | [Length](../../ui/ts-types.md#length)&nbsp;\|&nbsp;Array&lt;[Length](../../ui/ts-types.md#length)&gt; | 否 | 圆角大小。 |
-=======
 Rect(options?: {width?: string | number,height?: string | number,radius?: string | number | Array&lt;string | number&gt;} |
   {width?: string | number,height?: string | number,radiusWidth?: string | number,radiusHeight?: string | number})
 
@@ -71,7 +47,6 @@
 | strokeOpacity | number&nbsp;\|&nbsp;string&nbsp;\|&nbsp;[Resource](../../ui/ts-types.md#resource类型) | 1 | 否 | 设置线条透明度。 |
 | strokeWidth | Length | 1 | 否 | 设置线条宽度。 |
 | antiAlias | boolean | true | 否 | 是否开启抗锯齿效果。 |
->>>>>>> 3eca61d6
 
 
 ## 示例
