# 透明度设置

设置组件的透明度。

>  **说明：**
>
>  从API Version 7开始支持。后续版本如有新增内容，则采用上角标单独标记该内容的起始版本。


## 属性


<<<<<<< HEAD
| 名称 | 参数类型 | 默认值 | 描述 |
| -------- | -------- | -------- | -------- |
| opacity | number&nbsp;\|&nbsp;[Resource](../../ui/ts-types.md#resource类型) | 1 | 元素的不透明度，取值范围为0到1，1表示为不透明，0表示为完全透明。<br/>**说明：**<br/>子组件可以继承父组件的此属性。。 |
=======
| 名称      | 参数类型                                     | 描述                                       |
| ------- | ---------------------------------------- | ---------------------------------------- |
| opacity | number&nbsp;\|&nbsp;[Resource](ts-types.md#resource) | 元素的不透明度，取值范围为0到1，1表示为不透明，0表示为完全透明。<br>默认值：1 |
>>>>>>> 3c6bd662


## 示例

```ts
// xxx.ets
@Entry
@Component
struct OpacityExample {
  build() {
    Column({ space: 5 }) {
      Text('opacity(1)').fontSize(9).width('90%').fontColor(0xCCCCCC)
      Text().width('90%').height(50).opacity(1).backgroundColor(0xAFEEEE)
      Text('opacity(0.7)').fontSize(9).width('90%').fontColor(0xCCCCCC)
      Text().width('90%').height(50).opacity(0.7).backgroundColor(0xAFEEEE)
      Text('opacity(0.4)').fontSize(9).width('90%').fontColor(0xCCCCCC)
      Text().width('90%').height(50).opacity(0.4).backgroundColor(0xAFEEEE)
    }
    .width('100%')
    .padding({ top: 5 })
  }
}
```

![zh-cn_image_0000001219662647](figures/zh-cn_image_0000001219662647.gif)<|MERGE_RESOLUTION|>--- conflicted
+++ resolved
@@ -10,15 +10,9 @@
 ## 属性
 
 
-<<<<<<< HEAD
 | 名称 | 参数类型 | 默认值 | 描述 |
 | -------- | -------- | -------- | -------- |
 | opacity | number&nbsp;\|&nbsp;[Resource](../../ui/ts-types.md#resource类型) | 1 | 元素的不透明度，取值范围为0到1，1表示为不透明，0表示为完全透明。<br/>**说明：**<br/>子组件可以继承父组件的此属性。。 |
-=======
-| 名称      | 参数类型                                     | 描述                                       |
-| ------- | ---------------------------------------- | ---------------------------------------- |
-| opacity | number&nbsp;\|&nbsp;[Resource](ts-types.md#resource) | 元素的不透明度，取值范围为0到1，1表示为不透明，0表示为完全透明。<br>默认值：1 |
->>>>>>> 3c6bd662
 
 
 ## 示例
