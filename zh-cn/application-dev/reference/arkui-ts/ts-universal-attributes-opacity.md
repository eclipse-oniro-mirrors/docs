--- conflicted
+++ resolved
@@ -10,15 +10,9 @@
 ## 属性
 
 
-<<<<<<< HEAD
 | 名称      | 参数类型                                     | 描述                                       |
 | ------- | ---------------------------------------- | ---------------------------------------- |
-| opacity | number&nbsp;\|&nbsp;[Resource](ts-types.md#resource) | 元素的不透明度，取值范围为0到1，1表示不透明，0表示完全透明, 达到隐藏组件效果，但是在布局中占位。<br>默认值：1 |
-=======
-| 名称    | 参数类型                                             | 描述                                                         |
-| ------- | ---------------------------------------------------- | ------------------------------------------------------------ |
-| opacity | number&nbsp;\|&nbsp;[Resource](ts-types.md#resource) | 元素的不透明度，取值范围为0到1，1表示为不透明，0表示为完全透明。<br>**说明：**<br/>子组件可以继承父组件的此属性。默认值：1 |
->>>>>>> 8bf808eb
+| opacity | number&nbsp;\|&nbsp;[Resource](ts-types.md#resource) | 元素的不透明度，取值范围为0到1，1表示不透明，0表示完全透明, 达到隐藏组件效果，但是在布局中占位。<br>**说明：**<br/>子组件可以继承父组件的此属性。默认值：1 |
 
 
 ## 示例
