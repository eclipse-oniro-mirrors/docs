# 警告弹窗

显示警告弹窗组件，可设置文本内容与响应回调。

>  **说明：**
>
> 从API Version 7开始支持。后续版本如有新增内容，则采用上角标单独标记该内容的起始版本。


## 属性

<<<<<<< Updated upstream
| 名称    | 参数类型  | 参数描述 |
| ---- | --------------- | -------- |
| show | AlertDialogParamWithConfirm&nbsp;\|&nbsp;AlertDialogParamWithButtons  | 定义并显示AlertDialog组件。 |

## AlertDialogParamWithConfirm对象说明
| 参数名       | 参数类型     | 必填     | 参数描述         |
| ---------- | ---------------- | ---------- | ------------------------------- |
| title      | [ResourceStr](ts-types.md#resourcestr) | 否    | 弹窗标题。 |
| message    | [ResourceStr](ts-types.md#resourcestr) | 是    | 弹窗内容。 |
| autoCancel | boolean | 否   | 点击遮障层时，是否关闭弹窗。<br>默认值：true |
| confirm    | {<br/>value:&nbsp;string&nbsp;\|&nbsp;[Resource](ts-types.md#resource),<br/>fontColor?:&nbsp;Color&nbsp;\|&nbsp;number&nbsp;\|&nbsp;string&nbsp;\|&nbsp;[Resource](ts-types.md#resource),<br/>backgroundColor?:&nbsp;Color&nbsp;\|&nbsp;number&nbsp;\|&nbsp;string&nbsp;\|&nbsp;[Resource](ts-types.md#resource),<br/>action:&nbsp;()&nbsp;=&gt;&nbsp;void<br/>} | 否   | 确认按钮的文本内容、文本色、按钮背景色和点击回调。 |
| cancel     | ()&nbsp;=&gt;&nbsp;void      | 否     | 点击遮障层关闭dialog时的回调。 |
| alignment  | [DialogAlignment](ts-methods-custom-dialog-box.md) | 否   | 弹窗在竖直方向上的对齐方式。<br>默认值：DialogAlignment.Default |
| offset     | [Offset](ts-types.md#offset) | 否     | 弹窗相对alignment所在位置的偏移量。 |
| gridCount  | number                       | 否     | 弹窗容器宽度所占用栅格数。          |

## AlertDialogParamWithButtons对象说明
| 参数名             | 参数类型                | 必填     | 参数描述                     |
| --------------- | ---------------------- | ------------ | --------------------- |
| title           | [ResourceStr](ts-types.md#resourcestr) | 否     | 弹窗标题。              |
| message         | [ResourceStr](ts-types.md#resourcestr) | 是     | 弹窗内容。              |
| autoCancel      | boolean           | 否   | 点击遮障层时，是否关闭弹窗。<br>默认值：true      |
| primaryButton   | {<br/>value:&nbsp;string&nbsp;\|&nbsp;[Resource](ts-types.md#resource),<br/>fontColor?:&nbsp;Color&nbsp;\|&nbsp;number&nbsp;\|&nbsp;string&nbsp;\|&nbsp;[Resource](ts-types.md#resource),<br/>backgroundColor?:&nbsp;Color&nbsp;\|&nbsp;number&nbsp;\|&nbsp;string&nbsp;\|&nbsp;[Resource](ts-types.md#resource),<br/>action:&nbsp;()&nbsp;=&gt;&nbsp;void;<br/>} | 否 | 按钮的文本内容、文本色、按钮背景色和点击回调。 |
| secondaryButton | {<br/>value:&nbsp;string&nbsp;\|&nbsp;[Resource](ts-types.md#resource),<br/>fontColor?:&nbsp;Color&nbsp;\|&nbsp;number&nbsp;\|&nbsp;string&nbsp;\|&nbsp;[Resource](ts-types.md#resource),<br/>backgroundColor?:&nbsp;Color&nbsp;\|&nbsp;number&nbsp;\|&nbsp;string&nbsp;\|&nbsp;[Resource](ts-types.md#resource),<br/>action:&nbsp;()&nbsp;=&gt;&nbsp;void;<br/>} | 否  | 按钮的文本内容、文本色、按钮背景色和点击回调。 |
| cancel          | ()&nbsp;=&gt;&nbsp;void      | 否  | 点击遮障层关闭dialog时的回调。         |
| alignment       | [DialogAlignment](ts-methods-custom-dialog-box.md) | 否   | 弹窗在竖直方向上的对齐方式。<br>默认值：DialogAlignment.Default |
| offset          | [Offset](ts-types.md#offset) | 否  | 弹窗相对alignment所在位置的偏移量。 |
| gridCount       | number                       | 否  | 弹窗容器宽度所占用栅格数。          |

## 示例

```ts
// xxx.ets
@Entry
@Component
struct AlertDialogExample {
  
  build() {
    Column({ space: 5 }) {
      Button('one button dialog')
        .onClick(() => {
          AlertDialog.show(
            {
              title: 'title',
              message: 'text',
              confirm: {
                value: 'button',
                action: () => {
                  console.info('Button-clicking callback')
                }
              },
              cancel: () => {
                console.info('Closed callbacks')
              }
            }
          )
      })
        .backgroundColor(0x317aff)
      Button('two button dialog')
        .onClick(() => {
          AlertDialog.show(
            {
              title: 'title',
              message: 'text',
              primaryButton: {
                value: 'cancel',
                action: () => {
                  console.info('Callback when the first button is clicked')
                }
              },
              secondaryButton: {
                value: 'ok',
                action: () => {
                  console.info('Callback when the second button is clicked')
                }
              },
              cancel: () => {
                console.info('Closed callbacks')
              }
            }
          )
      }).backgroundColor(0x317aff)
    }.width('100%').margin({ top: 5 })
  }
}
```

![zh-cn_image_0000001174582844](figures/zh-cn_image_0000001174582844.gif)<|MERGE_RESOLUTION|>--- conflicted
+++ resolved
@@ -9,7 +9,6 @@
 
 ## 属性
 
-<<<<<<< Updated upstream
 | 名称    | 参数类型  | 参数描述 |
 | ---- | --------------- | -------- |
 | show | AlertDialogParamWithConfirm&nbsp;\|&nbsp;AlertDialogParamWithButtons  | 定义并显示AlertDialog组件。 |
@@ -22,7 +21,7 @@
 | autoCancel | boolean | 否   | 点击遮障层时，是否关闭弹窗。<br>默认值：true |
 | confirm    | {<br/>value:&nbsp;string&nbsp;\|&nbsp;[Resource](ts-types.md#resource),<br/>fontColor?:&nbsp;Color&nbsp;\|&nbsp;number&nbsp;\|&nbsp;string&nbsp;\|&nbsp;[Resource](ts-types.md#resource),<br/>backgroundColor?:&nbsp;Color&nbsp;\|&nbsp;number&nbsp;\|&nbsp;string&nbsp;\|&nbsp;[Resource](ts-types.md#resource),<br/>action:&nbsp;()&nbsp;=&gt;&nbsp;void<br/>} | 否   | 确认按钮的文本内容、文本色、按钮背景色和点击回调。 |
 | cancel     | ()&nbsp;=&gt;&nbsp;void      | 否     | 点击遮障层关闭dialog时的回调。 |
-| alignment  | [DialogAlignment](ts-methods-custom-dialog-box.md) | 否   | 弹窗在竖直方向上的对齐方式。<br>默认值：DialogAlignment.Default |
+| alignment  | [DialogAlignment](ts-methods-custom-dialog-box.md#dialogalignment) | 否   | 弹窗在竖直方向上的对齐方式。<br>默认值：DialogAlignment.Default |
 | offset     | [Offset](ts-types.md#offset) | 否     | 弹窗相对alignment所在位置的偏移量。 |
 | gridCount  | number                       | 否     | 弹窗容器宽度所占用栅格数。          |
 
@@ -35,7 +34,7 @@
 | primaryButton   | {<br/>value:&nbsp;string&nbsp;\|&nbsp;[Resource](ts-types.md#resource),<br/>fontColor?:&nbsp;Color&nbsp;\|&nbsp;number&nbsp;\|&nbsp;string&nbsp;\|&nbsp;[Resource](ts-types.md#resource),<br/>backgroundColor?:&nbsp;Color&nbsp;\|&nbsp;number&nbsp;\|&nbsp;string&nbsp;\|&nbsp;[Resource](ts-types.md#resource),<br/>action:&nbsp;()&nbsp;=&gt;&nbsp;void;<br/>} | 否 | 按钮的文本内容、文本色、按钮背景色和点击回调。 |
 | secondaryButton | {<br/>value:&nbsp;string&nbsp;\|&nbsp;[Resource](ts-types.md#resource),<br/>fontColor?:&nbsp;Color&nbsp;\|&nbsp;number&nbsp;\|&nbsp;string&nbsp;\|&nbsp;[Resource](ts-types.md#resource),<br/>backgroundColor?:&nbsp;Color&nbsp;\|&nbsp;number&nbsp;\|&nbsp;string&nbsp;\|&nbsp;[Resource](ts-types.md#resource),<br/>action:&nbsp;()&nbsp;=&gt;&nbsp;void;<br/>} | 否  | 按钮的文本内容、文本色、按钮背景色和点击回调。 |
 | cancel          | ()&nbsp;=&gt;&nbsp;void      | 否  | 点击遮障层关闭dialog时的回调。         |
-| alignment       | [DialogAlignment](ts-methods-custom-dialog-box.md) | 否   | 弹窗在竖直方向上的对齐方式。<br>默认值：DialogAlignment.Default |
+| alignment       | [DialogAlignment](ts-methods-custom-dialog-box.md#dialogalignment) | 否   | 弹窗在竖直方向上的对齐方式。<br>默认值：DialogAlignment.Default |
 | offset          | [Offset](ts-types.md#offset) | 否  | 弹窗相对alignment所在位置的偏移量。 |
 | gridCount       | number                       | 否  | 弹窗容器宽度所占用栅格数。          |
 
