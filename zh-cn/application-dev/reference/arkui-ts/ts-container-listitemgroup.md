--- conflicted
+++ resolved
@@ -4,16 +4,11 @@
 
 > **说明：**
 >
-<<<<<<< HEAD
-> 该组件从API Version 9开始支持。后续版本如有新增内容，则采用上角标单独标记该内容的起始版本。
-
-=======
 > - 该组件从API Version 9开始支持。后续版本如有新增内容，则采用上角标单独标记该内容的起始版本。
 ## 使用说明
 当ListItemGroup的父组件List的listDirection属性为Axis.Vertical时，不允许设置ListItemGroup组件的height属性。ListItemGroup的高度为header高度、footer高度和所有ListItem布局后总高度之和。当父组件List的listDirection属性为Axis.Horizontal时，不允许设置ListItemGroup组件的width属性。ListItemGroup的宽度为header宽度、footer宽度和所有ListItem布局后总宽度之和。
 
 当前ListItemGroup内部的ListItem不支持编辑、框选、拖拽功能，即ListItemGroup内部的ListItem组件editable、selectable属性不生效。
->>>>>>> cf842ae8
 
 ## 子组件
 
@@ -26,19 +21,11 @@
 
 **参数：**
 
-<<<<<<< HEAD
-| 参数名 | 参数类型 | 必填 | 参数描述 |
-| -------- | -------- | -------- | -------- |
-| header | [CustomBuilder](../../ui/ts-types.md#custombuilder8) | 否 |  设置ListItemGroup头部组件。 |
-| footer | [CustomBuilder](../../ui/ts-types.md#custombuilder8) | 否 |  设置ListItemGroup尾部组件。 |
-| space | number&nbsp;\|&nbsp;string | 否 | 列表项间距。 |
-=======
   | 参数名 | 参数类型 | 必填 | 参数描述 |
   | -------- | -------- | -------- | -------- |
   | header | [CustomBuilder](../../ui/ts-types.md#custombuilder8) | 否 |  设置ListItemGroup头部组件。 |
   | footer | [CustomBuilder](../../ui/ts-types.md#custombuilder8) | 否 |  设置ListItemGroup尾部组件。 |
   | space | number&nbsp;\|&nbsp;string | 否 | 列表项间距。只作用于ListItem与ListItem之间，不作用于header与ListItem、footer与ListItem之间。 |
->>>>>>> cf842ae8
 
 ## 属性
 
