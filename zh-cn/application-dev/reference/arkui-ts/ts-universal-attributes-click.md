# 点击控制

<<<<<<< HEAD
设置组件是否可响应点击事件。
=======
设置组件是否可以响应点击事件、触摸事件等手指交互事件。
>>>>>>> 3eca61d6

>  **说明：**
>
>  从API Version 7开始支持。后续版本如有新增内容，则采用上角标单独标记该内容的起始版本。


## 属性


<<<<<<< HEAD
| **名称**  | **参数类型** | **描述**                                      |
| --------- | ------------ | --------------------------------------------- |
| touchable | boolean      | 设置组件是否可响应点击事件。<br/>默认值：true |
=======
| **名称**    | **参数类型** | **默认值** | **描述**         |
| --------- | -------- | ------- | -------------- |
| touchable | boolean  | true    | 设置当前组件是否可以响应点击事件、触摸事件等手指交互事件。 |
>>>>>>> 3eca61d6


## 示例

```ts
// xxx.ets
@Entry
@Component
struct TouchAbleExample {
  @State text1: string = ''
  @State text2: string = ''

  build() {
    Stack() {
      Rect()
        .fill(Color.Gray).width(150).height(150)
        .onClick(() => {
          console.info(this.text1 = 'Rect Clicked')
        })
        .overlay(this.text1, { align: Alignment.Bottom, offset: { x: 0, y: 20 } })
      Ellipse()
        .fill(Color.Pink).width(150).height(80)
        .touchable(false) // 点击Ellipse区域，不会打印 “Ellipse Clicked”
        .onClick(() => {
          console.info(this.text2 = 'Ellipse Clicked')
        })
        .overlay(this.text2, { align: Alignment.Bottom, offset: { x: 0, y: 20 } })
    }.margin(100)
  }
}
```

![zh-cn_image_0000001189624550](figures/zh-cn_image_0000001189624550.gif)<|MERGE_RESOLUTION|>--- conflicted
+++ resolved
@@ -1,10 +1,6 @@
 # 点击控制
 
-<<<<<<< HEAD
-设置组件是否可响应点击事件。
-=======
 设置组件是否可以响应点击事件、触摸事件等手指交互事件。
->>>>>>> 3eca61d6
 
 >  **说明：**
 >
@@ -14,15 +10,9 @@
 ## 属性
 
 
-<<<<<<< HEAD
-| **名称**  | **参数类型** | **描述**                                      |
-| --------- | ------------ | --------------------------------------------- |
-| touchable | boolean      | 设置组件是否可响应点击事件。<br/>默认值：true |
-=======
 | **名称**    | **参数类型** | **默认值** | **描述**         |
 | --------- | -------- | ------- | -------------- |
 | touchable | boolean  | true    | 设置当前组件是否可以响应点击事件、触摸事件等手指交互事件。 |
->>>>>>> 3eca61d6
 
 
 ## 示例
