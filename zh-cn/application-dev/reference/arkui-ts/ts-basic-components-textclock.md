--- conflicted
+++ resolved
@@ -20,7 +20,6 @@
 | -------------- | -------- | ------ | --------------------------------------------------------------------------- |
 | timeZoneOffset | number   | 否     | 设置时区偏移量。<br>取值范围为[-14, 12]，表示东十二区到西十二区，其中负值表示东时区，正值表示西时区，比如东八区为-8。<br>对横跨国际日界线的国家或地区，用-13（UTC+13）和-14（UTC+14）来保证整个国家或者区域处在相同的时间，当设置的值不在取值范围内时，将使用当前系统的时区偏移量。<br/>默认值：当前系统的时区偏移量 |
 | controller     | [TextClockController](#textclockcontroller) | 否      | 绑定一个控制器，用来控制文本时钟的状态。|
-<<<<<<< HEAD
 
 ## 属性
 
@@ -28,7 +27,7 @@
 
 | 名称   | 参数类型    | 描述                                                         |
 | ------ | --------------- | ------------------------------------------------------------ |
-| format | string    | 设置显示时间格式。<br/>日期间隔符固定为"/"，时间间隔符为":"。<br/>如yyyyMMdd，yyyy-MM-dd显示为yyyy/MM/dd，<br/>hhmmss显示为hh:mm:ss。 <br/>时间格式只用写一位即可，如"hhmmss"等同于"hms"。<br/>支持的时间格式化字符串：<br/>- YYYY/yyyy：完整年份。<br/>- YY/yy：年份后两位。<br/>- M：月份(若想使用01月则使用MM)。<br/>- d：日期(若想使用01日则使用dd)。<br/>- D：年中日(一年中的第几天)。<br/>- H：24小时制。<br/>- h：12小时制。<br/>- m：分钟。<br/>- s：秒。<br/>- SSS：毫秒。若格式未匹配，则使用默认值。<br/>默认值： 'hms'|
+| format | string    | 设置显示时间格式。<br/>日期间隔符固定为"/"，时间间隔符为":"。<br/>如yyyyMMdd，yyyy-MM-dd显示为yyyy/MM/dd，<br/>hhmmss显示为hh:mm:ss。 <br/>时间格式只用写一位即可，如"hhmmss"等同于"hms"。<br/>支持的时间格式化字符串：<br/>- YYYY/yyyy：完整年份。<br/>- YY/yy：年份后两位。<br/>- M：月份(若想使用01月则使用MM)。<br/>- d：日期(若想使用01日则使用dd)。<br/>- D：年中日(一年中的第几天)。<br/>- H：24小时制。<br/>- h：12小时制。<br/>- m：分钟。<br/>- s：秒。<br/>- SSS：毫秒。<br/>若格式未匹配，则使用默认值。<br/>默认值： 'hms'|
 
 ## 事件
 
@@ -37,9 +36,6 @@
 | 名称                                         | 功能描述                                                     |
 | -------------------------------------------- | ------------------------------------------------------------ |
 | onDateChange(event: (value: number) => void) | 提供时间变化回调，该事件最小回调间隔为秒。<br/>- value: Unix Time Stamp，即自1970年1月1日（UTC）起经过的毫秒数。 |
-=======
-
->>>>>>> 2d5fa2ba
 
 ## TextClockController
 
@@ -63,27 +59,6 @@
 
 停止文本时钟。
 
-<<<<<<< HEAD
-=======
-
-## 属性
-
-除支持[通用属性](ts-universal-attributes-size.md)外，还支持以下属性：
-
-| 名称   | 参数类型    | 描述                                                         |
-| ------ | --------------- | ------------------------------------------------------------ |
-| format | string    | 设置显示时间格式。<br/>日期间隔符固定为"/"，时间间隔符为":"。<br/>如yyyyMMdd，yyyy-MM-dd显示为yyyy/MM/dd，<br/>hhmmss显示为hh:mm:ss。 <br/>时间格式只用写一位即可，如"hhmmss"等同于"hms"。<br/>支持的时间格式化字符串：<br/>- YYYY/yyyy：完整年份。<br/>- YY/yy：年份后两位。<br/>- M：月份(若想使用01月则使用MM)。<br/>- d：日期(若想使用01日则使用dd)。<br/>- D：年中日(一年中的第几天)。<br/>- H：24小时制。<br/>- h：12小时制。<br/>- m：分钟。<br/>- s：秒。<br/>- SSS：毫秒。<br/>默认值： 'hms'|
-
-## 事件
-
-除支持[通用事件](ts-universal-events-click.md)外，还支持以下事件：
-
-| 名称                                         | 功能描述                                                     |
-| -------------------------------------------- | ------------------------------------------------------------ |
-| onDateChange(event: (value: number) => void) | 提供时间变化回调，该事件最小回调间隔为秒。<br /> value: Unix Time Stamp，即自1970年1月1日（UTC）起经过的毫秒数。 |
-
-
->>>>>>> 2d5fa2ba
 ## 示例
 
 ```ts
@@ -122,8 +97,4 @@
   }
 }
 ```
-<<<<<<< HEAD
-![text_clock](figures/text_clock.gif)
-=======
-![text_clock](figures/text_clock.gif)
->>>>>>> 2d5fa2ba
+![text_clock](figures/text_clock.gif)