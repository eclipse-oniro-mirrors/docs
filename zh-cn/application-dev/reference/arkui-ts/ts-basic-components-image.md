--- conflicted
+++ resolved
@@ -33,7 +33,6 @@
 
 除支持[通用属性](ts-universal-attributes-size.md)外，还支持以下属性：
 
-<<<<<<< HEAD
 | 名称                  | 参数类型                                                | 描述                                                         |
 | --------------------- | ------------------------------------------------------- | ------------------------------------------------------------ |
 | alt                   | string \| [Resource](../../ui/ts-types.md#resource类型) | 加载时显示的占位图，支持本地图片和网络图片。                 |
@@ -49,23 +48,6 @@
 | syncLoad<sup>8+</sup> | boolean                                  | 设置是否同步加载图片，默认是异步加载。同步加载时阻塞UI线程，不会显示占位图。<br/>默认值：false |
 | copyOption<sup>9+</sup> | [CopyOptions](ts-appendix-enums.md#copyoptions9)  | 设置图片是否可复制（SVG图片不支持复制）。<br/>当copyOption设置为非CopyOptions.None时，支持使用长按、鼠标右击、快捷组合键'CTRL+C'等方式进行复制。<br/>默认值：CopyOptions.None |
 | colorFilter<sup>9+</sup> | [ColorFilter](../../ui/ts-types.md#colorfilter9) | 给图像设置颜色滤镜效果。 |
-=======
-| 名称                       | 参数类型                                     | 默认值                      | 描述                                       |
-| ------------------------ | ---------------------------------------- | ------------------------ | ---------------------------------------- |
-| alt                      | string \| [Resource](../../ui/ts-types.md#resource类型) | -                        | 加载时显示的占位图，支持本地图片和网络图片。                   |
-| objectFit                | [ImageFit](ts-appendix-enums.md#imagefit) | ImageFit.Cover           | 设置图片的缩放类型。                               |
-| objectRepeat             | [ImageRepeat](ts-appendix-enums.md#imagerepeat) | NoRepeat                 | 设置图片的重复样式。<br/>> **说明：**<br/>>&nbsp;-&nbsp;svg类型图源不支持该属性。 |
-| interpolation            | [ImageInterpolation](#imageinterpolation) | ImageInterpolation.None  | 设置图片的插值效果，即减轻低清晰度图片在放大显示的时候出现的锯齿问题，仅针对图片放大插值。<br/>>&nbsp;**说明：**<br/>>&nbsp;-&nbsp;svg类型图源不支持该属性。<br/>>&nbsp;-&nbsp;PixelMap资源不支持该属性。 |
-| renderMode               | [ImageRenderMode](#imagerendermode)      | ImageRenderMode.Original | 设置图片渲染的模式。<br/>>&nbsp;**说明：**<br/>>&nbsp;-&nbsp;svg类型图源不支持该属性。 |
-| sourceSize               | {<br/>width:&nbsp;number,<br/>height:&nbsp;number<br/>} | -                        | 设置图片裁剪尺寸，将原始图片解码成pixelMap，指定尺寸的图片，单位为px。<br/>>&nbsp;**说明：**<br/>>&nbsp;PixelMap资源不支持该属性。 |
-| matchTextDirection       | boolean                                  | false                    | 设置图片是否跟随系统语言方向，在RTL语言环境下显示镜像翻转显示效果。      |
-| fitOriginalSize          | boolean                                  | true                     | 图片组件尺寸未设置时，其显示尺寸是否跟随图源尺寸。                |
-| fillColor                | [ResourceColor](../../ui/ts-types.md#resourcecolor8) | -                        | 仅对svg图源生效，设置后会替换svg图片的fill颜色。            |
-| autoResize               | boolean                                  | true                     | 是否需要在图片解码过程中对图源做resize操作，该操作会根据显示区域的尺寸决定用于绘制的图源尺寸，有利于减少内存占用。 |
-| syncLoad<sup>8+</sup>    | boolean                                  | false                    | 设置是否同步加载图片，默认是异步加载。同步加载时阻塞UI线程，不会显示占位图。  |
-| copyOption<sup>9+</sup>  | [CopyOptions](ts-appendix-enums.md#copyoptions9) | CopyOptions.None         | 设置图片是否可复制（SVG图片不支持复制）。<br/>当设置copyOption为非CopyOptions.None时，支持快捷组合键'CTRL+C'进行复制。 |
-| colorFilter<sup>9+</sup> | [ColorFilter](../../ui/ts-types.md#colorfilter9) | -                        | 给图像设置颜色滤镜效果。                             |
->>>>>>> 5ae6d474
 
 >  **说明：**
 >
