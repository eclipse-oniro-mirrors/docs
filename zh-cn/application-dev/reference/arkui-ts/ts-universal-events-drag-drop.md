# 拖拽事件

拖拽事件指组件被长按后拖拽时触发的事件。

>  **说明：**
>
>  从API Version 8开始支持。后续版本如有新增内容，则采用上角标单独标记该内容的起始版本。
>
> 应用本身预置的资源文件（即应用在安装前的HAP包中已经存在的资源文件）仅支持本地应用内拖拽。

ArkUI组件默认不支持拖拽。

当以下组件的[draggable](ts-universal-attributes-drag-drop.md)属性设置为true时可以响应拖拽事件，此时，组件不需要配置数据传输，即可进行拖拽。其他组件需要开发者将[draggable](ts-universal-attributes-drag-drop.md)属性设置为true且在onDragStart等接口中实现数据传输相关内容，才能完成拖拽。

- 默认支持拖拽（拖入和拖出）的组件：Search、TextInput、TextArea

- 默认支持拖入的组件：Video

- 默认支持拖出的组件：Text、List、Grid、FormComponent、Image、Hyperlink

## 事件

| 名称                                                         | 支持冒泡 | 功能描述                                                     |
| ------------------------------------------------------------ | -------- | ------------------------------------------------------------ |
| onDragStart(event:&nbsp;(event?:&nbsp;[DragEvent](#dragevent说明),&nbsp;extraParams?:&nbsp;string)&nbsp;=&gt;&nbsp;&nbsp;[CustomBuilder](ts-types.md#custombuilder8) \| [DragItemInfo](#dragiteminfo说明)) | 否       | 第一次拖拽此事件绑定的组件时，触发回调。<br/>- event：拖拽事件信息，详见[DragEvent](#dragevent说明)。<br/>- extraParams：拖拽事件额外信息，详见[extraParams](#extraparams说明)说明。<br/> 返回值：拖拽过程中显示的组件信息。<br/>触发条件：长按时间 >= 500ms。<br> 事件优先级：长按触发时间 < 500ms，长按事件 > 拖拽事件<br> 其他： 拖拽事件 > 长按事件。 <br>**说明：**<br>当前不支持同时配置[dragController.executeDrag](../apis/js-apis-arkui-dragController.md#dragcontrollerexecutedrag)和onDragStart。|
| onDragEnter(event:&nbsp;(event?:&nbsp;[DragEvent](#dragevent说明),&nbsp;extraParams?:&nbsp;string)&nbsp;=&gt;&nbsp;void) | 否       | 拖拽进入组件范围内时，触发回调。<br/>- event：拖拽事件信息，包括拖拽点坐标。<br/>- extraParams：拖拽事件额外信息，详见[extraParams](#extraparams说明)说明。<br/>当监听了onDrop事件时，此事件才有效。 |
| onDragMove(event:&nbsp;(event?:&nbsp;[DragEvent](#dragevent说明),&nbsp;extraParams?:&nbsp;string)&nbsp;=&gt;&nbsp;void) | 否       | 拖拽在组件范围内移动时，触发回调。<br/>- event：拖拽事件信息，包括拖拽点坐标。<br/>- extraParams：拖拽事件额外信息，详见[extraParams](#extraparams说明)说明。<br/>当监听了onDrop事件时，此事件才有效。 |
| onDragLeave(event:&nbsp;(event?:&nbsp;[DragEvent](#dragevent说明),&nbsp;extraParams?:&nbsp;string)&nbsp;=&gt;&nbsp;void) | 否       | 拖拽离开组件范围内时，触发回调。<br/>- event：拖拽事件信息，包括拖拽点坐标。<br/>- extraParams：拖拽事件额外信息，详见[extraParams](#extraparams说明)说明。<br/>当监听了onDrop事件时，此事件才有效。 |
| onDrop(event:&nbsp;(event?:&nbsp;[DragEvent](#dragevent说明),&nbsp;extraParams?:&nbsp;string)&nbsp;=&gt;&nbsp;void) | 否       | 绑定此事件的组件可作为拖拽释放目标，当在本组件范围内停止拖拽行为时，触发回调。<br/>- event：拖拽事件信息，包括拖拽点坐标。<br/>- extraParams：拖拽事件额外信息，详见[extraParams](#extraparams说明)说明。 |
| onDragEnd(event:&nbsp;(event?:&nbsp;[DragEvent](#dragevent说明),&nbsp;extraParams?:&nbsp;string)&nbsp;=&gt;&nbsp;void)<sup>10+</sup> | 否       | 绑定此事件的组件触发的拖拽结束后，触发回调。<br/>- event：拖拽事件信息，包括拖拽点坐标。<br/>- extraParams：拖拽事件额外信息，详见[extraParams](#extraparams说明)说明。 |

## DragItemInfo说明

| 名称      | 类型                                     | 必填   | 描述                                |
| --------- | ---------------------------------------- | ---- | --------------------------------- |
| pixelMap  | [PixelMap](../apis/js-apis-image.md#pixelmap7) | 否    | 设置拖拽过程中显示的图片。                     |
| builder   | [CustomBuilder](ts-types.md#custombuilder8) | 否    | 拖拽过程中显示自定义组件，如果设置了pixelMap，则忽略此值。 |
| extraInfo | string                                   | 否    | 拖拽项的描述。                           |


## extraParams说明

  用于返回组件在拖拽中需要用到的额外信息。

  extraParams是Json对象转换的string字符串，可以通过Json.parse转换的Json对象获取如下属性。

| 名称          | 类型   | 描述                                       |
| ------------- | ------ | ---------------------------------------- |
| selectedIndex | number | 当拖拽事件设在父容器的子元素时，selectedIndex表示当前被拖拽子元素是父容器第selectedIndex个子元素，selectedIndex从0开始。<br/>仅在ListItem组件的拖拽事件中生效。 |
| insertIndex   | number | 当前拖拽元素在List组件中放下时，insertIndex表示被拖拽元素插入该组件的第insertIndex个位置，insertIndex从0开始。<br/>仅在List组件的拖拽事件中生效。 |

## DragEvent说明

| 名称     | 类型  | 描述             |
| ------ | ------ | ---------------- |
| useCustomDropAnimation<sup>10+</sup> | boolean | 当拖拽结束时，是否使用系统默认落入动画。 |
| setData(unifiedData: [UnifiedData](../apis/js-apis-data-unifiedDataChannel.md#unifieddata))<sup>10+</sup> | void | 向DragEvent中设置拖拽相关数据。 |
| getData()<sup>10+</sup> | [UnifiedData](../apis/js-apis-data-unifiedDataChannel.md#unifieddata) | 从DragEvent中获取拖拽相关数据。数据获取结果请参考错误码说明。 |
| getSummary()<sup>10+</sup> | [Summary](../apis/js-apis-data-unifiedDataChannel.md#summary) | 从DragEvent中获取拖拽相关数据的简介。 |
| setResult(dragRect: [DragResult](#dragresult10枚举说明))<sup>10+</sup> | void | 向DragEvent中设置拖拽结果。 |
| getResult()<sup>10+</sup> | [DragResult](#dragresult10枚举说明) | 从DragEvent中获取拖拽结果。 |
| getPreviewRect()<sup>10+</sup> | [Rectangle](ts-universal-attributes-touch-target.md#rectangle对象说明) | 获取预览图所在的Rectangle。 |
| getVelocityX()<sup>10+</sup> | number | 获取当前拖拽的x轴方向拖动速度。坐标轴原点为屏幕左上角，单位为vp，分正负方向速度，从左往右为正，反之为负。 |
| getVelocityY()<sup>10+</sup> | number | 获取当前拖拽的y轴方向拖动速度。坐标轴原点为屏幕左上角，单位为vp，分正负方向速度，从上往下为正，反之为负。 |
| getVelocity()<sup>10+</sup> | number | 获取当前拖拽的主方向拖动速度。为xy轴方向速度的平方和的算术平方根。 |
| getWindowX()<sup>10+</sup> | number | 当前拖拽点相对于窗口左上角的x轴坐标，单位为vp。 |
| getWindowY()<sup>10+</sup> | number | 当前拖拽点相对于窗口左上角的y轴坐标，单位为vp。 |
| getDisplayX()<sup>10+</sup> | number | 当前拖拽点相对于屏幕左上角的x轴坐标，单位为vp。 |
| getDisplayY()<sup>10+</sup> | number | 当前拖拽点相对于屏幕左上角的y轴坐标，单位为vp。 |
| getX()<sup>(deprecated)</sup> | number | 当前拖拽点相对于窗口左上角的x轴坐标，单位为vp。<br>从API verdion 10开始不再维护，建议使用getWindowX()代替。 |
| getY()<sup>(deprecated)</sup> | number | 当前拖拽点相对于窗口左上角的y轴坐标，单位为vp。<br>从API verdion 10开始不再维护，建议使用getWindowY()代替。 |

**错误码：**

以下错误码的详细介绍请参见[drag-event(拖拽事件)](../errorcodes/errorcode-drag-event.md)错误码。

| 错误码ID   | 错误信息 |
| --------- | ------- |
| 190001    | GetData failed, data not found. |
| 190002    | GetData failed, data error. |

## DragResult<sup>10+</sup>枚举说明

| 名称 | 描述 |
| ----- | ----------------- |
| DRAG_SUCCESSFUL | 拖拽成功 |
| DRAG_FAILED | 拖拽失败 |
| DRAG_CANCELED | 拖拽取消 |
| DROP_ENABLED | 组件允许落入 |
| DROP_DISABLED | 组件不允许落入 |

## 示例

```ts
import UDC from '@ohos.data.unifiedDataChannel';
import UTD from '@ohos.data.uniformTypeDescriptor';
import promptAction from '@ohos.promptAction';
import { BusinessError } from '@ohos.base';

@Entry
@Component
struct Index {
  @State targetImage: string = '';
  @State targetText: string = 'Drag Text';
  @State imageWidth: number = 100;
  @State imageHeight: number = 100;
  @State imgState: Visibility = Visibility.Visible;
  @State videoSrc: string = 'resource://RAWFILE/02.mp4';
  @State abstractContent: string = "abstract";
  @State textContent: string = "";

  getDataFromUdmfRetry(event: DragEvent, callback: (data: DragEvent)=>void)
  {
    try {
      let data:UnifiedData = event.getData();
      if (!data) {
        return false;
      }
      let records: Array<UDC.UnifiedRecord> = data.getRecords();
      if (!records || records.length <= 0) {
        return false;
      }
      callback(event);
      return true;
    } catch (e) {
      console.log("getData failed, code = " + (e as BusinessError).code + ", message = " + (e as BusinessError).message);
      return false;
    }
  }

  getDataFromUdmf(event: DragEvent, callback: (data: DragEvent)=>void)
  {
    if(this.getDataFromUdmfRetry(event, callback)) {
      return;
    }
    setTimeout(()=>{
      this.getDataFromUdmfRetry(event, callback);
    }, 1500);
  }

  build() {
    Row() {
      Column() {
        Text('start Drag')
          .fontSize(18)
          .width('100%')
          .height(40)
          .margin(10)
          .backgroundColor('#008888')
        Image($r('app.media.icon'))
          .width(100)
          .height(100)
          .draggable(true)
          .margin({left: 15})
          .visibility(this.imgState)
          .onDragEnd((event)=>{
            if (event.getResult() === DragResult.DRAG_SUCCESSFUL) {
              promptAction.showToast({duration: 100, message: 'Drag Success'});
            } else if (event.getResult() === DragResult.DRAG_FAILED) {
              promptAction.showToast({duration: 100, message: 'Drag failed'});
            }
          })
        Text('test drag event')
          .width('100%')
          .height(100)
          .draggable(true)
          .margin({left: 15})
          .copyOption(CopyOptions.InApp)
        TextArea({placeholder: 'please input words'})
          .copyOption(CopyOptions.InApp)
          .width('100%')
          .height(50)
          .draggable(true)
        Search({placeholder: 'please input you word'})
          .searchButton('Search')
          .width('100%')
          .height(80)
          .textFont({size: 20})
        Column() {
          Text('change video source')
        }.draggable(true)
        .onDragStart((event)=>{
          let video: UDC.Video = new UDC.Video();
          video.videoUri = 'resource://RAWFILE/01.mp4';
          let data: UDC.UnifiedData = new UDC.UnifiedData(video);
          (event as DragEvent).setData(data);
        })
        Column() {
          Text('this is abstract')
            .fontSize(20)
            .width('100%')
        }.margin({left: 40, top: 20})
        .width('100%')
        .height(100)
        .onDragStart((event)=>{
          let data: UDC.PlainText = new UDC.PlainText();
          data.abstract = 'this is abstract';
          data.textContent = 'this is content this is content';
          (event as DragEvent).setData(new UDC.UnifiedData(data));
        })
      }.width('45%')
      .height('100%')
      Column() {
        Text('Drag Target Area')
          .fontSize(20)
          .width('100%')
          .height(40)
          .margin(10)
          .backgroundColor('#008888')
        Image(this.targetImage)
          .width(this.imageWidth)
          .height(this.imageHeight)
          .draggable(true)
          .margin({left: 15})
          .border({color: Color.Black, width: 1})
          .allowDrop([UTD.UniformDataType.IMAGE])
          .onDrop((dragEvent?: DragEvent)=> {
            this.getDataFromUdmf((dragEvent as DragEvent), (event:DragEvent) => {
              let records: Array<UDC.UnifiedRecord> = event.getData().getRecords();
              let rect: Rectangle = event.getPreviewRect();
              this.imageWidth = Number(rect.width);
              this.imageHeight = Number(rect.height);
              this.targetImage = (records[0] as UDC.Image).imageUri;
              event.useCustomDropAnimation = false;
              animateTo({duration: 1000}, ()=>{
                this.imageWidth = 100;
                this.imageHeight = 100;
                this.imgState = Visibility.None;
              })
              event.setResult(DragResult.DRAG_SUCCESSFUL);
            })
          })

        Text(this.targetText)
          .width('100%')
          .height(100)
          .border({color: Color.Black, width: 1})
          .margin(15)
          .allowDrop([UTD.UniformDataType.TEXT])
          .onDrop((dragEvent?: DragEvent)=>{
            this.getDataFromUdmf((dragEvent as DragEvent), (event:DragEvent) => {
              let records:Array<UDC.UnifiedRecord> = event.getData().getRecords();
<<<<<<< HEAD
              let detail = (records[0] as UDC.Text).details;
              this.targetText = detail ? detail['value'] : '';
=======
              let plainText:UDC.PlainText = <UDC.PlainText>(records[0]);
              this.targetText = plainText.textContent;
>>>>>>> d614b4fb
            })
          })

        Video({src: this.videoSrc, previewUri: $r('app.media.icon')})
          .width('100%')
          .height(200)
          .controls(true)
          .allowDrop([UTD.UniformDataType.VIDEO])

        Column() {
          Text(this.abstractContent).fontSize(20).width('100%')
          Text(this.textContent).fontSize(15).width('100%')
        }.width('100%').height(100).margin(20).border({color: Color.Black, width: 1})
        .allowDrop([UTD.UniformDataType.PLAIN_TEXT])
        .onDrop((dragEvent?: DragEvent)=>{
          this.getDataFromUdmf((dragEvent as DragEvent), (event:DragEvent) => {
            let records: Array<UDC.UnifiedRecord> = event.getData().getRecords();
            let plainText: UDC.PlainText = records[0] as UDC.PlainText;
            this.abstractContent = plainText.abstract as string;
            this.textContent = plainText.textContent;
          })
        })
      }.width('45%')
      .height('100%')
      .margin({left: '5%'})
    }
    .height('100%')
  }
}
```<|MERGE_RESOLUTION|>--- conflicted
+++ resolved
@@ -240,13 +240,8 @@
           .onDrop((dragEvent?: DragEvent)=>{
             this.getDataFromUdmf((dragEvent as DragEvent), (event:DragEvent) => {
               let records:Array<UDC.UnifiedRecord> = event.getData().getRecords();
-<<<<<<< HEAD
-              let detail = (records[0] as UDC.Text).details;
-              this.targetText = detail ? detail['value'] : '';
-=======
-              let plainText:UDC.PlainText = <UDC.PlainText>(records[0]);
+              let plainText:UDC.PlainText = records[0] as UDC.PlainText;
               this.targetText = plainText.textContent;
->>>>>>> d614b4fb
             })
           })
 
