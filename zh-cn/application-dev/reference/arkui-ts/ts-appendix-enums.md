# 枚举说明

>**说明：**
>
>本模块首批接口从API version 7开始支持，后续版本的新增接口，采用上角标单独标记接口的起始版本。

## Color

从API version 9开始，该接口支持在ArkTS卡片中使用。

| 颜色名称                     | 颜色值           | 颜色示意                                     |
| ------------------------ | ------------- | ---------------------------------------- |
| Black                    | 0x000000      | ![zh-cn_image_0000001219864153](figures/zh-cn_image_0000001219864153.png) |
| Blue                     | 0x0000ff      | ![zh-cn_image_0000001174104404](figures/zh-cn_image_0000001174104404.png) |
| Brown                    | 0xa52a2a      | ![zh-cn_image_0000001219744201](figures/zh-cn_image_0000001219744201.png) |
| Gray                     | 0x808080      | ![zh-cn_image_0000001174264376](figures/zh-cn_image_0000001174264376.png) |
| Grey                     | 0x808080      | ![zh-cn_image_0000001174264376](figures/zh-cn_image_0000001174264376.png) |
| Green                    | 0x008000      | ![zh-cn_image_0000001174422914](figures/zh-cn_image_0000001174422914.png) |
| Orange                   | 0xffa500      | ![zh-cn_image_0000001219662661](figures/zh-cn_image_0000001219662661.png) |
| Pink                     | 0xffc0cb      | ![zh-cn_image_0000001219662663](figures/zh-cn_image_0000001219662663.png) |
| Red                      | 0xff0000      | ![zh-cn_image_0000001219662665](figures/zh-cn_image_0000001219662665.png) |
| White                    | 0xffffff      | ![zh-cn_image_0000001174582866](figures/zh-cn_image_0000001174582866.png) |
| Yellow                   | 0xffff00      | ![zh-cn_image_0000001174582864](figures/zh-cn_image_0000001174582864.png) |
| Transparent<sup>9+</sup> | rgba(0,0,0,0) | 透明色                                      |

## ImageFit

从API version 9开始，该接口支持在ArkTS卡片中使用。

| 名称        | 描述                              |
| --------- | ------------------------------- |
| Contain   | 保持宽高比进行缩小或者放大，使得图片完全显示在显示边界内。   |
| Cover     | 保持宽高比进行缩小或者放大，使得图片两边都大于或等于显示边界。 |
| Auto      | 自适应显示                           |
| Fill      | 不保持宽高比进行放大缩小，使得图片充满显示边界。        |
| ScaleDown | 保持宽高比显示，图片缩小或者保持不变。             |
| None      | 保持原有尺寸显示。                       |

## BorderStyle

从API version 9开始，该接口支持在ArkTS卡片中使用。

| 名称     | 描述                            |
| ------ | ----------------------------- |
| Dotted | 显示为一系列圆点，圆点半径为borderWidth的一半。 |
| Dashed | 显示为一系列短的方形虚线。                 |
| Solid  | 显示为一条实线。                      |

## LineJoinStyle

从API version 9开始，该接口支持在ArkTS卡片中使用。

| 名称    | 描述         |
| ----- | ---------- |
| Bevel | 使用斜角连接路径段。 |
| Miter | 使用尖角连接路径段。 |
| Round | 使用圆角连接路径段。 |

## TouchType

| 名称     | 描述              |
| ------ | --------------- |
| Down   | 手指按下时触发。        |
| Up     | 手指抬起时触发。        |
| Move   | 手指按压态在屏幕上移动时触发。 |
| Cancel | 触摸事件取消时触发。      |

## MouseButton

| 名称      | 描述       |
| ------- | -------- |
| Left    | 鼠标左键。    |
| Right   | 鼠标右键。    |
| Middle  | 鼠标中键。    |
| Back    | 鼠标左侧后退键。 |
| Forward | 鼠标左侧前进键。 |
| None    | 无按键。     |

## MouseAction

| 名称      | 描述      |
| ------- | ------- |
| Press   | 鼠标按键按下。 |
| Release | 鼠标按键松开。 |
| Move    | 鼠标移动。   |
| Hover   | 鼠标悬浮。<br/>**说明：** 该枚举值无效。<br/>   |

## Curve

从API version 9开始，该接口支持在ArkTS卡片中使用。

| 名称                  | 描述                                       |
| ------------------- | ---------------------------------------- |
| Linear              | 表示动画从头到尾的速度都是相同的。                        |
| Ease                | 表示动画以低速开始，然后加快，在结束前变慢，CubicBezier(0.25, 0.1, 0.25, 1.0)。 |
| EaseIn              | 表示动画以低速开始，CubicBezier(0.42, 0.0, 1.0, 1.0)。 |
| EaseOut             | 表示动画以低速结束，CubicBezier(0.0, 0.0, 0.58, 1.0)。 |
| EaseInOut           | 表示动画以低速开始和结束，CubicBezier(0.42, 0.0, 0.58, 1.0)。 |
| FastOutSlowIn       | 标准曲线，cubic-bezier(0.4, 0.0, 0.2, 1.0)。   |
| LinearOutSlowIn     | 减速曲线，cubic-bezier(0.0, 0.0, 0.2, 1.0)。   |
| FastOutLinearIn     | 加速曲线，cubic-bezier(0.4, 0.0, 1.0, 1.0)。   |
| ExtremeDeceleration | 急缓曲线，cubic-bezier(0.0, 0.0, 0.0, 1.0)。   |
| Sharp               | 锐利曲线，cubic-bezier(0.33, 0.0, 0.67, 1.0)。 |
| Rhythm              | 节奏曲线，cubic-bezier(0.7, 0.0, 0.2, 1.0)。   |
| Smooth              | 平滑曲线，cubic-bezier(0.4, 0.0, 0.4, 1.0)。   |
| Friction            | 阻尼曲线，CubicBezier(0.2, 0.0, 0.2, 1.0)。    |

## AnimationStatus

从API version 10开始，该接口支持在ArkTS卡片中使用。

| 名称      | 描述        |
| ------- | --------- |
| Initial | 动画初始状态。   |
| Running | 动画处于播放状态。 |
| Paused  | 动画处于暂停状态。 |
| Stopped | 动画处于停止状态。 |

## FillMode

从API version 10开始，该接口支持在ArkTS卡片中使用。

| 名称        | 描述                                       |
| --------- | ---------------------------------------- |
| None      | 动画未执行时不会将任何样式应用于目标，动画播放完成之后恢复初始默认状态。     |
| Forwards  | 目标将保留动画执行期间最后一个关键帧的状态。                   |
| Backwards | 动画将在应用于目标时立即应用第一个关键帧中定义的值，并在delay期间保留此值。第一个关键帧取决于playMode，playMode为Normal或Alternate时为from的状态，playMode为Reverse或AlternateReverse时为to的状态。 |
| Both      | 动画将遵循Forwards和Backwards的规则，从而在两个方向上扩展动画属性。 |

## PlayMode

从API version 9开始，该接口支持在ArkTS卡片中使用。

| 名称               | 描述                                       |
| ---------------- | ---------------------------------------- |
| Normal           | 动画按正向播放。                                 |
| Reverse          | 动画反向播放。                                  |
| Alternate        | 动画在奇数次（1、3、5...）正向播放，在偶数次（2、4、6...）反向播放。 |
| AlternateReverse | 动画在奇数次（1、3、5...）反向播放，在偶数次（2、4、6...）正向播放。 |

## KeyType

| 名称   | 描述    |
| ---- | ----- |
| Down | 按键按下。 |
| Up   | 按键松开。 |

## KeySource

| 名称       | 描述         |
| -------- | ---------- |
| Unknown  | 输入设备类型未知。  |
| Keyboard | 输入设备类型为键盘。 |

## Edge

| 名称                               | 描述                                       |
| -------------------------------- | ---------------------------------------- |
| Top                              | 竖直方向上边缘<br/>从API version 9开始，该接口支持在ArkTS卡片中使用。 |
| Center<sup>(deprecated) </sup>   | 竖直方向居中位置<br/> 从API version 9开始废弃         |
| Bottom                           | 竖直方向下边缘<br/>从API version 9开始，该接口支持在ArkTS卡片中使用。 |
| Baseline<sup>(deprecated) </sup> | 交叉轴方向文本基线位置<br/> 从API version 9开始废弃      |
| Start                            | 水平方向起始位置<br/>从API version 9开始，该接口支持在ArkTS卡片中使用。 |
| Middle<sup>(deprecated) </sup>   | 水平方向居中位置<br/> 从API version 9开始废弃         |
| End                              | 水平方向末尾位置<br/>从API version 9开始，该接口支持在ArkTS卡片中使用。 |

## Week

| 名称   | 描述   |
| ---- | ---- |
| Mon  | 星期一  |
| Tue  | 星期二  |
| Wed  | 星期三  |
| Thur | 星期四  |
| Fri  | 星期五  |
| Sat  | 星期六  |
| Sun  | 星期日  |

## Direction

从API version 9开始，该接口支持在ArkTS卡片中使用。

| 名称   | 描述          |
| ---- | ----------- |
| Ltr  | 元素从左到右布局。   |
| Rtl  | 元素从右到左布局。   |
| Auto | 使用系统默认布局方向。 |

## BarState

从API version 9开始，该接口支持在ArkTS卡片中使用。

| 名称   | 描述                 |
| ---- | ------------------ |
| Off  | 不显示。               |
| On   | 常驻显示。              |
| Auto | 按需显示(触摸时显示，2s后消失)。 |

## EdgeEffect

从API version 9开始，该接口支持在ArkTS卡片中使用。

| 名称     | 描述                                       |
| ------ | ---------------------------------------- |
| Spring | 弹性物理动效，滑动到边缘后可以根据初始速度或通过触摸事件继续滑动一段距离，松手后回弹。 |
| Fade   | 阴影效果，滑动到边缘后会有圆弧状的阴影。                     |
| None   | 滑动到边缘后无效果。                               |

## Alignment

从API version 9开始，该接口支持在ArkTS卡片中使用。

| 名称          | 描述       |
| ----------- | -------- |
| TopStart    | 顶部起始端。   |
| Top         | 顶部横向居中。  |
| TopEnd      | 顶部尾端。    |
| Start       | 起始端纵向居中。 |
| Center      | 横向和纵向居中。 |
| End         | 尾端纵向居中。  |
| BottomStart | 底部起始端。   |
| Bottom      | 底部横向居中。  |
| BottomEnd   | 底部尾端。    |

## TransitionType

从API version 9开始，该接口支持在ArkTS卡片中使用。

| 名称     | 描述                             |
| ------ | ------------------------------ |
| All    | 指定当前的Transition动效生效在组件的所有变化场景。 |
| Insert | 指定当前的Transition动效生效在组件的插入显示场景。 |
| Delete | 指定当前的Transition动效生效在组件的删除隐藏场景。 |

## RelateType

| 名称   | 描述             |
| ---- | -------------- |
| FILL | 缩放当前子组件以填充满父组件 |
| FIT  | 缩放当前子组件以自适应父组件 |

## Visibility

从API version 9开始，该接口支持在ArkTS卡片中使用。

| 名称      | 描述               |
| ------- | ---------------- |
| Hidden  | 隐藏，但参与布局进行占位。    |
| Visible | 显示。              |
| None    | 隐藏，但不参与布局，不进行占位。 |

## LineCapStyle

从API version 9开始，该接口支持在ArkTS卡片中使用。

| 名称     | 描述                            |
| ------ | ----------------------------- |
| Butt   | 线条两端为平行线，不额外扩展。               |
| Round  | 在线条两端延伸半个圆，直径等于线宽。            |
| Square | 在线条两端延伸一个矩形，宽度等于线宽的一半，高度等于线宽。 |

## Axis

从API version 9开始，该接口支持在ArkTS卡片中使用。

| 名称         | 描述     |
| ---------- | ------ |
| Vertical   | 方向为纵向。 |
| Horizontal | 方向为横向。 |

## HorizontalAlign

从API version 9开始，该接口支持在ArkTS卡片中使用。

| 名称     | 描述           |
| ------ | ------------ |
| Start  | 按照语言方向起始端对齐。 |
| Center | 居中对齐，默认对齐方式。 |
| End    | 按照语言方向末端对齐。  |

## FlexAlign

从API version 9开始，该接口支持在ArkTS卡片中使用。

| 名称           | 描述                                       |
| ------------ | ---------------------------------------- |
| Start        | 元素在主轴方向首端对齐，第一个元素与行首对齐，同时后续的元素与前一个对齐。    |
| Center       | 元素在主轴方向中心对齐，第一个元素与行首的距离与最后一个元素与行尾距离相同。   |
| End          | 元素在主轴方向尾部对齐，最后一个元素与行尾对齐，其他元素与后一个对齐。      |
| SpaceBetween | Flex主轴方向均匀分配弹性元素，相邻元素之间距离相同。第一个元素与行首对齐，最后一个元素与行尾对齐。 |
| SpaceAround  | Flex主轴方向均匀分配弹性元素，相邻元素之间距离相同。第一个元素到行首的距离和最后一个元素到行尾的距离是相邻元素之间距离的一半。 |
| SpaceEvenly  | Flex主轴方向均匀分配弹性元素，相邻元素之间的距离、第一个元素与行首的间距、最后一个元素到行尾的间距都完全一样。 |

## ItemAlign

从API version 9开始，该接口支持在ArkTS卡片中使用。

| 名称       | 描述                                       |
| -------- | ---------------------------------------- |
| Auto     | 使用Flex容器中默认配置。                           |
| Start    | 元素在Flex容器中，交叉轴方向首部对齐。                    |
| Center   | 元素在Flex容器中，交叉轴方向居中对齐。                    |
| End      | 元素在Flex容器中，交叉轴方向底部对齐。                    |
| Stretch  | 元素在Flex容器中，交叉轴方向拉伸填充。容器为Flex且设置Wrap为FlexWrap.Wrap或FlexWrap.WrapReverse时，元素拉伸到与当前行/列交叉轴长度最长的元素尺寸。其余情况在元素未设置尺寸时，拉伸到容器尺寸。 |
| Baseline | 元素在Flex容器中，交叉轴方向文本基线对齐。                  |

## FlexDirection

从API version 9开始，该接口支持在ArkTS卡片中使用。

| 名称            | 描述               |
| ------------- | ---------------- |
| Row           | 主轴与行方向一致作为布局模式。  |
| RowReverse    | 与Row方向相反方向进行布局。  |
| Column        | 主轴与列方向一致作为布局模式。  |
| ColumnReverse | 与Column相反方向进行布局。 |

## FlexWrap

从API version 9开始，该接口支持在ArkTS卡片中使用。

| 名称          | 描述                          |
| ----------- | --------------------------- |
| NoWrap      | Flex容器的元素单行/列布局，子项不允许超出容器。  |
| Wrap        | Flex容器的元素多行/列排布，子项允许超出容器。   |
| WrapReverse | Flex容器的元素反向多行/列排布，子项允许超出容器。 |

## VerticalAlign

从API version 9开始，该接口支持在ArkTS卡片中使用。

| 名称     | 描述           |
| ------ | ------------ |
| Top    | 顶部对齐。        |
| Center | 居中对齐，默认对齐方式。 |
| Bottom | 底部对齐。        |

## ImageRepeat

从API version 9开始，该接口支持在ArkTS卡片中使用。

| 名称       | 描述            |
| -------- | ------------- |
| X        | 只在水平轴上重复绘制图片。 |
| Y        | 只在竖直轴上重复绘制图片。 |
| XY       | 在两个轴上重复绘制图片。  |
| NoRepeat | 不重复绘制图片。      |

## ImageSize

从API version 9开始，该接口支持在ArkTS卡片中使用。

| 类型      | 描述                                  |
| ------- | ----------------------------------- |
| Cover   | 默认值，保持宽高比进行缩小或者放大，使得图片两边都大于或等于显示边界。 |
| Contain | 保持宽高比进行缩小或者放大，使得图片完全显示在显示边界内。       |
| Auto    | 保持原图的比例不变。                          |

## GradientDirection

从API version 9开始，该接口支持在ArkTS卡片中使用。

| 名称          | 描述    |
| ----------- | ----- |
| Left        | 从右向左。 |
| Top         | 从下向上。 |
| Right       | 从左向右。 |
| Bottom      | 从上向下。 |
| LeftTop     | 左上。   |
| LeftBottom  | 左下。   |
| RightTop    | 右上。   |
| RightBottom | 右下。   |
| None        | 无。    |

## SharedTransitionEffectType

| 名称       | 描述                                       |
| -------- | ---------------------------------------- |
| Static   | 目标页面元素的位置保持不变，可以配置透明度动画。目前，只有为重定向到目标页面而配置的静态效果才会生效。 |
| Exchange | 将源页面元素移动到目标页面元素位置并适当缩放。                  |

## FontStyle

从API version 9开始，该接口支持在ArkTS卡片中使用。

| 名称     | 描述       |
| ------ | -------- |
| Normal | 标准的字体样式。 |
| Italic | 斜体的字体样式。 |

## FontWeight

从API version 9开始，该接口支持在ArkTS卡片中使用。

| 名称      | 描述      |
| ------- | ------- |
| Lighter | 字体较细。   |
| Normal  | 字体粗细正常。 |
| Regular | 字体粗细正常。 |
| Medium  | 字体粗细适中。 |
| Bold    | 字体较粗。   |
| Bolder  | 字体非常粗。  |

## TextAlign

从API version 9开始，该接口支持在ArkTS卡片中使用。

| 名称                    | 描述      |
| --------------------- | ------- |
| Start                 | 水平对齐首部。 |
| Center                | 水平居中对齐。 |
| End                   | 水平对齐尾部。 |
| JUSTIFY<sup>10+</sup> | 双端对齐。   |

## TextOverflow

从API version 9开始，该接口支持在ArkTS卡片中使用。

| 名称                    | 描述                  |
| --------------------- | ------------------- |
| None                  | 文本超长时裁剪显示。          |
| Clip                  | 文本超长时进行裁剪显示。        |
| Ellipsis              | 文本超长时显示不下的文本用省略号代替。 |
| MARQUEE<sup>10+</sup> | 文本超长时以跑马灯的方式展示。     |

## TextDecorationType

从API version 9开始，该接口支持在ArkTS卡片中使用。

| 名称          | 描述        |
| ----------- | --------- |
| Underline   | 文字下划线修饰。  |
| LineThrough | 穿过文本的修饰线。 |
| Overline    | 文字上划线修饰。  |
| None        | 不使用文本装饰线。 |

## TextCase

从API version 9开始，该接口支持在ArkTS卡片中使用。

| 名称        | 描述         |
| --------- | ---------- |
| Normal    | 保持文本原有大小写。 |
| LowerCase | 文本采用全小写。   |
| UpperCase | 文本采用全大写。   |

## ResponseType<sup>8+</sup>

| 名称         | 描述            |
| ---------- | ------------- |
| LongPress  | 通过长按触发菜单弹出。   |
| RightClick | 通过鼠标右键触发菜单弹出。 |

## HoverEffect<sup>8+</sup>

| 名称        | 描述             |
| --------- | -------------- |
| Auto      | 使用组件的系统默认悬浮效果。 |
| Scale     | 放大缩小效果。        |
| Highlight | 背景淡入淡出的强调效果。   |
| None      | 不设置效果。         |

## Placement<sup>8+</sup>

| 名称            | 描述                                     |
| ------------- | -------------------------------------- |
| Left          | 气泡提示位于组件左侧，与组件左侧中心对齐。                  |
| Right         | 气泡提示位于组件右侧，与组件右侧中心对齐。                  |
| Top           | 气泡提示位于组件上侧，与组件上侧中心对齐。                  |
| Bottom        | 气泡提示位于组件下侧，与组件下侧中心对齐。                  |
| TopLeft       | 气泡提示位于组件上侧，从API Version 9开始，与组件左侧边缘对齐。 |
| TopRight      | 气泡提示位于组件上侧，从API Version 9开始，与组件右侧边缘对齐。 |
| BottomLeft    | 气泡提示位于组件下侧，从API Version 9开始，与组件左侧边缘对齐。 |
| BottomRight   | 气泡提示位于组件下侧，从API Version 9开始，与组件右侧边缘对齐。 |
| LeftTop9+     | 气泡提示位于组件左侧，与组件上侧边缘对齐。                  |
| LeftBottom9+  | 气泡提示位于组件左侧，与组件下侧边缘对齐。                  |
| RightTop9+    | 气泡提示位于组件右侧，与组件上侧边缘对齐。                  |
| RightBottom9+ | 气泡提示位于组件右侧，与组件下侧边缘对齐。                  |

## CopyOptions<sup>9+</sup>

从API version 9开始，该接口支持在ArkTS卡片中使用。

| 名称          | 描述       |
| ----------- | -------- |
| None        | 不支持复制。   |
| InApp       | 支持应用内复制。 |
| LocalDevice | 支持设备内复制。 |

## HitTestMode<sup>9+</sup>

| 名称          | 描述                                       |
| ----------- | ---------------------------------------- |
| Default     | 自身节点和子节点都响应触摸事件的命中测试，但会阻止被该节点屏蔽的其他节点的命中测试。 |
| Block       | 自身节点响应触摸事件的命中测试，但阻止被该节点屏蔽的子节点和其他节点的命中测试。 |
| Transparent | 自身节点和子节点响应触摸事件的命中测试，并允许对被该节点屏蔽的其他节点进行命中测试。 |
| None        | 自身节点不会响应触摸事件的命中测试，但子节点会对触摸事件进行命中测试。      |

## BlurStyle<sup>9+</sup>

该接口支持在ArkTS卡片中使用。

| 名称                   | 描述        |
| -------------------- | --------- |
| Thin                 | 轻薄材质模糊。   |
| Regular              | 普通厚度材质模糊。 |
| Thick                | 厚材质模糊。    |
| BACKGROUND_THIN       | 近距景深模糊。   |
| BACKGROUND_REGULAR    | 中距景深模糊。   |
| BACKGROUND_THICK      | 远距景深模糊。   |
| BACKGROUND_ULTRA_THICK | 超远距景深模糊。  |
| NONE<sup>10+</sup> | 关闭模糊。  |

## ThemeColorMode<sup>10+</sup>

| 名称     | 描述         |
| ------ | ---------- |
| SYSTEM | 跟随系统深浅色模式。 |
| LIGHT  | 固定使用浅色模式。  |
| DARK   | 固定使用深色模式。  |

## AdaptiveColor<sup>10+</sup>

| 名称      | 描述                        |
| ------- | ------------------------- |
| DEFAULT | 不使用取色模糊。使用默认的颜色作为蒙版颜色。    |
| AVERAGE | 使用取色模糊。将取色区域的颜色平均值作为蒙版颜色。 |

## TextHeightAdaptivePolicy<sup>10+</sup>

| 名称                      | 描述                       |
| ----------------------- | ------------------------ |
| MAX_LINES_FIRST         | 设置文本高度自适应方式为以MaxLines优先。 |
| MIN_FONT_SIZE_FIRST     | 设置文本高度自适应方式为以缩小字体优先。     |
| LAYOUT_CONSTRAINT_FIRST | 设置文本高度自适应方式为以布局约束（高度）优先。 |

## ObscuredReasons<sup>10+</sup>

该接口支持在ArkTS卡片中使用。

| 名称        | 描述                     |
| ----------- | ------------------------ |
| PLACEHOLDER | 显示的数据为通用占位符。 |

## TransitionEdge<sup>10+<sup>

| 名称     | 描述     |
| ------ | ------ |
| TOP    | 窗口的上边缘 |
| BOTTOM | 窗口的下边缘 |
| START  | 窗口的左边缘 |
| END    | 窗口的右边缘 |

## ClickEffectLevel<sup>10+<sup>

| 名称   | 描述               | 动效参数                          | 默认缩放比                     |
| ------ | --------------------------------- | --------------------------------- | --------------------------------- |
| LIGHT  | 小面积（轻盈） | 弹簧动效， 刚性：410，阻尼：38，初始速度：1 | 90% |
| MIDDLE | 中面积（稳定） | 弹簧动效， 刚性：350，阻尼：35，初始速度：0.5 | 95% |
| HEAVY  | 大面积（厚重） | 弹簧动效， 刚性：240，阻尼：28，初始速度：0 | 95% |

## TextContentStyle<sup>10+</sup>

| 名称    | 描述                                                         |
| ------- | ------------------------------------------------------------ |
| DEFAULT | 默认风格，光标宽1.5vp，光标高度与文本选中底板高度和字体大小相关。 |
<<<<<<< HEAD
| INLINE  | 内联输入风格。文本选中底板高度与输入框高度相同。<br/>不支持showError属性。 |
=======
| INLINE  | 内联输入风格。文本选中底板高度与输入框高度相同。             |

## MenuPreviewMode <sup>11+</sup>

| 名称  | 描述                                   |
| ----- | -------------------------------------- |
| NONE  | 不显示预览内容。                       |
| IMAGE | 预览内容为触发长按悬浮菜单组件的截图。 |
>>>>>>> c5449c56
<|MERGE_RESOLUTION|>--- conflicted
+++ resolved
@@ -564,15 +564,11 @@
 | 名称    | 描述                                                         |
 | ------- | ------------------------------------------------------------ |
 | DEFAULT | 默认风格，光标宽1.5vp，光标高度与文本选中底板高度和字体大小相关。 |
-<<<<<<< HEAD
 | INLINE  | 内联输入风格。文本选中底板高度与输入框高度相同。<br/>不支持showError属性。 |
-=======
-| INLINE  | 内联输入风格。文本选中底板高度与输入框高度相同。             |
 
 ## MenuPreviewMode <sup>11+</sup>
 
 | 名称  | 描述                                   |
 | ----- | -------------------------------------- |
 | NONE  | 不显示预览内容。                       |
-| IMAGE | 预览内容为触发长按悬浮菜单组件的截图。 |
->>>>>>> c5449c56
+| IMAGE | 预览内容为触发长按悬浮菜单组件的截图。 |