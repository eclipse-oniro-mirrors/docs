--- conflicted
+++ resolved
@@ -30,13 +30,8 @@
 | scrollable     | ScrollDirection                          | ScrollDirection.Vertical | 设置滚动方法。   |
 | scrollBar      | [BarState](ts-appendix-enums.md#barstate) | BarState.Off     | 设置滚动条状态。  |
 | scrollBarColor | string&nbsp;\|&nbsp;number&nbsp;\|&nbsp;Color   | -                  | 设置滚动条的颜色。 |
-<<<<<<< HEAD
-| scrollBarWidth | number&nbsp;\|&nbsp;string          | -                        | 设置滚动条的宽度。 |
-| edgeEffect     | EdgeEffect                               | EdgeEffect.Spring | 设置滑动效果，目前支持的滑动效果参见EdgeEffect的枚举说明。 |
-=======
 | scrollBarWidth | string&nbsp;\|&nbsp;number      | -                        | 设置滚动条的宽度。 |
 | edgeEffect     | [EdgeEffect](ts-appendix-enums.md#edgeeffect) | EdgeEffect.Spring | 设置滑动效果，目前支持的滑动效果参见EdgeEffect的枚举说明。 |
->>>>>>> 299144e6
 
 ## ScrollDirection枚举说明
 
