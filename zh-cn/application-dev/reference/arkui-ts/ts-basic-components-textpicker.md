# TextPicker

滚动选择文本的组件。

>  **说明：**
> 该组件从API Version 8开始支持。后续版本如有新增内容，则采用上角标单独标记该内容的起始版本。


## 权限列表

无


## 子组件

无


## 接口

TextPicker(value: {range: string[] | Resource, value?: string, selected?: number})

根据range指定的选择范围创建文本选择器。

- 参数
  | 参数名 | 参数类型 | 必填 | 默认值 | 参数描述 |
  | -------- | -------- | -------- | -------- | -------- |
<<<<<<< HEAD
  | range | string[]\|&nbsp;[Resource](../../ui/ts-types.md#resource类型) | 是 | - | 选择器的数据选择范围。 |
  | value       | string           | 否    | -    | 搜索文本值。                                   | 
  | selected | number | 否 | 第一个元素 | 选中项在数组中的index值。 | 
=======
  | range | string[] | 是 | - | 选择器的数据选择范围。 |
  | selected | number | 否 | 第一个元素 | 选中项在数组中的index值。 |
>>>>>>> 34787e37


## 属性

| 名称 | 参数类型 | 默认值 | 描述 |
| -------- | -------- | -------- | -------- |
| defaultPickerItemHeight | Length | - | 默认Picker内容项元素高度。 |


## 事件

| 名称 | 描述 |
| -------- | -------- |
| onChange(callback:&nbsp;(value:&nbsp;string,&nbsp;index:&nbsp;number)&nbsp;=&gt;&nbsp;void) | 滑动选中TextPicker文本内容后，触发该回调。<br/>-&nbsp;value:&nbsp;当前选中项的文本。<br/>-&nbsp;index:&nbsp;当前选中项的下标。 |


## 示例

```ts
// xxx.ets
@Entry
@Component
struct TextPickerExample {
  private select: number = 1
  private fruits: string[] = ['apple1', 'orange2', 'peach3', 'grape4']

  build() {
    Column() {
      TextPicker({range: this.fruits, selected: this.select})
        .onChange((value: string, index: number) => {
          console.info('Picker item changed, value: ' + value + ', index: ' + index)
        })
    }
  }
}
```

![zh-cn_image_0000001219662657](figures/zh-cn_image_0000001219662657.png)<|MERGE_RESOLUTION|>--- conflicted
+++ resolved
@@ -25,14 +25,9 @@
 - 参数
   | 参数名 | 参数类型 | 必填 | 默认值 | 参数描述 |
   | -------- | -------- | -------- | -------- | -------- |
-<<<<<<< HEAD
   | range | string[]\|&nbsp;[Resource](../../ui/ts-types.md#resource类型) | 是 | - | 选择器的数据选择范围。 |
   | value       | string           | 否    | -    | 搜索文本值。                                   | 
   | selected | number | 否 | 第一个元素 | 选中项在数组中的index值。 | 
-=======
-  | range | string[] | 是 | - | 选择器的数据选择范围。 |
-  | selected | number | 否 | 第一个元素 | 选中项在数组中的index值。 |
->>>>>>> 34787e37
 
 
 ## 属性
