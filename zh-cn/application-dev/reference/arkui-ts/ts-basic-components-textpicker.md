--- conflicted
+++ resolved
@@ -28,16 +28,9 @@
 
 ## 属性
 
-<<<<<<< HEAD
 | 名称 | 参数类型 | 描述 |
 | -------- | -------- | -------- |
 | defaultPickerItemHeight | number \| string | 默认Picker内容项元素高度。 |
-=======
-| 名称 | 参数类型 | 默认值 | 描述 |
-| -------- | -------- | -------- | -------- |
-| defaultPickerItemHeight | number \| string | - | 默认Picker内容项元素高度。 |
-
->>>>>>> ed2ac32c
 
 ## 事件
 
