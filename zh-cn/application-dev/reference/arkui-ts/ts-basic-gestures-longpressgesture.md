--- conflicted
+++ resolved
@@ -12,15 +12,9 @@
 
 | 参数名称 | 参数类型 | 必填 | 参数描述                                                     |
 | -------- | -------- | ---- | ------------------------------------------------------------ |
-<<<<<<< HEAD
 | fingers  | number   | 否   | 触发长按的最少手指数，最小取值为1指，&nbsp;最大取值为10指。<br/>默认值：1 |
 | repeat   | boolean  | 否   | 是否连续触发事件回调。<br/>默认值：false                     |
 | duration | number   | 否   | 触发长按的最小时间，单位为毫秒（ms）。<br/>默认值：500       |
-=======
-| fingers  | number   | 否   | 触发长按的最少手指数，最小为1指，&nbsp;最大取值为10指。<br/>默认值：1 |
-| repeat   | boolean  | 否   | 是否连续触发事件回调。<br/>默认值：false                     |
-| duration | number   | 否   | 最小触发长按的时间，单位为毫秒（ms）。<br/>默认值：500       |
->>>>>>> 316bdcf4
 
 ## 事件
 
