# TextInput

提供单行文本输入组件。

>  **说明：**
>
>  该组件从API Version 7开始支持。后续版本如有新增内容，则采用上角标单独标记该内容的起始版本。


## 权限列表

无


## 子组件

无


## 接口

TextInput(value?:{placeholder?: [ResourceStr](ts-types.md#resourcestr8), text?: [ResourceStr](ts-types.md#resourcestr8), controller?: TextInputController})

**参数：**

| 参数名                     | 参数类型                                     | 必填   | 默认值  | 参数描述            |
| ----------------------- | ---------------------------------------- | ---- | ---- | --------------- |
| placeholder             | [ResourceStr](ts-types.md#resourcestr8)           | 否    | -    | 无输入时的提示文本。      |
| text             | [ResourceStr](ts-types.md#resourcestr8)           | 否    | -    | 设置输入框当前的文本内容。     |
| controller<sup>8+</sup> | [TextInputController](#textinputcontroller8) | 否    | -    | 设置TextInput控制器。 |

## 属性

除支持通用属性外，还支持以下属性：

| 名称                          | 参数类型                                                     | 默认值            | 描述                                                         |
| ----------------------------- | ------------------------------------------------------------ | ----------------- | ------------------------------------------------------------ |
| type                          | InputType                                                    | InputType.Normal  | 设置输入框类型。                                             |
| placeholderColor              | [ResourceColor](ts-types.md#resourcecolor8)       | -                 | 设置placeholder颜色。                                 |
<<<<<<< HEAD
| placeholderFont               | [Font](ts-types.md#font) | -                 | 设置placeholder文本样式：<br/>-&nbsp;size:&nbsp;设置文本尺寸，Length为number类型时，使用fp单位。<br/>-&nbsp;weight:&nbsp;设置文本的字体粗细，number类型取值[100,&nbsp;900]，取值间隔为100，默认为400，取值越大，字体越粗。<br/>-&nbsp;family:&nbsp;设置文本的字体列表。使用多个字体，使用','进行分割，优先级按顺序生效。例如：'Arial,&nbsp;sans-serif'。<br/>-&nbsp;style:&nbsp;设置文本的字体样式。 |
=======
| placeholderFont               | [Font](ts-types.md#font)                                     | -                 | 设置placeholder文本样式：<br/>-&nbsp;size:&nbsp;设置文本尺寸，Length为number类型时，使用fp单位。<br/>-&nbsp;weight:&nbsp;设置文本的字体粗细，number类型取值[100,&nbsp;900]，取值间隔为100，默认为400，取值越大，字体越粗。<br/>-&nbsp;family:&nbsp;设置文本的字体列表。使用多个字体，使用','进行分割，优先级按顺序生效。例如：'Arial,&nbsp;sans-serif'。<br/>-&nbsp;style:&nbsp;设置文本的字体样式。 |
>>>>>>> 299144e6
| enterKeyType                  | EnterKeyType                                                 | EnterKeyType.Done | 设置输入法回车键类型。                                       |
| caretColor                    | [ResourceColor](ts-types.md#resourcecolor8) | -                 | 设置输入框光标颜色。                                         |
| maxLength                     | number                                                       | -                 | 设置文本的最大输入字符数。                                   |
| inputFilter<sup>8+</sup>      | {<br/>value:&nbsp;[ResourceStr](ts-types.md#resourcestr8)<sup>8+</sup>,<br/>error?:&nbsp;(value:&nbsp;string)&nbsp;=&gt;&nbsp;void<br/>} | -     | 正则表达式，满足表达式的输入允许显示，不满足正则表达式的输入被忽略。仅支持单个字符匹配，不支持字符串匹配。例如：^(?=.\*\d)(?=.\*[a-z])(?=.\*[A-Z]).{8,10}$，8到10位的强密码不支持过滤。<br/>-&nbsp;value：设置正则表达式。<br/>-&nbsp;error：正则匹配失败时，返回被忽略的内容。 |

## EnterKeyType枚举说明

| 名称                  | 描述        |
| ------------------- | --------- |
| Go     | 显示Go文本。   |
| Search | 显示为搜索样式。  |
| Send   | 显示为发送样式。  |
| Next   | 显示为下一个样式。 |
| Done   | 标准样式。     |

## InputType枚举说明

| 名称                 | 描述            |
| ------------------ | ------------- |
| Normal   | 基本输入模式。       |
| Password | 密码输入模式。       |
| Email    | e-mail地址输入模式。 |
| Number   | 纯数字输入模式。      |

## 事件

| 名称                                       | 功能描述                                     |
| ---------------------------------------- | ---------------------------------------- |
| onChange(callback:&nbsp;(value:&nbsp;string)&nbsp;=&gt;&nbsp;void) | 输入发生变化时，触发回调。                            |
| onSubmit(callback:&nbsp;(enterKey:&nbsp;EnterKeyType)&nbsp;=&gt;&nbsp;void) | 回车键或者软键盘回车键触发该回调，参数为当前软键盘回车键类型。          |
| onEditChanged(callback:&nbsp;(isEditing:&nbsp;boolean)&nbsp;=&gt;&nbsp;void)<sup>(deprecated) </sup> | 输入状态变化时，触发回调。                            |
| onEditChange(callback:&nbsp;(isEditing:&nbsp;boolean)&nbsp;=&gt;&nbsp;void) <sup>8+</sup> | 输入状态变化时，触发回调。                            |
| onCopy<sup>8+</sup>(callback:(value:&nbsp;string)&nbsp;=&gt;&nbsp;void) | 长按输入框内部区域弹出剪贴板后，点击剪切板复制按钮，触发回调。<br/>value：复制的文本内容。 |
| onCut<sup>8+</sup>(callback:(value:&nbsp;string)&nbsp;=&gt;&nbsp;void) | 长按输入框内部区域弹出剪贴板后，点击剪切板剪切按钮，触发回调。<br/>value：剪切的文本内容。 |
| onPaste<sup>8+</sup>(callback:(value:&nbsp;string)&nbsp;=&gt;&nbsp;void) | 长按输入框内部区域弹出剪贴板后，点击剪切板粘贴按钮，触发回调。<br/>value：粘贴的文本内容。 |

### TextInputController<sup>8+</sup>

TextInput组件的控制器。

#### 导入对象
```
controller: TextInputController = new TextInputController()
```
#### caretPosition

caretPosition(value:&nbsp;number): void

设置光标移动到指定位置。

**参数：**

| 参数名   | 参数类型   | 必填   | 默认值  | 参数描述                                     |
| ----- | ------ | ---- | ---- | ---------------------------------------- |
| value | number | 是    | -    | 设置输入光标的位置。<br/>value：从字符串开始到光标所在位置的字符长度。 |

## 示例


### 单行文本输入

```ts
// xxx.ets
@Entry
@Component
struct TextInputExample1 {
  @State text: string = ''

  build() {
    Column() {
      TextInput({ placeholder: 'input your word' })
        .placeholderColor("rgb(0,0,225)")
        .placeholderFont({ size: 30, weight: 100, family: 'cursive', style: FontStyle.Italic })
        .caretColor(Color.Blue)
        .height(50)
        .fontSize(30)
        .fontWeight(FontWeight.Bold)
        .fontFamily("sans-serif")
        .fontStyle(FontStyle.Normal)
        .fontColor(Color.Red)
        .onChange((value: string) => {
          this.text = value
        })
      Text(this.text).width('90%')
    }
  }
}
```


![zh-cn_image_0000001252769643](figures/zh-cn_image_0000001252769643.gif)


### 设置光标

```ts
// xxx.ets
@Entry
@Component
struct TextInputExample2 {
    @State text: string = ''
    controller: TextInputController = new TextInputController()
    build() {
        Column() {
            TextInput({ placeholder: 'Please input your words.', controller:this.controller})
            Button('caretPosition')
                .onClick(() => {
                this.controller.caretPosition(4)
            })
        }
    }
}
```

![zh-cn_image_0000001208256092](figures/zh-cn_image_0000001208256092.png)<|MERGE_RESOLUTION|>--- conflicted
+++ resolved
@@ -37,11 +37,7 @@
 | ----------------------------- | ------------------------------------------------------------ | ----------------- | ------------------------------------------------------------ |
 | type                          | InputType                                                    | InputType.Normal  | 设置输入框类型。                                             |
 | placeholderColor              | [ResourceColor](ts-types.md#resourcecolor8)       | -                 | 设置placeholder颜色。                                 |
-<<<<<<< HEAD
 | placeholderFont               | [Font](ts-types.md#font) | -                 | 设置placeholder文本样式：<br/>-&nbsp;size:&nbsp;设置文本尺寸，Length为number类型时，使用fp单位。<br/>-&nbsp;weight:&nbsp;设置文本的字体粗细，number类型取值[100,&nbsp;900]，取值间隔为100，默认为400，取值越大，字体越粗。<br/>-&nbsp;family:&nbsp;设置文本的字体列表。使用多个字体，使用','进行分割，优先级按顺序生效。例如：'Arial,&nbsp;sans-serif'。<br/>-&nbsp;style:&nbsp;设置文本的字体样式。 |
-=======
-| placeholderFont               | [Font](ts-types.md#font)                                     | -                 | 设置placeholder文本样式：<br/>-&nbsp;size:&nbsp;设置文本尺寸，Length为number类型时，使用fp单位。<br/>-&nbsp;weight:&nbsp;设置文本的字体粗细，number类型取值[100,&nbsp;900]，取值间隔为100，默认为400，取值越大，字体越粗。<br/>-&nbsp;family:&nbsp;设置文本的字体列表。使用多个字体，使用','进行分割，优先级按顺序生效。例如：'Arial,&nbsp;sans-serif'。<br/>-&nbsp;style:&nbsp;设置文本的字体样式。 |
->>>>>>> 299144e6
 | enterKeyType                  | EnterKeyType                                                 | EnterKeyType.Done | 设置输入法回车键类型。                                       |
 | caretColor                    | [ResourceColor](ts-types.md#resourcecolor8) | -                 | 设置输入框光标颜色。                                         |
 | maxLength                     | number                                                       | -                 | 设置文本的最大输入字符数。                                   |
