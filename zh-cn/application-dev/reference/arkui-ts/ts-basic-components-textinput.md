--- conflicted
+++ resolved
@@ -16,11 +16,7 @@
 
 TextInput(value?:{placeholder?: ResourceStr, text?: ResourceStr, controller?: TextInputController})
 
-<<<<<<< HEAD
-**参数:**
-=======
 **参数：**
->>>>>>> 5ae6d474
 
 | 参数名                     | 参数类型                                     | 必填   | 参数描述            |
 | ----------------------- | ---------------------------------------- | ---- | --------------- |
@@ -31,15 +27,6 @@
 
 ## 属性
 
-<<<<<<< HEAD
-除支持通用属性外，还支持以下属性：
-
-| 名称                       | 参数类型                                     | 描述                                       |
-| ------------------------ | ---------------------------------------- | ---------------------------------------- |
-| type                     | InputType                                | 设置输入框类型。<br/>默认值：InputType.Normal |
-| placeholderColor         | [ResourceColor](../../ui/ts-types.md)     | 设置placeholder颜色。|
-| placeholderFont          | {<br/>size?:&nbsp;Length,<br/>weight?:&nbsp;number\|[FontWeight](ts-universal-attributes-text-style.md),<br/>family?:&nbsp;string,<br/>style?:&nbsp;[FontStyle](ts-universal-attributes-text-style.md)<br/>} | 设置placeholder文本样式：<br/>-&nbsp;size:&nbsp;设置文本尺寸，Length为number类型时，使用fp单位。<br/>-&nbsp;weight:&nbsp;设置文本的字体粗细，number类型取值[100,&nbsp;900]，取值间隔为100，默认为400，取值越大，字体越粗。<br/>-&nbsp;family:&nbsp;设置文本的字体列表。使用多个字体，使用','进行分割，优先级按顺序生效。例如：'Arial,&nbsp;sans-serif'。<br/>-&nbsp;style:&nbsp;设置文本的字体样式。 |
-=======
 除支持[通用属性](ts-universal-attributes-size.md)外，还支持以下属性：
 
 | 名称                       | 参数类型                                     | 描述                                       |
@@ -47,18 +34,13 @@
 | type                     | InputType                                | 设置输入框类型。<br/>默认值：InputType.Normal        |
 | placeholderColor         | [ResourceColor](../../ui/ts-types.md)     | 设置placeholder颜色。|
 | placeholderFont          | [Font](../../ui/ts-types.md#font) | 设置placeholder文本样式。 |
->>>>>>> 5ae6d474
 | enterKeyType             | EnterKeyType                             | 设置输入法回车键类型。<br/>默认值：EnterKeyType.Done    |
 | caretColor               | [ResourceColor](../../ui/ts-types.md)    | 设置输入框光标颜色。                               |
 | maxLength                | number                                   | 设置文本的最大输入字符数。                            |
 | inputFilter<sup>8+</sup>      | {<br/>value:&nbsp;[ResourceStr](../../ui/ts-types.md)<sup>8+</sup>,<br/>error?:&nbsp;(value:&nbsp;string)&nbsp;=&gt;&nbsp;void<br/>} | 正则表达式，满足表达式的输入允许显示，不满足正则表达式的输入被忽略。仅支持单个字符匹配，不支持字符串匹配。例如：^(?=.\*\d)(?=.\*[a-z])(?=.\*[A-Z]).{8,10}$，8到10位的强密码不支持过滤。<br/>-&nbsp;value：设置正则表达式。<br/>-&nbsp;error：正则匹配失败时，返回被忽略的内容。 |
 | copyOption<sup>9+</sup> | [CopyOptions](ts-appendix-enums.md#copyoptions9) | 设置文本是否可复制。 |
 | showPasswordIcon<sup>9+</sup> | boolean | 密码输入模式时，密码框末尾的图标是否显示。<br/>默认值：true |
-<<<<<<< HEAD
 | style<sup>9+</sup> | TextInputStyle | TextInput风格。<br/>默认值：TextInputStyle.Default |
-=======
-| style<sup>9+</sup> | TextInputStyle | TextInput风格。<br/>默认值：Default |
->>>>>>> 5ae6d474
 
 ## EnterKeyType枚举说明
 
@@ -74,11 +56,7 @@
 
 | 名称                 | 描述            |
 | ------------------ | ------------- |
-<<<<<<< HEAD
 | Normal   | 基本输入模式。<br/>支持输入数字、字母、下划线、空格、特殊字符。 |
-=======
-| Normal   | 基本输入模式。       |
->>>>>>> 5ae6d474
 | Password | 密码输入模式。       |
 | Email    | e-mail地址输入模式。 |
 | Number   | 纯数字输入模式。      |
