--- conflicted
+++ resolved
@@ -15,13 +15,8 @@
 | width          | [Length](ts-types.md#length)             | 设置组件自身的宽度，缺省时使用元素自身内容需要的宽度。若子组件的宽大于父组件的宽，则会画出父组件的范围。              |
 | height         | [Length](ts-types.md#length)             | 设置组件自身的高度，缺省时使用元素自身内容需要的高度。若子组件的高大于父组件的高，则会画出父组件的范围。              |
 | size           | {<br/>width?:&nbsp;[Length](ts-types.md#length),<br/>height?:&nbsp;[Length](ts-types.md#length)<br/>} | 设置高宽尺寸。                                  |
-<<<<<<< HEAD
-| padding        | [Padding](ts-types.md#padding)&nbsp;\|&nbsp;[Length](ts-types.md#length) | 设置内边距属性，默认无内边距。<br/>参数为Length类型时，上下左右内边距同时生效。 <br/>参数为Padding对象时，可以分别设置上下左右的内边距。<br/>当padding设置百分比时，上下左右内边距均以父容器的width作为基础值。 |
-| margin         | [Margin](ts-types.md#margin)&nbsp;\|&nbsp;[Length](ts-types.md#length)  | 设置外边距属性，默认无外边距。<br/>参数为Length类型时，上下左右外边距同时生效。<br/>参数为Margin对象时，可以分别设置上下左右的外边距。<br/>margin设置百分比时，上下左右外边距均以父容器的width作为基础值。|
-=======
 | padding        | [Padding](ts-types.md#padding)&nbsp;\|&nbsp;[Length](ts-types.md#length) | 设置内边距属性。<br/>参数为Length类型时，四个方向内边距同时生效。<br>默认值：0 <br>padding设置百分比时，上下左右内边距均以父容器的width作为基础值。 |
 | margin         | [Margin](ts-types.md#margin)&nbsp;\|&nbsp;[Length](ts-types.md#length)  | 设置外边距属性。<br/>参数为Length类型时，四个方向外边距同时生效。<br>默认值：0 <br>margin设置百分比时，上下左右外边距均以父容器的width作为基础值。|
->>>>>>> 8bf808eb
 | constraintSize | {<br/>minWidth?:&nbsp;[Length](ts-types.md#length),<br/>maxWidth?:&nbsp;[Length](ts-types.md#length),<br/>minHeight?:&nbsp;[Length](ts-types.md#length),<br/>maxHeight?:&nbsp;[Length](ts-types.md#length)<br/>} | 设置约束尺寸，组件布局时，进行尺寸范围限制。constraintSize的优先级高于Width和Height。<br>默认值：<br>{<br/>minWidth:&nbsp;0,<br/>maxWidth:&nbsp;Infinity,<br/>minHeight:&nbsp;0,<br/>maxHeight:&nbsp;Infinity<br/>} |
 | layoutWeight   | number&nbsp;\|&nbsp;string               | 父容器尺寸确定时，设置了layoutWeight属性的子元素与兄弟元素占主轴尺寸按照权重进行分配，忽略元素本身尺寸设置，表示自适应占满剩余空间。<br>**说明：**<br/>仅在Row/Column/Flex布局中生效。|
 
