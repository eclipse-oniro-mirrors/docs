# Path

路径绘制组件，根据绘制路径生成封闭的自定义形状。

> **说明：**
>
> 该组件从API Version 7开始支持。后续版本如有新增内容，则采用上角标单独标记该内容的起始版本。


## 子组件

无

## 接口

Path(value?: { width?: number | string; height?: number | string; commands?: string })

<<<<<<< HEAD
**参数:**
=======
- 参数

  | 参数名   | 参数类型 | 必填 | 默认值 | 参数描述             |
  | -------- | -------- | ---- | ------ | -------------------- |
  | width    | number \| string   | 否   | 0      | 路径所在矩形的宽度   |
  | height   | number \| string   | 否   | 0      | 路径所在矩形的高度   |
  | commands | string   | 否   | ''  | 路径绘制的命令字符串 |
>>>>>>> 5ae6d474

| 参数名   | 参数类型         | 必填 | 参数描述                            |
| -------- | ---------------- | ---- | ----------------------------------- |
| width    | number \| string | 否   | 路径所在矩形的宽度<br/>默认值：0    |
| height   | number \| string | 否   | 路径所在矩形的高度<br/>默认值：0    |
| commands | string           | 否   | 路径绘制的命令字符串<br/>默认值：'' |

## 属性

仅支持以下属性：

<<<<<<< HEAD
| 参数名称 | 参数类型                                | 必填 | 参数描述                                                     |
| -------- | --------------------------------------- | ---- | ------------------------------------------------------------ |
| width    | [Length](../../ui/ts-types.md#长度类型) | 否   | 路径所在矩形画布的宽度。<br/>默认值：0                       |
| height   | [Length](../../ui/ts-types.md#长度类型) | 否   | 路径所在矩形画布的高度。<br/>默认值：0                       |
| commands | string                                  | 是   | 路径绘制的命令字符串，单位为px。像素单位转换方法请参考[像素单位转换](../../ui/ts-pixel-units.md)。<br/>默认值：'' |
=======
| 参数名称     | 参数类型                                | 默认值  | 必填   | 参数描述                                     |
| -------- | ----------------------------------- | ---- | ---- | ---------------------------------------- |
| commands | string                              | ''   | 否  | 路径绘制的命令字符串，单位为px。像素单位转换方法请参考[像素单位转换](../../ui/ts-pixel-units.md)。 |
| fill | [ResourceColor](../../ui/ts-types.md) | Color.Black | 否 | 设置填充区域颜色。 |
| fillOpacity | number&nbsp;\|&nbsp;string&nbsp;\|&nbsp;[Resource](../../ui/ts-types.md#resource类型) | 1 | 否 | 设置填充区域透明度。 |
| stroke | [ResourceColor](../../ui/ts-types.md) | Color.Black | 否 | 设置线条颜色。 |
| strokeDashArray | Array&lt;Length&gt; | [] | 否 | 设置线条间隙。 |
| strokeDashOffset | number&nbsp;\|&nbsp;string | 0 | 否 | 线条绘制起点的偏移量。 |
| strokeLineCap | [LineCapStyle](ts-appendix-enums.md#linecapstyle) | LineCapStyle.Butt | 否 | 设置线条端点绘制样式。 |
| strokeLineJoin | [LineJoinStyle](ts-appendix-enums.md#linejoinstyle) | LineJoinStyle.Miter | 否 | 设置线条拐角绘制样式。 |
| strokeMiterLimit | number&nbsp;\|&nbsp;string | 4 | 否 | 设置锐角绘制成斜角的极限值。 |
| strokeOpacity | number&nbsp;\|&nbsp;string&nbsp;\|&nbsp;[Resource](../../ui/ts-types.md#resource类型) | 1 | 否 | 设置线条透明度。 |
| strokeWidth | Length | 1 | 否 | 设置线条宽度。 |
| antiAlias | boolean | true | 否 | 是否开启抗锯齿效果。 |
>>>>>>> 5ae6d474

commands支持的绘制命令如下：

| 命令   | 名称                               | 参数                                       | 说明                                       |
| ---- | -------------------------------- | ---------------------------------------- | ---------------------------------------- |
| M    | moveto                           | （x y）                                    | 在给定的 (x, y) 坐标处开始一个新的子路径。例如，`M 0 0` 表示将（0, 0）点作为新子路径的起始点。 |
| L    | lineto                           | （x y）                                    | 从当前点到给定的 (x, y) 坐标画一条线，该坐标成为新的当前点。例如，`L 50 50` 表示绘制当前点到（50, 50）点的直线，并将（50, 50）点作为新子路径的起始点。 |
| H    | horizontal lineto                | x                                        | 从当前点绘制一条水平线，等效于将y坐标指定为0的L命令。例如，`H 50 ` 表示绘制当前点到（50, 0）点的直线，并将（50, 0）点作为新子路径的起始点。 |
| V    | vertical lineto                  | y                                        | 从当前点绘制一条垂直线，等效于将x坐标指定为0的L命令。例如，`V 50 ` 表示绘制当前点到（0, 50）点的直线，并将（0, 50）点作为新子路径的起始点。 |
| C    | curveto                          | (x1 y1 x2 y2 x y)                        | 使用 (x1, y1) 作为曲线起点的控制点， (x2, y2) 作为曲线终点的控制点，从当前点到 (x, y) 绘制三次贝塞尔曲线。例如，`C100 100 250 100 250 200 ` 表示绘制当前点到（250, 200）点的三次贝塞尔曲线，并将（250, 200）点作为新子路径的起始点。 |
| S    | smooth curveto                   | (x2 y2 x y)                              | (x2, y2) 作为曲线终点的控制点，绘制从当前点到 (x, y) 绘制三次贝塞尔曲线。若前一个命令是C或S，则起点控制点是上一个命令的终点控制点相对于起点的映射。 例如，`C100 100 250 100 250 200 S400 300 400 200`第二段贝塞尔曲线的起点控制点为（250, 300）。如果没有前一个命令或者前一个命令不是 C或S，则第一个控制点与当前点重合。 |
| Q    | quadratic Belzier curve          | (x1 y1 x y)                              | 使用 (x1, y1) 作为控制点，从当前点到 (x, y) 绘制二次贝塞尔曲线。例如，`Q400 50 600 300 ` 表示绘制当前点到（600, 300）点的二次贝塞尔曲线，并将（600, 300）点作为新子路径的起始点。 |
| T    | smooth quadratic Belzier curveto | (x y)                                    | 绘制从当前点到 (x, y) 绘制二次贝塞尔曲线。若前一个命令是Q或T，则控制点是上一个命令的终点控制点相对于起点的映射。 例如，`Q400 50 600 300 T1000 300`第二段贝塞尔曲线的控制点为（800, 350）。 如果没有前一个命令或者前一个命令不是 Q或T，则第一个控制点与当前点重合。 |
| A    | elliptical Arc                   | (rx ry x-axis-rotation large-arc-flag sweep-flag x y) | 从当前点到 (x, y) 绘制一条椭圆弧。椭圆的大小和方向由两个半径 (rx, ry) 和x-axis-rotation定义，指示整个椭圆相对于当前坐标系如何旋转（以度为单位）。 large-arc-flag 和 sweep-flag确定弧的绘制方式。 |
| Z    | closepath                        | none                                     | 通过将当前路径连接回当前子路径的初始点来关闭当前子路径。             |

例如： commands('M0 20 L50 50 L50 100 Z')定义了一个三角形，起始于位置（0，20），接着绘制点（0，20）到点（50，50）的直线，再绘制点（50，50）到点（50，100）的直线，最后绘制点（50，100）到（0，20）的直线关闭路径，形成封闭三角形。

## 示例

```ts
// xxx.ets
@Entry
@Component
struct PathExample {
  build() {
    Column({ space: 5 }) {
      Text('Straight line').fontSize(9).fontColor(0xCCCCCC).width('90%')
      // 绘制一条长900px，宽3vp的直线。
      Path().width(300).height(10).commands('M0 0 L900 0').stroke(Color.Black).strokeWidth(3)

      Text('Straight line graph').fontSize(9).fontColor(0xCCCCCC).width('90%')
      Flex({ justifyContent: FlexAlign.SpaceAround }) {
        Path().width(100).height(100).commands('M150 0 L300 300 L0 300 Z')
        Path().width(100).height(100).commands('M0 0 H300 V300 H0 Z')
        Path().width(100).height(100).commands('M150 0 L0 150 L60 300 L240 300 L300 150 Z')
      }.width('100%')

      Text('Curve graphics').fontSize(9).fontColor(0xCCCCCC).width('90%')
      Flex({ justifyContent: FlexAlign.SpaceAround }) {
        Path().width(100).height(100).commands("M0 300 S150 0 300 300 Z")
        Path().width(100).height(100).commands('M0 150 C0 150 150 0 300 150 L150 300 Z')
      }
    }.width('100%').margin({ top: 5 })
  }
}
```

![zh-cn_image_0000001219744193](figures/zh-cn_image_0000001219744193.png)<|MERGE_RESOLUTION|>--- conflicted
+++ resolved
@@ -15,17 +15,7 @@
 
 Path(value?: { width?: number | string; height?: number | string; commands?: string })
 
-<<<<<<< HEAD
 **参数:**
-=======
-- 参数
-
-  | 参数名   | 参数类型 | 必填 | 默认值 | 参数描述             |
-  | -------- | -------- | ---- | ------ | -------------------- |
-  | width    | number \| string   | 否   | 0      | 路径所在矩形的宽度   |
-  | height   | number \| string   | 否   | 0      | 路径所在矩形的高度   |
-  | commands | string   | 否   | ''  | 路径绘制的命令字符串 |
->>>>>>> 5ae6d474
 
 | 参数名   | 参数类型         | 必填 | 参数描述                            |
 | -------- | ---------------- | ---- | ----------------------------------- |
@@ -35,15 +25,8 @@
 
 ## 属性
 
-仅支持以下属性：
+除支持[通用属性](ts-universal-attributes-size.md)外，还支持以下属性：
 
-<<<<<<< HEAD
-| 参数名称 | 参数类型                                | 必填 | 参数描述                                                     |
-| -------- | --------------------------------------- | ---- | ------------------------------------------------------------ |
-| width    | [Length](../../ui/ts-types.md#长度类型) | 否   | 路径所在矩形画布的宽度。<br/>默认值：0                       |
-| height   | [Length](../../ui/ts-types.md#长度类型) | 否   | 路径所在矩形画布的高度。<br/>默认值：0                       |
-| commands | string                                  | 是   | 路径绘制的命令字符串，单位为px。像素单位转换方法请参考[像素单位转换](../../ui/ts-pixel-units.md)。<br/>默认值：'' |
-=======
 | 参数名称     | 参数类型                                | 默认值  | 必填   | 参数描述                                     |
 | -------- | ----------------------------------- | ---- | ---- | ---------------------------------------- |
 | commands | string                              | ''   | 否  | 路径绘制的命令字符串，单位为px。像素单位转换方法请参考[像素单位转换](../../ui/ts-pixel-units.md)。 |
@@ -58,7 +41,6 @@
 | strokeOpacity | number&nbsp;\|&nbsp;string&nbsp;\|&nbsp;[Resource](../../ui/ts-types.md#resource类型) | 1 | 否 | 设置线条透明度。 |
 | strokeWidth | Length | 1 | 否 | 设置线条宽度。 |
 | antiAlias | boolean | true | 否 | 是否开启抗锯齿效果。 |
->>>>>>> 5ae6d474
 
 commands支持的绘制命令如下：
 
