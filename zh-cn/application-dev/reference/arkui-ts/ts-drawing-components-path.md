--- conflicted
+++ resolved
@@ -29,22 +29,6 @@
 
 除支持[通用属性](ts-universal-attributes-size.md)外，还支持以下属性：
 
-<<<<<<< HEAD
-| 参数名称     | 参数类型                                | 默认值  | 必填   | 参数描述                                     |
-| -------- | ----------------------------------- | ---- | ---- | ---------------------------------------- |
-| commands | string                              | ''   | 否  | 路径绘制的命令字符串，单位为px。像素单位转换方法请参考[像素单位转换](../../ui/ts-pixel-units.md)。 |
-| fill | [ResourceColor](ts-types.md) | Color.Black | 否 | 设置填充区域颜色。 |
-| fillOpacity | number&nbsp;\|&nbsp;string&nbsp;\|&nbsp;[Resource](ts-types.md#resource类型) | 1 | 否 | 设置填充区域透明度。 |
-| stroke | [ResourceColor](ts-types.md) | - | 否 | 设置线条颜色。 |
-| strokeDashArray | Array&lt;Length&gt; | [] | 否 | 设置线条间隙。 |
-| strokeDashOffset | number&nbsp;\|&nbsp;string | 0 | 否 | 线条绘制起点的偏移量。 |
-| strokeLineCap | [LineCapStyle](ts-appendix-enums.md#linecapstyle) | LineCapStyle.Butt | 否 | 设置线条端点绘制样式。 |
-| strokeLineJoin | [LineJoinStyle](ts-appendix-enums.md#linejoinstyle) | LineJoinStyle.Miter | 否 | 设置线条拐角绘制样式。 |
-| strokeMiterLimit | number&nbsp;\|&nbsp;string | 4 | 否 | 设置锐角绘制成斜角的极限值。 |
-| strokeOpacity | number&nbsp;\|&nbsp;string&nbsp;\|&nbsp;[Resource](ts-types.md#resource类型) | 1 | 否 | 设置线条透明度。 |
-| strokeWidth | Length | 1 | 否 | 设置线条宽度。 <br/>**说明：**<br/>该属性若为string类型, 暂不支持百分比。|
-| antiAlias | boolean | true | 否 | 是否开启抗锯齿效果。 |
-=======
 | 名称     | 类型                                | 默认值  | 描述                                     |
 | -------- | ----------------------------------- | ---- | ---------------------------------------- |
 | commands | string                              | ''   | 路径绘制的命令字符串，单位为px。像素单位转换方法请参考[像素单位转换](ts-pixel-units.md)。 <br/>从API version 9开始，该接口支持在ArkTS卡片中使用。|
@@ -57,9 +41,8 @@
 | strokeLineJoin | [LineJoinStyle](ts-appendix-enums.md#linejoinstyle) | LineJoinStyle.Miter | 设置线条拐角绘制样式。 <br/>从API version 9开始，该接口支持在ArkTS卡片中使用。|
 | strokeMiterLimit | number&nbsp;\|&nbsp;string | 4 | 设置斜接长度与边框宽度比值的极限值。斜接长度表示外边框外边交点到内边交点的距离，边框宽度即strokeWidth属性的值。<br/>**说明：**<br/>该属性取值需大于等于1，且在strokeLineJoin属性取值LineJoinStyle.Miter时生效。 <br/>从API version 9开始，该接口支持在ArkTS卡片中使用。|
 | strokeOpacity | number&nbsp;\|&nbsp;string&nbsp;\|&nbsp;[Resource](ts-types.md#resource类型) | 1 | 设置线条透明度。<br/>**说明：**<br/>该属性的取值范围是[0.0, 1.0]，若给定值小于0.0，则取值为0.0；若给定值大于1.0，则取值为1.0。 <br/>从API version 9开始，该接口支持在ArkTS卡片中使用。|
-| strokeWidth | Length | 1 | 设置线条宽度。 <br/>从API version 9开始，该接口支持在ArkTS卡片中使用。|
+| strokeWidth | Length | 1 | 设置线条宽度。 <br/>从API version 9开始，该接口支持在ArkTS卡片中使用。<br/>**说明：**<br/>该属性若为string类型, 暂不支持百分比。|
 | antiAlias | boolean | true | 是否开启抗锯齿效果。 <br/>从API version 9开始，该接口支持在ArkTS卡片中使用。|
->>>>>>> f5e2a49a
 
 commands支持的绘制命令如下：
 
