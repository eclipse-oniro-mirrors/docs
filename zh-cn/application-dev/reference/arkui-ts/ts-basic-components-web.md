--- conflicted
+++ resolved
@@ -15,13 +15,9 @@
 
 ## 接口
 
-<<<<<<< HEAD
 Web(options: { src: ResourceStr, controller: WebController })
 
 表1 options参数说明
-=======
-Web(options: { src: string, controller?: WebController })
->>>>>>> 56b80c95
 
 **参数：**
 | 参数名        | 参数类型                            | 必填   | 默认值  | 参数描述    |
