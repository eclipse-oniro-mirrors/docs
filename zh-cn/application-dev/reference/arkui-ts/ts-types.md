--- conflicted
+++ resolved
@@ -26,11 +26,7 @@
 | -------- | -------------------------------------- |
 | string   | 需要显式指定像素单位，如'10px'，也可设置百分比字符串，如'100%'。 |
 | number   | 默认单位vp。                                |
-<<<<<<< HEAD
 | [Resource](#resource) | 资源引用类型，引入系统资源或者应用资源中的尺寸。            |
-=======
-| [Resource](#resource) | 使用引入资源的方式，引入系统资源或者应用资源中的尺寸。            |
->>>>>>> 3bef0336
 
 ## ResourceStr
 
@@ -39,11 +35,7 @@
 | 类型       | 说明                           |
 | -------- | ---------------------------- |
 | string   | 字符串类型。                       |
-<<<<<<< HEAD
 | [Resource](#resource) | 资源引用类型，引入系统资源或者应用资源中的字符串。 |
-=======
-| [Resource](#resource) | 使用引入资源的方式，引入系统资源或者应用资源中的字符串。 |
->>>>>>> 3bef0336
 
 ## Padding
 
@@ -51,17 +43,10 @@
 
 | 名称     | 类型     | 必填   | 说明              |
 | ------ | ------ | ---- | --------------- |
-<<<<<<< HEAD
 | top    | [Length](#length)  | 否    | 上内边距，组件内元素距组件顶部的尺寸。  |
 | right  | [Length](#length)  | 否    | 右内边距，组件内元素距组件右边界的尺寸。 |
 | bottom | [Length](#length)  | 否    | 下内边距，组件内元素距组件底部的尺寸。  |
 | left   | [Length](#length)  | 否    | 左内边距，组件内元素距组件左边界的尺寸。 |
-=======
-| top    | [Length](#length) | 否    | 组件内元素距组件顶部的尺寸。  |
-| right  | [Length](#length) | 否    | 组件内元素距组件右边界的尺寸。 |
-| bottom | [Length](#length) | 否    | 组件内元素距组件底部的尺寸。  |
-| left   | [Length](#length) | 否    | 组件内元素距组件左边界的尺寸。 |
->>>>>>> 3bef0336
 
 ## Margin
 
@@ -69,17 +54,10 @@
 
 | 名称     | 类型     | 必填   | 说明              |
 | ------ | ------ | ---- | --------------- |
-<<<<<<< HEAD
 | top    | [Length](#length)  | 否    | 上外边距，组件顶部距组件外元素的尺寸。  |
 | right  | [Length](#length)  | 否    | 右外边距，组件右边界距组件外元素的尺寸。 |
 | bottom | [Length](#length)  | 否    | 下外边距，组件底部距组件外元素的尺寸。  |
 | left   | [Length](#length)  | 否    | 坐外边距，组件左边界距组件外元素的尺寸。 |
-=======
-| top    | [Length](#length) | 否    | 组件外元素距组件顶部的尺寸。  |
-| right  | [Length](#length) | 否    | 组件外元素距组件右边界的尺寸。 |
-| bottom | [Length](#length) | 否    | 组件外元素距组件底部的尺寸。  |
-| left   | [Length](#length) | 否    | 组件外元素距组件左边界的尺寸。 |
->>>>>>> 3bef0336
 
 ## EdgeWidths<sup>9+</sup>
 
@@ -87,17 +65,10 @@
 
 | 名称     | 类型     | 必填   | 说明       |
 | ------ | ------ | ---- | -------- |
-<<<<<<< HEAD
 | top    | [Length](#length)  | 否    | 组件上边框宽度。 |
 | right  | [Length](#length)  | 否    | 组件右边框宽度。 |
 | bottom | [Length](#length)  | 否    | 组件下边框宽度。 |
 | left   | [Length](#length)  | 否    | 组件左边框宽度。 |
-=======
-| top    | [Length](#length) | 否    | 组件上边框宽度。 |
-| right  | [Length](#length) | 否    | 组件右边框宽度。 |
-| bottom | [Length](#length) | 否    | 组件下边框宽度。 |
-| left   | [Length](#length) | 否    | 组件左边框宽度。 |
->>>>>>> 3bef0336
 
 ## BorderRadiuses<sup>9+</sup>
 
@@ -105,17 +76,10 @@
 
 | 名称          | 类型     | 必填   | 说明         |
 | ----------- | ------ | ---- | ---------- |
-<<<<<<< HEAD
 | topLeft     | [Length](#length)  | 否    | 组件左上角圆角半径。 |
 | topRight    | [Length](#length)  | 否    | 组件右上角圆角半径。 |
 | bottomLeft  | [Length](#length)  | 否    | 组件左下角圆角半径。 |
 | bottomRight | [Length](#length)  | 否    | 组件右下角圆角半径。 |
-=======
-| topLeft     | [Length](#length) | 否    | 组件左上角圆角半径。 |
-| topRight    | [Length](#length) | 否    | 组件右上角圆角半径。 |
-| bottomLeft  | [Length](#length) | 否    | 组件左下角圆角半径。 |
-| bottomRight | [Length](#length) | 否    | 组件右下角圆角半径。 |
->>>>>>> 3bef0336
 
 ## EdgeColors<sup>9+</sup>
 
@@ -134,17 +98,10 @@
 
 | 名称     | 类型          | 必填   | 说明       |
 | ------ | ----------- | ---- | -------- |
-<<<<<<< HEAD
-| top    | [BorderStyle](../reference/arkui-ts/ts-appendix-enums.md#borderstyle) | 否    | 组件上边框样式。 |
-| right  | [BorderStyle](../reference/arkui-ts/ts-appendix-enums.md#borderstyle) | 否    | 组件右边框样式。 |
-| bottom | [BorderStyle](../reference/arkui-ts/ts-appendix-enums.md#borderstyle) | 否    | 组件下边框样式。 |
-| left   | [BorderStyle](../reference/arkui-ts/ts-appendix-enums.md#borderstyle) | 否    | 组件左边框样式。 |
-=======
 | top    | [BorderStyle](ts-appendix-enums.md#borderstyle) | 否    | 组件上边框样式。 |
 | right  | [BorderStyle](ts-appendix-enums.md#borderstyle) | 否    | 组件右边框样式。 |
 | bottom | [BorderStyle](ts-appendix-enums.md#borderstyle) | 否    | 组件下边框样式。 |
 | left   | [BorderStyle](ts-appendix-enums.md#borderstyle) | 否    | 组件左边框样式。 |
->>>>>>> 3bef0336
 
 
 ## Offset
@@ -153,13 +110,8 @@
 
 | 名称   | 类型     | 必填   | 说明       |
 | ---- | ------ | ---- | -------- |
-<<<<<<< HEAD
 | dx   | [Length](#length)  | 是    | 水平方向偏移量。 |
 | dy   | [Length](#length)  | 是    | 竖直方向偏移量。 |
-=======
-| dx   | [Length](#length) | 是    | 水平方向偏移量。 |
-| dy   | [Length](#length) | 是    | 竖直方向偏移量。 |
->>>>>>> 3bef0336
 
 ## ResourceColor<sup>8+</sup>
 
@@ -178,13 +130,8 @@
 
 | 名称        | 类型     | 必填   | 说明      |
 | --------- | ------ | ---- | ------- |
-<<<<<<< HEAD
 | minLength | [Length](#length)  | 是    | 组件最小长度。 |
 | maxLength | [Length](#length)  | 是    | 组件最大长度。 |
-=======
-| minLength | [Length](#length) | 是    | 组件最小长度。 |
-| maxLength | [Length](#length) | 是    | 组件最大长度。 |
->>>>>>> 3bef0336
 
 
 ## Font
@@ -216,13 +163,8 @@
 
 | 名称   | 类型     | 必填   | 说明                          |
 | ---- | ------ | ---- | --------------------------- |
-<<<<<<< HEAD
 | x    | [Length](#length)  | 否    | x轴坐标，作为返回值时，类型为number，单位vp。 |
 | y    | [Length](#length)  | 否    | y轴坐标，作为返回值时，类型为number，单位vp。 |
-=======
-| x    | [Length](#length) | 否    | x轴坐标，作为返回值时，类型为number，单位vp。 |
-| y    | [Length](#length) | 否    | y轴坐标，作为返回值时，类型为number，单位vp。 |
->>>>>>> 3bef0336
 
 ## ConstraintSizeOptions
 
@@ -230,17 +172,10 @@
 
 | 名称        | 类型     | 必填   | 说明      |
 | --------- | ------ | ---- | ------- |
-<<<<<<< HEAD
 | minWidth  | [Length](#length)  | 否    | 元素最小宽度。 |
 | maxWidth  | [Length](#length)  | 否    | 元素最大宽度。 |
 | minHeight | [Length](#length)  | 否    | 元素最小高度。 |
 | maxHeight | [Length](#length)  | 否    | 元素最大高度。 |
-=======
-| minWidth  | [Length](#length) | 否    | 元素最小宽度。 |
-| maxWidth  | [Length](#length) | 否    | 元素最大宽度。 |
-| minHeight | [Length](#length) | 否    | 元素最小高度。 |
-| maxHeight | [Length](#length) | 否    | 元素最大高度。 |
->>>>>>> 3bef0336
 
 ## SizeOptions
 
@@ -248,13 +183,8 @@
 
 | 名称     | 类型     | 必填   | 说明    |
 | ------ | ------ | ---- | ----- |
-<<<<<<< HEAD
 | width  | [Length](#length)  | 否    | 元素宽度。 |
 | height | [Length](#length)  | 否    | 元素高度。 |
-=======
-| width  | [Length](#length) | 否    | 元素宽度。 |
-| height | [Length](#length) | 否    | 元素高度。 |
->>>>>>> 3bef0336
 
 
 ## BorderOptions
@@ -263,17 +193,10 @@
 
 | 名称     | 类型                                       | 必填   | 说明      |
 | ------ | ---------------------------------------- | ---- | ------- |
-<<<<<<< HEAD
 | width  | [Length](#length)   \| [EdgeWidths<sup>9+</sup>](#edgewidths9)       | 否    | 边框宽度。   |
 | color  | [ResourceColor](#resourcecolor8) \| [EdgeColors<sup>9+</sup>](#edgecolors9) | 否    | 边框颜色。   |
 | radius | [Length](#length)  \| [BorderRadiuses<sup>9+</sup>](#borderradiuses9)    | 否    | 边框圆角半径。 |
 | style  | [BorderStyle](../reference/arkui-ts/ts-appendix-enums.md#borderstyle)  \| [EdgeStyles<sup>9+</sup>](#edgestyles9) | 否    | 边框样式。   |
-=======
-| width  | [Length](#length)  \| [EdgeWidths](#edgewidths9)<sup>9+</sup>       | 否    | 边框宽度。   |
-| color  | [ResourceColor](#resourcecolor8) \| [EdgeColors](#edgecolors9)<sup>9+</sup> | 否    | 边框颜色。   |
-| radius | [Length](#length) \| [BorderRadiuses](#borderradiuses9)<sup>9+</sup>    | 否    | 边框圆角半径。 |
-| style  | [BorderStyle](ts-appendix-enums.md#borderstyle)  \| EdgeStyles<sup>9+</sup> | 否    | 边框样式。   |
->>>>>>> 3bef0336
 
 ## ColorFilter<sup>9+</sup>
 
