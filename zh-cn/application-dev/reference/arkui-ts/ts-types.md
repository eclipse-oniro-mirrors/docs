# 类型定义

## Resource

资源引用类型，用于设置组件属性的值。

可以通过`$r`或者`$rawfile`创建Resource类型对象，不可以修改Resource中的各属性的值。

- `$r('belonging.type.name')`

  belonging：系统资源或者应用资源，相应的取值为'sys'和'app'；

  type：资源类型，支持'color'、'float'、'string'、'media'等；

  name：资源名称，在资源定义时确定。

- `$rawfile('filename')`

  filename：工程中resources/rawfile目录下的文件名称。

## Length

长度类型，用于描述尺寸单位。

| 类型       | 说明                                     |
| -------- | -------------------------------------- |
| string   | 需要显式指定像素单位，如'10px'，也可设置百分比字符串，如'100%'。 |
| number   | 默认单位vp。                                |
| [Resource](#resource) | 资源引用类型，引入系统资源或者应用资源中的尺寸。            |

## ResourceStr

字符串类型，用于描述字符串入参可以使用的类型。

| 类型       | 说明                           |
| -------- | ---------------------------- |
| string   | 字符串类型。                       |
| [Resource](#resource) | 资源引用类型，引入系统资源或者应用资源中的字符串。 |

## Padding

内边距类型，用于描述组件不同方向的内边距。

| 名称     | 类型     | 必填   | 说明              |
| ------ | ------ | ---- | --------------- |
| top    | [Length](#length)  | 否    | 上内边距，组件内元素距组件顶部的尺寸。  |
| right  | [Length](#length)  | 否    | 右内边距，组件内元素距组件右边界的尺寸。 |
| bottom | [Length](#length)  | 否    | 下内边距，组件内元素距组件底部的尺寸。  |
| left   | [Length](#length)  | 否    | 左内边距，组件内元素距组件左边界的尺寸。 |

## Margin

外边距类型，用于描述组件不同方向的外边距。

| 名称     | 类型     | 必填   | 说明              |
| ------ | ------ | ---- | --------------- |
| top    | [Length](#length)  | 否    | 上外边距，组件顶部距组件外元素的尺寸。  |
| right  | [Length](#length)  | 否    | 右外边距，组件右边界距组件外元素的尺寸。 |
| bottom | [Length](#length)  | 否    | 下外边距，组件底部距组件外元素的尺寸。  |
| left   | [Length](#length)  | 否    | 坐外边距，组件左边界距组件外元素的尺寸。 |

## EdgeWidths<sup>9+</sup>

边框宽度类型，用于描述组件边框不同方向的宽度。

| 名称     | 类型     | 必填   | 说明       |
| ------ | ------ | ---- | -------- |
| top    | [Length](#length)  | 否    | 组件上边框宽度。 |
| right  | [Length](#length)  | 否    | 组件右边框宽度。 |
| bottom | [Length](#length)  | 否    | 组件下边框宽度。 |
| left   | [Length](#length)  | 否    | 组件左边框宽度。 |

## BorderRadiuses<sup>9+</sup>

圆角类型，用于描述组件边框圆角半径。

| 名称          | 类型     | 必填   | 说明         |
| ----------- | ------ | ---- | ---------- |
| topLeft     | [Length](#length)  | 否    | 组件左上角圆角半径。 |
| topRight    | [Length](#length)  | 否    | 组件右上角圆角半径。 |
| bottomLeft  | [Length](#length)  | 否    | 组件左下角圆角半径。 |
| bottomRight | [Length](#length)  | 否    | 组件右下角圆角半径。 |

## EdgeColors<sup>9+</sup>

边框颜色，用于描述组件边框四条边的颜色。

| 名称     | 类型            | 必填   | 说明       |
| ------ | ------------- | ---- | -------- |
| top    | [ResourceColor](#resourcecolor) | 否    | 组件上边框颜色。 |
| right  | [ResourceColor](#resourcecolor) | 否    | 组件右边框颜色。 |
| bottom | [ResourceColor](#resourcecolor) | 否    | 组件下边框颜色。 |
| left   | [ResourceColor](#resourcecolor) | 否    | 组件左边框颜色。 |

## EdgeStyles<sup>9+</sup>

边框样式，用于描述组件边框四条边的样式。

| 名称     | 类型          | 必填   | 说明       |
| ------ | ----------- | ---- | -------- |
| top    | [BorderStyle](ts-appendix-enums.md#borderstyle) | 否    | 组件上边框样式。 |
| right  | [BorderStyle](ts-appendix-enums.md#borderstyle) | 否    | 组件右边框样式。 |
| bottom | [BorderStyle](ts-appendix-enums.md#borderstyle) | 否    | 组件下边框样式。 |
| left   | [BorderStyle](ts-appendix-enums.md#borderstyle) | 否    | 组件左边框样式。 |


## Offset

相对布局完成位置坐标偏移量。

| 名称   | 类型     | 必填   | 说明       |
| ---- | ------ | ---- | -------- |
| dx   | [Length](#length)  | 是    | 水平方向偏移量。 |
| dy   | [Length](#length)  | 是    | 竖直方向偏移量。 |

## ResourceColor

颜色类型，用于描述资源颜色类型。

| 类型                                      | 说明                                             |
| ---------------------------------------- | ------------------------------------------------- |
| [Color](ts-appendix-enums.md#color)      | 颜色枚举值。                                       |
| number                                   | HEX格式颜色。                                      |
| string                                   | rgb或者rgba格式颜色。                              |
| [Resource](#resource)                    | 使用引入资源的方式，引入系统资源或者应用资源中的颜色。 |

## LengthConstrain

长度约束，用于对组件最大、最小长度做限制。

| 名称        | 类型     | 必填   | 说明      |
| --------- | ------ | ---- | ------- |
| minLength | [Length](#length)  | 是    | 组件最小长度。 |
| maxLength | [Length](#length)  | 是    | 组件最大长度。 |


## Font

设置文本样式。

| 名称     | 类型                                       | 必填   | 说明                                       |
| ------ | ---------------------------------------- | ---- | ---------------------------------------- |
| size   | [Length](#length)                        | 否    | 设置文本尺寸，Length为number类型时，使用fp单位。          |
| weight | [FontWeight](ts-appendix-enums.md#fontweight) \| number \| string | 否    | 设置文本的字体粗细，number类型取值[100, 900]，取值间隔为100，默认为400，取值越大，字体越粗。 |
| family | string \| [Resource](#resource)          | 否    | 设置文本的字体列表。使用多个字体，使用','进行分割，优先级按顺序生效。例如：'Arial, sans-serif'。 |
| style  | [FontStyle](ts-appendix-enums.md#fontstyle) | 否    | 设置文本的字体样式。                               |

## Area<sup>8+</sup>

区域类型，用于存储元素所占区域信息

| 名称             | 类型                     | 说明                             |
| -------------- | ---------------------- | ------------------------------ |
| width          | [Length](#length)      | 目标元素的宽度，作为返回值时，类型为number，单位vp。 |
| height         | [Length](#length)      | 目标元素的高度，作为返回值时，类型为number，单位vp。 |
| position       | [Position](#position8) | 目标元素左上角相对父元素左上角的位置。            |
| globalPosition | [Position](#position8) | 目标元素左上角相对页面左上角的位置。             |


## Position<sup>8+</sup>

位置类型，用于表示一个坐标点。

| 名称   | 类型     | 必填   | 说明                          |
| ---- | ------ | ---- | --------------------------- |
| x    | [Length](#length)  | 否    | x轴坐标，作为返回值时，类型为number，单位vp。 |
| y    | [Length](#length)  | 否    | y轴坐标，作为返回值时，类型为number，单位vp。 |

## ConstraintSizeOptions

设置约束尺寸，组件布局时，进行尺寸范围限制。

| 名称        | 类型     | 必填   | 说明      |
| --------- | ------ | ---- | ------- |
| minWidth  | [Length](#length)  | 否    | 元素最小宽度。 |
| maxWidth  | [Length](#length)  | 否    | 元素最大宽度。 |
| minHeight | [Length](#length)  | 否    | 元素最小高度。 |
| maxHeight | [Length](#length)  | 否    | 元素最大高度。 |

## SizeOptions

设置宽高尺寸。

| 名称     | 类型     | 必填   | 说明    |
| ------ | ------ | ---- | ----- |
| width  | [Length](#length)  | 否    | 元素宽度。 |
| height | [Length](#length)  | 否    | 元素高度。 |


## BorderOptions

边框属性集合，用于描述边框相关信息。

| 名称     | 类型                                       | 必填   | 说明      |
| ------ | ---------------------------------------- | ---- | ------- |
<<<<<<< HEAD
| width  | [Length](#length)   \| [EdgeWidths<sup>9+</sup>](#edgewidths9)       | 否    | 边框宽度。   |
| color  | [ResourceColor](#resourcecolor8) \| [EdgeColors<sup>9+</sup>](#edgecolors9) | 否    | 边框颜色。   |
| radius | [Length](#length)  \| [BorderRadiuses<sup>9+</sup>](#borderradiuses9)    | 否    | 边框圆角半径。 |
| style  | [BorderStyle](../reference/arkui-ts/ts-appendix-enums.md#borderstyle)  \| [EdgeStyles<sup>9+</sup>](#edgestyles9) | 否    | 边框样式。   |
=======
| width  | [Length](#length)  \| [EdgeWidths](#edgewidths9)<sup>9+</sup>       | 否    | 边框宽度。   |
| color  | [ResourceColor](#resourcecolor) \| [EdgeColors](#edgecolors9)<sup>9+</sup> | 否    | 边框颜色。   |
| radius | [Length](#length) \| [BorderRadiuses](#borderradiuses9)<sup>9+</sup>    | 否    | 边框圆角半径。 |
| style  | [BorderStyle](ts-appendix-enums.md#borderstyle)  \| EdgeStyles<sup>9+</sup> | 否    | 边框样式。   |
>>>>>>> 8a4fec1c

## ColorFilter<sup>9+</sup>

创建具有4*5矩阵的颜色过滤器。

| 名称          | 类型       | 必填   | 描述                                       |
| ----------- | -------- | ---- | ---------------------------------------- |
| constructor | number[] | 是    | 创建具有4\*5矩阵的颜色过滤器, 入参为[m\*n]位于m行和n列中矩阵值, 矩阵是行优先的。 |


## CustomBuilder<sup>8+</sup>

组件属性方法参数可使用CustomBuilder类型来自定义UI描述。

| 名称            | 类型定义                   | 描述                                       |
| ------------- | ---------------------- | ---------------------------------------- |
| CustomBuilder | ()&nbsp;=&gt;&nbsp;any | 该方法类型必须使用@Builder装饰器修饰。具体用法见[@Builder](../../ui/ts-component-based-builder.md)。 |
<|MERGE_RESOLUTION|>--- conflicted
+++ resolved
@@ -193,17 +193,10 @@
 
 | 名称     | 类型                                       | 必填   | 说明      |
 | ------ | ---------------------------------------- | ---- | ------- |
-<<<<<<< HEAD
-| width  | [Length](#length)   \| [EdgeWidths<sup>9+</sup>](#edgewidths9)       | 否    | 边框宽度。   |
-| color  | [ResourceColor](#resourcecolor8) \| [EdgeColors<sup>9+</sup>](#edgecolors9) | 否    | 边框颜色。   |
-| radius | [Length](#length)  \| [BorderRadiuses<sup>9+</sup>](#borderradiuses9)    | 否    | 边框圆角半径。 |
-| style  | [BorderStyle](../reference/arkui-ts/ts-appendix-enums.md#borderstyle)  \| [EdgeStyles<sup>9+</sup>](#edgestyles9) | 否    | 边框样式。   |
-=======
 | width  | [Length](#length)  \| [EdgeWidths](#edgewidths9)<sup>9+</sup>       | 否    | 边框宽度。   |
 | color  | [ResourceColor](#resourcecolor) \| [EdgeColors](#edgecolors9)<sup>9+</sup> | 否    | 边框颜色。   |
 | radius | [Length](#length) \| [BorderRadiuses](#borderradiuses9)<sup>9+</sup>    | 否    | 边框圆角半径。 |
 | style  | [BorderStyle](ts-appendix-enums.md#borderstyle)  \| EdgeStyles<sup>9+</sup> | 否    | 边框样式。   |
->>>>>>> 8a4fec1c
 
 ## ColorFilter<sup>9+</sup>
 
