--- conflicted
+++ resolved
@@ -19,7 +19,6 @@
 | direction | PanDirection | 否 | 触发拖动的手势方向，此枚举值支持逻辑与(&amp;)和逻辑或（\|）运算。<br/>默认值：PanDirection.All |
 | distance | number | 否 | 最小拖动识别距离，单位为vp。<br/>默认值：5.0<br/>**说明：**<br/>> tab滑动与该拖动手势事件同时存在时，可将distance值设为1，使拖动更灵敏，避免造成事件错乱。 |
 
-<<<<<<< HEAD
 ## PanDirection枚举说明
 
 | 名称 | 描述 |
@@ -32,26 +31,6 @@
 | Up | 向上拖动。 |
 | Down | 向下拖动。 |
 | None | 任何方向都不可触发拖动手势事件。 |
-=======
-- 参数
-  | 参数名称 | 参数类型 | 必填 | 默认值 | 参数描述 |
-  | -------- | -------- | -------- | -------- | -------- |
-  | fingers | number | 否 | 1 | 触发拖动的最少手指数，最小为1指，&nbsp;最大取值为10指。 |
-  | direction | PanDirection | 否 | PanDirection.All | 触发拖动的手势方向，此枚举值支持逻辑与(&amp;)和逻辑或（\|）运算。 |
-  | distance | number | 否 | 5.0 | 最小拖动识别距离，单位为vp。<br/>**说明：**<br/>> tab滑动与该拖动手势事件同时存在时，可将distance值设为1，使拖动更灵敏，避免造成事件错乱。 |
-
-- PanDirection枚举说明
-  | 名称 | 描述 |
-  | -------- | -------- |
-  | All | 所有方向。 |
-  | Horizontal | 水平方向。 |
-  | Vertical | 竖直方向。 |
-  | Left | 向左拖动。 |
-  | Right | 向右拖动。 |
-  | Up | 向上拖动。 |
-  | Down | 向下拖动。 |
-  | None | 任何方向都不可触发拖动手势事件。 |
->>>>>>> ed2ac32c
 
 
 ## PanGestureOptions
@@ -81,17 +60,10 @@
 
 | 名称 | 功能描述 |
 | -------- | -------- |
-<<<<<<< HEAD
-| onActionStart(event: (event?: GestureEvent) => void) | Pan手势识别成功回调。 |
-| onActionUpdate(event:&nbsp;(event?:&nbsp;GestureEvent)&nbsp;=&gt;&nbsp;void) | Pan手势移动过程中回调。 |
-| onActionEnd(event:&nbsp;(event?:&nbsp;GestureEvent)&nbsp;=&gt;&nbsp;void) | Pan手势识别成功，手指抬起后触发回调。 |
+| onActionStart(event:&nbsp;(event?:&nbsp;[GestureEvent](ts-gesture-settings.md))&nbsp;=&gt;&nbsp;void) | Pan手势识别成功回调。 |
+| onActionUpdate(event:&nbsp;(event?:&nbsp;[GestureEvent](ts-gesture-settings.md))&nbsp;=&gt;&nbsp;void) | Pan手势移动过程中回调。 |
+| onActionEnd(event:&nbsp;(event?:&nbsp;[GestureEvent](ts-gesture-settings.md))&nbsp;=&gt;&nbsp;void) | Pan手势识别成功，手指抬起后触发回调。 |
 | onActionCancel(event:&nbsp;()&nbsp;=&gt;&nbsp;void) | Pan手势识别成功，接收到触摸取消事件触发回调。 |
-=======
-| onActionStart(callback:&nbsp;(event?:&nbsp;[GestureEvent](ts-gesture-settings.md))&nbsp;=&gt;&nbsp;void) | Pan手势识别成功回调。 |
-| onActionUpdate(callback:&nbsp;(event?:&nbsp;[GestureEvent](ts-gesture-settings.md))&nbsp;=&gt;&nbsp;void) | Pan手势移动过程中回调。 |
-| onActionEnd(callback:&nbsp;(event?:&nbsp;[GestureEvent](ts-gesture-settings.md))&nbsp;=&gt;&nbsp;void) | Pan手势识别成功，手指抬起后触发回调。 |
-| onActionCancel(callback:&nbsp;()&nbsp;=&gt;&nbsp;void) | Pan手势识别成功，接收到触摸取消事件触发回调。 |
->>>>>>> ed2ac32c
 
 
 ## 示例
