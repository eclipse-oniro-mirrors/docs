--- conflicted
+++ resolved
@@ -5,11 +5,7 @@
 > 从API Version 7开始支持。后续版本如有新增内容，则采用上角标单独标记该内容的起始版本。
 
 
-<<<<<<< HEAD
-针对包含文本元素的组件，设置字体样式。
-=======
 针对包含文本元素的组件，设置文本样式。
->>>>>>> edd52ed2
 
 ## 属性
 
@@ -19,11 +15,7 @@
 | fontColor  | [ResourceColor](ts-types.md#resourcecolor)  | 设置文本颜色。                                 |
 | fontSize   | Length&nbsp;\|&nbsp;[Resource](ts-types.md#resource)  | 设置文本尺寸，Length为number类型时，使用fp单位。     |
 | fontStyle  | [FontStyle](ts-appendix-enums.md#fontstyle)  | 设置文本的字体样式。<br>默认值：FontStyle.Normal         |
-<<<<<<< HEAD
-| fontWeight | number&nbsp;\|&nbsp;[FontWeight](ts-appendix-enums.md#fontweight)&nbsp;\|&nbsp;string  | 设置文本的字体粗细，number类型取值[100,&nbsp;900]，取值间隔为100，默认为400，取值越大，字体越粗。<br/>默认值：FontWeight.Normal  |
-=======
 | fontWeight | number&nbsp;\|&nbsp;[FontWeight](ts-appendix-enums.md#fontweight)&nbsp;\|&nbsp;string  | 设置文本的字体粗细，number类型取值[100,&nbsp;900]，取值间隔为100，默认为400，取值越大，字体越粗。string类型仅支持number类型取值的字符串形式，例如"400"，以及"bold"、"bolder"、"lighter"、"regular"、"medium"，分别对应FontWeight中相应的枚举值。<br/>默认值：FontWeight.Normal  |
->>>>>>> edd52ed2
 | fontFamily | string&nbsp;\|&nbsp;[Resource](ts-types.md#resource)  | 设置文本的字体列表。使用多个字体，使用','进行分割，优先级按顺序生效。例如：'Arial,&nbsp;sans-serif'。 |
 
 
