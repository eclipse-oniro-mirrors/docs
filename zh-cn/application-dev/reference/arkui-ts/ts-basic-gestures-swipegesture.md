--- conflicted
+++ resolved
@@ -26,18 +26,12 @@
   | None | 任何方向均不可触发。 |
 
 
-<<<<<<< HEAD
-| 名称                                                         | 功能描述               |
-| ------------------------------------------------------------ | ---------------------- |
-| onAction(event: (event?:&nbsp;[GestureEvent](ts-gesture-settings.md))&nbsp;=&gt;&nbsp;void) | 滑动手势识别成功回调。 |
-=======
 ## 事件
 
 | 名称 | 功能描述 |
 | -------- | -------- |
-| onAction(callback:(event?:&nbsp;[GestureEvent](ts-gesture-settings.md))&nbsp;=&gt;&nbsp;void) | 滑动手势识别成功回调。 |
+| onAction(event:(event?:&nbsp;[GestureEvent](ts-gesture-settings.md))&nbsp;=&gt;&nbsp;void) | 滑动手势识别成功回调。 |
 
->>>>>>> a1131c23
 
 ![zh-cn_image_0000001231374559](figures/zh-cn_image_0000001231374661.png)
 ## 示例
