--- conflicted
+++ resolved
@@ -11,16 +11,7 @@
 
 SwipeGesture(value?: { fingers?: number; direction?: SwipeDirection; speed?: number })
 
-<<<<<<< HEAD
-- 参数
-  | 参数名称 | 参数类型 | 必填 | 默认值 | 参数描述 |
-  | -------- | -------- | -------- | -------- | -------- |
-  | fingers | number | 否 | 1 | 触发滑动的最少手指数，默认为1，最小为1指，最大为10指。 |
-  | direction | [SwipeDirection](#swipedirection枚举说明) | 否 | SwipeDirection.All | 触发滑动手势的滑动方向。 |
-  | speed | number | 否 | 100 | 识别滑动的最小速度（默认为100vp/秒）。 |
-=======
 **参数：**
->>>>>>> 3c6bd662
 
 | 参数名称 | 参数类型 | 必填 | 参数描述 |
 | -------- | -------- | -------- | -------- |
