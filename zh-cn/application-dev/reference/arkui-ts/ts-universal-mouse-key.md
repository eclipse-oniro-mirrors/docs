# 鼠标事件

>  **说明：**
>
>  从API Version 8开始支持。后续版本如有新增内容，则采用上角标单独标记该内容的起始版本。


## 事件

<<<<<<< HEAD
| 名称                                                         | 支持冒泡 | 描述                                                         |
| ------------------------------------------------------------ | -------- | ------------------------------------------------------------ |
| onHover(event:&nbsp;(isHover:&nbsp;boolean)&nbsp;=&gt;&nbsp;void) | 否       | 鼠标进入或退出组件时触发该回调。<br/>isHover：表示鼠标是否悬浮在组件上，鼠标进入时为true,&nbsp;退出时为false。 |
| onMouse(event:&nbsp;(event?:&nbsp;MouseEvent)&nbsp;=&gt;&nbsp;void) | 是       | 当前组件被鼠标按键点击时或者鼠标在组件上移动时，触发该回调，event参数包含触发事件时的时间戳、鼠标按键、动作、点击触点在整个屏幕上的坐标和点击触点相对于当前组件的坐标。 |
=======
| 名称                                       | 支持冒泡 | 描述                                       |
| ---------------------------------------- | ---- | ---------------------------------------- |
| onHover(callback:&nbsp;(isHover?:&nbsp;boolean)&nbsp;=&gt;&nbsp;void) | 否    | 鼠标进入或退出组件时触发该回调。<br/>isHover：表示鼠标是否悬浮在组件上，鼠标进入时为true,&nbsp;退出时为false。 |
| onMouse(callback:&nbsp;(event?:&nbsp;MouseEvent)&nbsp;=&gt;&nbsp;void) | 是    | 当前组件被鼠标按键点击时或者鼠标在组件上移动时，触发该回调，event参数包含触发事件时的时间戳、鼠标按键、动作、点击触点在整个屏幕上的坐标和点击触点相对于当前组件的坐标。 |
>>>>>>> eb4975f6


## MouseEvent对象说明

| 名称      | 属性类型                            | 描述                   |
| --------- | ------------------------------- | -------------------- |
| screenX   | number                          | 点击触点相对于屏幕左上角的x轴坐标。   |
| screenY   | number                          | 点击触点相对于屏幕左上角的y轴坐标。   |
| x         | number                          | 点击触点相对于当前组件左上角的x轴坐标。 |
| y         | number                          | 点击触点相对于当前组件左上角的y轴坐标。 |
| button    | [MouseButton](ts-appendix-enums.md#mousebutton) | 鼠标按键。                |
| action    | [MouseAction](ts-appendix-enums.md#mouseaction) | 事件动作。                |
| stopPropagation      | () => void | 阻塞事件冒泡。                         |
| timestamp<sup>8+</sup> | number | 事件时间戳。                                  |
| target<sup>8+</sup> | [EventTarget](ts-universal-events-click.md) | 触发手势事件的元素对象显示区域。 |
| source<sup>8+</sup> | [SourceType](ts-gesture-settings.md) | 事件输入设备。           |

## 示例

```ts
// xxx.ets
@Entry
@Component
struct MouseEventExample {
  @State hoverText: string = 'no hover'
  @State mouseText: string = 'MouseText'
  @State color: Color = Color.Blue

  build() {
    Column({ space:20 }) {
      Button(this.hoverText)
        .onHover((isHover: boolean) => {
          if (isHover) {
            this.hoverText = 'on hover'
            this.color = Color.Pink
          } else {
            this.hoverText = 'no hover'
            this.color = Color.Blue
          }
        })
        .backgroundColor(this.color)
      Button('onMouse')
        .onMouse((event: MouseEvent) => {
          console.log(this.mouseText = 'onMouse:\nButton = ' + event.button + 
          '\nAction = ' + event.action + '\nlocalXY=(' + event.x + ',' + event.y + ')' + 
          '\nscreenXY=(' + event.screenX + ',' + event.screenY + ')')
        })
      Text(this.mouseText)
    }.padding({ top: 20 }).width('100%')
  }
}
```<|MERGE_RESOLUTION|>--- conflicted
+++ resolved
@@ -7,17 +7,10 @@
 
 ## 事件
 
-<<<<<<< HEAD
 | 名称                                                         | 支持冒泡 | 描述                                                         |
 | ------------------------------------------------------------ | -------- | ------------------------------------------------------------ |
 | onHover(event:&nbsp;(isHover:&nbsp;boolean)&nbsp;=&gt;&nbsp;void) | 否       | 鼠标进入或退出组件时触发该回调。<br/>isHover：表示鼠标是否悬浮在组件上，鼠标进入时为true,&nbsp;退出时为false。 |
 | onMouse(event:&nbsp;(event?:&nbsp;MouseEvent)&nbsp;=&gt;&nbsp;void) | 是       | 当前组件被鼠标按键点击时或者鼠标在组件上移动时，触发该回调，event参数包含触发事件时的时间戳、鼠标按键、动作、点击触点在整个屏幕上的坐标和点击触点相对于当前组件的坐标。 |
-=======
-| 名称                                       | 支持冒泡 | 描述                                       |
-| ---------------------------------------- | ---- | ---------------------------------------- |
-| onHover(callback:&nbsp;(isHover?:&nbsp;boolean)&nbsp;=&gt;&nbsp;void) | 否    | 鼠标进入或退出组件时触发该回调。<br/>isHover：表示鼠标是否悬浮在组件上，鼠标进入时为true,&nbsp;退出时为false。 |
-| onMouse(callback:&nbsp;(event?:&nbsp;MouseEvent)&nbsp;=&gt;&nbsp;void) | 是    | 当前组件被鼠标按键点击时或者鼠标在组件上移动时，触发该回调，event参数包含触发事件时的时间戳、鼠标按键、动作、点击触点在整个屏幕上的坐标和点击触点相对于当前组件的坐标。 |
->>>>>>> eb4975f6
 
 
 ## MouseEvent对象说明
