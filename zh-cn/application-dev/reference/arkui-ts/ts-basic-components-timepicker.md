# TimePicker

滚动选择时间的组件。

>  **说明：**
<<<<<<< HEAD
>
>  该组件从API Version 8开始支持。后续版本如有新增内容，则采用上角标单独标记该内容的起始版本。
=======
>  该组件从API Version 8开始支持。后续版本如有新增内容，则采用上角标单独标记该内容的起始版本。


## 权限列表

无
>>>>>>> ed2ac32c


## 子组件

无


## 接口

TimePicker(options?: {selected?: Date})

默认以00:00至23:59的时间区间创建滑动选择器。

<<<<<<< HEAD
**参数：**

| 参数名 | 参数类型 | 必填 | 参数描述 |
| -------- | -------- | -------- | -------- |
| selected | Date | 否 | 设置选中项的时间。<br/>默认值：当前系统时间 |


## 属性

| 名称 | 参数类型 | 描述 |
| -------- | -------- | -------- |
| useMilitaryTime | boolean | 展示时间是否为24小时制，不支持动态修改。<br/>默认值：false |
=======
- options参数
  | 参数名      | 参数类型 | 必填   | 默认值    | 参数描述      |
  | -------- | ---- | ---- | ------ | --------- |
  | selected | Date | 否    | 当前系统时间 | 设置选中项的时间。 |


## 属性

| 名称              | 参数类型    | 默认值   | 描述                    |
| --------------- | ------- | ----- | --------------------- |
| useMilitaryTime | boolean | false | 展示时间是否为24小时制，不支持动态修改。 |
>>>>>>> ed2ac32c


## 事件

| 名称                                       | 功能描述        |
| ---------------------------------------- | ----------- |
| onChange(callback:&nbsp;(value:&nbsp;TimePickerResult )&nbsp;=&gt;&nbsp;void) | 选择时间时触发该事件。 |

### TimePickerResult对象说明
| 名称     | 参数类型   | 描述      |
| ------ | ------ | ------- |
| hour   | number | 选中时间的时。 |
| minute | number | 选中时间的分。 |


## 示例


### 时间选择器

```ts
// xxx.ets
@Entry
@Component
struct TimePickerExample {
  private selectedTime: Date = new Date('7/22/2022 8:00:00')

  build() {
    Column() {
      TimePicker({
        selected: this.selectedTime,
      })
      .useMilitaryTime(true)
      .onChange((date: TimePickerResult) => {
        console.info('select current date is: ' + JSON.stringify(date))
      })
    }.width('100%')
  }
}
```

![zh-cn_image_0000001251292933](figures/zh-cn_image_0000001251292933.gif)<|MERGE_RESOLUTION|>--- conflicted
+++ resolved
@@ -3,17 +3,8 @@
 滚动选择时间的组件。
 
 >  **说明：**
-<<<<<<< HEAD
 >
 >  该组件从API Version 8开始支持。后续版本如有新增内容，则采用上角标单独标记该内容的起始版本。
-=======
->  该组件从API Version 8开始支持。后续版本如有新增内容，则采用上角标单独标记该内容的起始版本。
-
-
-## 权限列表
-
-无
->>>>>>> ed2ac32c
 
 
 ## 子组件
@@ -27,7 +18,6 @@
 
 默认以00:00至23:59的时间区间创建滑动选择器。
 
-<<<<<<< HEAD
 **参数：**
 
 | 参数名 | 参数类型 | 必填 | 参数描述 |
@@ -40,19 +30,6 @@
 | 名称 | 参数类型 | 描述 |
 | -------- | -------- | -------- |
 | useMilitaryTime | boolean | 展示时间是否为24小时制，不支持动态修改。<br/>默认值：false |
-=======
-- options参数
-  | 参数名      | 参数类型 | 必填   | 默认值    | 参数描述      |
-  | -------- | ---- | ---- | ------ | --------- |
-  | selected | Date | 否    | 当前系统时间 | 设置选中项的时间。 |
-
-
-## 属性
-
-| 名称              | 参数类型    | 默认值   | 描述                    |
-| --------------- | ------- | ----- | --------------------- |
-| useMilitaryTime | boolean | false | 展示时间是否为24小时制，不支持动态修改。 |
->>>>>>> ed2ac32c
 
 
 ## 事件
