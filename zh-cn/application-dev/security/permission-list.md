--- conflicted
+++ resolved
@@ -2960,39 +2960,45 @@
 
 **起始版本**：11
 
-<<<<<<< HEAD
+## ohos.permission.SECURE_PASTE
+
+允许应用静默读取剪贴板。
+
+**权限级别**：system_core
+
+**授权方式**：system_grant
+
+**ACL使能**：TRUE
+
+**起始版本**：11
+
+## ohos.permission.READ_PASTEBOARD
+
+允许应用读取剪贴板。
+
+**权限级别**：system_basic
+
+**授权方式**：user_grant
+
+**ACL使能**：TRUE
+
+**起始版本**：11
+
+## ohos.permission.COOPERATE_MANAGER
+
+允许系统应用使能键鼠穿越能力。
+
+**权限级别**：system_basic
+
+**授权方式**：system_grant
+
+**ACL使能**：TRUE
+
+**起始版本**：11
+
 ## ohos.permission.PERCEIVE_TRAIL
 
-允许系统应用或者系统服务使用MSDP足迹感知功能。
-=======
-## ohos.permission.SECURE_PASTE
-
-允许应用静默读取剪贴板。
-
-**权限级别**：system_core
-
-**授权方式**：system_grant
-
-**ACL使能**：TRUE
-
-**起始版本**：11
-
-## ohos.permission.READ_PASTEBOARD
-
-允许应用读取剪贴板。
-
-**权限级别**：system_basic
-
-**授权方式**：user_grant
-
-**ACL使能**：TRUE
-
-**起始版本**：11
-
-## ohos.permission.COOPERATE_MANAGER
-
-允许系统应用使能键鼠穿越能力。
->>>>>>> 69442aa7
+允许系统应用使用MSDP足迹感知功能。
 
 **权限级别**：system_basic
 
