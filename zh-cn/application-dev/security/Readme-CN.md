--- conflicted
+++ resolved
@@ -4,11 +4,4 @@
   - [用户认证开发概述](userauth-overview.md)
   - [用户认证开发指导](userauth-guidelines.md)
 - Hap包签名工具  
-<<<<<<< HEAD
-  - [Hap包签名工具开发指南](hapsigntool_guidelines.md)
-- 密钥管理
-  - [密钥管理开发概述](huks-overview.md)
-  - [密钥管理开发指导](huks-guidelines.md)
-=======
-  - [Hap包签名工具开发指南](hapsigntool-guidelines.md)
->>>>>>> 1e5651cd
+  - [Hap包签名工具开发指南](hapsigntool-guidelines.md)