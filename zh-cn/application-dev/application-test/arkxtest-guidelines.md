--- conflicted
+++ resolved
@@ -24,11 +24,7 @@
   ![](figures/UnitTest.PNG)
 
   单元测试脚本的基础运行流程如下图所示，依赖aa test命令作为执行入口。
-<<<<<<< HEAD
-
-=======
   
->>>>>>> 2343fe81
   ![](figures/TestFlow.PNG)
 
 - UI测试框架
