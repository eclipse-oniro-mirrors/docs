--- conflicted
+++ resolved
@@ -6,11 +6,7 @@
 | 名称   | 描述                                       |
 | ---- | ---------------------------------------- |
 | px   | 屏幕物理像素单位。                                |
-<<<<<<< HEAD
-| vp   | 屏幕密度相关像素，根据屏幕像素密度转换为屏幕物理像素，当数值不带单位时，默认单位为vp。              |
-=======
 | vp   | 屏幕密度相关像素，根据屏幕像素密度转换为屏幕物理像素，当数值不带单位时，默认单位vp。              |
->>>>>>> 90913077
 | fp   | 字体像素，与vp类似适用屏幕密度变化，随系统字体大小设置变化。          |
 | lpx  | 视窗逻辑像素单位，lpx单位为实际屏幕宽度与逻辑宽度（通过[designWidth](../ui/ts-framework-js-tag.md)配置）的比值，designWidth默认值为720。当designWidth为720时，在实际宽度为1440物理像素的屏幕上，1lpx为2px大小。 |
 
