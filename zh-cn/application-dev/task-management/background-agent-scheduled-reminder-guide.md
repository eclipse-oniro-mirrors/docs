--- conflicted
+++ resolved
@@ -29,111 +29,6 @@
 > 1. 应用需要配置权限：ohos.permission.PUBLISH_AGENT_REMINDER。
 >
 > 2. 应用需要申请通知弹窗：[Notification.requestEnableNotification](../reference/apis/js-apis-notification.md#notificationrequestenablenotification8)。
-<<<<<<< HEAD
-
-1. 定义一个提醒代理。
-
-   倒计时实例定义：
-   ```js
-   import reminderAgentManager from '@ohos.reminderAgentManager';
-   import notification from '@ohos.notification';
-   export default {
-       // eTS工程：
-       let timer : reminderAgentManager.ReminderRequestTimer = {
-           reminderType: reminderAgentManager.ReminderType.REMINDER_TYPE_TIMER,
-           triggerTimeInSeconds: 10,
-           actionButton: [
-               {
-                   title: "close",
-                   type: reminderAgentManager.ActionButtonType.ACTION_BUTTON_TYPE_CLOSE
-               }
-           ],
-           wantAgent: {
-               pkgName: "com.example.device",
-               abilityName: "com.example.device.MainAbility"
-           },
-           maxScreenWantAgent: {
-               pkgName: "com.example.device",
-               abilityName: "com.example.device.MainAbility"
-           },
-           title: "this is title",
-           content: "this is content",
-           expiredContent: "this reminder has expired",
-           notificationId: 100,
-           slotType: notification.SlotType.SOCIAL_COMMUNICATION
-       }
-   }
-   ```
-
-   日历实例定义：
-
-    ```js
-    // eTS工程：
-    let calendar : reminderAgentManager.ReminderRequestCalendar = {
-        reminderType: reminderAgentManager.ReminderType.REMINDER_TYPE_CALENDAR,
-        dateTime: {
-            year: 2050,
-            month: 7,
-            day: 30,
-            hour: 11,
-            minute: 14,
-            second: 30
-        },
-        repeatMonths: [1],
-        repeatDays: [1],
-        actionButton: [
-            {
-                title: "close",
-                type: reminderAgentManager.ActionButtonType.ACTION_BUTTON_TYPE_CLOSE
-            },
-            {
-                title: "snooze",
-                type: reminderAgentManager.ActionButtonType.ACTION_BUTTON_TYPE_SNOOZE
-            },
-        ],
-        wantAgent: {
-            pkgName: "com.example.device",
-            abilityName: "com.example.device.MainAbility"
-        },
-        maxScreenWantAgent: {
-            pkgName: "com.example.device",
-            abilityName: "com.example.device.MainAbility"
-        },
-        ringDuration: 5,
-        snoozeTimes: 2,
-        timeInterval: 5,
-        title: "this is title",
-        content: "this is content",
-        expiredContent: "this reminder has expired",
-        snoozeContent: "remind later",
-        notificationId: 100,
-        slotType: notification.SlotType.SOCIAL_COMMUNICATION
-    }
-    ```
-
-    闹钟实例定义：
-
-    ```js
-    // eTS工程：
-    let alarm : reminderAgentManager.ReminderRequestAlarm = {
-        reminderType: reminderAgentManager.ReminderType.REMINDER_TYPE_ALARM,
-        hour: 11,
-        minute: 14,
-        daysOfWeek: [0],
-        actionButton: [
-            {
-                title: "close",
-                type: reminderAgentManager.ActionButtonType.ACTION_BUTTON_TYPE_CLOSE
-            },
-            {
-                title: "snooze",
-                type: reminderAgentManager.ActionButtonType.ACTION_BUTTON_TYPE_SNOOZE
-            },
-        ],
-        wantAgent: {
-            pkgName: "com.example.device",
-            abilityName: "com.example.device.MainAbility"
-=======
 >    只有用户授权后，提醒代理的功能才能使用。
 
 1、定义目标提醒代理。
@@ -141,17 +36,17 @@
 2、发布相应的提醒代理。
 
 ```ts
-import reminderAgent from '@ohos.reminderAgent';
+import reminderAgentManager from '@ohos.reminderAgentManager';
 import notification from '@ohos.notification';
 
 // 倒计时实例定义：
-let timer : reminderAgent.ReminderRequestTimer = {
-    reminderType: reminderAgent.ReminderType.REMINDER_TYPE_TIMER,
+let timer : reminderAgentManager.ReminderRequestTimer = {
+    reminderType: reminderAgentManager.ReminderType.REMINDER_TYPE_TIMER,
     triggerTimeInSeconds: 10,
     actionButton: [
         {
             title: "close",
-            type: reminderAgent.ActionButtonType.ACTION_BUTTON_TYPE_CLOSE
+            type: reminderAgentManager.ActionButtonType.ACTION_BUTTON_TYPE_CLOSE
         }
     ],
     wantAgent: {
@@ -170,8 +65,8 @@
 }
 
 // 日历实例定义：
-let calendar : reminderAgent.ReminderRequestCalendar = {
-    reminderType: reminderAgent.ReminderType.REMINDER_TYPE_CALENDAR,
+let calendar : reminderAgentManager.ReminderRequestCalendar = {
+    reminderType: reminderAgentManager.ReminderType.REMINDER_TYPE_CALENDAR,
     dateTime: {
         year: 2050,
         month: 7,
@@ -185,11 +80,11 @@
     actionButton: [
         {
             title: "close",
-            type: reminderAgent.ActionButtonType.ACTION_BUTTON_TYPE_CLOSE
+            type: reminderAgentManager.ActionButtonType.ACTION_BUTTON_TYPE_CLOSE
         },
         {
             title: "snooze",
-            type: reminderAgent.ActionButtonType.ACTION_BUTTON_TYPE_SNOOZE
+            type: reminderAgentManager.ActionButtonType.ACTION_BUTTON_TYPE_SNOOZE
         },
     ],
     wantAgent: {
@@ -212,20 +107,19 @@
 }
 
 // 闹钟实例定义：
-let alarm : reminderAgent.ReminderRequestAlarm = {
-    reminderType: reminderAgent.ReminderType.REMINDER_TYPE_ALARM,
+let alarm : reminderAgentManager.ReminderRequestAlarm = {
+    reminderType: reminderAgentManager.ReminderType.REMINDER_TYPE_ALARM,
     hour: 11,
     minute: 14,
     daysOfWeek: [0],
     actionButton: [
         {
             title: "close",
-            type: reminderAgent.ActionButtonType.ACTION_BUTTON_TYPE_CLOSE
->>>>>>> 2e11c80f
+            type: reminderAgentManager.ActionButtonType.ACTION_BUTTON_TYPE_CLOSE
         },
         {
             title: "snooze",
-            type: reminderAgent.ActionButtonType.ACTION_BUTTON_TYPE_SNOOZE
+            type: reminderAgentManager.ActionButtonType.ACTION_BUTTON_TYPE_SNOOZE
         },
     ],
     wantAgent: {
@@ -253,9 +147,15 @@
   @State message: string = 'test'
 
   publishReminder() {
-      reminderAgent.publishReminder(timer, (err, reminderId) => {
-        console.log("callback, reminderId = " + reminderId);
-    });
+    try {
+        reminderAgentManager.publishReminder(this.timer).then(res => {
+            console.log("publishReminder promise reminderId:" + res);
+        }).catch(err => {
+            console.log("publishReminder err code:" + err.code + " message:" + err.message);
+        })
+    } catch (error) {
+        console.log("publishReminder code:" + error.code + " message:" + error.message);
+    };
   }
 
   build() {
@@ -275,36 +175,10 @@
       }
       .width('100%')
     }
-<<<<<<< HEAD
-    ```
-
-2. 发布倒计时提醒。
-   ```js
-   startTimer() {
-        try {
-            reminderAgent.publishReminder(this.timer).then(res => {
-                console.log("publishReminder promise reminderId:" + res);
-            }).catch(err => {
-                console.log("publishReminder err code:" + err.code + " message:" + err.message);
-            })
-        } catch (error) {
-            console.log("publishReminder code:" + error.code + " message:" + error.message);
-        };
-   }
-   ```
-
-   HML页面：
-   ```html
-   <div class="container">
-       <button type="text" value="publishReminder" onclick="startTimer"></button>
-   </div>
-   ```
-=======
     .height('100%')
   }
 }
 ```
->>>>>>> 2e11c80f
 
 ## 相关实例
 
