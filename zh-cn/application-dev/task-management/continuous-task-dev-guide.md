# 长时任务

## 场景说明

如果应用需要在后台长时间执行用户可感知的任务，如后台播放音乐、导航、设备连接、VoIP等，则使用长时任务避免进入挂起（Suspend）状态。
长时任务在后台执行没有时间限制。为了避免该机制被滥用，系统只允许申请有限个数的长时任务类型，同时会有相应的通知提示与长时任务相关联，使用户可感知，并且系统会添加相应的校验机制，确保应用是的确在执行相应的长时任务。

## 接口说明

**表1** 长时任务主要接口

| 接口名                                      | 描述                           |
| ---------------------------------------- | ---------------------------- |
| startBackgroundRunning(context: Context, bgMode: BackgroundMode, wantAgent: WantAgent): Promise&lt;void&gt; | 服务启动后，向系统申请长时任务，使服务一直保持后台运行。 |
| stopBackgroundRunning(context: Context): Promise&lt;void&gt; | 停止后台长时任务的运行。                 |


其中，wantAgent的信息详见（[WantAgent](../reference/apis/js-apis-app-ability-wantAgent.md)）

**表2** 后台模式类型

| 参数名                     | 描述             | 配置项                   |
| ----------------------- | -------------- | --------------------- |
| DATA_TRANSFER           | 数据传输           | dataTransfer          |
| AUDIO_PLAYBACK          | 音频播放           | audioPlayback         |
| AUDIO_RECORDING         | 录音             | audioRecording        |
| LOCATION                | 定位导航           | location              |
| BLUETOOTH_INTERACTION   | 蓝牙相关           | bluetoothInteraction  |
| MULTI_DEVICE_CONNECTION | 多设备互联          | multiDeviceConnection |
| WIFI_INTERACTION        | WLAN相关（系统保留）   | wifiInteraction       |
| VOIP                    | 音视频通话（系统保留）    | voip                  |
| TASK_KEEPING            | 计算任务（仅供特定设备使用） | taskKeeping           |


## 开发步骤

### 基于Stage模型

Stage模型的相关信息参考[Stage模型开发概述](../application-models/stage-model-development-overview.md)。

1、新建Api Version 9的工程后，在工程目录中右键选择“New” -> “Ability” 快速创建Ability组件。并在module.json5文件中配置长时任务权限ohos.permission.KEEP_BACKGROUND_RUNNING、后台模式类型。

```
"module": {
    "abilities": [
        {
            "backgroundModes": [
            "dataTransfer",
            "location"
            ], // 后台模式类型
        }
    ],
    "requestPermissions": [
        {
            "name": "ohos.permission.KEEP_BACKGROUND_RUNNING"  // 长时任务权限
        }
    ]
}
```

2、在应用内执行长时任务时，由于元能力启动管控规则限制，不支持同应用通过startAbilityByCall的形式在后台创建并运行Ability。可以直接在page中，执行相应的代码。Stage模型的Ability使用参考[Stage模型开发指导-UIAbility组件](../application-models/uiability-overview.md)。

```ts
import wantAgent from '@ohos.app.ability.wantAgent';
import backgroundTaskManager from '@ohos.resourceschedule.backgroundTaskManager';

@Entry
@Component
struct Index {
  @State message: string = 'test'
  // 通过getContext方法，来获取page所在的Ability上下文。
  private context: any = getContext(this)

  startContinuousTask() {
    let wantAgentInfo = {
      // 点击通知后，将要执行的动作列表
      wants: [
        {
          bundleName: "com.example.myapplication",
          abilityName: "EntryAbility",
        }
      ],
      // 点击通知后，动作类型
      operationType: wantAgent.OperationType.START_ABILITY,
      // 使用者自定义的一个私有值
      requestCode: 0,
      // 点击通知后，动作执行属性
      wantAgentFlags: [wantAgent.WantAgentFlags.UPDATE_PRESENT_FLAG]
    };

    // 通过wantAgent模块的getWantAgent方法获取WantAgent对象
    try {
        wantAgent.getWantAgent(wantAgentInfo).then((wantAgentObj) => {
            try {
                backgroundTaskManager.startBackgroundRunning(this.context,
                    backgroundTaskManager.BackgroundMode.DATA_TRANSFER, wantAgentObj).then(() => {
                    console.info("Operation startBackgroundRunning succeeded");
                }).catch((err) => {
                    console.error("Operation startBackgroundRunning failed Cause: " + err);
                });
            } catch (error) {
                console.error(`Operation startBackgroundRunning failed. code is ${error.code} message is ${error.message}`);
            }
        });
    } catch (error) {
        console.error(`Operation getWantAgent failed. code is ${error.code} message is ${error.message}`);
    }
  }

  stopContinuousTask() {
    try {
        backgroundTaskManager.stopBackgroundRunning(this.context).then(() => {
        console.info("Operation stopBackgroundRunning succeeded");
        }).catch((err) => {
        console.error("Operation stopBackgroundRunning failed Cause: " + err);
        });
    } catch (error) {
        console.error(`Operation stopBackgroundRunning failed. code is ${error.code} message is ${error.message}`);
    }
  }

  build() {
    Row() {
      Column() {
        Text("Index")
          .fontSize(50)
          .fontWeight(FontWeight.Bold)

        Button() { Text('申请长时任务').fontSize(25).fontWeight(FontWeight.Bold) }.type(ButtonType.Capsule)
        .margin({ top: 10 }).backgroundColor('#0D9FFB').width(250).height(40)
        .onClick(() => {
          // 通过按钮申请长时任务
          this.startContinuousTask();

          // 此处执行具体的长时任务逻辑，如放音等。
        })

        Button() { Text('取消长时任务').fontSize(25).fontWeight(FontWeight.Bold) }.type(ButtonType.Capsule)
        .margin({ top: 10 }).backgroundColor('#0D9FFB').width(250).height(40)
        .onClick(() => {
          // 此处结束具体的长时任务的执行

          // 通过按钮取消长时任务
          this.stopContinuousTask();
        })
      }
      .width('100%')
    }
    .height('100%')
  }
}
```

3、当需要跨设备或者跨应用在后台执行长时任务时，可以通过Call的方式在后台创建并运行Ability。使用方式参考[Call调用开发指南（同设备）](../application-models/uiability-intra-device-interaction.md#通过call调用实现uiability交互仅对系统应用开放)，[Call调用开发指南（跨设备）](../application-models/hop-multi-device-collaboration.md#通过跨设备call调用实现多端协同)。

```ts
import UIAbility from '@ohos.app.ability.UIAbility';
<<<<<<< HEAD
import backgroundTaskManager from '@ohos.resourceschedule.backgroundTaskManager';
=======
import backgroundTaskManager from '@ohos.resourceschedule.backgroundTaskManager';  
>>>>>>> 159299f7
import wantAgent from '@ohos.app.ability.wantAgent';

const MSG_SEND_METHOD: string = 'CallSendMsg';

let mContext = null;

function startContinuousTask() {
    let wantAgentInfo = {
        // 点击通知后，将要执行的动作列表
        wants: [
            {
                bundleName: "com.example.myapplication",
                abilityName: "EntryAbility",
            }
        ],
        // 点击通知后，动作类型
        operationType: wantAgent.OperationType.START_ABILITY,
        // 使用者自定义的一个私有值
        requestCode: 0,
        // 点击通知后，动作执行属性
        wantAgentFlags: [wantAgent.WantAgentFlags.UPDATE_PRESENT_FLAG]
    };

    // 通过wantAgent模块的getWantAgent方法获取WantAgent对象
<<<<<<< HEAD
    try {
        wantAgent.getWantAgent(wantAgentInfo).then((wantAgentObj) => {
            try {
                backgroundTaskManager.startBackgroundRunning(mContext,
                    backgroundTaskManager.BackgroundMode.DATA_TRANSFER, wantAgentObj).then(() => {
                    console.info("Operation startBackgroundRunning succeeded");
                }).catch((error) => {
                    console.error(`Operation startBackgroundRunning failed. code is ${error.code} message is ${error.message}`);
                });
            } catch (error) {
=======
    wantAgent.getWantAgent(wantAgentInfo).then((wantAgentObj) => {
        try {
            backgroundTaskManager.startBackgroundRunning(mContext,
                backgroundTaskManager.BackgroundMode.DATA_TRANSFER, wantAgentObj).then(() => {
                console.info("Operation startBackgroundRunning succeeded");
            }).catch((error) => {
>>>>>>> 159299f7
                console.error(`Operation startBackgroundRunning failed. code is ${error.code} message is ${error.message}`);
            }
        });
    } catch (error) {
        console.error(`Operation getWantAgent failed. code is ${error.code} message is ${error.message}`);
    }
}

function stopContinuousTask() {
    try {
        backgroundTaskManager.stopBackgroundRunning(mContext).then(() => {
            console.info("Operation stopBackgroundRunning succeeded");
        }).catch((error) => {
            console.error(`Operation stopBackgroundRunning failed. code is ${error.code} message is ${error.message}`);
        });
    } catch (error) {
        console.error(`Operation stopBackgroundRunning failed. code is ${error.code} message is ${error.message}`);
    }
}

class MySequenceable {
    num: number = 0;
    str: String = "";

    constructor(num, string) {
        this.num = num;
        this.str = string;
    }

    marshalling(messageParcel) {
        messageParcel.writeInt(this.num);
        messageParcel.writeString(this.str);
        return true;
    }

    unmarshalling(messageParcel) {
        this.num = messageParcel.readInt();
        this.str = messageParcel.readString();
        return true;
    }
}

function sendMsgCallback(data) {
    console.info('BgTaskAbility funcCallBack is called ' + data)
    let receivedData = new MySequenceable(0, "")
    data.readSequenceable(receivedData)
    console.info(`receiveData[${receivedData.num}, ${receivedData.str}]`)
    // 可以根据Caller端发送的序列化数据的str值，执行不同的方法。
    if (receivedData.str === 'start_bgtask') {
        startContinuousTask()
    } else if (receivedData.str === 'stop_bgtask') {
        stopContinuousTask();
    }
    return new MySequenceable(10, "Callee test");
}

export default class BgTaskAbility extends UIAbility {
    onCreate(want, launchParam) {
        console.info("[Demo] BgTaskAbility onCreate")
        this.callee.on("test", sendMsgCallback);

        try {
            this.callee.on(MSG_SEND_METHOD, sendMsgCallback)
        } catch (error) {
            console.error(`${MSG_SEND_METHOD} register failed with error ${JSON.stringify(error)}`)
        }
        mContext = this.context;
    }

    onDestroy() {
        console.info("[Demo] BgTaskAbility onDestroy")
    }

    onWindowStageCreate(windowStage) {
        console.info("[Demo] BgTaskAbility onWindowStageCreate")

        windowStage.loadContent("pages/index").then((data)=> {
            console.info(`load content succeed with data ${JSON.stringify(data)}`)
        }).catch((error)=>{
            console.error(`load content failed with error ${JSON.stringify(error)}`)
        })
    }

    onWindowStageDestroy() {
        console.info("[Demo] BgTaskAbility onWindowStageDestroy")
    }

    onForeground() {
        console.info("[Demo] BgTaskAbility onForeground")
    }

    onBackground() {
        console.info("[Demo] BgTaskAbility onBackground")
    }
};
```

### 基于FA模型

基于FA的Service Ability使用，参考[ServiceAbility开发指导](../application-models/serviceability-overview.md)。

当不需要与后台执行的长时任务交互时，可以采用startAbility()方法启动Service Ability。并在Service Ability的onStart回调方法中，调用长时任务的申请接口，声明此服务需要在后台长时运行。当任务执行完，再调用长时任务取消接口，及时释放资源。

当需要与后台执行的长时任务交互时（如播放音乐等）。可以采用connectAbility()方法启动并连接Service Ability。在获取到服务的代理对象后，与服务进行通信，控制长时任务的申请和取消。

1、新建Api Version 8的工程后，在工程目录中右键选择“new” -> “Ability” -> “Service Ability” 快速创建Service Ability组件。并在config.json文件中配置长时任务权限ohos.permission.KEEP_BACKGROUND_RUNNING、后台模式类型，其中Ability类型为“service”。

```json
"module": {
    "package": "com.example.myapplication",
    "abilities": [
        {
            "backgroundModes": [
            "dataTransfer",
            "location"
            ], // 后台模式类型
            "type": "service"  // ability类型为service
        }
    ],
    "reqPermissions": [
        {
            "name": "ohos.permission.KEEP_BACKGROUND_RUNNING"  // 长时任务权限
        }
    ]
}
```

2、在Service Ability调用长时任务的申请和取消接口。

```js
import backgroundTaskManager from '@ohos.resourceschedule.backgroundTaskManager';
import featureAbility from '@ohos.ability.featureAbility';
import wantAgent from '@ohos.app.ability.wantAgent';
import rpc from "@ohos.rpc";

function startContinuousTask() {
    let wantAgentInfo = {
        // 点击通知后，将要执行的动作列表
        wants: [
            {
                bundleName: "com.example.myapplication",
                abilityName: "EntryAbility"
            }
        ],
        // 点击通知后，动作类型
        operationType: wantAgent.OperationType.START_ABILITY,
        // 使用者自定义的一个私有值
        requestCode: 0,
        // 点击通知后，动作执行属性
        wantAgentFlags: [wantAgent.WantAgentFlags.UPDATE_PRESENT_FLAG]
    };

    // 通过wantAgent模块的getWantAgent方法获取WantAgent对象
    try {
        wantAgent.getWantAgent(wantAgentInfo).then((wantAgentObj) => {
            try {
                backgroundTaskManager.startBackgroundRunning(featureAbility.getContext(),
                    backgroundTaskManager.BackgroundMode.DATA_TRANSFER, wantAgentObj).then(() => {
                    console.info("Operation startBackgroundRunning succeeded");
                }).catch((err) => {
                    console.error("Operation startBackgroundRunning failed Cause: " + err);
                });
            } catch (error) {
                console.error(`Operation startBackgroundRunning failed. code is ${error.code} message is ${error.message}`);
            }
        });
    } catch (error) {
        console.error(`Operation getWantAgent failed. code is ${error.code} message is ${error.message}`);
    }
}

function stopContinuousTask() {
    try {
        backgroundTaskManager.stopBackgroundRunning(featureAbility.getContext()).then(() => {
            console.info("Operation stopBackgroundRunning succeeded");
        }).catch((err) => {
            console.error("Operation stopBackgroundRunning failed Cause: " + err);
        });
    } catch (error) {
        console.error(`Operation stopBackgroundRunning failed. code is ${error.code} message is ${error.message}`);
    }
}

async function processAsyncJobs() {
    // 此处执行具体的长时任务。

    // 长时任务执行完，调用取消接口，释放资源。
    stopContinuousTask();
}

let mMyStub;

class MyStub extends rpc.RemoteObject {
    constructor(des) {
        if (typeof des === 'string') {
            super(des);
        } else {
            return null;
        }
    }
    onRemoteRequest(code, data, reply, option) {
        console.log('ServiceAbility onRemoteRequest called');
        // code 的具体含义用户自定义
        if (code === 1) {
            // 接收到申请长时任务的请求码
            startContinuousTask();
            // 此处执行具体长时任务
        } else if (code === 2) {
            // 接收到取消长时任务的请求码
            stopContinuousTask();
        } else {
            console.log('ServiceAbility unknown request code');
        }
        return true;
    }
}

export default {
    onStart() {
        console.info('ServiceAbility onStart');
        mMyStub = new MyStub("ServiceAbility-test");
        // 在执行后台长时任前，调用申请接口。
        startContinuousTask();
        processAsyncJobs();
    },
    onStop() {
        console.info('ServiceAbility onStop');
    },
    onConnect(want) {
        console.info('ServiceAbility onConnect');
        return mMyStub;
    },
    onReconnect(want) {
        console.info('ServiceAbility onReconnect');
    },
    onDisconnect() {
        console.info('ServiceAbility onDisconnect');
    },
    onCommand(want, startId) {
        console.info('ServiceAbility onCommand');
    }
};
```

## 相关实例

基于后台任务管理，有以下相关实例可供参考：

- [`BackgroundTaskManager`：后台任务管理（ArkTS）（API8）](https://gitee.com/openharmony/applications_app_samples/tree/master/ResourcesSchedule/BackgroundTaskManager)<|MERGE_RESOLUTION|>--- conflicted
+++ resolved
@@ -155,11 +155,7 @@
 
 ```ts
 import UIAbility from '@ohos.app.ability.UIAbility';
-<<<<<<< HEAD
 import backgroundTaskManager from '@ohos.resourceschedule.backgroundTaskManager';
-=======
-import backgroundTaskManager from '@ohos.resourceschedule.backgroundTaskManager';  
->>>>>>> 159299f7
 import wantAgent from '@ohos.app.ability.wantAgent';
 
 const MSG_SEND_METHOD: string = 'CallSendMsg';
@@ -184,7 +180,6 @@
     };
 
     // 通过wantAgent模块的getWantAgent方法获取WantAgent对象
-<<<<<<< HEAD
     try {
         wantAgent.getWantAgent(wantAgentInfo).then((wantAgentObj) => {
             try {
@@ -195,14 +190,6 @@
                     console.error(`Operation startBackgroundRunning failed. code is ${error.code} message is ${error.message}`);
                 });
             } catch (error) {
-=======
-    wantAgent.getWantAgent(wantAgentInfo).then((wantAgentObj) => {
-        try {
-            backgroundTaskManager.startBackgroundRunning(mContext,
-                backgroundTaskManager.BackgroundMode.DATA_TRANSFER, wantAgentObj).then(() => {
-                console.info("Operation startBackgroundRunning succeeded");
-            }).catch((error) => {
->>>>>>> 159299f7
                 console.error(`Operation startBackgroundRunning failed. code is ${error.code} message is ${error.message}`);
             }
         });
