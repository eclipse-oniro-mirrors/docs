--- conflicted
+++ resolved
@@ -67,62 +67,6 @@
 ```ts
 import WorkSchedulerExtensionAbility from '@ohos.WorkSchedulerExtensionAbility';
 
-<<<<<<< HEAD
-**注册延迟任务**
-
-    import workScheduler from '@ohos.resourceschedule.workScheduler';
-    
-    let workInfo = {
-        workId: 1,
-        batteryStatus:workScheduler.BatteryStatus.BATTERY_STATUS_LOW,
-        isRepeat: false,
-        isPersisted: true,
-        bundleName: "com.example.myapplication",
-        abilityName: "MyExtension",
-        parameters: {
-          mykey0: 1,
-          mykey1: "string value",
-          mykey2: true,
-          mykey3: 1.5
-      }
-    }
-    try{
-      workScheduler.startWork(workInfo);
-      console.info('workschedulerLog startWork success');
-    } catch (error) {
-      console.error(`workschedulerLog startwork failed. code is ${error.code} message is ${error.message}`);
-    }
-
-
-**取消延迟任务**
-
-
-    import workScheduler from '@ohos.resourceschedule.workScheduler';
-    
-    let workInfo = {
-        workId: 1,
-        batteryStatus:workScheduler.BatteryStatus.BATTERY_STATUS_LOW,
-        isRepeat: false,
-        isPersisted: true,
-        bundleName: "com.example.myapplication",
-        abilityName: "MyExtension",
-        parameters: {
-          mykey0: 1,
-          mykey1: "string value",
-          mykey2: true,
-          mykey3: 1.5
-      }
-    }
-    try{
-      workScheduler.stopWork(workInfo, false);
-      console.info('workschedulerLog stopWork success');
-    } catch (error) {
-      console.error(`workschedulerLog stopWork failed. code is ${error.code} message is ${error.message}`);
-    }
-
-
-**获取指定延迟任务**
-=======
 export default class MyExtension extends WorkSchedulerExtensionAbility {
     onWorkStart(workInfo) {
         console.log('MyWorkSchedulerExtensionAbility onWorkStart' + JSON.stringify(workInfo));
@@ -132,30 +76,13 @@
     }
 }
 ```
->>>>>>> 963b82b8
-
-
-<<<<<<< HEAD
-    try{
-      workScheduler.getWorkStatus(50, (error, res) => {
-        if (error) {
-          console.error(`workschedulerLog getWorkStatus failed. code is ${error.code} message is ${error.message}`);
-        } else {
-          for (let item in res) {
-            console.info(`workschedulerLog getWorkStatus success, ${item} is: ${res[item]}`);
-          }
-        }
-      });
-    } catch (error) {
-      console.error(`workschedulerLog getWorkStatus failed. code is ${error.code} message is ${error.message}`);
-    }
-=======
+
+
 2、注册延迟任务
->>>>>>> 963b82b8
-
-```ts
-import workScheduler from '@ohos.workScheduler';
-
+
+```ts
+import workScheduler from '@ohos.resourceschedule.workScheduler';
+    
 let workInfo = {
     workId: 1,
     batteryStatus:workScheduler.BatteryStatus.BATTERY_STATUS_LOW,
@@ -170,29 +97,19 @@
       mykey3: 1.5
   }
 }
-var res = workScheduler.startWork(workInfo);
-console.info("workschedulerLog res:" + res);
-```
-
-<<<<<<< HEAD
-    try{
-      workScheduler.getWorkStatus(50).then((res) => {
-        for (let item in res) {
-          console.info(`workschedulerLog getWorkStatus success, ${item} is: ${res[item]}`);
-        }
-      }).catch((error) => {
-        console.error(`workschedulerLog getWorkStatus failed. code is ${error.code} message is ${error.message}`);
-      })
-    } catch (error) {
-      console.error(`workschedulerLog getWorkStatus failed. code is ${error.code} message is ${error.message}`);
-    }
-=======
->>>>>>> 963b82b8
+try{
+  workScheduler.startWork(workInfo);
+  console.info('workschedulerLog startWork success');
+} catch (error) {
+  console.error(`workschedulerLog startwork failed. code is ${error.code} message is ${error.message}`);
+}
+```
+
 
 3、取消延迟任务
 
 ```ts
-import workScheduler from '@ohos.workScheduler';
+import workScheduler from '@ohos.resourceschedule.workScheduler';
 
 let workInfo = {
     workId: 1,
@@ -208,115 +125,76 @@
       mykey3: 1.5
   }
 }
-var res = workScheduler.stopWork(workInfo, false);
-console.info("workschedulerLog res:" + res);
-```
-
-<<<<<<< HEAD
-    try{
-      workScheduler.obtainAllWorks((error, res) =>{
-        if (error) {
-          console.error(`workschedulerLog obtainAllWorks failed. code is ${error.code} message is ${error.message}`);
-        } else {
-          console.info(`workschedulerLog obtainAllWorks success, data is: ${JSON.stringify(res)}`);
-        }
-      });
-    } catch (error) {
+try{
+  workScheduler.stopWork(workInfo, false);
+  console.info('workschedulerLog stopWork success');
+} catch (error) {
+  console.error(`workschedulerLog stopWork failed. code is ${error.code} message is ${error.message}`);
+}
+```
+
+
+4、获取指定延迟任务
+
+```ts
+try{
+  workScheduler.getWorkStatus(50, (error, res) => {
+    if (error) {
+      console.error(`workschedulerLog getWorkStatus failed. code is ${error.code} message is ${error.message}`);
+    } else {
+      for (let item in res) {
+        console.info(`workschedulerLog getWorkStatus success, ${item} is: ${res[item]}`);
+      }
+    }
+  });
+} catch (error) {
+  console.error(`workschedulerLog getWorkStatus failed. code is ${error.code} message is ${error.message}`);
+}
+```
+
+
+5、获取所有延迟任务
+
+```ts
+try{
+  workScheduler.obtainAllWorks((error, res) =>{
+    if (error) {
       console.error(`workschedulerLog obtainAllWorks failed. code is ${error.code} message is ${error.message}`);
-    }
-=======
->>>>>>> 963b82b8
-
-4、获取指定延迟任务
-
-<<<<<<< HEAD
-    try{
-      workScheduler.obtainAllWorks().then((res) => {
-        console.info(`workschedulerLog obtainAllWorks success, data is: ${JSON.stringify(res)}`);
-      }).catch((error) => {
-        console.error(`workschedulerLog obtainAllWorks failed. code is ${error.code} message is ${error.message}`);
-      })
-    } catch (error) {
-      console.error(`workschedulerLog obtainAllWorks failed. code is ${error.code} message is ${error.message}`);
-    }
-=======
-```ts
-workScheduler.getWorkStatus(50).then((res) => {
-  for (let item in res) {
-    console.info('workschedulerLog getWorkStatus success,' + item + ' is:' + res[item]);
-  }
-}).catch((err) => {
-  console.info('workschedulerLog getWorkStatus failed, because:' + err.code);
-})
-```
->>>>>>> 963b82b8
-
-
-<<<<<<< HEAD
-    try{
-      workScheduler.stopAndClearWorks();
-      console.info(`workschedulerLog stopAndClearWorks success`);
-    } catch (error) {
-      console.error(`workschedulerLog stopAndClearWorks failed. code is ${error.code} message is ${error.message}`);
-    }
-=======
-5、获取所有延迟任务
->>>>>>> 963b82b8
-
-```ts
-workScheduler.obtainAllWorks().then((res) => {
-  console.info('workschedulerLog obtainAllWorks success, data is:' + JSON.stringify(res));
-}).catch((err) => {
-  console.info('workschedulerLog obtainAllWorks failed, because:' + err.code);
-})
+    } else {
+      console.info(`workschedulerLog obtainAllWorks success, data is: ${JSON.stringify(res)}`);
+    }
+  });
+} catch (error) {
+  console.error(`workschedulerLog obtainAllWorks failed. code is ${error.code} message is ${error.message}`);
+}
 ```
 
 6、停止并清除任务
 
-<<<<<<< HEAD
-    try{
-      workScheduler.isLastWorkTimeOut(500, (error, res) =>{
-        if (error) {
-          onsole.error(`workschedulerLog isLastWorkTimeOut failed. code is ${error.code} message is ${error.message}`);
-        } else {
-          console.info(`workschedulerLog isLastWorkTimeOut success, data is: ${res}`);
-        }
-      });
-    } catch (error) {
-      console.error(`workschedulerLog isLastWorkTimeOut failed. code is ${error.code} message is ${error.message}`);
-    }
-=======
-```ts
-let res = workScheduler.stopAndClearWorks();
-console.info("workschedulerLog res:" + res);
-```
->>>>>>> 963b82b8
+```ts
+try{
+  workScheduler.stopAndClearWorks();
+  console.info(`workschedulerLog stopAndClearWorks success`);
+} catch (error) {
+  console.error(`workschedulerLog stopAndClearWorks failed. code is ${error.code} message is ${error.message}`);
+}
+```
 
 7、判断上次执行是否超时
 
-<<<<<<< HEAD
-    try{
-      workScheduler.isLastWorkTimeOut(500)
-        .then(res => {
-          console.info(`workschedulerLog isLastWorkTimeOut success, data is: ${res}`);
-        })
-        .catch(error =>  {
-          console.error(`workschedulerLog isLastWorkTimeOut failed. code is ${error.code} message is ${error.message}`);
-        });
-    } catch (error) {
-      console.error(`workschedulerLog isLastWorkTimeOut failed. code is ${error.code} message is ${error.message}`);
-    }
-=======
-```ts
-workScheduler.isLastWorkTimeOut(500)
-  .then(res => {
-    console.info('workschedulerLog isLastWorkTimeOut success, data is:' + res);
-  })
-  .catch(err =>  {
-    console.info('workschedulerLog isLastWorkTimeOut failed, because:' + err.code);
+```ts
+try{
+  workScheduler.isLastWorkTimeOut(500, (error, res) =>{
+    if (error) {
+      onsole.error(`workschedulerLog isLastWorkTimeOut failed. code is ${error.code} message is ${error.message}`);
+    } else {
+      console.info(`workschedulerLog isLastWorkTimeOut success, data is: ${res}`);
+    }
   });
-```
->>>>>>> 963b82b8
+} catch (error) {
+  console.error(`workschedulerLog isLastWorkTimeOut failed. code is ${error.code} message is ${error.message}`);
+}
+```
 
 ## 相关实例
 
