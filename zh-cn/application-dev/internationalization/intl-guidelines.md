--- conflicted
+++ resolved
@@ -292,13 +292,8 @@
 
      另一种方法是使用开发者提供的Locale和格式化参数来创建相对时间格式化对象。其中，格式化参数是可选的，完整的参数列表参见[ RelativeTimeFormatInputOptions](../reference/apis/js-apis-intl.md)。
    
-<<<<<<< HEAD
-   ```js
-   var relativeTimeFormat = new intl.RelativeTimeFormat("zh-CN", {numeric: "always", style: "long"};
-=======
    ```
    var relativeTimeFormat = new intl.RelativeTimeFormat("zh-CN", {numeric: "always", style: "long"});
->>>>>>> f2e7a0c2
    ```
 
 2. 相对时间格式化。
