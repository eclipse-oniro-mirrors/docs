--- conflicted
+++ resolved
@@ -147,9 +147,6 @@
     // 设置刷新区域，如果Region中的Rect为nullptr,或者rectNumber为0，则认为OHNativeWindowBuffer全部有内容更改。
     Region region{nullptr, 0};
     // 通过OH_NativeWindow_NativeWindowFlushBuffer 提交给消费者使用，例如：显示在屏幕上。
-<<<<<<< HEAD
-    OH_NativeWindow_NativeWindowFlushBuffer(nativeWindow_, buffer, fenceFd, region);
-=======
     OH_NativeWindow_NativeWindowFlushBuffer(nativeWindow, buffer, fenceFd, region);
     ```
 6. **取消内存映射munmap**。
@@ -159,5 +156,4 @@
     if (result == -1) {
         // munmap failed
     }
->>>>>>> 9c0c9732
     ```