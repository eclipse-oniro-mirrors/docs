--- conflicted
+++ resolved
@@ -121,41 +121,6 @@
    })
    ```
 
-<<<<<<< HEAD
-=======
-   > **说明：**
-   >
-   > 目前DocumentSelectOptions功能不完整, 如需获取文件名称，请使用startAbilityForResult接口。
-
-   ```ts
-   import { BusinessError } from '@ohos.base';
-   import fs from '@ohos.file.fs';
-   
-   async function example(): Promise<void> {
-     let config: Want = {
-       action: 'ohos.want.action.OPEN_FILE',
-       parameters: {
-         startMode: 'choose',
-       }
-     }
-     try {
-       let result = await context.startAbilityForResult(config, {windowMode: 1});
-       if (result.resultCode !== 0) {
-         console.error(`documentViewPicker.select failed, code is ${result.resultCode}, message is ${result.want.parameters.message}`);
-         return;
-       }
-       // 获取到文档文件的uri
-       let select_item_list: SomeType[] = result.want.parameters.select_item_list;
-       // 获取到文档文件的文件名称
-       let file_name_list: SomeOtherType[] = result.want.parameters.file_name_list;
-     } catch (error) {
-        const err: BusinessError = error as BusinessError;
-       console.error(`Invoke documentViewPicker.select failed, code is ${err.code}, message is ${err.message}`);
-     }
-   }
-   ```
-
->>>>>>> 233bc745
 4. 待界面从FilePicker返回后，再通过类似一个按钮调用其他函数，使用[fs.openSync](../reference/apis/js-apis-file-fs.md#fsopensync)接口，通过uri打开这个文件得到fd。这里需要注意接口权限参数是fs.OpenMode.READ_ONLY。
 
    ```ts
