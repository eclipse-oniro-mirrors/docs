# module.json5配置文件


先通过一个示例，整体认识一下module.json5配置文件。

```json
{
  "module": {
    "name": "entry",
    "type": "entry",
    "description": "$string:module_desc",
    "mainElement": "EntryAbility",
    "deviceTypes": [
      "default",
      "tablet"
    ],
    "deliveryWithInstall": true,
    "installationFree": false,
    "pages": "$profile:main_pages",
    "virtualMachine": "ark",
    "metadata": [
      {
        "name": "string",
        "value": "string",
        "resource": "$profile:distributionFilter_config"
      }
    ],
    "abilities": [
      {
        "name": "EntryAbility",
        "srcEntry": "./ets/entryability/EntryAbility.ts",
        "description": "$string:EntryAbility_desc",
        "icon": "$media:icon",
        "label": "$string:EntryAbility_label",
        "startWindowIcon": "$media:icon",
        "startWindowBackground": "$color:start_window_background",
        "exported": true,
        "skills": [
          {
            "entities": [
              "entity.system.home"
            ],
            "actions": [
              "ohos.want.action.home"
            ]
          }
        ]
      }
    ],
    "requestPermissions": [
      {
        "name": "ohos.abilitydemo.permission.PROVIDER",
        "reason": "$string:reason",
        "usedScene": {
          "abilities": [
            "FormAbility"
          ],
          "when": "inuse"
        }
      }
    ]
  }
}
```


module.json5配置文件包含以下标签。


  **表1** **module.json5配置文件配置标签说明**

| 属性名称 | 含义 | 数据类型 | 是否可缺省 |
| -------- | -------- | -------- | -------- |
| name | 标识当前Module的名称，标签值采用字符串表示（最大长度31个字节），该名称在整个应用要唯一，不支持中文。 | 字符串 | 该标签不可缺省。 |
| type | 标识当前Module的类型。类型有4种，分别：<br/>-&nbsp;entry：应用的主模块。<br/>-&nbsp;feature：应用的动态特性模块。<br/>-&nbsp;har：静态共享包模块。<br/>-&nbsp;shared：动态共享包模块。 | 字符串 | 该标签不可缺省。 |
| srcEntry | 标识当前Module所对应的代码路径，标签值为字符串（最长为127字节）。 | 字符串 | 该标签可缺省，缺省值为空。 |
| description | 标识当前Module的描述信息，标签值是字符串类型（最长255字节）或对描述内容的字符串资源索引。 | 字符串 | 该标签可缺省，缺省值为空。 |
| process | 标识当前Module的进程名，标签值为字符串类型（最长为31个字节）。如果在HAP标签下配置了process，该应用的所有UIAbility、DataShareExtensionAbility、ServiceExtensionAbility都运行在该进程中。<br/>**说明：**<br/>- 仅支持系统应用配置，三方应用配置不生效。 | 字符串 | 可缺省，缺省为app.json5文件下app标签下的bundleName。 |
| mainElement | 标识当前Module的入口UIAbility名称或者ExtensionAbility名称。标签最大字节长度为255。 | 字符串 | 该标签可缺省，缺省值为空。 |
| [deviceTypes](#devicetypes标签) | 标识当前Module可以运行在哪类设备上，标签值采用字符串数组的表示。 | 字符串数组 | 该标签不可缺省，可以为空值。 |
| deliveryWithInstall | 标识当前Module是否在用户主动安装的时候安装，表示该Module对应的HAP是否跟随应用一起安装。<br/>-&nbsp;true：主动安装时安装。<br/>-&nbsp;false：主动安装时不安装。 | 布尔值 | 该标签不可缺省。 |
| installationFree | 标识当前Module是否支持免安装特性。<br/>-&nbsp;true：表示支持免安装特性，且符合免安装约束。<br/>-&nbsp;false：表示不支持免安装特性。<br/>**说明：**<br/>- 当应用的entry类型Module的该字段配置为true时，该应用的feature类型的该字段也需要配置为true。<br/>- 当应用的entry类型Module的该字段配置为false时，该应用的feature类型的该字段根据业务需求配置true或false。 | 布尔值 | 该标签不可缺省。 |
| virtualMachine | 标识当前Module运行的目标虚拟机类型，供云端分发使用，如应用市场和分发中心。<br/>该标签值为字符串。如果目标虚拟机类型为ArkTS引擎，则其值为“ark+版本号”。 | 字符串 | 该标签由IDE构建HAP的时候自动插入。 |
| [pages](#pages标签) | 标识当前Module的profile资源，用于列举每个页面信息。该标签最大长度为255个字节。 | 字符串 | 在有UIAbility的场景下，该标签不可缺省。 |
| [metadata](#metadata标签) | 标识当前Module的自定义元信息，标签值为数组类型，只对当前Module、UIAbility、ExtensionAbility生效。 | 对象数组 | 该标签可缺省，缺省值为空。 |
| [abilities](#abilities标签) | 标识当前Module中UIAbility的配置信息，标签值为数组类型，只对当前UIAbility生效。 | 对象 | 该标签可缺省，缺省值为空。 |
| [extensionAbilities](#extensionabilities标签) | 标识当前Module中ExtensionAbility的配置信息，标签值为数组类型，只对当前ExtensionAbility生效。 | 对象 | 该标签可缺省，缺省值为空。 |
| [requestPermissions](#requestpermissions标签) | 标识当前应用运行时需向系统申请的权限集合。 | 对象 | 该标签可缺省，缺省值为空。 |
| [testRunner](#testrunner标签) | 标识当前Module用于支持对测试框架的配置。 | 对象 | 该标签可缺省，缺省值为空。 |
| [atomicService](#atomicservice标签)| 标识当前应用是原子化服务时，有关原子化服务的相关配置。| 对象 | 该标签可缺省，缺省值为空。  |
| [dependencies](#dependencies标签)| 标识当前模块运行时依赖的共享库列表。| 对象数组 | 该标签可缺省，缺省值为空。  |


## deviceTypes标签

  **表2** deviceType标签配置说明

| 设备类型 | 枚举值 | 说明 |
| -------- | -------- | -------- |
| 平板 | tablet | - |
| 智慧屏 | tv | - |
| 智能手表 | wearable | 系统能力较丰富的手表，具备电话功能。 |
| 车机 | car | - |
| 默认设备 | default | 能够使用全部系统能力的OpenHarmony设备。 |

deviceTypes示例：


```json
{
  "module": {
    "name": "myHapName",
    "type": "feature",
    "deviceTypes" : [
       "tablet"
    ]
  }
}
```


## pages标签

该标签是一个profile文件资源，用于指定描述页面信息的配置文件。


```json
{
  "module": {
    // ...
    "pages": "$profile:main_pages", // 通过profile下的资源文件配置
  }
}
```

在开发视图的resources/base/profile下面定义配置文件**main_pages**.json，其中文件名(**main_pages**)可自定义，需要和前文中pages标签指定的信息对应。配置文件中列举了当前应用组件中的页面信息，包含页面的路由信息和显示窗口相关的配置。

  **表3** **pages配置文件标签说明**

| 属性名称 | 含义 | 数据类型 | 是否可缺省 |
| -------- | -------- | -------- | -------- |
| src | 描述有关JavaScript模块中所有页面的路由信息，包括页面路径和页面名称。该值是一个字符串数组，其中每个元素表示一个页面，第一个元素表示主页。 | 字符串数组 | 该标签不可缺省。 |
| window | 用于定义与显示窗口相关的配置。	 | 对象 | 该标签可缺省，缺省值为空。 |

  **表4** **pages配置文件中的window标签说明**

| 属性名称 | 含义 | 数据类型 | 是否可缺省 |
| -------- | -------- | -------- | -------- |
| designWidth | 标识页面设计基准宽度。以此为基准，根据实际设备宽度来缩放元素大小。 | 数值 | 可缺省，缺省值为720px。 |
| autoDesignWidth | 标识页面设计基准宽度是否自动计算。当配置为true时，designWidth将会被忽略，设计基准宽度由设备宽度与屏幕密度计算得出。 | 布尔值 | 可缺省，缺省值为false。 |

```json
{
  "src": [
    "pages/index/mainPage",
    "pages/second/payment",
    "pages/third/shopping_cart",
    "pages/four/owner"
  ],
  "window": {
    "designWidth": 720,
    "autoDesignWidth": false
  }
}
```


## metadata标签

该标签标识HAP的自定义元信息，标签值为数组类型，包含name，value，resource三个子标签。

  **表5** **metadata标签说明**

| 属性名称 | 含义 | 数据类型 | 是否可缺省 |
| -------- | -------- | -------- | -------- |
| name | 该标签标识数据项的键名称，字符串类型（最大长度255字节）。 | 字符串 | 该标签可缺省，缺省值为空。 |
| value | 该标签标识数据项的值，标签值为字符串（最大长度255字节）。 | 字符串 | 该标签可缺省，缺省值为空。 |
| resource | 该标签标识定义用户自定义数据格式，标签值为标识该数据的资源的索引值。该标签最大字节长度为255字节。 | 字符串 | 该标签可缺省，缺省值为空。 |


```json
{
  "module": {
    "metadata": [{
      "name": "module_metadata",
      "value": "a test demo for module metadata",
      "resource": "$profile:shortcuts_config",
    }],

    "abilities": [{
      "metadata": [{
        "name": "ability_metadata",
        "value": "a test demo for ability",
        "resource": "$profile:config_file"
      },
      {
        "name": "ability_metadata_2",
        "value": "a string test",
        "resource": "$profile:config_file"
      }],
    }],

    "extensionAbilities": [{
      "metadata": [{
        "name": "extensionAbility_metadata",
        "value": "a test for extensionAbility",
        "resource": "$profile:config_file"
      },
      {
        "name": "extensionAbility_metadata_2",
        "value": "a string test",
        "resource": "$profile:config_file"
      }],
    }]
  }
}
```


## abilities标签

abilities标签描述UIAbility组件的配置信息，标签值为数组类型，该标签下的配置只对当前UIAbility生效。

<<<<<<< HEAD
**OpenHarmony中不允许应用隐藏入口图标**

OpenHarmony系统对无图标应用严格管控。如果HAP中没有配置入口图标，那么系统将应用app.json中的icon作为入口图标，并显示在桌面上。<br>
用户点击该图标，将跳转到设置应用管理中对应的应用详情页面（图1）中。<br>
如果应用想要隐藏入口图标，需要配置AllowAppDesktopIconHide应用特权，具体配置方式参考[应用特权配置指南](../../device-dev/subsystems/subsys-app-privilege-config-guide.md)。

**场景说明：** 该功能能防止一些恶意应用，故意配置无入口图标，导致用户找不到软件所在的位置，无法操作卸载应用，在一定程度上保证用户的手机安全

**入口图标的设置:** 需要在配置文件（module.json5）中abilities配置下设置icon，label以及skills,而且skills的配置下的必须同时包含“ohos.want.action.home” 和 “entity.system.home”:
```
{
  "module":{

    ...

    "abilities": [{
      "icon": "$media:icon",
      "label": "Login",
      "skills": [{
        "actions": ["ohos.want.action.home"],
        "entities": ["entity.system.home"],
        "uris": []
      }]
    }],
    ...

  }
}
```

**入口图标及入口标签的显示规则**
* HAP中包含UIAbility
  * 配置文件（module.json5）中abilities配置中设置了入口图标
    * 该应用没有隐藏图标的特权
      * 显示桌面图标为该UIAbility配置的图标
      * 显示桌面Label为该UIAbility配置的Label（如果没有配置Label，返回包名）
      * 显示组件名为该UIAbility的组件名
      * 用户点击该桌面图标，页面跳转到该UIAbility首页
    * 该应用具有隐藏图标的特权
      * 桌面查询时不返回应用信息，不会在桌面上显示对应的图标。
  * 配置文件（module.json5）中abilities配置中未设置入口图标
    * 该应用没有隐藏图标的特权
      * 显示桌面图标为app配置下的图标（app.json中icon为必填项）
      * 显示桌面Label为app配置下的label（app.json中label为必填项）
      * 用户点击该桌面图标，页面跳转到该应用的详情页面（图1）
    * 该应用具有隐藏图标的特权
      * 桌面查询时不返回应用信息，不会在桌面上显示对应的图标。
* HAP中不包含UIAbility
  * 该应用没有隐藏图标的特权
    * 显示桌面图标为app配置下的图标（app.json中icon为必填项）
    * 显示桌面Label为app配置下的label（app.json中label为必填项）
    * 用户点击该桌面图标，页面跳转到该应用的详情页面（图1）
  * 该应用具有隐藏图标的特权
    * 桌面查询时不返回应用信息，不会在桌面上显示对应的图标。<br><br>

应用的详情页例图

![应用的详情页例图](figures/application_details.jpg)


=======
>>>>>>> cf59ee12
  **表6** **abilities标签说明**

| 属性名称 | 含义 | 数据类型 | 是否可缺省 |
| -------- | -------- | -------- | -------- |
| name | 标识当前UIAbility组件的名称，该名称在整个应用要唯一，标签值采用字符串表示（最大长度127个字节），不支持中文。 | 字符串 | 该标签不可缺省。 |
| srcEntry | 该标签标识入口UIAbility的代码路径，标签值为字符串（最长为127字节）。 | 字符串 | 该标签不可缺省。 |
| [launchType](../application-models/uiability-launch-type.md) | 标识当前UIAbility组件的启动模式，可选标签值：<br/>-&nbsp;multiton：标准实例模式，每次启动创建一个新的实例。<br/>-&nbsp;singleton：单实例模式，仅第一次启动创建新实例。<br/>-&nbsp;specified：指定实例模式，运行时由开发者决定是否创建新实例。 | 字符串 | 可缺省，该标签缺省为“singleton”。 |
| description | 标识当前UIAbility组件的描述信息，标签值是字符串类型（最长255字节）或对描述内容的资源索引，要求采用资源索引方式，以支持多语言。 | 字符串 | 该标签可缺省，缺省值为空。 |
| icon | 标识当前UIAbility组件的图标，标签值为图标资源文件的索引。 | 字符串 | 该标签可缺省，缺省值为空。<br/>如果UIAbility被配置为MainElement，该标签必须配置。 |
| label | 标识当前UIAbility组件对用户显示的名称，标签值配置为该名称的资源索引以支持多语言。 | 字符串 | 该标签可缺省，缺省值为空。<br/>如果UIAbility被配置为MainElement，该标签必须配置。 |
| permissions | 标识当前UIAbility组件自定义的权限信息。当其他应用访问该UIAbility时，需要申请相应的权限信息。<br/>一个数组元素为一个权限名称。通常采用反向域名格式（最大255字节），取值为系统预定义的权限。 | 字符串数组 | 该标签可缺省，缺省值为空。 |
| [metadata](#metadata标签) | 标识当前UIAbility组件的元信息。 | 对象数组 | 该标签可缺省，缺省值为空。 |
| exported | 标识当前UIAbility组件是否可以被其他应用调用。<br/>-&nbsp;true：表示可以被其他应用调用。<br/>-&nbsp;false：表示不可以被其他应用调用。 | 布尔值 | 该标签可缺省，缺省值为false。 |
| continuable | 标识当前UIAbility组件是否可以[迁移](../application-models/hop-cross-device-migration.md)。<br/>-&nbsp;true：表示可以被迁移。<br/>-&nbsp;false：表示不可以被迁移。 | 布尔值 | 该标签可缺省，缺省值为false。 |
| [skills](#skills标签) | 标识当前UIAbility组件或ExtensionAbility组件能够接收的[Want](../application-models/want-overview.md)的特征集，为数组格式。<br/>配置规则：<br/>-&nbsp;对于Entry类型的HAP，OpenHarmony应用可以配置多个具有入口能力的skills标签（即配置了ohos.want.action.home和entity.system.home）。<br/>-&nbsp;对于Feature类型的HAP，只有OpenHarmony应用可以配置具有入口能力的skills标签，OpenHarmony服务不允许配置。 | 对象数组 | 该标签可缺省，缺省值为空。 |
| backgroundModes | 标识当前UIAbility组件的长时任务集合。指定用于满足特定类型的长时任务。<br/>长时任务类型有如下：<br/>-&nbsp;dataTransfer：通过网络/对端设备进行数据下载、备份、分享、传输等业务。<br/>-&nbsp;audioPlayback：音频输出业务。<br/>-&nbsp;audioRecording：音频输入业务。<br/>-&nbsp;location：定位、导航业务。<br/>-&nbsp;bluetoothInteraction：蓝牙扫描、连接、传输业务（穿戴）。<br/>-&nbsp;multiDeviceConnection：多设备互联业务。<br/>-&nbsp;wifiInteraction：Wi-Fi扫描、连接、传输业务（克隆多屏）。<br/>-&nbsp;voip：音视频电话，VoIP业务。<br/>-&nbsp;taskKeeping：计算业务。 | 字符串数组 | 该标签可缺省，缺省值为空。 |
| startWindowIcon | 标识当前UIAbility组件启动页面图标资源文件的索引。取值示例：$media:icon。<br/>该标签最大字节长度为255。 | 字符串 | 不可缺省。 |
| startWindowBackground | 标识当前UIAbility组件启动页面背景颜色资源文件的索引。取值示例：$color:red。<br/>改标签最大字节长度为255。 | 字符串 | 不可缺省。 |
| removeMissionAfterTerminate | 标识当前UIAbility组件销毁后是否从任务列表中移除任务，为布尔类型：<br/>-&nbsp;true表示销毁后移除任务。<br/>-&nbsp;false表示销毁后不移除任务。 | 布尔值 | 该标签可缺省，缺省值为false。 |
| orientation | 标识当前UIAbility组件启动时的方向。该方向的取值范围包括：<br/>-&nbsp;unspecified：未指定方向，由系统自动判断显示方向。<br/>-&nbsp;landscape：横屏。<br/>-&nbsp;portrait：竖屏。<br/>-&nbsp;landscape_inverted：反向横屏。<br/>-&nbsp;portrait_inverted：反向竖屏。<br/>-&nbsp;auto_rotation：随传感器旋转。<br/>-&nbsp;auto_rotation_landscape：传感器横屏旋转，包括了横屏和反向横屏。<br/>-&nbsp;auto_rotation_portrait：传感器竖屏旋转，包括了竖屏和反向竖屏。<br/>-&nbsp;auto_rotation_restricted：传感器开关打开，方向可随传感器旋转。<br/>-&nbsp;auto_rotation_landscape_restricted：传感器开关打开，方向可随传感器旋转为横屏，&nbsp;包括了横屏和反向横屏。<br/>-&nbsp;auto_rotation_portrait_restricted：传感器开关打开，方向随可传感器旋转为竖屏，&nbsp;包括了横屏和反向横屏。<br/>-&nbsp;locked：传感器开关关闭，方向锁定。 | 字符串 | 该标签可缺省，缺省值为unspecified。 |
| supportWindowMode | 标识当前UIAbility组件所支持的窗口模式，包含：<br/>-&nbsp;fullscreen：全屏模式。<br/>-&nbsp;split：分屏模式。<br/>-&nbsp;floating：悬浮窗模式。 | 字符串数组 | 该标签可缺省，缺省值为<br/>["fullscreen",&nbsp;"split",&nbsp;"floating"]。 |
| priority | 标识当前UIAbility组件的优先级，仅支持系统应用配置，三方应用配置不生效。[隐式查询](../application-models/explicit-implicit-want-mappings.md)时，优先级越高，UIAbility在返回列表越靠前。该标签取值为integer类型，取值范围0-10。数值越大，优先级越高。 | 数值 | 该标签可缺省，缺省值为0。 |
| maxWindowRatio | 标识当前UIAbility组件支持的最大的宽高比。该标签最小取值为0。 | 数值 | 该标签可缺省，缺省值为平台支持的最大的宽高比。 |
| minWindowRatio | 标识当前UIAbility组件支持的最小的宽高比。该标签最小取值为0。 | 数值 | 该标签可缺省，缺省值为平台支持的最小的宽高比。 |
| maxWindowWidth | 标识当前UIAbility组件支持的最大的窗口宽度，宽度单位为vp。该标签最小取值为0，但不能小于minWindowWidth；最大取值不能超过平台支持的最大窗口宽度。窗口尺寸可以参考：[约束与限制](../windowmanager/window-overview.md#约束与限制)。 | 数值 | 该标签可缺省，缺省值为平台支持的最大的窗口宽度。 |
| minWindowWidth | 标识当前UIAbility组件支持的最小的窗口宽度,&nbsp;宽度单位为vp。该标签最小取值为0，但不能小于平台支持的最小窗口宽度；最大取值不能大于maxWindowWidth。窗口尺寸可以参考：[约束与限制](../windowmanager/window-overview.md#约束与限制)。 | 数值 | 该标签可缺省，缺省值为平台支持的最小的窗口宽度。 |
| maxWindowHeight | 标识当前UIAbility组件支持的最大的窗口高度,&nbsp;高度单位为vp。该标签最小取值为0，但不能小于minWindowHeight；最大取值不能超过平台支持的最大窗口高度。 窗口尺寸可以参考：[约束与限制](../windowmanager/window-overview.md#约束与限制)。| 数值 | 该标签可缺省，缺省值为平台支持的最大的窗口高度。 |
| minWindowHeight | 标识当前UIAbility组件支持的最小的窗口高度,&nbsp;高度单位为vp。该标签最小取值为0，但不能小于平台支持的最小窗口高度；最大取值不能大于maxWindowHeight。窗口尺寸可以参考：[约束与限制](../windowmanager/window-overview.md#约束与限制)。| 数值 | 该标签可缺省，缺省值为平台支持的最小的窗口高度。 |
| excludeFromMissions | 标识当前UIAbility组件是否在最近任务列表中显示。<br/>-&nbsp;true：表示不在任务列表中显示。<br/>-&nbsp;false：表示在任务列表中显示。<br/>**说明：**<br/>- 仅支持系统应用配置，三方应用配置不生效。 | 布尔值 | 该标签可缺省，缺省值为false。 |

abilities示例：


```json
{
  "abilities": [{
    "name": "EntryAbility",
    "srcEntry": "./ets/entryability/EntryAbility.ts",
    "launchType":"singleton",
    "description": "$string:description_main_ability",
    "icon": "$media:icon",
    "label": "Login",
    "permissions": [],
    "metadata": [],
    "exported": true,
    "continuable": true,
    "skills": [{
      "actions": ["ohos.want.action.home"],
      "entities": ["entity.system.home"],
      "uris": []
    }],
    "backgroundModes": [
      "dataTransfer",
      "audioPlayback",
      "audioRecording",
      "location",
      "bluetoothInteraction",
      "multiDeviceConnection",
      "wifiInteraction",
      "voip",
      "taskKeeping"
    ],
    "startWindowIcon": "$media:icon",
    "startWindowBackground": "$color:red",
    "removeMissionAfterTerminate": true,
    "orientation": " ",
    "supportWindowMode": ["fullscreen", "split", "floating"],
    "maxWindowRatio": 3.5,
    "minWindowRatio": 0.5,
    "maxWindowWidth": 2560,
    "minWindowWidth": 1400,
    "maxWindowHeight": 300,
    "minWindowHeight": 200,
    "excludeFromMissions": false
  }]
}
```


## skills标签

该标签标识UIAbility组件或者ExtensionAbility组件能够接收的[Want](../application-models/want-overview.md)的特征。

  **表7** **skills标签说明**

| 属性名称 | 含义 | 数据类型 | 是否可缺省 |
| -------- | -------- | -------- | -------- |
| actions | 标识能够接收的Want的[Action值的集合](../application-models/actions-entities.md)，取值通常为系统预定义的action值，也允许自定义。 | 字符串数组 | 可缺省，缺省值为空。 |
| entities | 标识能够接收Want的[Entity值的集合](../application-models/actions-entities.md)。 | 字符串数组 | 可缺省，缺省值为空。 |
|uris | 标识与Want中URI（Uniform&nbsp;Resource&nbsp;Identifier）相匹配的集合。 | 对象数组 | 可缺省，缺省值为空。 |

  **表8** **uris对象内部结构说明**

| 属性名称 | 含义 | 数据类型 | 是否可缺省 |
| -------- | -------- | -------- | -------- |
| scheme | 标识URI的协议名部分，常见的有http、https、file、ftp等。 | 字符串 | uris中仅配置type时可以缺省，缺省值为空，否则不可缺省。 |
| host | 标识URI的主机地址部分，该字段要在schema存在时才有意义。常见的方式：<br/>-&nbsp;域名方式，如example.com。<br/>-&nbsp;IP地址方式，如10.10.10.1。 | 字符串 | 可缺省，缺省值为空。 |
| port | 标识URI的端口部分。如http默认端口为80，https默认端口是443，ftp默认端口是21。该字段要在schema和host都存在时才有意义。 | 字符串 | 可缺省，缺省值为空。 |
| path&nbsp;\|&nbsp;pathStartWith&nbsp;\|&nbsp;pathRegex | 标识URI的路径部分，path、pathStartWith和pathRegex配置时三选一。path标识URI与want中的路径部分全匹配，pathStartWith标识URI与want中的路径部分允许前缀匹配，pathRegex标识URI与want中的路径部分允许正则匹配。该字段要在schema和host都存在时才有意义。 | 字符串 | 可缺省，缺省值为空。 |
| type | 标识与Want相匹配的数据类型，使用MIME（Multipurpose&nbsp;Internet&nbsp;Mail&nbsp;Extensions）类型规范。可与schema同时配置，也可以单独配置。 | 字符串 | 可缺省，缺省值为空。 |

skills示例：


```json
{
  "abilities": [
    {
      "skills": [
        {
          "actions": [
            "ohos.want.action.home"
          ],
          "entities": [
            "entity.system.home"
          ],
          "uris": [
            {
              "scheme":"http",
              "host":"example.com",
              "port":"80",
              "path":"path",
              "type": "text/*"
            }
          ]
        }
      ]
    }
  ]
}
```


## extensionAbilities标签

描述extensionAbilities的配置信息，标签值为数组类型，该标签下的配置只对当前extensionAbilities生效。

  **表9** **extensionAbilities标签说明**

| 属性名称 | 含义 | 数据类型 | 是否可缺省 |
| -------- | -------- | -------- | -------- |
| name | 标识当前ExtensionAbility组件的名称，标签值最大长度为127个字节，该名称在整个应用要唯一。 | 字符串 | 该标签不可缺省。 |
| srcEntry | 标识当前ExtensionAbility组件所对应的代码路径，标签值最大长度为127字节。 | 字符串 | 该标签不可缺省。 |
| description | 标识当前ExtensionAbility组件的描述，标签值最大长度为255字节，标签也可以是描述内容的资源索引，用于支持多语言。 | 字符串 | 该标签可缺省，缺省值为空。 |
| icon | 标识当前ExtensionAbility组件的图标，标签值为资源文件的索引。如果ExtensionAbility组件被配置为MainElement，该标签必须配置。 | 字符串 | 该标签可缺省，缺省值为空。 |
| label | 标识当前ExtensionAbility组件对用户显示的名称，标签值配置为该名称的资源索引以支持多语言。<br/>**说明：**<br/>- 如果ExtensionAbility被配置当前Module的mainElement时，该标签必须配置，且应用内唯一。 | 字符串 | 该标签不可缺省。 |
| type | 标识当前ExtensionAbility组件的类型，取值为：<br/>-&nbsp;form：卡片的ExtensionAbility。<br/>-&nbsp;workScheduler：延时任务的ExtensionAbility。<br/>-&nbsp;inputMethod：输入法的ExtensionAbility。<br/>-&nbsp;service：后台运行的service组件。<br/>-&nbsp;accessibility：辅助能力的ExtensionAbility。<br/>-&nbsp;dataShare：数据共享的ExtensionAbility。<br/>-&nbsp;fileShare：文件共享的ExtensionAbility。<br/>-&nbsp;staticSubscriber：静态广播的ExtensionAbility。<br/>-&nbsp;wallpaper：壁纸的ExtensionAbility。<br/>-&nbsp;backup：数据备份的ExtensionAbility。<br/>-&nbsp;window：该ExtensionAbility会在启动过程中创建一个window，为开发者提供界面开发。开发者开发出来的界面将通过abilityComponent控件组合到其他应用的窗口中。<br/>-&nbsp;thumbnail：获取文件缩略图的ExtensionAbility，开发者可以对自定义文件类型的文件提供缩略。<br/>-&nbsp;preview：该ExtensionAbility会将文件解析后在一个窗口中显示，开发者可以通过将此窗口组合到其他应用窗口中。<br/>**说明：**<br/>- 其中service和dataShare类型，仅支持系统应用配置，三方应用配置不生效。 | 字符串 | 该标签不可缺省。 |
| permissions | 标识当前ExtensionAbility组件自定义的权限信息。当其他应用访问该ExtensionAbility时，需要申请相应的权限信息。<br/>一个数组元素为一个权限名称。通常采用反向域名格式（最大255字节），可以是系统预定义的权限，也可以是该应用自定义的权限。如果是后者，需与defPermissions标签中定义的某个权限的name标签值一致。 | 字符串数组 | 该标签可缺省，缺省值为空。 |
| uri | 标识当前ExtensionAbility组件提供的数据URI，为字符数组类型（最大长度255），用反向域名的格式表示。<br/>**说明：**<br/>- 该标签在type为dataShare类型的ExtensionAbility时，不可缺省。 | 字符串 | 该标签可缺省，缺省值为空。 |
|skills | 标识当前ExtensionAbility组件能够接收的[Want](../application-models/want-overview.md)的特征集，为数组格式。<br/>配置规则：entry包可以配置多个具有入口能力的skills标签（配置了ohos.want.action.home和entity.system.home）的ExtensionAbility，其中第一个配置了skills标签的ExtensionAbility中的label和icon作为OpenHarmony服务或应用的label和icon。<br/>**说明：**<br/>- OpenHarmony服务的Feature包不能配置具有入口能力的skills标签。<br/>- OpenHarmony应用的Feature包可以配置具有入口能力的skills标签。 | 数组 | 该标签可缺省，缺省值为空。 |
| [metadata](#metadata标签) | 标识当前ExtensionAbility组件的元信息。 | 对象 | 该标签可缺省，缺省值为空。 |
| exported | 标识当前ExtensionAbility组件是否可以被其他应用调用，为布尔类型。<br/>-&nbsp;true：表示可以被其他应用调用。<br/>-&nbsp;false：表示不可以被其他应用调用。 | 布尔值 | 该标签可缺省，缺省值为false。 |

extensionAbilities示例：


```json
{
  "extensionAbilities": [
    {
      "name": "FormName",
      "srcEntry": "./form/MyForm.ts",
      "icon": "$media:icon",
      "label" : "$string:extension_name",
      "description": "$string:form_description",
      "type": "form",
      "permissions": ["ohos.abilitydemo.permission.PROVIDER"],
      "readPermission": "",
      "writePermission": "",
      "exported": true,
      "uri":"scheme://authority/path/query",
      "skills": [{
        "actions": [],
        "entities": [],
        "uris": []
      }],
      "metadata": [
        {
          "name": "ohos.extension.form",
          "resource": "$profile:form_config",
        }
      ]
    }
  ]
}
```


## requestPermissions标签

该标签标识应用运行时需向系统申请的权限集合。

> **说明：**
>
> - 在requestPermissions标签中配置的权限项将在应用级别生效，即该权限适用于整个应用程序。
> - 如果应用需要订阅自己发布的事件，而且应用在extensionAbilities标签中的permissions字段中设置了访问该应用所需要的权限，那么应用也需要在requestPermissions标签中注册相关权限才能收到该事件。

  **表10** **requestPermissions标签说明**

| 属性 | 含义 | 类型 | 取值范围 | 默认值 |
| -------- | -------- | -------- | -------- | -------- |
| name | 必须，填写需要使用的权限名称。 | 字符串 | 自定义。 | 无。 |
| reason | 可选，当申请的权限为user_grant权限时此字段必填，用于描述申请权限的原因。<br/>**说明：**<br/>- 当申请的权限为user_grant权限时，如果未填写该字段则不允许在应用市场上架，并且需要进行多语种适配。 | 字符串 | 使用string类资源引用。格式为$string:&nbsp;\*\*\*。 | 空。 |
| usedScene | 可选，当申请的权限为user_grant权限时此字段必填。描述权限使用的场景由abilities和when组成。其中abilities可以配置为多个UIAbility组件，when表示调用时机。<br/>**说明：**<br/>- 默认为可选，当申请的权限为user_grant权限时，abilities标签必填，when标签可选。 | abilities：UIAbility或者ExtensionAbility名称的字符串数组<br/>when：字符串 | abilities：UIAbility或者ExtensionAbility组件的名称。<br/>when：inuse（使用时）、always（始终）。 | abilities：空。<br/>when：空。 |

requestPermissions示例：


```json
{
  "module" : {
    "requestPermissions": [
      {
        "name": "ohos.abilitydemo.permission.PROVIDER",
        "reason": "$string:reason",
        "usedScene": {
          "abilities": [
            "EntryFormAbility"
          ],
          "when": "inuse"
        }
      }
    ]
  }
}
```


## shortcuts标签

shortcuts标识应用的快捷方式信息。标签值为数组，最多可以配置四个快捷方式。其包含四个子标签shortcutId、label、icon、wants。

metadata中指定shortcut信息，其中：

- name：指定shortcuts的名称。使用ohos.ability.shortcuts作为shortcuts信息的标识。

- resource：指定shortcuts信息的资源位置。

<<<<<<< HEAD
  **表11** **shortcuts标签说明**
=======
**表11** **shortcuts标签说明**
>>>>>>> cf59ee12

| 属性 | 含义 | 类型  | 默认值 |
| -------- | -------- | -------- | -------- |
| shortcutId | 标识快捷方式的ID。字符串的最大长度为63字节。 | 字符串 | 该标签不可缺省。 |
| label | 标识快捷方式的标签信息，即快捷方式对外显示的文字描述信息。取值可以是描述性内容，也可以是标识label的资源索引。字符串最大长度为255字节。 | 字符串 | 该标签可缺省，缺省值为空。 |
| icon | 标识快捷方式的图标，标签值为资源文件的索引。 | 字符串 | 该标签可缺省，缺省值为空。 |
| [wants](../application-models/want-overview.md) | 标识快捷方式内定义的目标wants信息集合，每个wants可配置bundleName和abilityName两个子标签。<br/>bundleName：表示快捷方式的目标Bundle名称，字符串类型。<br/>abilityName：表示快捷方式的目标组件名，字符串类型。 | 对象 | 该标签可缺省，缺省为空。 |


1. 在/resource/base/profile/目录下配置shortcuts_config.json配置文件。

   ```json
   {
     "shortcuts": [
       {
         "shortcutId": "id_test1",
         "label": "$string:shortcut",
         "icon": "$media:aa_icon",
         "wants": [
           {
             "bundleName": "com.ohos.hello",
             "abilityName": "EntryAbility"
           }
         ]
       }
     ]
   }
   ```

2. 在module.json5配置文件的abilities标签中，针对需要添加快捷方式的UIAbility进行配置metadata标签，使shortcut配置文件对该UIAbility生效。

   ```json
   {
     "module": {
       // ...
       "abilities": [
         {
           "name": "EntryAbility",
           "srcEntry": "./ets/entryability/EntryAbility.ts",
           // ...
           "skills": [
             {
               "entities": [
                 "entity.system.home"
               ],
               "actions": [
                 "ohos.want.action.home"
               ]
             }
           ],
           "metadata": [
             {
               "name": "ohos.ability.shortcuts",
               "resource": "$profile:shortcuts_config"
             }
           ]
         }
       ]
     }
   }
   ```


## distributionFilter标签

该标签下的子标签均为可选字段，在应用市场云端分发时做精准匹配使用，distributionFilter标签用于定义HAP对应的细分设备规格的分发策略，以便在应用市场进行云端分发应用包时做精准匹配。该标签可配置的分发策略维度包括API Version、屏幕形状、屏幕尺寸、屏幕分辨率，设备的国家与地区码。在进行分发时，通过deviceType与这五个属性的匹配关系，唯一确定一个用于分发到设备的HAP。该标签需要配置在/resource/profile资源目录下。

  **表12** **distributionFilter标签标签配置说明**

| 属性名称 | 含义 | 数据类型 | 是否可缺省 |
| -------- | -------- | -------- | -------- |
| screenShape | 标识屏幕形状的支持策略。 | 对象数组 | 该标签可缺省，缺省值为空。 |
| screenWindow | 标识应用运行时窗口的分辨率支持策略。该字段仅支持对轻量级智能穿戴设备进行配置。 | 对象数组 | 该标签可缺省，缺省值为空。 |
| screenDensity | 标识屏幕的像素密度（dpi：Dot&nbsp;Per&nbsp;Inch）。该字段可选，如果配置了该字段，取值必须合法。该标签为字符串数组，字符串范围如下。<br/>-&nbsp;sdpi：表示小规模的屏幕密度（Small-scale&nbsp;Dots&nbsp;per&nbsp;Inch），适用于dpi取值为(0,120]的设备。<br/>-&nbsp;mdpi：表示中规模的屏幕密度（Medium-scale&nbsp;Dots&nbsp;Per&nbsp;Inch），适用于dpi取值为(120,160]的设备。<br/>-&nbsp;ldpi：表示大规模的屏幕密度（Large-scale&nbsp;Dots&nbsp;Per&nbsp;Inch），适用于dpi取值为(160,240]的设备。<br/>-&nbsp;xldpi：表示大规模的屏幕密度（Extra&nbsp;Large-scale&nbsp;Dots&nbsp;Per&nbsp;Inch），适用于dpi取值为(240,320]的设备。<br/>-&nbsp;xxldpi：表示大规模的屏幕密度（Extra&nbsp;Extra&nbsp;Large-scale&nbsp;Dots&nbsp;Per&nbsp;Inch），适用于dpi取值为(320，480]的设备。<br/>-&nbsp;xxxldpi：表示大规模的屏幕密度（Extra&nbsp;Extra&nbsp;Extra&nbsp;Large-scale&nbsp;Dots&nbsp;Per&nbsp;Inch），适用于dpi取值为(480,&nbsp;640]的设备。 | 对象数组 | 该标签可缺省，缺省值为空。 |
| countryCode | 表示应用需要分发的国家地区码，具体值以ISO-3166-1标准为准。支持多个国家和地区枚举定义。 | 对象数组 | 该标签可缺省，缺省值为空。 |


  **表13** **screenShape对象的内部结构**

| 属性名称 | 含义 | 数据类型 | 是否可缺省 |
| -------- | -------- | -------- | -------- |
| policy | 标识该子属性取值规则。配置为“exclude”或“include”。<br/>-&nbsp;exclude：表示需要排除的value属性。<br/>-&nbsp;include：表示需要包含的value属性。 | 字符串 | 该标签不可缺省。 |
| value | 支持的取值为circle（圆形）、rect（矩形）。场景示例：针对智能穿戴设备，可为圆形表盘和矩形表盘分别提供不同的HAP。 | 字符串数组 | 该标签不可缺省。 |

  **表14** **screenWindow对象的内部结构说明**

| 属性名称 | 含义 | 数据类型 | 是否可缺省 |
| -------- | -------- | -------- | -------- |
| policy | 标识该子属性取值规则。配置为“exclude”或“include”。<br/>-&nbsp;exclude：表示该字段取值不包含value枚举值匹配规则的匹配该属性。<br/>-&nbsp;include：表示该字段取值满足value枚举值匹配规则的匹配该属性。 | 字符串 | 该标签不可缺省。 |
| value | 单个字符串的取值格式为“宽&nbsp;\*&nbsp;高”，取值为整数像素值，例如“454&nbsp;\*&nbsp;454”。 | 字符串数组 | 该标签不可缺省。 |

  **表15** **screenDensity对象的内部结构说明**

| 属性名称 | 含义 | 数据类型 | 是否可缺省 |
| -------- | -------- | -------- | -------- |
| policy | 标识该子属性取值规则。配置为“exclude”或“include”。<br/>-&nbsp;exclude：表示需要排除的value属性。<br/>-&nbsp;include：表示需要包含的value属性。 | 字符串 | 该标签不可缺省。 |
| value | 该标签标识屏幕的像素密度（dpi&nbsp;:Dot&nbsp;Per&nbsp;Inch）。 | 字符串数组 | 该标签不可缺省。 |

  **表16** **countryCode对象的内部结构说明**

| 属性名称 | 含义 | 数据类型 | 是否可缺省 |
| -------- | -------- | -------- | -------- |
| policy | 标识该子属性取值规则。配置为“exclude”或“include”。<br/>-&nbsp;exclude：表示需要排除的value属性。<br/>-&nbsp;include：表示需要包含的value属性。 | 字符串 | 该标签不可缺省。 |
| value | 标识应用需要分发的国家地区码。 | 字符串数组 | 该标签不可缺省。 |

在开发视图的resources/base/profile下面定义配置文件distro_filter_config.json，文件名可以自定义。


```json
{
  "distributionFilter": {
    "screenShape": {
      "policy": "include",
      "value": [
        "circle",
        "rect"
      ]
    },
    "screenWindow": {
      "policy": "include",
      "value": [
        "454*454",
        "466*466"
      ]
    },
    "screenDensity": {
      "policy": "exclude",
      "value": [
        "ldpi",
        "xldpi"
      ]
    },
    "countryCode": { // 支持中国和香港地区分发
      "policy": "include",
      "value": [
        "CN",
        "HK"
      ]
    }
  }
}
```

在module.json5配置文件的module标签中定义metadata信息。


```json
{
  "module": {
    // ...
    "metadata": [
      {
        "name": "ohos.module.distro",
        "resource": "$profile:distro_filter_config",
      }
    ]
  }
}
```


## testRunner标签

此标签用于支持对测试框架的配置。

  **表17** **testRunner标签说明**

| 属性名称 | 含义 | 数据类型 | 是否可缺省 |
| -------- | -------- | -------- | -------- |
| name | 标识测试框架对象名称。该标签最大字节长度为255个字节。 | 字符串 | 不可缺省。 |
| srcPath | 标识测试框架代码路径。该标签最大字节长度为255个字节。 | 字符串 | 不可缺省。 |

testRunner标签示例：


```json
{
  "module": {
    // ...
    "testRunner": {
      "name": "myTestRunnerName",
      "srcPath": "etc/test/TestRunner.ts"
    }
  }
}
```

## atomicService标签

此标签用于支持对原子化服务的配置。此标签仅在app.json中bundleType指定为atomicService时使能。

<<<<<<< HEAD
**表16** **atomicService标签说明**
=======
**表18** **atomicService标签说明**
>>>>>>> cf59ee12

| 属性名称 | 含义 | 数据类型 | 是否可缺省 |
| -------- | -------- | -------- | -------- |
| preloads | 标识原子化服务中预加载列表 | 对象数组 | 可缺省，缺省值为空。 |

atomicService标签示例：

```json
{
  "module": {
    "atomicService": {
      "preloads":[
        {
          "moduleName":"feature"
        }
      ]
    }
  }
}
```

## preloads标签

此标签标识原子化服务中预加载列表。

<<<<<<< HEAD
**表17** **preloads标签说明**
=======
**表19** **preloads标签说明**
>>>>>>> cf59ee12

| 属性名称 | 含义 | 数据类型 | 是否可缺省 |
| -------- | -------- | -------- | -------- |
| moduleName | 标识原子化服务中，当前模块被加载时，需预加载的模块名 | 字符串 | 不可缺省。 |

preloads标签示例：

```json
{
  "module": {
    "atomicService": {
      "preloads":[
        {
          "moduleName":"feature"
        }
      ]
    }
  }
}
```

## dependencies标签

此标签标识模块运行时依赖的共享库列表。

<<<<<<< HEAD
**表18** **dependencies标签说明**
=======
**表20** **dependencies标签说明**
>>>>>>> cf59ee12

| 属性名称 | 含义 | 数据类型 | 是否可缺省 |
| -------- | -------- | -------- | -------- |
| moduleName | 标识当前模块依赖的共享库模块名 | 字符串 | 不可缺省。 |

dependencies标签示例：

```json
{
  "module": {
    "dependencies": [
      {
        "moduleName": "library"
      }
    ]
  }
}
```<|MERGE_RESOLUTION|>--- conflicted
+++ resolved
@@ -221,69 +221,6 @@
 
 abilities标签描述UIAbility组件的配置信息，标签值为数组类型，该标签下的配置只对当前UIAbility生效。
 
-<<<<<<< HEAD
-**OpenHarmony中不允许应用隐藏入口图标**
-
-OpenHarmony系统对无图标应用严格管控。如果HAP中没有配置入口图标，那么系统将应用app.json中的icon作为入口图标，并显示在桌面上。<br>
-用户点击该图标，将跳转到设置应用管理中对应的应用详情页面（图1）中。<br>
-如果应用想要隐藏入口图标，需要配置AllowAppDesktopIconHide应用特权，具体配置方式参考[应用特权配置指南](../../device-dev/subsystems/subsys-app-privilege-config-guide.md)。
-
-**场景说明：** 该功能能防止一些恶意应用，故意配置无入口图标，导致用户找不到软件所在的位置，无法操作卸载应用，在一定程度上保证用户的手机安全
-
-**入口图标的设置:** 需要在配置文件（module.json5）中abilities配置下设置icon，label以及skills,而且skills的配置下的必须同时包含“ohos.want.action.home” 和 “entity.system.home”:
-```
-{
-  "module":{
-
-    ...
-
-    "abilities": [{
-      "icon": "$media:icon",
-      "label": "Login",
-      "skills": [{
-        "actions": ["ohos.want.action.home"],
-        "entities": ["entity.system.home"],
-        "uris": []
-      }]
-    }],
-    ...
-
-  }
-}
-```
-
-**入口图标及入口标签的显示规则**
-* HAP中包含UIAbility
-  * 配置文件（module.json5）中abilities配置中设置了入口图标
-    * 该应用没有隐藏图标的特权
-      * 显示桌面图标为该UIAbility配置的图标
-      * 显示桌面Label为该UIAbility配置的Label（如果没有配置Label，返回包名）
-      * 显示组件名为该UIAbility的组件名
-      * 用户点击该桌面图标，页面跳转到该UIAbility首页
-    * 该应用具有隐藏图标的特权
-      * 桌面查询时不返回应用信息，不会在桌面上显示对应的图标。
-  * 配置文件（module.json5）中abilities配置中未设置入口图标
-    * 该应用没有隐藏图标的特权
-      * 显示桌面图标为app配置下的图标（app.json中icon为必填项）
-      * 显示桌面Label为app配置下的label（app.json中label为必填项）
-      * 用户点击该桌面图标，页面跳转到该应用的详情页面（图1）
-    * 该应用具有隐藏图标的特权
-      * 桌面查询时不返回应用信息，不会在桌面上显示对应的图标。
-* HAP中不包含UIAbility
-  * 该应用没有隐藏图标的特权
-    * 显示桌面图标为app配置下的图标（app.json中icon为必填项）
-    * 显示桌面Label为app配置下的label（app.json中label为必填项）
-    * 用户点击该桌面图标，页面跳转到该应用的详情页面（图1）
-  * 该应用具有隐藏图标的特权
-    * 桌面查询时不返回应用信息，不会在桌面上显示对应的图标。<br><br>
-
-应用的详情页例图
-
-![应用的详情页例图](figures/application_details.jpg)
-
-
-=======
->>>>>>> cf59ee12
   **表6** **abilities标签说明**
 
 | 属性名称 | 含义 | 数据类型 | 是否可缺省 |
@@ -522,11 +459,7 @@
 
 - resource：指定shortcuts信息的资源位置。
 
-<<<<<<< HEAD
-  **表11** **shortcuts标签说明**
-=======
 **表11** **shortcuts标签说明**
->>>>>>> cf59ee12
 
 | 属性 | 含义 | 类型  | 默认值 |
 | -------- | -------- | -------- | -------- |
@@ -718,11 +651,7 @@
 
 此标签用于支持对原子化服务的配置。此标签仅在app.json中bundleType指定为atomicService时使能。
 
-<<<<<<< HEAD
-**表16** **atomicService标签说明**
-=======
 **表18** **atomicService标签说明**
->>>>>>> cf59ee12
 
 | 属性名称 | 含义 | 数据类型 | 是否可缺省 |
 | -------- | -------- | -------- | -------- |
@@ -748,11 +677,7 @@
 
 此标签标识原子化服务中预加载列表。
 
-<<<<<<< HEAD
-**表17** **preloads标签说明**
-=======
 **表19** **preloads标签说明**
->>>>>>> cf59ee12
 
 | 属性名称 | 含义 | 数据类型 | 是否可缺省 |
 | -------- | -------- | -------- | -------- |
@@ -778,11 +703,7 @@
 
 此标签标识模块运行时依赖的共享库列表。
 
-<<<<<<< HEAD
-**表18** **dependencies标签说明**
-=======
 **表20** **dependencies标签说明**
->>>>>>> cf59ee12
 
 | 属性名称 | 含义 | 数据类型 | 是否可缺省 |
 | -------- | -------- | -------- | -------- |
