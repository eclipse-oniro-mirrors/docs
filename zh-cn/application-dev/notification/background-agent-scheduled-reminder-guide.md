--- conflicted
+++ resolved
@@ -15,131 +15,12 @@
 
 | 接口名 | 描述 |
 | -------- | -------- |
-<<<<<<< HEAD
 | publishReminder(reminderReq:&nbsp;ReminderRequest,&nbsp;callback:&nbsp;AsyncCallback&lt;number&gt;):&nbsp;void<br/>publishReminder(reminderReq:&nbsp;ReminderRequest):&nbsp;Promise&lt;number&gt; | 发布一个定时提醒类通知。<br/>单个应用有效的提醒个数最多支持30个（不包括已经超时，即后续不会再提醒的提醒实例）<br/>整个系统有效的提醒个数最多支持2000个（不包括已经超时，即后续不会再提醒的提醒实例） |
 | cancelReminder(reminderId:&nbsp;number,&nbsp;callback:&nbsp;AsyncCallback&lt;void&gt;):&nbsp;void<br/>cancelReminder(reminderId:&nbsp;number):&nbsp;Promise&lt;void&gt; | 取消一个指定的提醒类通知。(reminderId从publishReminder的返回值获取) |
 | getValidReminders(callback:&nbsp;AsyncCallback&lt;Array&lt;ReminderRequest&gt;&gt;):&nbsp;void<br/>getValidReminders():&nbsp;Promise&lt;Array&lt;ReminderRequest&gt;&gt; | 获取当前应用设置的所有有效的提醒。 |
 | cancelAllReminders(callback:&nbsp;AsyncCallback&lt;void&gt;):&nbsp;void<br/>cancelAllReminders():&nbsp;Promise&lt;void&gt; | 取消当前应用设置的所有提醒 |
 | addNotificationSlot(slot:&nbsp;NotificationSlot,&nbsp;callback:&nbsp;AsyncCallback&lt;void&gt;):&nbsp;void<br/>addNotificationSlot(slot:&nbsp;NotificationSlot):&nbsp;Promise&lt;void&gt; | 注册一个提醒类需要使用的NotificationSlot |
 | removeNotificationSlot(slotType:&nbsp;notification.SlotType,&nbsp;callback:&nbsp;AsyncCallback&lt;void&gt;):&nbsp;void<br/>removeNotificationSlot(slotType:&nbsp;notification.SlotType):&nbsp;Promise&lt;void&gt; | 删除指定类型的NotificationSlot |
-=======
-| function&nbsp;publishReminder(reminderReq:&nbsp;ReminderRequest,&nbsp;callback:&nbsp;AsyncCallback&lt;number&gt;):&nbsp;void;<br/>function&nbsp;publishReminder(reminderReq:&nbsp;ReminderRequest):&nbsp;Promise&lt;number&gt;; | 发布一个定时提醒类通知。<br/>单个应用有效的提醒个数最多支持30个（不包括已经超时，即后续不会再提醒的提醒实例）<br/>整个系统有效的提醒个数最多支持2000个（不包括已经超时，即后续不会再提醒的提醒实例） |
-| function&nbsp;cancelReminder(reminderId:&nbsp;number,&nbsp;callback:&nbsp;AsyncCallback&lt;void&gt;):&nbsp;void;<br/>function&nbsp;cancelReminder(reminderId:&nbsp;number):&nbsp;Promise&lt;void&gt;; | 取消一个指定的提醒类通知。(reminderId从publishReminder的返回值获取) |
-| function&nbsp;getValidReminders(callback:&nbsp;AsyncCallback&lt;Array&lt;ReminderRequest&gt;&gt;):&nbsp;void;<br/>function&nbsp;getValidReminders():&nbsp;Promise&lt;Array&lt;ReminderRequest&gt;&gt;; | 获取当前应用设置的所有有效的提醒。 |
-| function&nbsp;cancelAllReminders(callback:&nbsp;AsyncCallback&lt;void&gt;):&nbsp;void;<br/>function&nbsp;cancelAllReminders():&nbsp;Promise&lt;void&gt;; | 取消当前应用设置的所有提醒 |
-| function&nbsp;addNotificationSlot(slot:&nbsp;NotificationSlot,&nbsp;callback:&nbsp;AsyncCallback&lt;void&gt;):&nbsp;void;<br/>function&nbsp;addNotificationSlot(slot:&nbsp;NotificationSlot):&nbsp;Promise&lt;void&gt;; | 注册一个提醒类需要使用的NotificationSlot |
-| function&nbsp;removeNotificationSlot(slotType:&nbsp;notification.SlotType,&nbsp;callback:&nbsp;AsyncCallback&lt;void&gt;):&nbsp;void;<br/>function&nbsp;removeNotificationSlot(slotType:&nbsp;notification.SlotType):&nbsp;Promise&lt;void&gt;; | 删除指定类型的NotificationSlot |
-
-enum ActionButtonType: 在提醒弹出的通知界面上的按钮的类型。
-
-**表2** ActionButtonType 枚举类型
-
-| 枚举名 | 描述 |
-| -------- | -------- |
-| ACTION_BUTTON_TYPE_CLOSE | 关闭按钮。关闭提醒的通知，取消延迟提醒。如果正在响铃，点击后会关闭当前提醒的铃声。 |
-| ACTION_BUTTON_TYPE_SNOOZE | 延迟按钮。点击当前的提醒会延迟相应时间。 |
-
-enum ReminderType: 提醒类型
-
-**表3** ReminderType 提醒类型枚举
-
-| 枚举名 | 描述 |
-| -------- | -------- |
-| REMINDER_TYPE_TIMER | 指明是倒计时类型 |
-| REMINDER_TYPE_CALENDAR | 指明是日历类型 |
-| REMINDER_TYPE_ALARM | 指明是闹钟类型 |
-
-interface ActionButton：在提醒弹出的通知界面上的按钮实例
-
-**表4** ActionButton
-
-| 参数名 | 类型 | 必填 | 描述 |
-| -------- | -------- | -------- | -------- |
-| title | string | 是 | 按钮上显示的名称 |
-| type | ActionButtonType | 是 | 按钮的类型 |
-
-interface WantAgent: 设置点击通知后需要跳转的目标ability信息
-
-**表5** WantAgent
-
-| 参数名 | 类型 | 是否必选 | 描述 |
-| -------- | -------- | -------- | -------- |
-| pkgName | string | 是 | 目标包的名称 |
-| abilityName | string | 是 | 目标ability的名称 |
-
-interface MaxScreenWantAgent: 设置提醒到达时跳转的目标包。如果设备正在使用中，则弹出一个通知框
-
-**表6** MaxScreenWantAgent
-
-| 参数名 | 类型 | 必填 | 描述 |
-| -------- | -------- | -------- | -------- |
-| pkgName | string | 是 | 目标包的名称 |
-| abilityName | string | 是 | 目标ability的名称 |
-
-interface ReminderRequest: 需要发布的提醒实例的信息
-
-**表7** ReminderRequest
-
-| 参数名 | 类型 | 必填 | 描述 |
-| -------- | -------- | -------- | -------- |
-| reminderType | ReminderType | 是 | 提醒的类型 |
-| actionButton | [ActionButton?,ActionButton?] | 否 | 弹出的提醒通知栏中显示的按钮 |
-| wantAgent | WantAgent | 否 | 点击通知后需要跳转的目标ability信息 |
-| maxScreenWantAgent | MaxScreenWantAgent | 否 | 提醒到达时跳转的目标包。如果设备正在使用中，则弹出一个通知框 |
-| ringDuration | number | 否 | 响铃时长 |
-| snoozeTimes | number | 否 | 延迟提醒次数 |
-| timeInterval | number | 否 | 延迟提醒间隔 |
-| title | string | 否 | 提醒的标题 |
-| content | string | 否 | 提醒的内容 |
-| expiredContent | string | 否 | 提醒“过期”时显示的扩展内容 |
-| snoozeContent | string | 否 | 提醒“再响”时显示的扩展内容 |
-| notificationId | number | 否 | 提醒使用的notificationRequest的id，参见NotificationRequest::SetNotificationId(int32_t&nbsp;id) |
-| slotType | SlotType | 否 | 提醒使用的slot类型 |
-
-interface ReminderRequestCalendar extends ReminderRequest: 日历类提醒实例。
-
-如果没有指定重复的月或天，那么第一次指定的目标时间必须大于当前时间，否则应用将异常退出。
-
-**表8** ReminderRequestCalendar
-
-| 参数名 | 类型 | 必填 | 描述 |
-| -------- | -------- | -------- | -------- |
-| dateTime | LocalDateTime | 是 | 设置目标时间(精确到分钟级别) |
-| repeatMonths | Array&lt;number&gt; | 否 | 设置重复提醒的月份，范围从 1 到 12 |
-| repeatDays | Array&lt;number&gt; | 否 | 设置重复提醒的日期，范围从 1 到 31 |
-
-interface ReminderRequestAlarm extends ReminderRequest: 闹钟类提醒实例。
-
-**表9** ReminderRequestAlarm
-
-| 参数名 | 类型 | 必填 | 描述 |
-| -------- | -------- | -------- | -------- |
-| hour | number | 是 | 设置目标时间（小时），范围从 0 到 23 |
-| minute | number | 是 | 设置目标时间（分钟），范围从 0 到 59 |
-| daysOfWeek | Array&lt;number&gt; | 否 | 设置每个星期哪一天重复提醒，范围从 1 到 7 |
-
-interface ReminderRequestTimer extends ReminderRequest：倒计时提醒实例
-
-**表10** ReminderRequestTimer
-
-| 参数名 | 类型 | 必填 | 描述 |
-| -------- | -------- | -------- | -------- |
-| triggerTimeInSeconds | number | 是 | 设置倒计时秒数 |
-
-interface LocalDateTime：时间信息实例
-
-**表11** LocalDateTime
-
-| 参数名 | 类型 | 必填 | 描述 |
-| -------- | -------- | -------- | -------- |
-| year | number | 是 | 年 |
-| month | number | 是 | 月 |
-| day | number | 是 | 日 |
-| hour | number | 是 | 时 |
-| minute | number | 是 | 分 |
-| second | number | 否 | 秒 |
-
->>>>>>> 46d29c1d
 
 ## 开发步骤
 
