# Development References

-   [Component Reference (TypeScript-based Declarative Development Paradigm)](arkui-ts/Readme-EN.md)
-   [Component Reference (JavaScript-based Web-like Development Paradigm)](arkui-js/Readme-EN.md)
<<<<<<< HEAD
-   [API Reference (JS and TS APIs)](apis/Readme-EN.md)
-   API Reference (Native APIs)
    -   [Native API Standard Library](native-lib/Readme-EN.md)
=======
-   [JS and TS APIs](apis/Readme-EN.md)
-   Native APIs
       -   [Standard Libraries Supported by Native APIs](native-lib/Readme-EN.md)
>>>>>>> ce085457
<|MERGE_RESOLUTION|>--- conflicted
+++ resolved
@@ -2,12 +2,6 @@
 
 -   [Component Reference (TypeScript-based Declarative Development Paradigm)](arkui-ts/Readme-EN.md)
 -   [Component Reference (JavaScript-based Web-like Development Paradigm)](arkui-js/Readme-EN.md)
-<<<<<<< HEAD
 -   [API Reference (JS and TS APIs)](apis/Readme-EN.md)
 -   API Reference (Native APIs)
-    -   [Native API Standard Library](native-lib/Readme-EN.md)
-=======
--   [JS and TS APIs](apis/Readme-EN.md)
--   Native APIs
-       -   [Standard Libraries Supported by Native APIs](native-lib/Readme-EN.md)
->>>>>>> ce085457
+    -   [Standard Libraries Supported by Native APIs](native-lib/Readme-EN.md)
