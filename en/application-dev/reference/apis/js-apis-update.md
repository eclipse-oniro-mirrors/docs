# Update

The Update module applies to updates throughout the entire system, including built-in resources and preset applications, but not third-party applications.

There are two types of updates: SD card update and over the air (OTA) update.

- The SD card update depends on the update packages and SD cards.
- The OTA update depends on the server deployed by the device manufacturer for managing update packages. The OTA server IP address is passed by the caller. The request interface is fixed and developed by the device manufacturer.

> **Note:**
>
> The initial APIs of this module are supported since API version 9. Newly added APIs will be marked with a superscript to indicate their earliest API version.
>
> The APIs provided by this module are system APIs.

## Modules to Import

```js
import update from '@ohos.update'
```

## update.getOnlineUpdater

getOnlineUpdater(upgradeInfo: UpgradeInfo): Updater

Obtains an **OnlineUpdater** object.

**System capability**: SystemCapability.Update.UpdateService

**Parameters**

| Name        | Type                         | Mandatory  | Description    |
| ----------- | --------------------------- | ---- | ------ |
| upgradeInfo | [UpgradeInfo](#upgradeinfo) | Yes   | **UpgradeInfo** object.|

**Return value**

| Type                 | Description  |
| ------------------- | ---- |
| [Updater](#updater) | **OnlineUpdater** object.|

**Example**

<<<<<<< HEAD
```js
=======
```ts
>>>>>>> d5f3dd21
try {
  var upgradeInfo = {
    upgradeApp: "com.ohos.ota.updateclient",
    businessType: {
      vendor: update.BusinessVendor.PUBLIC,
      subType: update.BusinessSubType.FIRMWARE
    }
  }
  let updater = update.getOnlineUpdater(upgradeInfo);
} catch(error) {
  console.error(`Fail to get updater error: ${error}`);
}
```

## update.getRestorer

getRestorer(): Restorer

Obtains a **Restorer** object for restoring factory settings.

**System capability**: SystemCapability.Update.UpdateService


**Return value**

| Type                   | Description    |
| --------------------- | ------ |
| [Restorer](#restorer) | **Restorer** object for restoring factory settings.|

**Example**

<<<<<<< HEAD
```js
=======
```ts
>>>>>>> d5f3dd21
try {
  let restorer = update.getRestorer();
} catch(error) {
  console.error(`Fail to get restorer: ${error}`);
}
```

## update.getLocalUpdater

getLocalUpdater(): LocalUpdater

Obtains a **LocalUpdater** object.

**System capability**: SystemCapability.Update.UpdateService

**Return value**

| Type                           | Description    |
| ----------------------------- | ------ |
| [LocalUpdater](#localupdater) | **LocalUpdater** object.|

**Example**

<<<<<<< HEAD
```js
=======
```ts
>>>>>>> d5f3dd21
try {
  let localUpdater = update.getLocalUpdater();
} catch(error) {
  console.error(`Fail to get localUpdater error: ${error}`);
}
```

## Updater

### checkNewVersion

checkNewVersion(callback: AsyncCallback\<CheckResult>): void

Checks whether a new version is available. This API uses an asynchronous callback to return the result.

**System capability**: SystemCapability.Update.UpdateService

**Required permission**: ohos.permission.UPDATE_SYSTEM (a system permission)

**Parameters**

| Name     | Type                                      | Mandatory  | Description            |
| -------- | ---------------------------------------- | ---- | -------------- |
| callback | AsyncCallback\<[CheckResult](#checkresult)> | Yes   | Callback used to return the result.|

**Example**

<<<<<<< HEAD
```js
=======
```ts
>>>>>>> d5f3dd21
updater.checkNewVersion((err, result) => {
  console.log(`checkNewVersion isExistNewVersion  ${result?.isExistNewVersion}`);
});
```

### checkNewVersion

checkNewVersion(): Promise\<CheckResult>

Checks whether a new version is available. This API uses a promise to return the result.

**System capability**: SystemCapability.Update.UpdateService

**Required permission**: ohos.permission.UPDATE_SYSTEM (a system permission)

**Return value**

| Type                                   | Description                 |
| ------------------------------------- | ------------------- |
| Promise\<[CheckResult](#checkresult)> | Promise used to return the result.|

**Example**

<<<<<<< HEAD
```js
=======
```ts
>>>>>>> d5f3dd21
updater.checkNewVersion().then(result => {
  console.log(`checkNewVersion isExistNewVersion: ${result.isExistNewVersion}`);
  // Version digest information
  console.log(`checkNewVersion versionDigestInfo: ${result.newVersionInfo.versionDigestInfo.versionDigest}`);
}).catch(err => {
  console.log(`checkNewVersion promise error ${JSON.stringify(err)}`);
});
```

###  getNewVersionInfo

getNewVersionInfo(callback: AsyncCallback\<NewVersionInfo>): void

Obtains information about the new version. This API uses an asynchronous callback to return the result.

**System capability**: SystemCapability.Update.UpdateService

**Required permission**: ohos.permission.UPDATE_SYSTEM (a system permission)

**Parameters**

| Name     | Type                                      | Mandatory  | Description             |
| -------- | ---------------------------------------- | ---- | --------------- |
| callback | AsyncCallback\<[NewVersionInfo](#newversioninfo)> | Yes   | Callback used to return the result.|

**Example**

<<<<<<< HEAD
```js
=======
```ts
>>>>>>> d5f3dd21
updater.getNewVersionInfo((err, info) => {
  console.log(`info displayVersion = ${info?.versionComponents[0].displayVersion}`);
  console.log(`info innerVersion = ${info?.versionComponents[0].innerVersion}`);
});
```

### getNewVersionInfo

getNewVersionInfo(): Promise\<NewVersionInfo>

Obtains information about the new version. This API uses a promise to return the result.

**System capability**: SystemCapability.Update.UpdateService

**Required permission**: ohos.permission.UPDATE_SYSTEM (a system permission)

**Return value**

| Type                                      | Description                  |
| ---------------------------------------- | -------------------- |
| Promise\<[NewVersionInfo](#newversioninfo)> | Promise used to return the result.|

**Example**

<<<<<<< HEAD
```js
=======
```ts
>>>>>>> d5f3dd21
updater.getNewVersionInfo().then(info => {
  console.log(`info displayVersion = ${info.versionComponents[0].displayVersion}`);
  console.log(`info innerVersion = ${info.versionComponents[0].innerVersion}`);
}).catch(err => {
  console.log(`getNewVersionInfo promise error ${JSON.stringify(err)}`);
});
```

###  getNewVersionDescription

getNewVersionDescription(versionDigestInfo: VersionDigestInfo, descriptionOptions: DescriptionOptions, callback: AsyncCallback\<Array\<ComponentDescription>>): void

Obtains the description file of the new version. This API uses an asynchronous callback to return the result.

**System capability**: SystemCapability.Update.UpdateService

**Required permission**: ohos.permission.UPDATE_SYSTEM (a system permission)

**Parameters**

| Name               | Type                                      | Mandatory  | Description            |
| ------------------ | ---------------------------------------- | ---- | -------------- |
| versionDigestInfo  | [VersionDigestInfo](#versiondigestinfo)  | Yes   | Version digest information.        |
| descriptionOptions | [DescriptionOptions](#descriptionoptions) | Yes   | Options of the description file.        |
| callback           | AsyncCallback\<Array\<[ComponentDescription](#componentdescription)>>) | Yes   | Callback used to return the result.|

**Example**

<<<<<<< HEAD
```js
=======
```ts
>>>>>>> d5f3dd21
// Version digest information
var versionDigestInfo = {
  versionDigest: "versionDigest" // Version digest information in the check result
}

// Options of the description file
var descriptionOptions = {
  format: DescriptionFormat.STANDARD, // Standard format
  language: "zh-cn" // Chinese
}

updater.getNewVersionDescription(versionDigestInfo, descriptionOptions, (err, info) => {
  console.log(`getNewVersionDescription info ${JSON.stringify(info)}`);
  console.log(`getNewVersionDescription err ${JSON.stringify(err)}`);
});
```

### getNewVersionDescription

getNewVersionDescription(versionDigestInfo: VersionDigestInfo, descriptionOptions: DescriptionOptions): Promise\<Array\<ComponentDescription>>;

Obtains the description file of the new version. This API uses a promise to return the result.

**System capability**: SystemCapability.Update.UpdateService

**Required permission**: ohos.permission.UPDATE_SYSTEM (a system permission)

**Parameters**

| Name               | Type                                      | Mandatory  | Description    |
| ------------------ | ---------------------------------------- | ---- | ------ |
| versionDigestInfo  | [VersionDigestInfo](#versiondigestinfo)  | Yes   | Version digest information.|
| descriptionOptions | [DescriptionOptions](#descriptionoptions) | Yes   | Options of the description file.|

**Return value**

| Type                                      | Description                 |
| ---------------------------------------- | ------------------- |
| Promise\<Array\<[ComponentDescription](#componentdescription)>> | Promise used to return the result.|

**Example**

<<<<<<< HEAD
```js
=======
```ts
>>>>>>> d5f3dd21
// Version digest information
var versionDigestInfo = {
  versionDigest: "versionDigest" // Version digest information in the check result
}

// Options of the description file
var descriptionOptions = {
  format: DescriptionFormat.STANDARD, // Standard format
  language: "zh-cn" // Chinese
}

updater.getNewVersionDescription(versionDigestInfo, descriptionOptions).then(info => {
  console.log(`getNewVersionDescription promise info ${JSON.stringify(info)}`);
}).catch(err => {
  console.log(`getNewVersionDescription promise error ${JSON.stringify(err)}`);
});
```

###  getCurrentVersionInfo

getCurrentVersionInfo(callback: AsyncCallback\<CurrentVersionInfo>): void

Obtains information about the current version. This API uses an asynchronous callback to return the result.

**System capability**: SystemCapability.Update.UpdateService

**Required permission**: ohos.permission.UPDATE_SYSTEM (a system permission)

**Parameters**

| Name     | Type                                      | Mandatory  | Description              |
| -------- | ---------------------------------------- | ---- | ---------------- |
| callback | AsyncCallback\<[CurrentVersionInfo](#currentversioninfo)> | Yes   | Callback used to return the result.|

**Example**

<<<<<<< HEAD
```js
=======
```ts
>>>>>>> d5f3dd21
updater.getCurrentVersionInfo((err, info) => {
  console.log(`info osVersion = ${info?.osVersion}`);
  console.log(`info deviceName = ${info?.deviceName}`);
  console.log(`info displayVersion = ${info?.versionComponents[0].displayVersion}`);
});
```

### getCurrentVersionInfo

getCurrentVersionInfo(): Promise\<CurrentVersionInfo>

Obtains information about the current version. This API uses a promise to return the result.

**System capability**: SystemCapability.Update.UpdateService

**Required permission**: ohos.permission.UPDATE_SYSTEM (a system permission)

**Return value**

| Type                                      | Description                 |
| ---------------------------------------- | ------------------- |
| Promise\<[CurrentVersionInfo](#currentversioninfo)> | Promise used to return the result.|

**Example**

<<<<<<< HEAD
```js
=======
```ts
>>>>>>> d5f3dd21
updater.getCurrentVersionInfo().then(info => {
  console.log(`info osVersion = ${info.osVersion}`);
  console.log(`info deviceName = ${info.deviceName}`);
  console.log(`info displayVersion = ${info.versionComponents[0].displayVersion}`);
}).catch(err => {
  console.log(`getCurrentVersionInfo promise error ${JSON.stringify(err)}`);
});
```

###  getCurrentVersionDescription

getCurrentVersionDescription(descriptionOptions: DescriptionOptions, callback: AsyncCallback\<Array\<ComponentDescription>>): void

Obtains the description file of the current version. This API uses an asynchronous callback to return the result.

**System capability**: SystemCapability.Update.UpdateService

**Required permission**: ohos.permission.UPDATE_SYSTEM (a system permission)

**Parameters**

| Name               | Type                                      | Mandatory  | Description             |
| ------------------ | ---------------------------------------- | ---- | --------------- |
| descriptionOptions | [DescriptionOptions](#descriptionoptions) | Yes   | Options of the description file.         |
| callback           | AsyncCallback\<Array\<[ComponentDescription](#componentdescription)>>) | Yes   | Callback used to return the result.|

**Example**

<<<<<<< HEAD
```js
=======
```ts
>>>>>>> d5f3dd21
// Options of the description file
var descriptionOptions = {
  format: DescriptionFormat.STANDARD, // Standard format
  language: "zh-cn" // Chinese
}

updater.getCurrentVersionDescription(descriptionOptions, (err, info) => {
  console.log(`getCurrentVersionDescription info ${JSON.stringify(info)}`);
  console.log(`getCurrentVersionDescription err ${JSON.stringify(err)}`);
});
```

### getCurrentVersionDescription

getCurrentVersionDescription(descriptionOptions: DescriptionOptions): Promise\<Array\<ComponentDescription>>

Obtains the description file of the current version. This API uses a promise to return the result.

**System capability**: SystemCapability.Update.UpdateService

**Required permission**: ohos.permission.UPDATE_SYSTEM (a system permission)

**Parameters**

| Name               | Type                                      | Mandatory  | Description    |
| ------------------ | ---------------------------------------- | ---- | ------ |
| descriptionOptions | [DescriptionOptions](#descriptionoptions) | Yes   | Options of the description file.|

**Return value**

| Type                                      | Description                  |
| ---------------------------------------- | -------------------- |
| Promise\<Array\<[ComponentDescription](#componentdescription)>> | Promise used to return the result.|

**Example**

<<<<<<< HEAD
```js
=======
```ts
>>>>>>> d5f3dd21
// Options of the description file
var descriptionOptions = {
  format: DescriptionFormat.STANDARD, // Standard format
  language: "zh-cn" // Chinese
}

updater.getCurrentVersionDescription(descriptionOptions).then(info => {
  console.log(`getCurrentVersionDescription promise info ${JSON.stringify(info)}`);
}).catch(err => {
  console.log(`getCurrentVersionDescription promise error ${JSON.stringify(err)}`);
});
```

###  getTaskInfo

getTaskInfo(callback: AsyncCallback\<TaskInfo>): void

Obtains information about the update task. This API uses an asynchronous callback to return the result.

**System capability**: SystemCapability.Update.UpdateService

**Required permission**: ohos.permission.UPDATE_SYSTEM (a system permission)

**Parameters**

| Name     | Type                                   | Mandatory  | Description              |
| -------- | ------------------------------------- | ---- | ---------------- |
| callback | AsyncCallback\<[TaskInfo](#taskinfo)> | Yes   | Callback used to return the result.|

**Example**

<<<<<<< HEAD
```js
=======
```ts
>>>>>>> d5f3dd21
updater.getTaskInfo((err, info) => {
  console.log(`getTaskInfo isexistTask= ${info?.existTask}`);
});
```

### getTaskInfo

getTaskInfo(): Promise\<TaskInfo>

Obtains information about the update task. This API uses a promise to return the result.

**System capability**: SystemCapability.Update.UpdateService

**Required permission**: ohos.permission.UPDATE_SYSTEM (a system permission)

**Return value**

| Type                             | Description                 |
| ------------------------------- | ------------------- |
| Promise\<[TaskInfo](#taskinfo)> | Promise used to return the result.|

**Example**

<<<<<<< HEAD
```js
=======
```ts
>>>>>>> d5f3dd21
updater.getTaskInfo().then(info => {
  console.log(`getTaskInfo isexistTask= ${info.existTask}`);
}).catch(err => {
  console.log(`getTaskInfo promise error ${JSON.stringify(err)}`);
});
```

###  download

download(versionDigestInfo: VersionDigestInfo, downloadOptions: DownloadOptions, callback: AsyncCallback\<void>): void

Downloads the new version. This API uses an asynchronous callback to return the result.

**System capability**: SystemCapability.Update.UpdateService

**Required permission**: ohos.permission.UPDATE_SYSTEM (a system permission)

**Parameters**

| Name              | Type                                     | Mandatory  | Description                                |
| ----------------- | --------------------------------------- | ---- | ---------------------------------- |
| versionDigestInfo | [VersionDigestInfo](#versiondigestinfo) | Yes   | Version digest information.                            |
| downloadOptions   | [DownloadOptions](#downloadoptions)     | Yes   | Download options.                              |
| callback          | AsyncCallback\<void>                    | Yes   | Callback invoked to return the result. If the operation is successful, `err` is `undefined`; otherwise, `err` is an `Error` object.|

**Example**

<<<<<<< HEAD
```js
=======
```ts
>>>>>>> d5f3dd21
// Version digest information
var versionDigestInfo = {
  versionDigest: "versionDigest" // Version digest information in the check result
}

// Download options
var downloadOptions = {
  allowNetwork: update.NetType.CELLULAR, // Whether to allow download over data network
  order: update.Order.DOWNLOAD // Download
}
updater.download(versionDigestInfo, downloadOptions, (err) => {
  console.log(`download error ${JSON.stringify(err)}`);
});
```

### download

download(versionDigestInfo: VersionDigestInfo, downloadOptions: DownloadOptions): Promise\<void>

Downloads the new version. This API uses a promise to return the result.

**System capability**: SystemCapability.Update.UpdateService

**Required permission**: ohos.permission.UPDATE_SYSTEM (a system permission)

**Parameters**

| Name              | Type                                     | Mandatory  | Description    |
| ----------------- | --------------------------------------- | ---- | ------ |
| versionDigestInfo | [VersionDigestInfo](#versiondigestinfo) | Yes   | Version digest information.|
| downloadOptions   | [DownloadOptions](#downloadoptions)     | Yes   | Download options.  |

**Return value**

| Type            | Description                        |
| -------------- | -------------------------- |
| Promise\<void> | Promise that returns no value.|

**Example**

<<<<<<< HEAD
```js
=======
```ts
>>>>>>> d5f3dd21
// Version digest information
var versionDigestInfo = {
  versionDigest: "versionDigest" // Version digest information in the check result
}

// Download options
var downloadOptions = {
  allowNetwork: update.NetType.CELLULAR, // Whether to allow download over data network
  order: update.Order.DOWNLOAD // Download
}
updater.download(versionDigestInfo, downloadOptions).then(() => {
  console.log(`download start`);
}).catch(err => {
  console.log(`download error ${JSON.stringify(err)}`);
});
```

###  resumeDownload

resumeDownload(versionDigestInfo: VersionDigestInfo, resumeDownloadOptions: ResumeDownloadOptions, callback: AsyncCallback\<void>): void

Resumes download of the new version. This API uses an asynchronous callback to return the result.

**System capability**: SystemCapability.Update.UpdateService

**Required permission**: ohos.permission.UPDATE_SYSTEM (a system permission)

**Parameters**

| Name                  | Type                                      | Mandatory  | Description                                  |
| --------------------- | ---------------------------------------- | ---- | ------------------------------------ |
| versionDigestInfo     | [VersionDigestInfo](#versiondigestinfo)  | Yes   | Version digest information.                              |
| resumeDownloadOptions | [ResumeDownloadOptions](#resumedownloadoptions) | Yes   | Options for resuming download.                              |
| callback              | AsyncCallback\<void>                     | Yes   | Callback invoked to return the result. If the operation is successful, `err` is `undefined`; otherwise, `err` is an `Error` object.|

**Example**

<<<<<<< HEAD
```js
=======
```ts
>>>>>>> d5f3dd21
// Version digest information
var versionDigestInfo = {
  versionDigest: "versionDigest" // Version digest information in the check result
}

// Options for resuming download
var resumeDownloadOptions = {
  allowNetwork: update.NetType.CELLULAR, // Whether to allow download over data network
}
updater.resumeDownload(versionDigestInfo, resumeDownloadOptions, (err) => {
  console.log(`resumeDownload error ${JSON.stringify(err)}`);
});
```

### resumeDownload

resumeDownload(versionDigestInfo: VersionDigestInfo, resumeDownloadOptions: ResumeDownloadOptions): Promise\<void>

Resumes download of the new version. This API uses a promise to return the result.

**System capability**: SystemCapability.Update.UpdateService

**Required permission**: ohos.permission.UPDATE_SYSTEM (a system permission)

**Parameters**

| Name                  | Type                                      | Mandatory  | Description    |
| --------------------- | ---------------------------------------- | ---- | ------ |
| versionDigestInfo     | [VersionDigestInfo](#versiondigestinfo)  | Yes   | Version digest information.|
| resumeDownloadOptions | [ResumeDownloadOptions](#resumedownloadoptions) | Yes   | Options for resuming download.|

**Return value**

| Type            | Description                        |
| -------------- | -------------------------- |
| Promise\<void> | Promise that returns no value.|

**Example**

<<<<<<< HEAD
```js
=======
```ts
>>>>>>> d5f3dd21
// Version digest information
var versionDigestInfo = {
  versionDigest: "versionDigest" // Version digest information in the check result
}

// Options for resuming download
var resumeDownloadOptions = {
  allowNetwork: update.NetType.CELLULAR, // Whether to allow download over data network
}
updater.resumeDownload(versionDigestInfo, resumeDownloadOptions).then(value => {
  console.log(`resumeDownload start`);
}).catch(err => {
  console.log(`resumeDownload error ${JSON.stringify(err)}`);
});
```

###  pauseDownload

pauseDownload(versionDigestInfo: VersionDigestInfo, pauseDownloadOptions: PauseDownloadOptions, callback: AsyncCallback\<void>): void

Pauses download of the new version. This API uses an asynchronous callback to return the result.

**System capability**: SystemCapability.Update.UpdateService

**Required permission**: ohos.permission.UPDATE_SYSTEM (a system permission)

**Parameters**

| Name                 | Type                                      | Mandatory  | Description                                  |
| -------------------- | ---------------------------------------- | ---- | ------------------------------------ |
| versionDigestInfo    | [VersionDigestInfo](#versiondigestinfo)  | Yes   | Version digest information.                              |
| pauseDownloadOptions | [PauseDownloadOptions](#pausedownloadoptions) | Yes   | Options for pausing download.                              |
| callback             | AsyncCallback\<void>                     | Yes   | Callback invoked to return the result. If the operation is successful, `err` is `undefined`; otherwise, `err` is an `Error` object.|

**Example**

<<<<<<< HEAD
```js
=======
```ts
>>>>>>> d5f3dd21
// Version digest information
var versionDigestInfo = {
  versionDigest: "versionDigest" // Version digest information in the check result
}

// Options for pausing download
var pauseDownloadOptions = {
  isAllowAutoResume: true // Whether to allow automatic resuming of download
}
updater.pauseDownload(versionDigestInfo, pauseDownloadOptions, (err) => {
  console.log(`pauseDownload error ${JSON.stringify(err)}`);
});
```

### pauseDownload

pauseDownload(versionDigestInfo: VersionDigestInfo, pauseDownloadOptions: PauseDownloadOptions): Promise\<void>

Resumes download of the new version. This API uses a promise to return the result.

**System capability**: SystemCapability.Update.UpdateService

**Required permission**: ohos.permission.UPDATE_SYSTEM (a system permission)

**Parameters**

| Name                 | Type                                      | Mandatory  | Description    |
| -------------------- | ---------------------------------------- | ---- | ------ |
| versionDigestInfo    | [VersionDigestInfo](#versiondigestinfo)  | Yes   | Version digest information.|
| pauseDownloadOptions | [PauseDownloadOptions](#pausedownloadoptions) | Yes   | Options for pausing download.|

**Return value**

| Type            | Description                        |
| -------------- | -------------------------- |
| Promise\<void> | Promise that returns no value.|

**Example**

<<<<<<< HEAD
```js
=======
```ts
>>>>>>> d5f3dd21
// Version digest information
var versionDigestInfo = {
  versionDigest: "versionDigest" // Version digest information in the check result
}

// Options for pausing download
var pauseDownloadOptions = {
  isAllowAutoResume: true // Whether to allow automatic resuming of download
}
updater.pauseDownload(versionDigestInfo, pauseDownloadOptions).then(value => {
  console.log(`pauseDownload`);
}).catch(err => {
  console.log(`pauseDownload error ${JSON.stringify(err)}`);
});
```

###  upgrade

upgrade(versionDigestInfo: VersionDigestInfo, upgradeOptions: UpgradeOptions, callback: AsyncCallback\<void>): void

Updates the version. This API uses an asynchronous callback to return the result.

**System capability**: SystemCapability.Update.UpdateService

**Required permission**: ohos.permission.UPDATE_SYSTEM (a system permission)

**Parameters**

| Name              | Type                                     | Mandatory  | Description                                  |
| ----------------- | --------------------------------------- | ---- | ------------------------------------ |
| versionDigestInfo | [VersionDigestInfo](#versiondigestinfo) | Yes   | Version digest information.                              |
| upgradeOptions    | [UpgradeOptions](#upgradeoptions)       | Yes   | Update options.                                |
| callback          | AsyncCallback\<void>                    | Yes   | Callback invoked to return the result. If the operation is successful, `err` is `undefined`; otherwise, `err` is an `Error` object.|

**Example**

<<<<<<< HEAD
```js
=======
```ts
>>>>>>> d5f3dd21
// Version digest information
var versionDigestInfo = {
  versionDigest: "versionDigest" // Version digest information in the check result
}

// Installation options
var upgradeOptions = {
  order: update.Order.INSTALL // Installation command
}
updater.upgrade(versionDigestInfo, upgradeOptions, (err) => {
  console.log(`upgrade error ${JSON.stringify(err)}`);
});
```

### upgrade

upgrade(versionDigestInfo: VersionDigestInfo, upgradeOptions: UpgradeOptions): Promise\<void>

Updates the version. This API uses a promise to return the result.

**System capability**: SystemCapability.Update.UpdateService

**Required permission**: ohos.permission.UPDATE_SYSTEM (a system permission)

**Parameters**

| Name              | Type                                     | Mandatory  | Description    |
| ----------------- | --------------------------------------- | ---- | ------ |
| versionDigestInfo | [VersionDigestInfo](#versiondigestinfo) | Yes   | Version digest information.|
| upgradeOptions    | [UpgradeOptions](#upgradeoptions)       | Yes   | Update options.  |

**Return value**

| Type            | Description                        |
| -------------- | -------------------------- |
| Promise\<void> | Promise that returns no value.|

**Example**

<<<<<<< HEAD
```js
=======
```ts
>>>>>>> d5f3dd21
// Version digest information
var versionDigestInfo = {
  versionDigest: "versionDigest" // Version digest information in the check result
}

// Installation options
var upgradeOptions = {
  order: update.Order.INSTALL // Installation command
}
updater.upgrade(versionDigestInfo, upgradeOptions).then(() => {
  console.log(`upgrade start`);
}).catch(err => {
  console.log(`upgrade error ${JSON.stringify(err)}`);
});
```

###  clearError

clearError(versionDigestInfo: VersionDigestInfo, clearOptions: ClearOptions, callback: AsyncCallback\<void>): void

Clears errors. This API uses an asynchronous callback to return the result.

**System capability**: SystemCapability.Update.UpdateService

**Required permission**: ohos.permission.UPDATE_SYSTEM (a system permission)

**Parameters**

| Name              | Type                                     | Mandatory  | Description                                  |
| ----------------- | --------------------------------------- | ---- | ------------------------------------ |
| versionDigestInfo | [VersionDigestInfo](#versiondigestinfo) | Yes   | Version digest information.                              |
| clearOptions      | [ClearOptions](#clearoptions)           | Yes   | Clear options.                                |
| callback          | AsyncCallback\<void>                    | Yes   | Callback invoked to return the result. If the operation is successful, `err` is `undefined`; otherwise, `err` is an `Error` object.|

**Example**

<<<<<<< HEAD
```js
=======
```ts
>>>>>>> d5f3dd21
// Version digest information
var versionDigestInfo = {
  versionDigest: "versionDigest" // Version digest information in the check result
}

// Options for clearing errors
var clearOptions = {
  status: update.UpgradeStatus.UPGRADE_FAIL,
}
updater.clearError(versionDigestInfo, clearOptions, (err) => {
  console.log(`clearError error ${JSON.stringify(err)}`);
});
```

### clearError

clearError(versionDigestInfo: VersionDigestInfo, clearOptions: ClearOptions): Promise\<void>

Clears errors. This API uses a promise to return the result.

**System capability**: SystemCapability.Update.UpdateService

**Required permission**: ohos.permission.UPDATE_SYSTEM (a system permission)

**Parameters**

| Name              | Type                                     | Mandatory  | Description    |
| ----------------- | --------------------------------------- | ---- | ------ |
| versionDigestInfo | [VersionDigestInfo](#versiondigestinfo) | Yes   | Version digest information.|
| clearOptions      | [ClearOptions](#clearoptions)           | Yes   | Update options.  |

**Return value**

| Type            | Description                        |
| -------------- | -------------------------- |
| Promise\<void> | Promise that returns no value.|

**Example**

<<<<<<< HEAD
```js
=======
```ts
>>>>>>> d5f3dd21
// Version digest information
var versionDigestInfo = {
  versionDigest: "versionDigest" // Version digest information in the check result
}

// Options for clearing errors
var clearOptions = {
  status: update.UpgradeStatus.UPGRADE_FAIL,
}
updater.clearError(versionDigestInfo, clearOptions).then(() => {
  console.log(`clearError success`);
}).catch(err => {
  console.log(`clearError error ${JSON.stringify(err)}`);
});
```

### getUpgradePolicy

getUpgradePolicy(callback: AsyncCallback\<UpgradePolicy>): void

Obtains the update policy. This API uses an asynchronous callback to return the result.

**System capability**: SystemCapability.Update.UpdateService

**Required permission**: ohos.permission.UPDATE_SYSTEM (a system permission)

**Parameters**

| Name     | Type                                      | Mandatory  | Description             |
| -------- | ---------------------------------------- | ---- | --------------- |
| callback | AsyncCallback\<[UpgradePolicy](#upgradepolicy)> | Yes   | Callback used to return the result.|

**Example**

<<<<<<< HEAD
```js
=======
```ts
>>>>>>> d5f3dd21
updater.getUpgradePolicy((err, policy) => {
  console.log(`policy downloadStrategy = ${policy?.downloadStrategy}`);
  console.log(`policy autoUpgradeStrategy = ${policy?.autoUpgradeStrategy}`);
});
```

### getUpgradePolicy

getUpgradePolicy(): Promise\<UpgradePolicy>

Obtains the update policy. This API uses a promise to return the result.

**System capability**: SystemCapability.Update.UpdateService

**Required permission**: ohos.permission.UPDATE_SYSTEM (a system permission)

**Return value**

| Type                                      | Description                   |
| ---------------------------------------- | --------------------- |
| Promise\<[UpgradePolicy](#upgradepolicy)> | Promise used to return the result.|

**Example**

<<<<<<< HEAD
```js
=======
```ts
>>>>>>> d5f3dd21
updater.getUpgradePolicy().then(policy => {
  console.log(`policy downloadStrategy = ${policy.downloadStrategy}`);
  console.log(`policy autoUpgradeStrategy = ${policy.autoUpgradeStrategy}`);
}).catch(err => {
  console.log(`getUpgradePolicy promise error ${JSON.stringify(err)}`);
});
```

### setUpgradePolicy

setUpgradePolicy(policy: UpgradePolicy, callback: AsyncCallback\<void>): void

Sets the update policy. This API uses an asynchronous callback to return the result.

**System capability**: SystemCapability.Update.UpdateService

**Required permission**: ohos.permission.UPDATE_SYSTEM (a system permission)

**Parameters**

| Name     | Type                             | Mandatory  | Description           |
| -------- | ------------------------------- | ---- | ------------- |
| policy   | [UpgradePolicy](#upgradepolicy) | Yes   | Update policy.         |
| callback | AsyncCallback\<void>            | Yes   | Callback used to return the result.|

**Example**

<<<<<<< HEAD
```js
=======
```ts
>>>>>>> d5f3dd21
let policy = {
  downloadStrategy: false,
  autoUpgradeStrategy: false,
  autoUpgradePeriods: [ { start: 120, end: 240 } ] // Automatic update period, in minutes
}
updater.setUpgradePolicy(policy, (err) => {
  console.log(`setUpgradePolicy result: ${err}`);
});
```

### setUpgradePolicy

setUpgradePolicy(policy: UpgradePolicy): Promise\<void>

Sets the update policy. This API uses a promise to return the result.

**System capability**: SystemCapability.Update.UpdateService

**Required permission**: ohos.permission.UPDATE_SYSTEM (a system permission)

**Parameters**

| Name   | Type                             | Mandatory  | Description  |
| ------ | ------------------------------- | ---- | ---- |
| policy | [UpgradePolicy](#upgradepolicy) | Yes   | Update policy.|

**Return value**

| Type            | Description                 |
| -------------- | ------------------- |
| Promise\<void> | Promise used to return the result.|

**Example**

<<<<<<< HEAD
```js
=======
```ts
>>>>>>> d5f3dd21
let policy = {
  downloadStrategy: false,
  autoUpgradeStrategy: false,
  autoUpgradePeriods: [ { start: 120, end: 240 } ] // Automatic update period, in minutes
}
updater.setUpgradePolicy(policy).then(() => {
  console.log(`setUpgradePolicy success`);
}).catch(err => {
  console.log(`setUpgradePolicy promise error ${JSON.stringify(err)}`);
});
```

###  terminateUpgrade

terminateUpgrade(callback: AsyncCallback\<void>): void

Terminates the update. This API uses an asynchronous callback to return the result.

**System capability**: SystemCapability.Update.UpdateService

**Required permission**: ohos.permission.UPDATE_SYSTEM (a system permission)

**Parameters**

| Name     | Type                  | Mandatory  | Description                                    |
| -------- | -------------------- | ---- | -------------------------------------- |
| callback | AsyncCallback\<void> | Yes   | Callback invoked to return the result. If the operation is successful, `err` is `undefined`; otherwise, `err` is an `Error` object.|

**Example**

<<<<<<< HEAD
```js
=======
```ts
>>>>>>> d5f3dd21
updater.terminateUpgrade((err) => {
  console.log(`terminateUpgrade error ${JSON.stringify(err)}`);
});
```

### terminateUpgrade

terminateUpgrade(): Promise\<void>

Terminates the update. This API uses a promise to return the result.

**System capability**: SystemCapability.Update.UpdateService

**Required permission**: ohos.permission.UPDATE_SYSTEM (a system permission)

**Return value**

| Type            | Description                        |
| -------------- | -------------------------- |
| Promise\<void> | Promise that returns no value.|

**Example**

<<<<<<< HEAD
```js
=======
```ts
>>>>>>> d5f3dd21
updater.terminateUpgrade().then(() => {
  console.log(`terminateUpgrade success`);
}).catch(err => {
  console.log(`terminateUpgrade error ${JSON.stringify(err)}`);
});
```


### on
on(eventClassifyInfo: EventClassifyInfo, taskCallback: UpgradeTaskCallback): void

Enables listening for update events. This API uses an asynchronous callback to return the result.

**System capability**: SystemCapability.Update.UpdateService

**Parameters**

| Name              | Type                                      | Mandatory  | Description  |
| ----------------- | ---------------------------------------- | ---- | ---- |
| eventClassifyInfo | [EventClassifyInfo](#eventclassifyinfo)  | Yes   | Event information.|
| taskCallback      | [UpgradeTaskCallback](#upgradetaskcallback) | Yes   | Event callback.|

**Example**

<<<<<<< HEAD
```js
=======
```ts
>>>>>>> d5f3dd21
var eventClassifyInfo = {
  eventClassify: update.EventClassify.TASK, // Listening for update events
  extraInfo: ""
}

updater.on(eventClassifyInfo, (eventInfo) => {
  console.log("updater on " + JSON.stringify(eventInfo));
});
```

### off
off(eventClassifyInfo: EventClassifyInfo, taskCallback?: UpgradeTaskCallback): void

Disables listening for update events. This API uses an asynchronous callback to return the result.

**System capability**: SystemCapability.Update.UpdateService

**Parameters**

| Name              | Type                                      | Mandatory  | Description  |
| ----------------- | ---------------------------------------- | ---- | ---- |
| eventClassifyInfo | [EventClassifyInfo](#eventclassifyinfo)  | Yes   | Event information.|
| taskCallback      | [UpgradeTaskCallback](#upgradetaskcallback) | No   | Event callback.|

**Example**

<<<<<<< HEAD
```js
=======
```ts
>>>>>>> d5f3dd21
var eventClassifyInfo = {
  eventClassify: update.EventClassify.TASK, // Listening for update events
  extraInfo: ""
}

updater.off(eventClassifyInfo, (eventInfo) => {
  console.log("updater off " + JSON.stringify(eventInfo));
});
```

## Restorer

### factoryReset

factoryReset(callback: AsyncCallback\<void>): void

Restore the device to its factory settings. This API uses an asynchronous callback to return the result.

**System capability**: SystemCapability.Update.UpdateService

**Required permission**: ohos.permission.FACTORY_RESET (a system permission)

**Parameters**

| Name     | Type                  | Mandatory  | Description                                    |
| -------- | -------------------- | ---- | -------------------------------------- |
| callback | AsyncCallback\<void> | Yes   | Callback invoked to return the result. If the operation is successful, `err` is `undefined`; otherwise, `err` is an `Error` object.|

**Example**

<<<<<<< HEAD
```js
=======
```ts
>>>>>>> d5f3dd21
restorer.factoryReset((err) => {
  console.log(`factoryReset error ${JSON.stringify(err)}`);
});
```

### factoryReset

factoryReset(): Promise\<void>

Restore the device to its factory settings. This API uses a promise to return the result.

**System capability**: SystemCapability.Update.UpdateService

**Required permission**: ohos.permission.FACTORY_RESET (a system permission)

**Return value**

| Type            | Description                        |
| -------------- | -------------------------- |
| Promise\<void> | Promise that returns no value.|

**Example**

<<<<<<< HEAD
```js
=======
```ts
>>>>>>> d5f3dd21
restorer.factoryReset().then(() => {
  console.log(`factoryReset success`);
}).catch(err => {
  console.log(`factoryReset error ${JSON.stringify(err)}`);
});
```

## LocalUpdater

### verifyUpgradePackage

verifyUpgradePackage(upgradeFile: UpgradeFile, certsFile: string, callback: AsyncCallback\<void>): void

Verifies the update package. This API uses an asynchronous callback to return the result.

**System capability**: SystemCapability.Update.UpdateService

**Required permission**: ohos.permission.UPDATE_SYSTEM (a system permission)

**Parameters**

| Name        | Type                         | Mandatory  | Description              |
| ----------- | --------------------------- | ---- | ---------------- |
| upgradeFile | [UpgradeFile](#upgradefile) | Yes   | Update file.            |
| certsFile   | string                      | Yes   | Path of the certificate file.          |
| callback    | AsyncCallback\<void>        | Yes   | Callback used to return the result.|

**Example**

<<<<<<< HEAD
```js
=======
```ts
>>>>>>> d5f3dd21
var upgradeFile = {
  fileType: update.ComponentType.OTA, // OTA package
  filePath: "path" // Path of the local update package
}

localUpdater.verifyUpgradePackage(upgradeFile, "cerstFilePath", (err) => {
  console.log(`factoryReset error ${JSON.stringify(err)}`);
});
```

### verifyUpgradePackage

verifyUpgradePackage(upgradeFile: UpgradeFile, certsFile: string): Promise\<void>

Verifies the update package. This API uses a promise to return the result.

**System capability**: SystemCapability.Update.UpdateService

**Required permission**: ohos.permission.UPDATE_SYSTEM (a system permission)

**Parameters**

| Name        | Type                         | Mandatory  | Description    |
| ----------- | --------------------------- | ---- | ------ |
| upgradeFile | [UpgradeFile](#upgradefile) | Yes   | Update file.  |
| certsFile   | string                      | Yes   | Path of the certificate file.|

**Return value**

| Type            | Description                    |
| -------------- | ---------------------- |
| Promise\<void> | Promise used to return the result.|

**Example**

<<<<<<< HEAD
```js
=======
```ts
>>>>>>> d5f3dd21
var upgradeFile = {
  fileType: update.ComponentType.OTA, // OTA package
  filePath: "path" // Path of the local update package
}
localUpdater.verifyUpgradePackage(upgradeFile, "cerstFilePath").then(() => {
  console.log(`verifyUpgradePackage success`);
}).catch(err => {
  console.log(`verifyUpgradePackage error ${JSON.stringify(err)}`);
});
```

### applyNewVersion
applyNewVersion(upgradeFiles: Array<[UpgradeFile](#upgradefile)>, callback: AsyncCallback\<void>): void

Installs the update package. This API uses an asynchronous callback to return the result.

**System capability**: SystemCapability.Update.UpdateService

**Required permission**: ohos.permission.UPDATE_SYSTEM (a system permission)

**Parameters**

| Name        | Type                                | Mandatory  | Description                                     |
| ----------- | ---------------------------------- | ---- | --------------------------------------- |
| upgradeFile | Array<[UpgradeFile](#upgradefile)> | Yes   | Update file.                                   |
| callback    | AsyncCallback\<void>               | Yes   | Callback invoked to return the result. If the operation is successful, `err` is `undefined`; otherwise, `err` is an `Error` object.|

**Example**

<<<<<<< HEAD
```js
=======
```ts
>>>>>>> d5f3dd21
var upgradeFiles = [{
  fileType: update.ComponentType.OTA, // OTA package
  filePath: "path" // Path of the local update package
}]

localUpdater.applyNewVersion(upgradeFiles, (err) => {
  console.log(`applyNewVersion error ${JSON.stringify(err)}`);
});
```

### applyNewVersion

applyNewVersion(upgradeFiles: Array<[UpgradeFile](#upgradefile)>): Promise\<void>

Installs the update package. This API uses a promise to return the result.

**System capability**: SystemCapability.Update.UpdateService

**Required permission**: ohos.permission.UPDATE_SYSTEM (a system permission)

**Return value**

| Type            | Description                        |
| -------------- | -------------------------- |
| Promise\<void> | Promise that returns no value.|

**Example**

<<<<<<< HEAD
```js
=======
```ts
>>>>>>> d5f3dd21
var upgradeFiles = [{
  fileType: update.ComponentType.OTA, // OTA package
  filePath: "path" // Path of the local update package
}]
localUpdater.applyNewVersion(upgradeFiles).then(() => {
  console.log(`applyNewVersion success`);
}).catch(err => {
  console.log(`applyNewVersion error ${JSON.stringify(err)}`);
});
```

### on
on(eventClassifyInfo: EventClassifyInfo, taskCallback: UpgradeTaskCallback): void

Enables listening for update events. This API uses an asynchronous callback to return the result.

**System capability**: SystemCapability.Update.UpdateService

**Parameters**

| Name              | Type                                      | Mandatory  | Description  |
| ----------------- | ---------------------------------------- | ---- | ---- |
| eventClassifyInfo | [EventClassifyInfo](#eventclassifyinfo)  | Yes   | Event information.|
| taskCallback      | [UpgradeTaskCallback](#upgradetaskcallback) | Yes   | Event callback.|

**Example**

<<<<<<< HEAD
```js
=======
```ts
>>>>>>> d5f3dd21
var eventClassifyInfo = {
  eventClassify: update.EventClassify.TASK, // Listening for update events
  extraInfo: ""
}

function onTaskUpdate(eventInfo) {
  console.log(`on eventInfo id `, eventInfo.eventId);
}

localUpdater.on(eventClassifyInfo, onTaskUpdate);
```

### off
off(eventClassifyInfo: EventClassifyInfo, taskCallback?: UpgradeTaskCallback): void

Disables listening for update events. This API uses an asynchronous callback to return the result.

**System capability**: SystemCapability.Update.UpdateService

**Parameters**

| Name              | Type                                      | Mandatory  | Description  |
| ----------------- | ---------------------------------------- | ---- | ---- |
| eventClassifyInfo | [EventClassifyInfo](#eventclassifyinfo)  | Yes   | Event information.|
| taskCallback      | [UpgradeTaskCallback](#upgradetaskcallback) | Yes   | Event callback.|

**Example**

<<<<<<< HEAD
```js
=======
```ts
>>>>>>> d5f3dd21
var eventClassifyInfo = {
  eventClassify: update.EventClassify.TASK, // Listening for update events
  extraInfo: ""
}

function onTaskUpdate(eventInfo) {
  console.log(`on eventInfo id `, eventInfo.eventId);
}

localUpdater.off(eventClassifyInfo, onTaskUpdate);
```

## UpgradeInfo

Represents update information.

**System capability**: SystemCapability.Update.UpdateService

| Name          | Type                         | Mandatory  | Description    |
| ------------ | ----------------------------- | ---- | ------ |
| upgradeApp   | string                        | Yes   | Application package name. |
| businessType | [BusinessType](#businesstype) | Yes   | Update service type.|

## BusinessType

Enumerates update service types.

**System capability**: SystemCapability.Update.UpdateService

| Name     | Type                               | Mandatory  | Description  |
| ------- | ----------------------------------- | ---- | ---- |
| vendor  | [BusinessVendor](#businessvendor)   | Yes   | Application vendor. |
| subType | [BusinessSubType](#businesssubtype) | Yes   | Type  |

## CheckResult

Represents the package check result.

**System capability**: SystemCapability.Update.UpdateService

| Name               | Type                             | Mandatory  | Description    |
| ----------------- | --------------------------------- | ---- | ------ |
| isExistNewVersion | bool                              | Yes   | Whether a new version is available.|
| newVersionInfo    | [NewVersionInfo](#newversioninfo) | No   | Information about the new version. |

## NewVersionInfo

Represents information about the new version.

**System capability**: SystemCapability.Update.UpdateService

| Name               | Type                                    | Mandatory  | Description  |
| ----------------- | ---------------------------------------- | ---- | ---- |
| versionDigestInfo | [VersionDigestInfo](#versiondigestinfo)  | Yes   | Version digest information.|
| versionComponents | Array\<[VersionComponent](#versioncomponent)> | Yes   | Version components.|

## VersionDigestInfo

Represents version digest information.

**System capability**: SystemCapability.Update.UpdateService

| Name           | Type  | Mandatory  | Description  |
| ------------- | ------ | ---- | ---- |
| versionDigest | string | Yes   | Version digest information.|

## VersionComponent

Represents a version component.

**System capability**: SystemCapability.Update.UpdateService

<<<<<<< HEAD
| Name                 | Type                       | Mandatory  | Description     |
| ------------------- | --------------------------- | ---- | ------- |
| componentId              | number   | Yes   | Component ID. |
| componentType              | [ComponentType](#componenttype)   | Yes   | Component type. |
| upgradeAction              | [UpgradeAction](#upgradeaction)   | Yes   | Update mode. |
| displayVersion              | string   | Yes   | Display version number. |
| innerVersion              | string   | Yes   | Internal version number. |
| size              | number   | Yes   | Update package size. |
| effectiveMode              | [EffectiveMode](#effectivemode)   | Yes   | Effective mode. |
| descriptionInfo              | [DescriptionInfo](#descriptioninfo)   | Yes   | Information about the version description file. |
=======
| Parameter             | Type                               | Mandatory  | Description      |
| --------------- | ----------------------------------- | ---- | -------- |
| componentId     | number                              | Yes   | Component ID.    |
| componentType   | [ComponentType](#componenttype)     | Yes   | Component type.    |
| upgradeAction   | [UpgradeAction](#upgradeaction)     | Yes   | Update mode.    |
| displayVersion  | string                              | Yes   | Display version number.   |
| innerVersion    | string                              | Yes   | Internal version number.     |
| size            | number                              | Yes   | Update package size.   |
| effectiveMode   | [EffectiveMode](#effectivemode)     | Yes   | Effective mode.    |
| descriptionInfo | [DescriptionInfo](#descriptioninfo) | Yes   | Information about the version description file.|
>>>>>>> d5f3dd21

## DescriptionOptions

Represents options of the description file.

**System capability**: SystemCapability.Update.UpdateService

| Name      | Type                                   | Mandatory  | Description    |
| -------- | --------------------------------------- | ---- | ------ |
| format   | [DescriptionFormat](#descriptionformat) | Yes   | Format of the description file.|
| language | string                                  | Yes   | Language of the description file.|

## ComponentDescription

Represents a component description file.

**System capability**: SystemCapability.Update.UpdateService

| Name             | Type                               | Mandatory  | Description    |
| --------------- | ----------------------------------- | ---- | ------ |
| componentId     | string                              | Yes   | Component ID.  |
| descriptionInfo | [DescriptionInfo](#descriptioninfo) | Yes   | Information about the description file.|

## DescriptionInfo

Represents information about the version description file.

**System capability**: SystemCapability.Update.UpdateService

| Name             | Type                               | Mandatory  | Description    |
| --------------- | ----------------------------------- | ---- | ------ |
| descriptionType | [DescriptionType](#descriptiontype) | Yes   | Type of the description file.|
| content         | string                              | Yes   | Content of the description file.|

## CurrentVersionInfo

Represents information about the current version.

**System capability**: SystemCapability.Update.UpdateService

<<<<<<< HEAD
| Name                 | Type                       | Mandatory  | Description     |
| ------------------- | --------------------------- | ---- | ------- |
| osVersion              | string   | Yes   | System version number. |
| deviceName              | string   | Yes   | Device name. |
| versionComponents              | Array\<[VersionComponent](#versioncomponent)>   | No   | Version components. |
=======
| Name               | Type                                    | Mandatory  | Description   |
| ----------------- | ---------------------------------------- | ---- | ----- |
| osVersion         | string                                   | Yes   | System version number.|
| deviceName        | string                                   | Yes   | Device name.  |
| versionComponents | Array\<[VersionComponent](#versioncomponent)> | No   | Version components. |
>>>>>>> d5f3dd21

## DownloadOptions

Represents download options.

**System capability**: SystemCapability.Update.UpdateService

| Name          | Type               | Mandatory  | Description  |
| ------------ | ------------------- | ---- | ---- |
| allowNetwork | [NetType](#nettype) | Yes   | Network type.|
| order        | [Order](#order)     | Yes   | Update command.|

## ResumeDownloadOptions

Represents options for resuming download.

**System capability**: SystemCapability.Update.UpdateService

| Name          | Type               | Mandatory  | Description  |
| ------------ | ------------------- | ---- | ---- |
| allowNetwork | [NetType](#nettype) | Yes   | Network type.|

## PauseDownloadOptions

Represents options for pausing download.

**System capability**: SystemCapability.Update.UpdateService

| Name               | Type| Mandatory  | Description      |
| ----------------- | ---- | ---- | -------- |
| isAllowAutoResume | bool | Yes   | Whether to allow automatic resuming of download.|

## UpgradeOptions

Represents update options.

**System capability**: SystemCapability.Update.UpdateService

| Name   | Type           | Mandatory  | Description  |
| ----- | --------------- | ---- | ---- |
| order | [Order](#order) | Yes   | Update command.|

## ClearOptions

Represents options for clearing errors.

**System capability**: SystemCapability.Update.UpdateService

| Name    | Type                           | Mandatory  | Description  |
| ------ | ------------------------------- | ---- | ---- |
| status | [UpgradeStatus](#upgradestatus) | Yes   | Error status.|

## UpgradePolicy

Represents an update policy.

**System capability**: SystemCapability.Update.UpdateService

| Name                 | Type                                   | Mandatory  | Description     |
| ------------------- | --------------------------------------- | ---- | ------- |
| downloadStrategy    | bool                                    | Yes   | Automatic download policy. |
| autoUpgradeStrategy | bool                                    | Yes   | Automatic update policy. |
| autoUpgradePeriods  | Array\<[UpgradePeriod](#upgradeperiod)> | Yes   | Automatic update period.|

## UpgradePeriod

Represents a period for automatic update.

**System capability**: SystemCapability.Update.UpdateService

| Name   | Type  | Mandatory  | Description  |
| ----- | ------ | ---- | ---- |
| start | number | Yes   | Start time.|
| end   | number | Yes   | End time.|

## TaskInfo

Represents task information.

**System capability**: SystemCapability.Update.UpdateService

| Name       | Type                 | Mandatory  | Description    |
| --------- | --------------------- | ---- | ------ |
| existTask | bool                  | Yes   | Whether a task exists.|
| taskBody  | [TaskBody](#taskinfo) | Yes   | Task data.  |

## EventInfo

Represents event type information.

**System capability**: SystemCapability.Update.UpdateService

| Name      | Type                 | Mandatory  | Description  |
| -------- | --------------------- | ---- | ---- |
| eventId  | [EventId](#eventid)   | Yes   | Event ID.|
| taskBody | [TaskBody](#taskinfo) | Yes   | Task data.|

## TaskBody

Represents task data.

**System capability**: SystemCapability.Update.UpdateService

| Name               | Type                                    | Mandatory  | Description  |
| ----------------- | ---------------------------------------- | ---- | ---- |
| versionDigestInfo | [VersionDigestInfo](#versiondigestinfo)  | Yes   | Version digest information.|
| status            | [UpgradeStatus](#upgradestatus)          | Yes   | Update status.|
| subStatus         | number                                   | No   | Sub-status. |
| progress          | number                                   | Yes   | Progress.  |
| installMode       | number                                   | Yes   | Installation mode.|
| errorMessages     | Array\<[ErrorMessage](#errormessage)>    | No   | Error message.|
| versionComponents | Array\<[VersionComponent](#versioncomponent)> | Yes   | Version components.|

## ErrorMessage

Represents an error message.

**System capability**: SystemCapability.Update.UpdateService

| Name          | Type  | Mandatory  | Description  |
| ------------ | ------ | ---- | ---- |
| errorCode    | number | Yes   | Error code. |
| errorMessage | string | Yes   | Error description.|

## EventClassifyInfo

Represents event type information.

**System capability**: SystemCapability.Update.UpdateService

| Name           | Type                           | Mandatory  | Description  |
| ------------- | ------------------------------- | ---- | ---- |
| eventClassify | [EventClassify](#eventclassify) | Yes   | Event type.|
| extraInfo     | string                          | Yes   | Additional information.|

## UpgradeFile

Represents an update file.

**System capability**: SystemCapability.Update.UpdateService

| Name      | Type                           | Mandatory  | Description  |
| -------- | ------------------------------- | ---- | ---- |
| fileType | [ComponentType](#componenttype) | Yes   | File type.|
| filePath | string                          | Yes   | File path.|

## UpgradeTaskCallback

### (eventInfo: [EventInfo](#eventinfo)): void

Represents an event callback.

**System capability**: SystemCapability.Update.UpdateService

| Name       | Type                   | Mandatory  | Description  |
| --------- | ----------------------- | ---- | ---- |
| eventInfo | [EventInfo](#eventinfo) | Yes   | Event information.|

## BusinessVendor

Device vendor.

**System capability**: SystemCapability.Update.UpdateService

| Name   | Default Value     | Description  |
| ------ | -------- | ---- |
| PUBLIC | "public" | Open source.  |

## BusinessSubType

Represents an update type.

**System capability**: SystemCapability.Update.UpdateService

| Name     | Default Value | Description  |
| -------- | ---- | ---- |
| FIRMWARE | 1    | Firmware.  |

## ComponentType

Represents a component type.

**System capability**: SystemCapability.Update.UpdateService

| Name | Default Value | Description  |
| ---- | ---- | ---- |
| OTA  | 1    | Firmware.  |

## UpgradeAction

Represents an update mode.

**System capability**: SystemCapability.Update.UpdateService

| Name     | Default Value       | Description  |
| -------- | ---------- | ---- |
| UPGRADE  | "upgrade"  | Differential package. |
| RECOVERY | "recovery" | Recovery package. |

## EffectiveMode

Represents an effective mode.

**System capability**: SystemCapability.Update.UpdateService

| Name          | Default Value | Description  |
| ------------- | ---- | ---- |
| COLD          | 1    | Cold update. |
| LIVE          | 2    | Live update. |
| LIVE_AND_COLD | 3    | Hybrid live and cold update.|

## DescriptionType

Represents a description file type.

**System capability**: SystemCapability.Update.UpdateService

| Name    | Default Value | Description  |
| ------- | ---- | ---- |
| CONTENT | 0    | Content.  |
| URI     | 1    | Link.  |

## DescriptionFormat

Represents a description file format.

**System capability**: SystemCapability.Update.UpdateService

| Name       | Default Value | Description  |
| ---------- | ---- | ---- |
| STANDARD   | 0    | Standard format.|
| SIMPLIFIED | 1    | Simple format.|

## NetType

Enumerates network types.

**System capability**: SystemCapability.Update.UpdateService

| Name              | Default Value | Description       |
| ----------------- | ---- | --------- |
| CELLULAR          | 1    | Data network.     |
| METERED_WIFI      | 2    | Wi-Fi hotspot.   |
| NOT_METERED_WIFI  | 4    | Non Wi-Fi hotspot.  |
| WIFI              | 6    | Wi-Fi.     |
| CELLULAR_AND_WIFI | 7    | Data network and Wi-Fi.|

## Order

Represents an update command.

**System capability**: SystemCapability.Update.UpdateService

| Name                 | Default Value | Description   |
| -------------------- | ---- | ----- |
| DOWNLOAD             | 1    | Download.   |
| INSTALL              | 2    | Install.   |
| DOWNLOAD_AND_INSTALL | 3    | Download and install.|
| APPLY                | 4    | Apply.   |
| INSTALL_AND_APPLY    | 6    | Install and apply.|

## UpgradeStatus

Enumerates update states.

**System capability**: SystemCapability.Update.UpdateService

| Name             | Default Value | Description  |
| ---------------- | ---- | ---- |
| WAITING_DOWNLOAD | 20   | Waiting for download. |
| DOWNLOADING      | 21   | Downloading. |
| DOWNLOAD_PAUSED  | 22   | Download paused.|
| DOWNLOAD_FAIL    | 23   | Download failed.|
| WAITING_INSTALL  | 30   | Waiting for installation. |
| UPDATING         | 31   | Updating. |
| WAITING_APPLY    | 40   | Waiting for applying the update. |
| APPLYING         | 21   | Applying the update. |
| UPGRADE_SUCCESS  | 50   | Update succeeded.|
| UPGRADE_FAIL     | 51   | Update failed.|

## EventClassify

Represents an event type.

**System capability**: SystemCapability.Update.UpdateService

| Name | Default Value       | Description  |
| ---- | ---------- | ---- |
| TASK | 0x01000000 | Task event.|

## EventId

Enumerates event IDs.

**System capability**: SystemCapability.Update.UpdateService

| Name                   | Default Value       | Description    |
| ---------------------- | ---------- | ------ |
| EVENT_TASK_BASE        | 0x01000000 | Indicates a task event.  |
| EVENT_TASK_RECEIVE     | 0x01000001 | Indicates that a task is received.  |
| EVENT_TASK_CANCEL      | 0x01000010 | Indicates that a task is cancelled.  |
| EVENT_DOWNLOAD_WAIT    | 0x01000011 | Indicates the state of waiting for the download.   |
| EVENT_DOWNLOAD_START   | 0x01000100 | Indicates that the download starts.  |
| EVENT_DOWNLOAD_UPDATE  | 0x01000101 | Indicates the download progress update.|
| EVENT_DOWNLOAD_PAUSE   | 0x01000110 | Indicates that the download is paused.  |
| EVENT_DOWNLOAD_RESUME  | 0x01000111 | Indicates that the download is resumed.  |
| EVENT_DOWNLOAD_SUCCESS | 0x01001000 | Indicates that the download succeeded.  |
| EVENT_DOWNLOAD_FAIL    | 0x01001001 | Indicates that the download failed.  |
| EVENT_UPGRADE_WAIT     | 0x01001010 | Indicates the state of waiting for the update.   |
| EVENT_UPGRADE_START    | 0x01001011 | Indicates that the update starts.  |
| EVENT_UPGRADE_UPDATE   | 0x01001100 | Indicates that the update is in progress.   |
| EVENT_APPLY_WAIT       | 0x01001101 | Indicates the state of waiting for applying the update.   |
| EVENT_APPLY_START      | 0x01001110 | Indicates the state of applying the update.  |
| EVENT_UPGRADE_SUCCESS  | 0x01001111 | Indicates that the update succeeded.  |
| EVENT_UPGRADE_FAIL     | 0x01010000 | Indicates that the update failed.  |<|MERGE_RESOLUTION|>--- conflicted
+++ resolved
@@ -41,11 +41,7 @@
 
 **Example**
 
-<<<<<<< HEAD
-```js
-=======
-```ts
->>>>>>> d5f3dd21
+```ts
 try {
   var upgradeInfo = {
     upgradeApp: "com.ohos.ota.updateclient",
@@ -77,11 +73,7 @@
 
 **Example**
 
-<<<<<<< HEAD
-```js
-=======
-```ts
->>>>>>> d5f3dd21
+```ts
 try {
   let restorer = update.getRestorer();
 } catch(error) {
@@ -105,11 +97,7 @@
 
 **Example**
 
-<<<<<<< HEAD
-```js
-=======
-```ts
->>>>>>> d5f3dd21
+```ts
 try {
   let localUpdater = update.getLocalUpdater();
 } catch(error) {
@@ -137,11 +125,7 @@
 
 **Example**
 
-<<<<<<< HEAD
-```js
-=======
-```ts
->>>>>>> d5f3dd21
+```ts
 updater.checkNewVersion((err, result) => {
   console.log(`checkNewVersion isExistNewVersion  ${result?.isExistNewVersion}`);
 });
@@ -165,11 +149,7 @@
 
 **Example**
 
-<<<<<<< HEAD
-```js
-=======
-```ts
->>>>>>> d5f3dd21
+```ts
 updater.checkNewVersion().then(result => {
   console.log(`checkNewVersion isExistNewVersion: ${result.isExistNewVersion}`);
   // Version digest information
@@ -197,11 +177,7 @@
 
 **Example**
 
-<<<<<<< HEAD
-```js
-=======
-```ts
->>>>>>> d5f3dd21
+```ts
 updater.getNewVersionInfo((err, info) => {
   console.log(`info displayVersion = ${info?.versionComponents[0].displayVersion}`);
   console.log(`info innerVersion = ${info?.versionComponents[0].innerVersion}`);
@@ -226,11 +202,7 @@
 
 **Example**
 
-<<<<<<< HEAD
-```js
-=======
-```ts
->>>>>>> d5f3dd21
+```ts
 updater.getNewVersionInfo().then(info => {
   console.log(`info displayVersion = ${info.versionComponents[0].displayVersion}`);
   console.log(`info innerVersion = ${info.versionComponents[0].innerVersion}`);
@@ -259,11 +231,7 @@
 
 **Example**
 
-<<<<<<< HEAD
-```js
-=======
-```ts
->>>>>>> d5f3dd21
+```ts
 // Version digest information
 var versionDigestInfo = {
   versionDigest: "versionDigest" // Version digest information in the check result
@@ -306,11 +274,7 @@
 
 **Example**
 
-<<<<<<< HEAD
-```js
-=======
-```ts
->>>>>>> d5f3dd21
+```ts
 // Version digest information
 var versionDigestInfo = {
   versionDigest: "versionDigest" // Version digest information in the check result
@@ -347,11 +311,7 @@
 
 **Example**
 
-<<<<<<< HEAD
-```js
-=======
-```ts
->>>>>>> d5f3dd21
+```ts
 updater.getCurrentVersionInfo((err, info) => {
   console.log(`info osVersion = ${info?.osVersion}`);
   console.log(`info deviceName = ${info?.deviceName}`);
@@ -377,11 +337,7 @@
 
 **Example**
 
-<<<<<<< HEAD
-```js
-=======
-```ts
->>>>>>> d5f3dd21
+```ts
 updater.getCurrentVersionInfo().then(info => {
   console.log(`info osVersion = ${info.osVersion}`);
   console.log(`info deviceName = ${info.deviceName}`);
@@ -410,11 +366,7 @@
 
 **Example**
 
-<<<<<<< HEAD
-```js
-=======
-```ts
->>>>>>> d5f3dd21
+```ts
 // Options of the description file
 var descriptionOptions = {
   format: DescriptionFormat.STANDARD, // Standard format
@@ -451,11 +403,7 @@
 
 **Example**
 
-<<<<<<< HEAD
-```js
-=======
-```ts
->>>>>>> d5f3dd21
+```ts
 // Options of the description file
 var descriptionOptions = {
   format: DescriptionFormat.STANDARD, // Standard format
@@ -487,11 +435,7 @@
 
 **Example**
 
-<<<<<<< HEAD
-```js
-=======
-```ts
->>>>>>> d5f3dd21
+```ts
 updater.getTaskInfo((err, info) => {
   console.log(`getTaskInfo isexistTask= ${info?.existTask}`);
 });
@@ -515,11 +459,7 @@
 
 **Example**
 
-<<<<<<< HEAD
-```js
-=======
-```ts
->>>>>>> d5f3dd21
+```ts
 updater.getTaskInfo().then(info => {
   console.log(`getTaskInfo isexistTask= ${info.existTask}`);
 }).catch(err => {
@@ -547,11 +487,7 @@
 
 **Example**
 
-<<<<<<< HEAD
-```js
-=======
-```ts
->>>>>>> d5f3dd21
+```ts
 // Version digest information
 var versionDigestInfo = {
   versionDigest: "versionDigest" // Version digest information in the check result
@@ -592,11 +528,7 @@
 
 **Example**
 
-<<<<<<< HEAD
-```js
-=======
-```ts
->>>>>>> d5f3dd21
+```ts
 // Version digest information
 var versionDigestInfo = {
   versionDigest: "versionDigest" // Version digest information in the check result
@@ -634,11 +566,7 @@
 
 **Example**
 
-<<<<<<< HEAD
-```js
-=======
-```ts
->>>>>>> d5f3dd21
+```ts
 // Version digest information
 var versionDigestInfo = {
   versionDigest: "versionDigest" // Version digest information in the check result
@@ -678,11 +606,7 @@
 
 **Example**
 
-<<<<<<< HEAD
-```js
-=======
-```ts
->>>>>>> d5f3dd21
+```ts
 // Version digest information
 var versionDigestInfo = {
   versionDigest: "versionDigest" // Version digest information in the check result
@@ -719,11 +643,7 @@
 
 **Example**
 
-<<<<<<< HEAD
-```js
-=======
-```ts
->>>>>>> d5f3dd21
+```ts
 // Version digest information
 var versionDigestInfo = {
   versionDigest: "versionDigest" // Version digest information in the check result
@@ -763,11 +683,7 @@
 
 **Example**
 
-<<<<<<< HEAD
-```js
-=======
-```ts
->>>>>>> d5f3dd21
+```ts
 // Version digest information
 var versionDigestInfo = {
   versionDigest: "versionDigest" // Version digest information in the check result
@@ -804,11 +720,7 @@
 
 **Example**
 
-<<<<<<< HEAD
-```js
-=======
-```ts
->>>>>>> d5f3dd21
+```ts
 // Version digest information
 var versionDigestInfo = {
   versionDigest: "versionDigest" // Version digest information in the check result
@@ -848,11 +760,7 @@
 
 **Example**
 
-<<<<<<< HEAD
-```js
-=======
-```ts
->>>>>>> d5f3dd21
+```ts
 // Version digest information
 var versionDigestInfo = {
   versionDigest: "versionDigest" // Version digest information in the check result
@@ -889,11 +797,7 @@
 
 **Example**
 
-<<<<<<< HEAD
-```js
-=======
-```ts
->>>>>>> d5f3dd21
+```ts
 // Version digest information
 var versionDigestInfo = {
   versionDigest: "versionDigest" // Version digest information in the check result
@@ -933,11 +837,7 @@
 
 **Example**
 
-<<<<<<< HEAD
-```js
-=======
-```ts
->>>>>>> d5f3dd21
+```ts
 // Version digest information
 var versionDigestInfo = {
   versionDigest: "versionDigest" // Version digest information in the check result
@@ -972,11 +872,7 @@
 
 **Example**
 
-<<<<<<< HEAD
-```js
-=======
-```ts
->>>>>>> d5f3dd21
+```ts
 updater.getUpgradePolicy((err, policy) => {
   console.log(`policy downloadStrategy = ${policy?.downloadStrategy}`);
   console.log(`policy autoUpgradeStrategy = ${policy?.autoUpgradeStrategy}`);
@@ -1001,11 +897,7 @@
 
 **Example**
 
-<<<<<<< HEAD
-```js
-=======
-```ts
->>>>>>> d5f3dd21
+```ts
 updater.getUpgradePolicy().then(policy => {
   console.log(`policy downloadStrategy = ${policy.downloadStrategy}`);
   console.log(`policy autoUpgradeStrategy = ${policy.autoUpgradeStrategy}`);
@@ -1033,11 +925,7 @@
 
 **Example**
 
-<<<<<<< HEAD
-```js
-=======
-```ts
->>>>>>> d5f3dd21
+```ts
 let policy = {
   downloadStrategy: false,
   autoUpgradeStrategy: false,
@@ -1072,11 +960,7 @@
 
 **Example**
 
-<<<<<<< HEAD
-```js
-=======
-```ts
->>>>>>> d5f3dd21
+```ts
 let policy = {
   downloadStrategy: false,
   autoUpgradeStrategy: false,
@@ -1107,11 +991,7 @@
 
 **Example**
 
-<<<<<<< HEAD
-```js
-=======
-```ts
->>>>>>> d5f3dd21
+```ts
 updater.terminateUpgrade((err) => {
   console.log(`terminateUpgrade error ${JSON.stringify(err)}`);
 });
@@ -1135,11 +1015,7 @@
 
 **Example**
 
-<<<<<<< HEAD
-```js
-=======
-```ts
->>>>>>> d5f3dd21
+```ts
 updater.terminateUpgrade().then(() => {
   console.log(`terminateUpgrade success`);
 }).catch(err => {
@@ -1164,11 +1040,7 @@
 
 **Example**
 
-<<<<<<< HEAD
-```js
-=======
-```ts
->>>>>>> d5f3dd21
+```ts
 var eventClassifyInfo = {
   eventClassify: update.EventClassify.TASK, // Listening for update events
   extraInfo: ""
@@ -1195,11 +1067,7 @@
 
 **Example**
 
-<<<<<<< HEAD
-```js
-=======
-```ts
->>>>>>> d5f3dd21
+```ts
 var eventClassifyInfo = {
   eventClassify: update.EventClassify.TASK, // Listening for update events
   extraInfo: ""
@@ -1230,11 +1098,7 @@
 
 **Example**
 
-<<<<<<< HEAD
-```js
-=======
-```ts
->>>>>>> d5f3dd21
+```ts
 restorer.factoryReset((err) => {
   console.log(`factoryReset error ${JSON.stringify(err)}`);
 });
@@ -1258,11 +1122,7 @@
 
 **Example**
 
-<<<<<<< HEAD
-```js
-=======
-```ts
->>>>>>> d5f3dd21
+```ts
 restorer.factoryReset().then(() => {
   console.log(`factoryReset success`);
 }).catch(err => {
@@ -1292,11 +1152,7 @@
 
 **Example**
 
-<<<<<<< HEAD
-```js
-=======
-```ts
->>>>>>> d5f3dd21
+```ts
 var upgradeFile = {
   fileType: update.ComponentType.OTA, // OTA package
   filePath: "path" // Path of the local update package
@@ -1332,11 +1188,7 @@
 
 **Example**
 
-<<<<<<< HEAD
-```js
-=======
-```ts
->>>>>>> d5f3dd21
+```ts
 var upgradeFile = {
   fileType: update.ComponentType.OTA, // OTA package
   filePath: "path" // Path of the local update package
@@ -1366,11 +1218,7 @@
 
 **Example**
 
-<<<<<<< HEAD
-```js
-=======
-```ts
->>>>>>> d5f3dd21
+```ts
 var upgradeFiles = [{
   fileType: update.ComponentType.OTA, // OTA package
   filePath: "path" // Path of the local update package
@@ -1399,11 +1247,7 @@
 
 **Example**
 
-<<<<<<< HEAD
-```js
-=======
-```ts
->>>>>>> d5f3dd21
+```ts
 var upgradeFiles = [{
   fileType: update.ComponentType.OTA, // OTA package
   filePath: "path" // Path of the local update package
@@ -1431,11 +1275,7 @@
 
 **Example**
 
-<<<<<<< HEAD
-```js
-=======
-```ts
->>>>>>> d5f3dd21
+```ts
 var eventClassifyInfo = {
   eventClassify: update.EventClassify.TASK, // Listening for update events
   extraInfo: ""
@@ -1464,11 +1304,7 @@
 
 **Example**
 
-<<<<<<< HEAD
-```js
-=======
-```ts
->>>>>>> d5f3dd21
+```ts
 var eventClassifyInfo = {
   eventClassify: update.EventClassify.TASK, // Listening for update events
   extraInfo: ""
@@ -1541,18 +1377,6 @@
 
 **System capability**: SystemCapability.Update.UpdateService
 
-<<<<<<< HEAD
-| Name                 | Type                       | Mandatory  | Description     |
-| ------------------- | --------------------------- | ---- | ------- |
-| componentId              | number   | Yes   | Component ID. |
-| componentType              | [ComponentType](#componenttype)   | Yes   | Component type. |
-| upgradeAction              | [UpgradeAction](#upgradeaction)   | Yes   | Update mode. |
-| displayVersion              | string   | Yes   | Display version number. |
-| innerVersion              | string   | Yes   | Internal version number. |
-| size              | number   | Yes   | Update package size. |
-| effectiveMode              | [EffectiveMode](#effectivemode)   | Yes   | Effective mode. |
-| descriptionInfo              | [DescriptionInfo](#descriptioninfo)   | Yes   | Information about the version description file. |
-=======
 | Parameter             | Type                               | Mandatory  | Description      |
 | --------------- | ----------------------------------- | ---- | -------- |
 | componentId     | number                              | Yes   | Component ID.    |
@@ -1563,7 +1387,6 @@
 | size            | number                              | Yes   | Update package size.   |
 | effectiveMode   | [EffectiveMode](#effectivemode)     | Yes   | Effective mode.    |
 | descriptionInfo | [DescriptionInfo](#descriptioninfo) | Yes   | Information about the version description file.|
->>>>>>> d5f3dd21
 
 ## DescriptionOptions
 
@@ -1604,19 +1427,11 @@
 
 **System capability**: SystemCapability.Update.UpdateService
 
-<<<<<<< HEAD
-| Name                 | Type                       | Mandatory  | Description     |
-| ------------------- | --------------------------- | ---- | ------- |
-| osVersion              | string   | Yes   | System version number. |
-| deviceName              | string   | Yes   | Device name. |
-| versionComponents              | Array\<[VersionComponent](#versioncomponent)>   | No   | Version components. |
-=======
 | Name               | Type                                    | Mandatory  | Description   |
 | ----------------- | ---------------------------------------- | ---- | ----- |
 | osVersion         | string                                   | Yes   | System version number.|
 | deviceName        | string                                   | Yes   | Device name.  |
 | versionComponents | Array\<[VersionComponent](#versioncomponent)> | No   | Version components. |
->>>>>>> d5f3dd21
 
 ## DownloadOptions
 
