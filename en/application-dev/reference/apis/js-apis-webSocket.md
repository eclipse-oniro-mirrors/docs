# # @ohos.net.webSocket (WebSocket Connection)

> **NOTE**
>
> The initial APIs of this module are supported since API version 6. Newly added APIs will be marked with a superscript to indicate their earliest API version.


You can use WebSocket to establish a bidirectional connection between a server and a client. Before doing this, you need to use the [createWebSocket](#websocketcreatewebsocket) API to create a [WebSocket](#websocket) object and then use the [connect](#connect) API to connect to the server. If the connection is successful, the client will receive a callback of the [open](#onopen) event. Then, the client can communicate with the server using the [send](#send) API. When the server sends a message to the client, the client will receive a callback of the [message](#onmessage) event. If the client no longer needs this connection, it can call the [close](#close) API to disconnect from the server. Then, the client will receive a callback of the [close](#onclose) event.

If an error occurs in any of the preceding processes, the client will receive a callback of the [error](#onerror) event.


## Modules to Import

```js
import webSocket from '@ohos.net.webSocket';
```

## Examples

```js
import webSocket from '@ohos.net.webSocket';

var defaultIpAddress = "ws://";
let ws = webSocket.createWebSocket();
ws.on('open', (err, value) => {
    console.log("on open, status:" + value['status'] + ", message:" + value['message']);
    // When receiving the on('open') event, the client can use the send() API to communicate with the server.
    ws.send("Hello, server!", (err, value) => {
        if (!err) {
            console.log("send success");
        } else {
            console.log("send fail, err:" + JSON.stringify(err));
        }
    });
});
ws.on('message', (err, value) => {
    console.log("on message, message:" + value);
    // When receiving the `bye` message (the actual message name may differ) from the server, the client proactively disconnects from the server.
    if (value === 'bye') {
        ws.close((err, value) => {
            if (!err) {
                console.log("close success");
            } else {
                console.log("close fail, err is " + JSON.stringify(err));
            }
        });
    }
});
ws.on('close', (err, value) => {
    console.log("on close, code is " + value.code + ", reason is " + value.reason);
});
ws.on('error', (err) => {
    console.log("on error, error:" + JSON.stringify(err));
});
ws.connect(defaultIpAddress, (err, value) => {
    if (!err) {
        console.log("connect success");
    } else {
        console.log("connect fail, err:" + JSON.stringify(err));
    }
});
```

## webSocket.createWebSocket

createWebSocket\(\): WebSocket

Creates a WebSocket connection. You can use this API to create or close a WebSocket connection, send data over it, or enable or disable listening for the **open**, **close**, **message**, and **error** events.

**System capability**: SystemCapability.Communication.NetStack

**Return value**

| Type                               | Description                                                        |
| :---------------------------------- | :----------------------------------------------------------- |
| [WebSocket](#websocket) | A **WebSocket** object, which contains the **connect**, **send**, **close**, **on**, or **off** method.|

**Example**

```js
let ws = webSocket.createWebSocket();
```


## WebSocket

Defines a **WebSocket** object. Before invoking WebSocket APIs, you need to call [webSocket.createWebSocket](#websocketcreatewebsocket) to create a **WebSocket** object.

### connect

connect\(url: string, callback: AsyncCallback<boolean\>\): void

Initiates a WebSocket request to establish a WebSocket connection to a given URL. This API uses an asynchronous callback to return the result.

**Required permissions**: ohos.permission.INTERNET

**System capability**: SystemCapability.Communication.NetStack

**Parameters**

| Name  | Type                    | Mandatory| Description                        |
| -------- | ------------------------ | ---- | ---------------------------- |
| url      | string                   | Yes  | URL for establishing a WebSocket connection.|
| callback | AsyncCallback\<boolean\> | Yes  | Callback used to return the result.                  |

**Error codes**

| ID| Error Message                |
| ------- | ----------------------- |
| 401     | Parameter error.        |
| 201     | Permission denied.      |

**Example**

```js
let ws = webSocket.createWebSocket();
let url = "ws://"
ws.connect(url, (err, value) => {
	if (!err) {
		console.log("connect success");
	} else {
		console.log("connect fail, err:" + JSON.stringify(err))
	}
});
```


### connect

connect\(url: string, options: WebSocketRequestOptions, callback: AsyncCallback<boolean\>\): void

Initiates a WebSocket request carrying specified options to establish a WebSocket connection to a given URL. This API uses an asynchronous callback to return the result.

**Required permissions**: ohos.permission.INTERNET

**System capability**: SystemCapability.Communication.NetStack

**Parameters**

| Name  | Type                    | Mandatory| Description                                                   |
| -------- | ------------------------ | ---- | ------------------------------------------------------- |
| url      | string                   | Yes  | URL for establishing a WebSocket connection.                           |
| options  | WebSocketRequestOptions  | Yes  | Request options. For details, see [WebSocketRequestOptions](#websocketrequestoptions).|
| callback | AsyncCallback\<boolean\> | Yes  | Callback used to return the result.                                             |

**Error codes**

| ID| Error Message                |
| ------- | ----------------------- |
| 401     | Parameter error.        |
| 201     | Permission denied.      |

**Example**

```js
let ws = webSocket.createWebSocket();
let url = "ws://"
ws.connect(url, {
	header: {
		"key": "value",
		"key2": "value2"
	}
}, (err, value) => {
	if (!err) {
		console.log("connect success");
	} else {
		console.log("connect fail, err:" + JSON.stringify(err))
	}
});
```


### connect

connect\(url: string, options?: WebSocketRequestOptions\): Promise<boolean\>

Initiates a WebSocket request carrying specified options to establish a WebSocket connection to a given URL. This API uses a promise to return the result.

**Required permissions**: ohos.permission.INTERNET

**System capability**: SystemCapability.Communication.NetStack

**Parameters**

| Name | Type                   | Mandatory| Description                                                   |
| ------- | ----------------------- | ---- | ------------------------------------------------------- |
| url     | string                  | Yes  | URL for establishing a WebSocket connection.                           |
| options | WebSocketRequestOptions | No  | Request options. For details, see [WebSocketRequestOptions](#websocketrequestoptions).|

**Return value**

| Type              | Description                             |
| :----------------- | :-------------------------------- |
| Promise\<boolean\> | Promise used to return the result.|

**Error codes**

| ID| Error Message                |
| ------- | ----------------------- |
| 401     | Parameter error.        |
| 201     | Permission denied.      |

**Example**

```js
let ws = webSocket.createWebSocket();
let url = "ws://"
let promise = ws.connect(url);
promise.then((value) => {
	console.log("connect success")
}).catch((err) => {
	console.log("connect fail, error:" + JSON.stringify(err))
});
```


### send

send\(data: string | ArrayBuffer, callback: AsyncCallback<boolean\>\): void

Sends data through a WebSocket connection. This API uses an asynchronous callback to return the result.

**Required permissions**: ohos.permission.INTERNET

**System capability**: SystemCapability.Communication.NetStack

**Parameters**

| Name  | Type                    | Mandatory| Description        |
| -------- | ------------------------ | ---- | ------------ |
| data     | string \| ArrayBuffer <sup>8+</sup> | Yes  | Data to send.|
| callback | AsyncCallback\<boolean\> | Yes  | Callback used to return the result.  |

**Error codes**

| ID| Error Message                |
| ------- | ----------------------- |
| 401     | Parameter error.        |
| 201     | Permission denied.      |

**Example**

```js
let ws = webSocket.createWebSocket();
let url = "ws://"
ws.connect(url, (err, value) => {
	ws.send("Hello, server!", (err, value) => {
		if (!err) {
			console.log("send success");
		} else {
			console.log("send fail, err:" + JSON.stringify(err))
		}
	});
});
```


### send

send\(data: string | ArrayBuffer\): Promise<boolean\>

Sends data through a WebSocket connection. This API uses a promise to return the result.

**Required permissions**: ohos.permission.INTERNET

**System capability**: SystemCapability.Communication.NetStack

**Parameters**

| Name| Type  | Mandatory| Description        |
| ------ | ------ | ---- | ------------ |
| data     | string \| ArrayBuffer <sup>8+</sup> | Yes  | Data to send.|

**Return value**

| Type              | Description                             |
| :----------------- | :-------------------------------- |
| Promise\<boolean\> | Promise used to return the result.|

**Error codes**

| ID| Error Message                |
| ------- | ----------------------- |
| 401     | Parameter error.        |
| 201     | Permission denied.      |

**Example**

```js
let ws = webSocket.createWebSocket();
let url = "ws://"
ws.connect(url, (err, value) => {
	let promise = ws.send("Hello, server!");
	promise.then((value) => {
		console.log("send success")
	}).catch((err) => {
		console.log("send fail, error:" + JSON.stringify(err))
	});
});
```


### close

close\(callback: AsyncCallback<boolean\>\): void

Closes a WebSocket connection. This API uses an asynchronous callback to return the result.

**Required permissions**: ohos.permission.INTERNET

**System capability**: SystemCapability.Communication.NetStack

**Parameters**

| Name  | Type                    | Mandatory| Description      |
| -------- | ------------------------ | ---- | ---------- |
| callback | AsyncCallback\<boolean\> | Yes  | Callback used to return the result.|

**Error codes**

| ID| Error Message                |
| ------- | ----------------------- |
| 401     | Parameter error.        |
| 201     | Permission denied.      |

**Example**

```js
let ws = webSocket.createWebSocket();
let url = "ws://"
ws.close((err, value) => {
	if (!err) {
		console.log("close success")
	} else {
		console.log("close fail, err is " + JSON.stringify(err))
	}
});
```


### close

close\(options: WebSocketCloseOptions, callback: AsyncCallback<boolean\>\): void

Closes a WebSocket connection carrying specified options such as **code** and **reason**. This API uses an asynchronous callback to return the result.

**Required permissions**: ohos.permission.INTERNET

**System capability**: SystemCapability.Communication.NetStack

**Parameters**

| Name  | Type                    | Mandatory| Description                                                 |
| -------- | ------------------------ | ---- | ----------------------------------------------------- |
| options  | WebSocketCloseOptions    | Yes  | Request options. For details, see [WebSocketCloseOptions](#websocketcloseoptions).|
| callback | AsyncCallback\<boolean\> | Yes  | Callback used to return the result.                                           |

**Error codes**

| ID| Error Message                |
| ------- | ----------------------- |
| 401     | Parameter error.        |
| 201     | Permission denied.      |

**Example**

```js
let ws = webSocket.createWebSocket();
let url = "ws://"
ws.close({
	code: 1000,
	reason: "your reason"
}, (err, value) => {
	if (!err) {
		console.log("close success")
	} else {
		console.log("close fail, err is " + JSON.stringify(err))
	}
});
```


### close

close\(options?: WebSocketCloseOptions\): Promise<boolean\>

Closes a WebSocket connection carrying specified options such as **code** and **reason**. This API uses a promise to return the result.

**Required permissions**: ohos.permission.INTERNET

**System capability**: SystemCapability.Communication.NetStack

**Parameters**

| Name | Type                 | Mandatory| Description                                                 |
| ------- | --------------------- | ---- | ----------------------------------------------------- |
| options | WebSocketCloseOptions | No  | Request options. For details, see [WebSocketCloseOptions](#websocketcloseoptions).|

**Return value**

| Type              | Description                             |
| :----------------- | :-------------------------------- |
| Promise\<boolean\> | Promise used to return the result.|

**Error codes**

| ID| Error Message                |
| ------- | ----------------------- |
| 401     | Parameter error.        |
| 201     | Permission denied.      |

**Example**

```js
let ws = webSocket.createWebSocket();
let url = "ws://"
let promise = ws.close({
	code: 1000,
	reason: "your reason"
});
promise.then((value) => {
	console.log("close success")
}).catch((err) => {
	console.log("close fail, err is " + JSON.stringify(err))
});
```


### on\('open'\)

on\(type: 'open', callback: AsyncCallback<Object\>\): void

Enables listening for the **open** events of a WebSocket connection. This API uses an asynchronous callback to return the result.

**System capability**: SystemCapability.Communication.NetStack

**Parameters**

| Name  | Type                   | Mandatory| Description                         |
| -------- | ----------------------- | ---- | ----------------------------- |
| type     | string                  | Yes  | Event type. <br />**open**: event indicating that a WebSocket connection has been opened.|
| callback | AsyncCallback\<Object\> | Yes  | Callback used to return the result.                   |


**Example**

```js
let ws = webSocket.createWebSocket();
ws.on('open', (err, value) => {
	console.log("on open, status:" + value['status'] + ", message:" + value['message']);
});
```


### off\('open'\)

off\(type: 'open', callback?: AsyncCallback<Object\>\): void

Disables listening for the **open** events of a WebSocket connection. This API uses an asynchronous callback to return the result.

<<<<<<< HEAD
>**NOTE:**
=======
>**NOTE**
>>>>>>> 340feb1c
>You can pass the callback of the **on** function if you want to cancel listening for a certain type of event. If you do not pass the callback, you will cancel listening for all events.

**System capability**: SystemCapability.Communication.NetStack

**Parameters**

| Name  | Type                   | Mandatory| Description                         |
| -------- | ----------------------- | ---- | ----------------------------- |
| type     | string                  | Yes  | Event type. <br />**open**: event indicating that a WebSocket connection has been opened.|
| callback | AsyncCallback\<Object\> | No  | Callback used to return the result.                   |

**Example**

```js
let ws = webSocket.createWebSocket();
let callback1 = (err, value) => {
	console.log("on open, status:" + value['status'] + ", message:" + value['message']);
}
ws.on('open', callback1);
// You can pass the callback of the on function to cancel listening for a certain type of callback. If you do not pass the callback, you will cancel listening for all callbacks.
ws.off('open', callback1);
```


### on\('message'\)

on\(type: 'message', callback: AsyncCallback<string | ArrayBuffer\>\): void

Enables listening for the **message** events of a WebSocket connection. This API uses an asynchronous callback to return the result. The maximum length of each message is 4 KB. If the length exceeds 4 KB, the message is automatically fragmented.

<<<<<<< HEAD
>**NOTE:**
=======
>**NOTE**
>>>>>>> 340feb1c
>The data in **AsyncCallback** can be in the format of string\(API 6\) or ArrayBuffer\(API 8\).

**System capability**: SystemCapability.Communication.NetStack

**Parameters**

| Name  | Type                   | Mandatory| Description                                        |
| -------- | ----------------------- | ---- | -------------------------------------------- |
| type     | string                  | Yes  | Event type.<br />**message**: event indicating that a message has been received from the server.|
| callback | AsyncCallback\<string \| ArrayBuffer <sup>8+</sup>\> | Yes  | Callback used to return the result.                                  |

**Example**

```js
let ws = webSocket.createWebSocket();
ws.on('message', (err, value) => {
	console.log("on message, message:" + value);
});
```


### off\('message'\)

off\(type: 'message', callback?: AsyncCallback<string | ArrayBuffer\>\): void

Disables listening for the **message** events of a WebSocket connection. This API uses an asynchronous callback to return the result. The maximum length of each message is 4 KB. If the length exceeds 4 KB, the message is automatically fragmented.

<<<<<<< HEAD
>**NOTE:**
=======
>**NOTE**
>>>>>>> 340feb1c
>The data in **AsyncCallback** can be in the format of string\(API 6\) or ArrayBuffer\(API 8\).
>You can pass the callback of the **on** function if you want to cancel listening for a certain type of event. If you do not pass the callback, you will cancel listening for all events.

**System capability**: SystemCapability.Communication.NetStack

**Parameters**

| Name  | Type                                               | Mandatory| Description                                        |
| -------- | --------------------------------------------------- | ---- | -------------------------------------------- |
| type     | string                                              | Yes  | Event type.<br />**message**: event indicating that a message has been received from the server.|
| callback | AsyncCallback\<string \|ArrayBuffer <sup>8+</sup>\> | No  | Callback used to return the result.                                  |

**Example**

```js
let ws = webSocket.createWebSocket();
ws.off('message');
```


### on\('close'\)

on\(type: 'close', callback: AsyncCallback<\{ code: number, reason: string \}\>\): void

Enables listening for the **close** events of a WebSocket connection. This API uses an asynchronous callback to return the result.

**System capability**: SystemCapability.Communication.NetStack

**Parameters**

| Name  | Type                                           | Mandatory| Description                          |
| -------- | ----------------------------------------------- | ---- | ------------------------------ |
| type     | string                                          | Yes  | Event type. <br />**close**: event indicating that a WebSocket connection has been closed.|
| callback | AsyncCallback<{ code: number, reason: string }> | Yes  | Callback used to return the result.                    |

**Example**

```js
let ws = webSocket.createWebSocket();
ws.on('close', (err, value) => {
	console.log("on close, code is " + value.code + ", reason is " + value.reason);
});
```


### off\('close'\)

off\(type: 'close', callback?: AsyncCallback<\{ code: number, reason: string \}\>\): void

Disables listening for the **close** events of a WebSocket connection. This API uses an asynchronous callback to return the result.

<<<<<<< HEAD
>**NOTE:**
=======
>**NOTE**
>>>>>>> 340feb1c
>You can pass the callback of the **on** function if you want to cancel listening for a certain type of event. If you do not pass the callback, you will cancel listening for all events.

**System capability**: SystemCapability.Communication.NetStack

**Parameters**

| Name  | Type                                           | Mandatory| Description                          |
| -------- | ----------------------------------------------- | ---- | ------------------------------ |
| type     | string                                          | Yes  | Event type. <br />**close**: event indicating that a WebSocket connection has been closed.|
| callback | AsyncCallback<{ code: number, reason: string }> | No  | Callback used to return the result.                    |

**Example**

```js
let ws = webSocket.createWebSocket();
ws.off('close');
```


### on\('error'\)

on\(type: 'error', callback: ErrorCallback\): void

Enables listening for the **error** events of a WebSocket connection. This API uses an asynchronous callback to return the result.

**System capability**: SystemCapability.Communication.NetStack

**Parameters**

| Name  | Type         | Mandatory| Description                           |
| -------- | ------------- | ---- | ------------------------------- |
| type     | string        | Yes  | Event type.<br />**error**: event indicating the WebSocket connection has encountered an error.|
| callback | ErrorCallback | Yes  | Callback used to return the result.                     |

**Example**

```js
let ws = webSocket.createWebSocket();
ws.on('error', (err) => {
	console.log("on error, error:" + JSON.stringify(err))
});
```


### off\('error'\)

off\(type: 'error', callback?: ErrorCallback\): void

Disables listening for the **error** events of a WebSocket connection. This API uses an asynchronous callback to return the result.

<<<<<<< HEAD
>**NOTE:**
=======
>**NOTE**
>>>>>>> 340feb1c
>You can pass the callback of the **on** function if you want to cancel listening for a certain type of event. If you do not pass the callback, you will cancel listening for all events.

**System capability**: SystemCapability.Communication.NetStack

**Parameters**

| Name  | Type         | Mandatory| Description                           |
| -------- | ------------- | ---- | ------------------------------- |
| type     | string        | Yes  | Event type.<br />**error**: event indicating the WebSocket connection has encountered an error.|
| callback | ErrorCallback | No  | Callback used to return the result.                     |

**Example**

```js
let ws = webSocket.createWebSocket();
ws.off('error');
```


## WebSocketRequestOptions

Defines the optional parameters carried in the request for establishing a WebSocket connection.

**System capability**: SystemCapability.Communication.NetStack

| Name| Type  | Mandatory| Description                                                        |
| ------ | ------ | ---- | ------------------------------------------------------------ |
| header | Object | No  | Header carrying optional parameters in the request for establishing a WebSocket connection. You can customize the parameter or leave it unspecified.|


## WebSocketCloseOptions

Defines the optional parameters carried in the request for closing a WebSocket connection.

**System capability**: SystemCapability.Communication.NetStack

| Name| Type  | Mandatory| Description                                                        |
| ------ | ------ | ---- | ------------------------------------------------------------ |
| code   | number | No  | Error code. Set this parameter based on the actual situation. The default value is **1000**.|
| reason | string | No  | Error cause. Set this parameter based on the actual situation. The default value is an empty string ("").|

## Result Codes for Closing a WebSocket Connection

You can customize the result codes sent to the server. The result codes in the following table are for reference only.

**System capability**: SystemCapability.Communication.NetStack

| Value       | Description              |
| :-------- | :----------------- |
| 1000      | Normally closed.          |
| 1001      | Connection closed by the server.    |
| 1002      | Incorrect protocol.          |
| 1003      | Data unable to be processed.|
| 1004~1015 | Reserved.            |<|MERGE_RESOLUTION|>--- conflicted
+++ resolved
@@ -459,11 +459,7 @@
 
 Disables listening for the **open** events of a WebSocket connection. This API uses an asynchronous callback to return the result.
 
-<<<<<<< HEAD
 >**NOTE:**
-=======
->**NOTE**
->>>>>>> 340feb1c
 >You can pass the callback of the **on** function if you want to cancel listening for a certain type of event. If you do not pass the callback, you will cancel listening for all events.
 
 **System capability**: SystemCapability.Communication.NetStack
@@ -494,11 +490,7 @@
 
 Enables listening for the **message** events of a WebSocket connection. This API uses an asynchronous callback to return the result. The maximum length of each message is 4 KB. If the length exceeds 4 KB, the message is automatically fragmented.
 
-<<<<<<< HEAD
 >**NOTE:**
-=======
->**NOTE**
->>>>>>> 340feb1c
 >The data in **AsyncCallback** can be in the format of string\(API 6\) or ArrayBuffer\(API 8\).
 
 **System capability**: SystemCapability.Communication.NetStack
@@ -526,11 +518,7 @@
 
 Disables listening for the **message** events of a WebSocket connection. This API uses an asynchronous callback to return the result. The maximum length of each message is 4 KB. If the length exceeds 4 KB, the message is automatically fragmented.
 
-<<<<<<< HEAD
 >**NOTE:**
-=======
->**NOTE**
->>>>>>> 340feb1c
 >The data in **AsyncCallback** can be in the format of string\(API 6\) or ArrayBuffer\(API 8\).
 >You can pass the callback of the **on** function if you want to cancel listening for a certain type of event. If you do not pass the callback, you will cancel listening for all events.
 
@@ -582,11 +570,7 @@
 
 Disables listening for the **close** events of a WebSocket connection. This API uses an asynchronous callback to return the result.
 
-<<<<<<< HEAD
 >**NOTE:**
-=======
->**NOTE**
->>>>>>> 340feb1c
 >You can pass the callback of the **on** function if you want to cancel listening for a certain type of event. If you do not pass the callback, you will cancel listening for all events.
 
 **System capability**: SystemCapability.Communication.NetStack
@@ -637,11 +621,7 @@
 
 Disables listening for the **error** events of a WebSocket connection. This API uses an asynchronous callback to return the result.
 
-<<<<<<< HEAD
 >**NOTE:**
-=======
->**NOTE**
->>>>>>> 340feb1c
 >You can pass the callback of the **on** function if you want to cancel listening for a certain type of event. If you do not pass the callback, you will cancel listening for all events.
 
 **System capability**: SystemCapability.Communication.NetStack
