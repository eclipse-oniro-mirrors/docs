# HiChecker

HiChecker is provided for you to check issues that may be easily ignored during development of OpenHarmony applications (including system-built and third-party applications). Such issues include calling of time-consuming functions by key application threads, event distribution and execution timeout in application processes, and ability resource leakage in application processes. The issues are recorded in logs or lead to process crashes explicitly so that you can find and rectify them.

> **NOTE**<br>
> The initial APIs of this module are supported since API version 8. Newly added APIs will be marked with a superscript to indicate their earliest API version.


## Modules to Import

```js
import hichecker from '@ohos.hichecker';
```


## Constant

Provides the constants of all rule types.

**System capability**: SystemCapability.HiviewDFX.HiChecker

| Name                              | Type| Description                                                  |
| ---------------------------------- | -------- | ------------------------------------------------------ |
| RULE_CAUTION_PRINT_LOG             | bigint   | Alarm rule, which is programmed to print a log when an alarm is generated.                        |
| RULE_CAUTION_TRIGGER_CRASH         | bigint   | Alarm rule, which is programmed to force the application to exit when an alarm is generated.                      |
| RULE_THREAD_CHECK_SLOW_PROCESS     | bigint   | Caution rule, which is programmed to detect whether any time-consuming function is invoked.                  |
| RULE_CHECK_ABILITY_CONNECTION_LEAK | bigint   | Caution rule, which is programmed to detect whether ability leakage has occurred.                   |


## hichecker.addRule

addRule(rule: bigint): void

Adds one or more rules. HiChecker detects unexpected operations or gives feedback based on the added rules.

**System capability**: SystemCapability.HiviewDFX.HiChecker

**Parameters**

| Name| Type  | Mandatory| Description            |
| ------ | ------ | ---- | ---------------- |
| rule   | bigint | Yes  | Rule to be added.|

**Example**

```js
// Add a rule.
hichecker.addRule(hichecker.RULE_CAUTION_PRINT_LOG);

// Add multiple rules.
hichecker.addRule(
          hichecker.RULE_CAUTION_PRINT_LOG | hichecker.RULE_CAUTION_TRIGGER_CRASH);
```

## hichecker.removeRule

removeRule(rule: bigint): void

Removes one or more rules. The removed rules will become ineffective.

**System capability**: SystemCapability.HiviewDFX.HiChecker

**Parameters**

| Name| Type  | Mandatory| Description            |
| ------ | ------ | ---- | ---------------- |
| rule   | bigint | Yes  | Rule to be removed.|

**Example**

```js
// Remove a rule.
hichecker.removeRule(hichecker.RULE_CAUTION_PRINT_LOG);

// Remove multiple rules.
hichecker.removeRule(
          hichecker.RULE_CAUTION_PRINT_LOG | hichecker.RULE_CAUTION_TRIGGER_CRASH);
```

## hichecker.getRule

getRule(): bigint 

Obtains a collection of thread, process, and alarm rules that have been added.

**System capability**: SystemCapability.HiviewDFX.HiChecker

**Return value**

| Type  | Description                  |
| ------ | ---------------------- |
<<<<<<< HEAD
| bigint | Collection of added rules.|
=======
| bigint | Collection of added rules. |
>>>>>>> 0747033c

**Example**

```js
// Add a rule.
hichecker.addRule(hichecker.RULE_THREAD_CHECK_SLOW_PROCESS);

// Obtain the collection of added rules.
hichecker.getRule();   // return 1n;
```

## hichecker.contains

contains(rule: bigint): boolean

Checks whether the specified rule exists in the collection of added rules. If the rule is of the thread level, this operation is performed only on the current thread.

**System capability**: SystemCapability.HiviewDFX.HiChecker

**Parameters**

| Name| Type  | Mandatory| Description            |
| ------ | ------ | ---- | ---------------- |
<<<<<<< HEAD
| rule   | bigint | Yes  | Rule to be checked.|
=======
| rule   | bigint | Yes  | Rule to be checked. |
>>>>>>> 0747033c

**Return value**

| Type   | Description                                                      |
| ------- | ---------------------------------------------------------- |
| boolean | Returns **true** if the rule exists in the collection of added rules; returns **false** otherwise.|

**Example**

```js
// Add a rule.
hichecker.addRule(hichecker.RULE_THREAD_CHECK_SLOW_PROCESS);

// Check whether the added rule exists in the collection of added rules.
<<<<<<< HEAD
hichecker.contains(hichecker.RULE_THREAD_CHECK_SLOW_PROCESS); // return true;
hichecker.contains(hichecker.RULE_CAUTION_PRINT_LOG); // return false;
=======
hichecker.contains(hichecker.RULE_THREAD_CHECK_SLOW_PROCESS); // Return true
hichecker.contains(hichecker.RULE_CAUTION_PRINT_LOG); // Return false
>>>>>>> 0747033c
```<|MERGE_RESOLUTION|>--- conflicted
+++ resolved
@@ -89,11 +89,7 @@
 
 | Type  | Description                  |
 | ------ | ---------------------- |
-<<<<<<< HEAD
-| bigint | Collection of added rules.|
-=======
 | bigint | Collection of added rules. |
->>>>>>> 0747033c
 
 **Example**
 
@@ -102,7 +98,7 @@
 hichecker.addRule(hichecker.RULE_THREAD_CHECK_SLOW_PROCESS);
 
 // Obtain the collection of added rules.
-hichecker.getRule();   // return 1n;
+hichecker.getRule();   // Return 1n.
 ```
 
 ## hichecker.contains
@@ -117,17 +113,13 @@
 
 | Name| Type  | Mandatory| Description            |
 | ------ | ------ | ---- | ---------------- |
-<<<<<<< HEAD
-| rule   | bigint | Yes  | Rule to be checked.|
-=======
 | rule   | bigint | Yes  | Rule to be checked. |
->>>>>>> 0747033c
 
 **Return value**
 
 | Type   | Description                                                      |
 | ------- | ---------------------------------------------------------- |
-| boolean | Returns **true** if the rule exists in the collection of added rules; returns **false** otherwise.|
+| boolean | Returns **true** if the rule exists in the collection of added rules; returns **false** otherwise. |
 
 **Example**
 
@@ -136,11 +128,6 @@
 hichecker.addRule(hichecker.RULE_THREAD_CHECK_SLOW_PROCESS);
 
 // Check whether the added rule exists in the collection of added rules.
-<<<<<<< HEAD
-hichecker.contains(hichecker.RULE_THREAD_CHECK_SLOW_PROCESS); // return true;
-hichecker.contains(hichecker.RULE_CAUTION_PRINT_LOG); // return false;
-=======
 hichecker.contains(hichecker.RULE_THREAD_CHECK_SLOW_PROCESS); // Return true
 hichecker.contains(hichecker.RULE_CAUTION_PRINT_LOG); // Return false
->>>>>>> 0747033c
 ```