# HiChecker

HiChecker is provided for you to check issues that may be easily ignored during development of OpenHarmony applications (including system-built and third-party applications). Such issues include calling of time-consuming functions by key application threads, event distribution and execution timeout in application processes, and ability resource leakage in application processes. The issues are recorded in logs or lead to process crashes explicitly so that you can find and rectify them.

> **NOTE**<br>
> The initial APIs of this module are supported since API version 8. Newly added APIs will be marked with a superscript to indicate their earliest API version.


## Modules to Import

```js
import hichecker from '@ohos.hichecker';
```


## Constant

Provides the constants of all rule types.

**System capability**: SystemCapability.HiviewDFX.HiChecker

| Name                              | Type| Description                                                  |
| ---------------------------------- | -------- | ------------------------------------------------------ |
| RULE_CAUTION_PRINT_LOG             | bigInt   | Alarm rule, which is programmed to print a log when an alarm is generated.                        |
| RULE_CAUTION_TRIGGER_CRASH         | bigInt   | Alarm rule, which is programmed to force the application to exit when an alarm is generated.                      |
| RULE_THREAD_CHECK_SLOW_PROCESS     | bigInt   | Caution rule, which is programmed to detect whether any time-consuming function is invoked.                  |
| RULE_CHECK_ABILITY_CONNECTION_LEAK | bigInt   | Caution rule, which is programmed to detect whether ability leakage has occurred.                   |


## hichecker.addRule

addRule(rule: bigInt): void

Adds one or more rules. HiChecker detects unexpected operations or gives feedback based on the added rules.

**System capability**: SystemCapability.HiviewDFX.HiChecker

**Parameters**

| Name| Type  | Mandatory| Description            |
| ------ | ------ | ---- | ---------------- |
| rule   | bigInt | Yes  | Rule to be added.|

**Example**

```js
// Add a rule.
hichecker.addRule(hichecker.RULE_CAUTION_PRINT_LOG);

// Add multiple rules.
hichecker.addRule(
          hichecker.RULE_CAUTION_PRINT_LOG | hichecker.RULE_CAUTION_TRIGGER_CRASH);
```

## hichecker.removeRule

removeRule(rule: bigInt): void

Removes one or more rules. The removed rules will become ineffective.

**System capability**: SystemCapability.HiviewDFX.HiChecker

**Parameters**

| Name| Type  | Mandatory| Description            |
| ------ | ------ | ---- | ---------------- |
| rule   | bigInt | Yes  | Rule to be removed.|

**Example**

```js
// Remove a rule.
hichecker.removeRule(hichecker.RULE_CAUTION_PRINT_LOG);

// Remove multiple rules.
hichecker.removeRule(
          hichecker.RULE_CAUTION_PRINT_LOG | hichecker.RULE_CAUTION_TRIGGER_CRASH);
```

## hichecker.getRule

getRule(): bigInt 

Obtains a collection of thread, process, and alarm rules that have been added.

**System capability**: SystemCapability.HiviewDFX.HiChecker

**Return value**

| Type  | Description                  |
| ------ | ---------------------- |
<<<<<<< HEAD
| bigInt | Collection of added rules.|
=======
| bigint | Collection of added rules. |
>>>>>>> 02692ada

**Example**

```js
// Add a rule.
hichecker.addRule(hichecker.RULE_THREAD_CHECK_SLOW_PROCESS);

// Obtain the collection of added rules.
hichecker.getRule();   // Return 1n.
```

## hichecker.contains

contains(rule: bigInt): boolean

Checks whether the specified rule exists in the collection of added rules. If the rule is of the thread level, this operation is performed only on the current thread.

**System capability**: SystemCapability.HiviewDFX.HiChecker

**Parameters**

| Name| Type  | Mandatory| Description            |
| ------ | ------ | ---- | ---------------- |
<<<<<<< HEAD
| rule   | bigInt | Yes  | Rule to be checked.|
=======
| rule   | bigint | Yes  | Rule to be checked. |
>>>>>>> 02692ada

**Return value**

| Type   | Description                                                      |
| ------- | ---------------------------------------------------------- |
| boolean | Returns **true** if the rule exists in the collection of added rules; returns **false** otherwise. |

**Example**

```js
// Add a rule.
hichecker.addRule(hichecker.RULE_THREAD_CHECK_SLOW_PROCESS);

// Check whether the added rule exists in the collection of added rules.
hichecker.contains(hichecker.RULE_THREAD_CHECK_SLOW_PROCESS); // Return true
hichecker.contains(hichecker.RULE_CAUTION_PRINT_LOG); // Return false
```<|MERGE_RESOLUTION|>--- conflicted
+++ resolved
@@ -89,11 +89,7 @@
 
 | Type  | Description                  |
 | ------ | ---------------------- |
-<<<<<<< HEAD
 | bigInt | Collection of added rules.|
-=======
-| bigint | Collection of added rules. |
->>>>>>> 02692ada
 
 **Example**
 
@@ -117,11 +113,7 @@
 
 | Name| Type  | Mandatory| Description            |
 | ------ | ------ | ---- | ---------------- |
-<<<<<<< HEAD
 | rule   | bigInt | Yes  | Rule to be checked.|
-=======
-| rule   | bigint | Yes  | Rule to be checked. |
->>>>>>> 02692ada
 
 **Return value**
 
