--- conflicted
+++ resolved
@@ -126,11 +126,7 @@
 ```
 ## InputMethodController
 
-<<<<<<< HEAD
 In the following API examples, you must first use [getInputMethodController](#getinputmethodcontroller) to obtain an **InputMethodController** instance, and then call the APIs using the obtained instance.
-=======
-In the following API examples, you must first use **[getInputMethodController](#inputmethodgetinputmethodcontroller)** to obtain an **InputMethodController** instance, and then call the APIs using the obtained instance.
->>>>>>> b5cc8045
 
 ### stopInput
 
@@ -178,11 +174,7 @@
 
 ## InputMethodSetting<sup>8+</sup>
 
-<<<<<<< HEAD
 In the following API examples, you must first use [getInputMethodSetting](#getinputmethodsetting) to obtain an **InputMethodSetting** instance, and then call the APIs using the obtained instance.
-=======
-In the following API examples, you must first use **[getInputMethodSetting](#inputmethodgetinputmethodsetting8)** to obtain an **InputMethodSetting** instance, and then call the APIs using the obtained instance.
->>>>>>> b5cc8045
 
 ### listInputMethod
 
@@ -259,11 +251,7 @@
 
 Displays a dialog box for selecting an input method. This API uses an asynchronous callback to return the result.
 
-<<<<<<< HEAD
-  **System capability**: SystemCapability.MiscServices.InputMethodFramework
-=======
-**System capability**: SystemCapability.MiscServices.InputMethodFramework
->>>>>>> b5cc8045
+**System capability**: SystemCapability.MiscServices.InputMethodFramework
 
 **Return value**
 
