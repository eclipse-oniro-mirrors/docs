# @ohos.multimodalInput.inputConsumer (Input Consumer)

The **inputConsumer** module implements listening for combination key events.

> **NOTE**
>
> - The initial APIs of this module are supported since API version 8. Newly added APIs will be marked with a superscript to indicate their earliest API version.
>
> - The APIs provided by this module are system APIs.

## Modules to Import

```js
import inputConsumer from '@ohos.multimodalInput.inputConsumer';
```

## inputConsumer.on

on(type: 'key', keyOptions: KeyOptions, callback: Callback&lt;KeyOptions&gt;): void

Enables listening for combination key events. This API uses an asynchronous callback to return the combination key data when a combination key event that meets the specified condition occurs.

**System capability**: SystemCapability.MultimodalInput.Input.InputConsumer

**Parameters**

| Name        | Type                        | Mandatory  | Description                                      |
| ---------- | -------------------------- | ---- | ---------------------------------------- |
| type       | string                     | Yes   | Event type. Currently, only **key** is supported.                      |
| keyOptions | [KeyOptions](#keyoptions)  | Yes   | Combination key options.                |
| callback   | Callback&lt;KeyOptions&gt; | Yes   | Callback used to return the combination key data when a combination key event that meets the specified condition occurs.|

**Example**

```js
let leftAltKey = 2045;
let tabKey = 2049;
let keyOptions: inputConsumer.KeyOptions = {
  preKeys: [ leftAltKey ],
  finalKey: tabKey,
  isFinalKeyDown: true,
  finalKeyDownDuration: 0
};
let callback = (keyOptions: inputConsumer.KeyOptions) => {
  console.log(`keyOptions: ${JSON.stringify(keyOptions)}`);
}
try {
  inputConsumer.on("key", keyOptions, callback);
} catch (error) {
  console.log(`Subscribe failed, error: ${JSON.stringify(error, [`code`, `message`])}`);
}
```


## inputConsumer.off

off(type: 'key', keyOptions: KeyOptions, callback?: Callback&lt;KeyOptions&gt;): void

Disables listening for combination key events.

**System capability**: SystemCapability.MultimodalInput.Input.InputConsumer

**Parameters**

| Name        | Type                        | Mandatory  | Description                             |
| ---------- | -------------------------- | ---- | ------------------------------- |
| type       | string                     | Yes   | Event type. Currently, only **key** is supported.             |
| keyOptions | [KeyOptions](#keyoptions)  | Yes   | Combination key options.            |
| callback   | Callback&lt;KeyOptions&gt; | No   | Callback to unregister. If this parameter is not specified, listening will be disabled for all callbacks registered by the current application.|

**Example**

```js
let leftAltKey = 2045;
let tabKey = 2049;
<<<<<<< HEAD
// Disable listening for a single callback.
let callback = function (keyOptions) {
=======
// Disable listening for a single callback function.
let callback = (keyOptions: inputConsumer.KeyOptions) => {
>>>>>>> 06d2605c
  console.log(`keyOptions: ${JSON.stringify(keyOptions)}`);
}
let keyOption: inputConsumer.KeyOptions = {preKeys: [leftAltKey], finalKey: tabKey, isFinalKeyDown: true, finalKeyDownDuration: 0};
try {
  inputConsumer.on("key", keyOption, callback);
  inputConsumer.off("key", keyOption, callback);
  console.log(`Unsubscribe success`);
} catch (error) {
  console.log(`Execute failed, error: ${JSON.stringify(error, [`code`, `message`])}`);
}
```
```js
let leftAltKey = 2045;
let tabKey = 2049;
<<<<<<< HEAD
// Disable listening for all callbacks.
let callback = function (keyOptions) {
=======
// Disable listening for all callback functions.
let callback = (keyOptions: inputConsumer.KeyOptions) => {
>>>>>>> 06d2605c
  console.log(`keyOptions: ${JSON.stringify(keyOptions)}`);
}
let keyOption: inputConsumer.KeyOptions = {preKeys: [leftAltKey], finalKey: tabKey, isFinalKeyDown: true, finalKeyDownDuration: 0};
try {
  inputConsumer.on("key", keyOption, callback);
  inputConsumer.off("key", keyOption);
  console.log(`Unsubscribe success`);
} catch (error) {
  console.log(`Execute failed, error: ${JSON.stringify(error, [`code`, `message`])}`);
}
```

## KeyOptions

Represents combination key options.

**System capability**: SystemCapability.MultimodalInput.Input.InputConsumer

| Name       | Type  | Readable  | Writable  | Description     |
| --------- | ------ | ---- | ---- | ------- |
| preKeys    | Array\<number>   | Yes   | No| Preceding key set. The number of preceding keys ranges from 0 to 4. There is no requirement on the sequence of the keys.<br>For example, in the combination keys **Ctrl+Alt+A**, **Ctrl+Alt** are called preceding keys.|
| finalKey             | number  | Yes   |  No| Final key. This parameter is mandatory. A callback is triggered by the final key.<br>For example, in the combination keys **Ctrl+Alt+A**, **A** is called the final key.|
| isFinalKeyDown       | boolean | Yes   |  No| Whether the final key is pressed.<br>The value **true** indicates that the key is pressed, and the value **false** indicates the opposite.|
| finalKeyDownDuration | number  | Yes   |  No| Duration for pressing a key, in μs.<br>If the value of this field is **0**, a callback is triggered immediately.<br>If the value of this field is greater than **0** and **isFinalKeyDown** is **true**, a callback is triggered when the key keeps being pressed after the specified duration expires. If **isFinalKeyDown** is **false**, a callback is triggered when the key is released before the specified duration expires.  |<|MERGE_RESOLUTION|>--- conflicted
+++ resolved
@@ -73,13 +73,8 @@
 ```js
 let leftAltKey = 2045;
 let tabKey = 2049;
-<<<<<<< HEAD
 // Disable listening for a single callback.
 let callback = function (keyOptions) {
-=======
-// Disable listening for a single callback function.
-let callback = (keyOptions: inputConsumer.KeyOptions) => {
->>>>>>> 06d2605c
   console.log(`keyOptions: ${JSON.stringify(keyOptions)}`);
 }
 let keyOption: inputConsumer.KeyOptions = {preKeys: [leftAltKey], finalKey: tabKey, isFinalKeyDown: true, finalKeyDownDuration: 0};
@@ -94,13 +89,8 @@
 ```js
 let leftAltKey = 2045;
 let tabKey = 2049;
-<<<<<<< HEAD
 // Disable listening for all callbacks.
 let callback = function (keyOptions) {
-=======
-// Disable listening for all callback functions.
-let callback = (keyOptions: inputConsumer.KeyOptions) => {
->>>>>>> 06d2605c
   console.log(`keyOptions: ${JSON.stringify(keyOptions)}`);
 }
 let keyOption: inputConsumer.KeyOptions = {preKeys: [leftAltKey], finalKey: tabKey, isFinalKeyDown: true, finalKeyDownDuration: 0};
