--- conflicted
+++ resolved
@@ -34,25 +34,9 @@
 **Example**
 
 ```js
-<<<<<<< HEAD
-export default {
-    data: {
-        deviceIds: Array,
-    },
-    callback: function(ids) {
-        this.deviceIds = ids;
-    },
-    testGetDeviceIds: function () {
-        console.info("InputDeviceJsTest---start---testGetDeviceIds");
-        inputDevice.getDeviceIds(this.callback);
-        console.info("InputDeviceJsTest---end---testGetDeviceIds");
-    }
-}
-=======
 inputDevice.getDeviceIds((ids)=>{
     console.log("The device ID list is: " + ids);
 });
->>>>>>> 51b49896
 ```
 
 ## inputDevice.getDeviceIds
@@ -72,23 +56,9 @@
 **Example**
 
 ```js
-<<<<<<< HEAD
-export default {
-    testGetDeviceIds: function () {
-        console.info("InputDeviceJsTest---start---testGetDeviceIds");
-        let promise = inputDevice.getDeviceIds();
-        promise.then((data)=> {
-            console.info('GetDeviceIds successed, Data: ' + JSON.stringify(data))
-        }).catch((err)=>{
-            console.error('Failed GetDeviceIds. Cause: ' + JSON.stringify(err));
-        });
-    }
-}
-=======
 inputDevice.getDeviceIds().then((ids)=>{
     console.log("The device ID list is: " + ids);
 });
->>>>>>> 51b49896
 ```
 
 
@@ -113,30 +83,10 @@
 **Example**
 
 ```js
-<<<<<<< HEAD
-export default {
-    InputDeviceData: {
-        deviceId : 0,
-        name : "NA",
-        sources : Array,
-        axisRanges : Array,
-    },
-    callback: function(deviceData) {
-        this.InputDeviceData = deviceData;
-    },
-    testGetDevice: function () {
-        // The example is used to obtain the information about the device whose ID is 1.
-        console.info("InputDeviceJsTest---start---testGetDevice");
-        inputDevice.getDevice(1, this.callback);
-        console.info("InputDeviceJsTest---end---testGetDevice");
-    }
-}
-=======
 // This example obtains the information about the device whose ID is 1.
 inputDevice.getDevice(1, (inputDevice)=>{
     console.log("The device name is: " + inputDevice.name);
 });
->>>>>>> 51b49896
 ```
 
 ## inputDevice.getDevice
@@ -156,31 +106,10 @@
 **Example**
 
 ```js
-<<<<<<< HEAD
-export default {
-    InputDeviceData: {
-        deviceId : 0,
-        name : "NA",
-        sources : Array,
-        axisRanges : Array,
-    },
-    testGetDevice: function () {
-        // The example is used to obtain the information about the device whose ID is 1.
-        console.info("InputDeviceJsTest---start---testGetDevice");
-        let promise = inputDevice.getDevice(1);
-        promise.then((data)=> {
-            console.info('GetDeviceId successed, Data: ' + JSON.stringify(data))
-        }).catch((err)=>{
-            console.error('Failed GetDeviceId. Cause: ' + JSON.stringify(err));
-        });
-    }
-}
-=======
 // This example obtains the information about the device whose ID is 1.
 inputDevice.getDevice(1).then((inputDevice)=>{
     console.log("The device name is: " + inputDevice.name);
 });
->>>>>>> 51b49896
 ```
 
 
