--- conflicted
+++ resolved
@@ -37,11 +37,7 @@
 
 ```js
 try {
-<<<<<<< HEAD
   inputMonitor.on('touch', (touchEvent) => {
-=======
-  inputMonitor.on("touch", (touchEvent: TouchEvent) => {
->>>>>>> 06d2605c
     console.log(`Monitor on success ${JSON.stringify(touchEvent)}`);
     return false;
   });
@@ -100,13 +96,8 @@
 **Example**
 
 ```js
-<<<<<<< HEAD
 // Disable listening for a single callback.
 function callback(touchEvent) {
-=======
-// Disable listening for a single callback function.
-let callback = (touchEvent: touchEvent) => {
->>>>>>> 06d2605c
   console.log(`Monitor on success ${JSON.stringify(touchEvent)}`);
   return false;
 };
@@ -120,13 +111,8 @@
 ```
 
 ```js
-<<<<<<< HEAD
 // Cancel listening for all callbacks.
 function callback(touchEvent) {
-=======
-// Cancel listening for all callback functions.
-let callback = (touchEvent: touchEvent) => {
->>>>>>> 06d2605c
   console.log(`Monitor on success ${JSON.stringify(touchEvent)}`);
   return false;
 };
@@ -174,13 +160,8 @@
 ```
 
 ```js
-<<<<<<< HEAD
 // Disable listening for all callbacks.
 function callback(mouseEvent) {
-=======
-// Disable listening for all callback functions.
-let callback = (mouseEvent: MouseEvent) => {
->>>>>>> 06d2605c
   console.log(`Monitor on success ${JSON.stringify(mouseEvent)}`);
   return false;
 };
