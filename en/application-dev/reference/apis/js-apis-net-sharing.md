--- conflicted
+++ resolved
@@ -1,10 +1,6 @@
 # @ohos.net.sharing
 
-<<<<<<< HEAD
 The **sharing** module allows you to share your device's Internet connection with other connected devices by means of Wi-Fi hotspot, Bluetooth, and USB sharing. It also allows you to query the network sharing state and shared mobile data volume.
-=======
-The Network Sharing Management module allows you to share your device's Internet connection with other connected devices by means of Wi-Fi hotspot, and Bluetooth sharing. It also allows you to query the network sharing state and shared mobile data volume.
->>>>>>> 2bbc7357
 
 > **NOTE**<br>
 > The initial APIs of this module are supported since API version 9. Newly added APIs will be marked with a superscript to indicate their earliest API version.
