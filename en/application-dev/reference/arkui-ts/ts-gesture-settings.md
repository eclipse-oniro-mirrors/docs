--- conflicted
+++ resolved
@@ -30,11 +30,7 @@
   | IgnoreInternal | The gestures of child components are masked. Only the gestures of the current component are recognized.<br/>**NOTE**<br/>The built-in gestures of the child components are not masked. For example, when the child component is a **&lt;List&gt;** component, the built-in sliding gestures can still be triggered. | 
 
 
-<<<<<<< HEAD
-- Gesture types
-=======
 - GestureType enums
->>>>>>> 16e1f18e
   | Name | Description | 
   | -------- | -------- |
   | TapGesture | Tap gesture, which can be a single-tap or multi-tap gesture. | 
