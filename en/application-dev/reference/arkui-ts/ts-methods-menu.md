# Menu

<<<<<<< HEAD
> **NOTE**<br>
> The APIs of this module are supported since API version 8. Updates will be marked with a superscript to indicate their earliest API version.

## ContextMenu.close
| API | Description |
| ---- | --- |
|close(): void| Closes the menu bound to this component through [bindContextMenu](./ts-universal-attributes-menu.md#Atrributes) on a page. |
=======
> **NOTE**<br>The APIs of this module are supported since API version 8. Updates will be marked with a superscript to indicate their earliest API version.

## ContextMenu.close
|Method|Description|
|----|---|
|close(): void|Closes the menu bound to this component through [bindContextMenu](./ts-universal-attributes-menu.md#Atrributes) on a page.|
>>>>>>> d57fcbc5

- Example
```
// xxx.ets
@Entry
  @Component
  struct Index {
    @Builder MenuBuilder(){
      Flex({ direction: FlexDirection.Column, alignItems: ItemAlign.Center, justifyContent: FlexAlign.Center }) {
        Text('close')
          .fontSize(30)
          .fontWeight(FontWeight.Bold)
          .onClick(() => {
            ContextMenu.close();
          })
      }.height(400)
      .backgroundColor(Color.Pink)
  
    }
    build() {
      Flex({ direction: FlexDirection.Column, alignItems: ItemAlign.Start, justifyContent: FlexAlign.Start }) {
        Column(){
          Text("Text")
        }.bindContextMenu(this.MenuBuilder, ResponseType.LongPress)
      }
      .width('100%')
      .height('100%')
    }
  }
```<|MERGE_RESOLUTION|>--- conflicted
+++ resolved
@@ -1,6 +1,5 @@
 # Menu
 
-<<<<<<< HEAD
 > **NOTE**<br>
 > The APIs of this module are supported since API version 8. Updates will be marked with a superscript to indicate their earliest API version.
 
@@ -8,14 +7,6 @@
 | API | Description |
 | ---- | --- |
 |close(): void| Closes the menu bound to this component through [bindContextMenu](./ts-universal-attributes-menu.md#Atrributes) on a page. |
-=======
-> **NOTE**<br>The APIs of this module are supported since API version 8. Updates will be marked with a superscript to indicate their earliest API version.
-
-## ContextMenu.close
-|Method|Description|
-|----|---|
-|close(): void|Closes the menu bound to this component through [bindContextMenu](./ts-universal-attributes-menu.md#Atrributes) on a page.|
->>>>>>> d57fcbc5
 
 - Example
 ```
