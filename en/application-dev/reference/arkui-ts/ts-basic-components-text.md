--- conflicted
+++ resolved
@@ -1,11 +1,6 @@
 # Text
 
-<<<<<<< HEAD
-
-> **NOTE**<br>
-=======
 >  **NOTE**<br/>
->>>>>>> 86518d4e
 > This component is supported since API version 7. Updates will be marked with a superscript to indicate their earliest API version.
 
 
@@ -27,11 +22,7 @@
 Text(content?: string)
 
 - Parameters
-<<<<<<< HEAD
-  | Name | Type | Mandatory | Default Value | Description |
-=======
   | Name| Type| Mandatory| Default Value| Description|
->>>>>>> 86518d4e
   | -------- | -------- | -------- | -------- | -------- |
   | content | string | No| '' | Text content. This parameter does not take effect when the child component **\<Span>** is contained.|
 
@@ -50,33 +41,21 @@
 | copyOption<sup>9+</sup> | boolean\|CopyOption | false | Whether copy and paste is allowed.|
 
 - TextAlign enums
-<<<<<<< HEAD
-  | Name | Description |
-=======
   | Name| Description|
->>>>>>> 86518d4e
   | -------- | -------- |
   | Center | The text is center-aligned.|
   | Start | The text is aligned with the direction in which the text is written.|
   | End | The text is aligned with the opposite direction in which the text is written.|
 
 - TextOverflow enums
-<<<<<<< HEAD
-  | Name | Description |
-=======
   | Name| Description|
->>>>>>> 86518d4e
   | -------- | -------- |
   | Clip | Extra text is truncated.|
   | Ellipsis | An ellipsis (...) is used to represent clipped text.|
   | None | No truncation or ellipsis is used for extra-long text.|
 
 - TextDecorationType enums
-<<<<<<< HEAD
-  | Name | Description |
-=======
   | Name| Description|
->>>>>>> 86518d4e
   | -------- | -------- |
   | Underline | Line under the text.|
   | LineThrough | Line through the text.|
@@ -84,9 +63,6 @@
   | None | No decorative lines.|
 
 - TextCase enums
-<<<<<<< HEAD
-  | Name | Description |
-=======
   
   | Name     | Description                |
   | --------- | -------------------- |
@@ -97,19 +73,13 @@
 - CopyOption<sup>9+</sup> enums
   
   | Name| Description|
->>>>>>> 86518d4e
   | -------- | -------- |
   | InApp | Intra-application copy and paste is allowed.|
   | LocalDevice | Intra-device copy and paste is allowed.|
   | CrossDevice | Cross-device copy and paste is allowed.|
 
-<<<<<<< HEAD
-> **NOTE**<br>
-> The **&lt;Text&gt;** component cannot contain both the text and the child component **&lt;Span&gt;**. If both of them exist, only the content in **&lt;Span&gt;** is displayed.
-=======
 >  **NOTE**<br/>
 > If the **\<Text>** component contains both the text and the **\<Span>** child component, only the content in **\<Span>** is displayed.
->>>>>>> 86518d4e
 
 
 ## Example
