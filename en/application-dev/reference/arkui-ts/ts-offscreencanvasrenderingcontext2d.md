# OffscreenCanvasRenderingContext2D

Use **OffscreenCanvasRenderingContext2D** to draw rectangles, images, and text offscreen onto a canvas. Drawing offscreen onto a canvas is a process where content to draw onto the canvas is first drawn in the buffer, and then converted into a picture, and finally the picture is drawn on the canvas. This process increases the drawing efficiency.

>  **NOTE**
> 
>  The APIs of this module are supported since API version 8. Updates will be marked with a superscript to indicate their earliest API version.



## APIs

OffscreenCanvasRenderingContext2D(width: number, height: number, setting: RenderingContextSettings)

**Parameters**

| Name | Type                                                    | Mandatory| Description                            |
| ------- | ------------------------------------------------------------ | ---- | ------------------------------------ |
| width   | number                                                       | Yes  | Width of the offscreen canvas.                      |
| height  | number                                                       | Yes  | Height of the offscreen canvas.                      |
| setting | [RenderingContextSettings](ts-canvasrenderingcontext2d.md#renderingcontextsettings) | Yes  | See RenderingContextSettings.|


## Attributes

| Name                                      | Type                                      | Description                                      |
| ---------------------------------------- | ---------------------------------------- | ---------------------------------------- |
| [fillStyle](#fillstyle)                  | string \| [CanvasGradient](ts-components-canvas-canvasgradient.md) \| [CanvasPattern](#canvaspattern) | Style to fill an area.<br>- When the type is **string**, this attribute indicates the color of the filling area.<br>- When the type is **CanvasGradient**, this attribute indicates a gradient object, which is created using the **[createLinearGradient](#createlineargradient)** API.<br>- When the type is **CanvasPattern**, this attribute indicates a pattern, which is created using the **[createPattern](#createpattern)** API.|
| [lineWidth](#linewidth)                  | number                                   | Line width.                              |
| [strokeStyle](#strokestyle)              | string \| [CanvasGradient](ts-components-canvas-canvasgradient.md) \| [CanvasPattern](#canvaspattern) | Stroke style.<br>- When the type is **\<color>**, this parameter indicates the stroke color.<br>- When the type is **CanvasGradient**, this attribute indicates a gradient object, which is created using the **[createLinearGradient](#createlineargradient)** API.<br>- When the type is **CanvasPattern**, this attribute indicates a pattern, which is created using the **[createPattern](#createpattern)** API.|
| [lineCap](#linecap)                      | CanvasLineCap                            | Style of the line endpoints. The options are as follows:<br>- **butt**: The endpoints of the line are squared off.<br>- **round**: The endpoints of the line are rounded.<br>- **square**: The endpoints of the line are squared off, and each endpoint has added a rectangle whose length is the same as the line thickness and whose width is half of the line thickness.<br>- Default value: **'butt'**|
| [lineJoin](#linejoin)                    | CanvasLineJoin                           | Style of the shape used to join line segments. The options are as follows:<br>- **round**: The intersection is a sector, whose radius at the rounded corner is equal to the line width.<br>- **bevel**: The intersection is a triangle. The rectangular corner of each line is independent.<br>- **miter**: The intersection has a miter corner by extending the outside edges of the lines until they meet. You can view the effect of this attribute in **miterLimit**.<br>- Default value: **'miter'**|
| [miterLimit](#miterlimit)                | number                                   | Maximum miter length. The miter length is the distance between the inner corner and the outer corner where two lines meet.<br>- Default value: **10**|
| [font](#font)                            | string                                   | Font style.<br>Syntax: ctx.font='font-size font-family'<br>- (Optional) **font-size**: font size and row height. The unit can only be pixels.<br>(Optional) **font-family**: font family.<br>Syntax: ctx.font='font-style font-weight font-size font-family'<br>- (Optional) **font-style**: font style. Available values are **normal** and **italic**.<br>- (Optional) **font-weight**: font weight. Available values are as follows: **normal**, **bold**, **bolder**, **lighter**, **100**, **200**, **300**, **400**, **500**, **600**, **700**, **800**, **900**.<br>- (Optional) **font-size**: font size and row height. The unit can only be pixels.<br>- (Optional) **font-family**: font family. Available values are **sans-serif**, **serif**, and **monospace**.<br>Default value: **'normal normal 14px sans-serif'**|
| [textAlign](#textalign)                  | CanvasTextAlign                          | Text alignment mode. Available values are as follows:<br>- **left**: The text is left-aligned.<br>- **right**: The text is right-aligned.<br>- **center**: The text is center-aligned.<br>- **start**: The text is aligned with the start bound.<br>- **end**: The text is aligned with the end bound.<br>> **NOTE**<br>> In the **ltr** layout mode, the value **'start'** equals **'left'**. In the **rtl** layout mode, the value **'start'** equals **'right'**.<br>- Default value: **'left'**|
| [textBaseline](#textbaseline)            | CanvasTextBaseline                       | Horizontal alignment mode of text. Available values are as follows:<br>- **alphabetic**: The text baseline is the normal alphabetic baseline.<br>- **top**: The text baseline is on the top of the text bounding box.<br>- **hanging**: The text baseline is a hanging baseline over the text.<br>- **middle**: The text baseline is in the middle of the text bounding box.<br>**'ideographic'**: The text baseline is the ideographic baseline. If a character exceeds the alphabetic baseline, the ideographic baseline is located at the bottom of the excess character.<br>- **bottom**: The text baseline is at the bottom of the text bounding box. Its difference from the ideographic baseline is that the ideographic baseline does not consider letters in the next line.<br>- Default value: **'alphabetic'**|
| [globalAlpha](#globalalpha)              | number                                   | Opacity.<br>**0.0**: completely transparent.<br>**1.0**: completely opaque.               |
| [lineDashOffset](#linedashoffset)        | number                                   | Offset of the dashed line. The precision is float.<br>- Default value: **0.0**|
| [globalCompositeOperation](#globalcompositeoperation) | string                                   | Composition operation type. Available values are as follows: **'source-over'**, **'source-atop'**, **'source-in'**, **'source-out'**, **'destination-over'**, **'destination-atop'**, **'destination-in'**, **'destination-out'**, **'lighter'**, **'copy'**, and **'xor'**.<br>- Default value: **'source-over'**|
| [shadowBlur](#shadowblur)                | number                                   | Blur level during shadow drawing. A larger value indicates a more blurred effect. The precision is float.<br>- Default value: **0.0**|
| [shadowColor](#shadowcolor)              | string                                   | Shadow color.                           |
| [shadowOffsetX](#shadowoffsetx)          | number                                   | X-axis shadow offset relative to the original object.                     |
| [shadowOffsetY](#shadowoffsety)          | number                                   | Y-axis shadow offset relative to the original object.                     |
| [imageSmoothingEnabled](#imagesmoothingenabled) | boolean                                  | Whether to adjust the image smoothness during image drawing. The value **true** means to enable this feature, and **false** means the opposite.<br>- Default value: **true**|

> **NOTE**
>
> For **fillStyle**, **shadowColor**, and **strokeStyle**, the value format of the string type is 'rgb(255, 255, 255)', 'rgba(255, 255, 255, 1.0)', '\#FFFFFF'.


### fillStyle

```ts
// xxx.ets
@Entry
@Component
struct FillStyleExample {
  private settings: RenderingContextSettings = new RenderingContextSettings(true)
  private context: CanvasRenderingContext2D = new CanvasRenderingContext2D(this.settings)
  private offContext: OffscreenCanvasRenderingContext2D = new OffscreenCanvasRenderingContext2D(600, 600, this.settings)

  build() {
    Flex({ direction: FlexDirection.Column, alignItems: ItemAlign.Center, justifyContent: FlexAlign.Center }) {
      Canvas(this.context)
        .width('100%')
        .height('100%')
        .backgroundColor('#ffff00')
        .onReady(() =>{
          this.offContext.fillStyle = '#0000ff'
          this.offContext.fillRect(20, 160, 150, 100)
          var image = this.offContext.transferToImageBitmap();
          this.context.transferFromImageBitmap(image);
        })
    }
    .width('100%')
    .height('100%')
  }
}
```

![en-us_image_0000001211898510](figures/en-us_image_0000001211898510.png)


### lineWidth

```ts
// xxx.ets
@Entry
@Component
struct LineWidthExample {
  private settings: RenderingContextSettings = new RenderingContextSettings(true)
  private context: CanvasRenderingContext2D = new CanvasRenderingContext2D(this.settings)
  private offContext: OffscreenCanvasRenderingContext2D = new OffscreenCanvasRenderingContext2D(600, 600, this.settings)

  build() {
    Flex({ direction: FlexDirection.Column, alignItems: ItemAlign.Center, justifyContent: FlexAlign.Center }) {
      Canvas(this.context)
        .width('100%')
        .height('100%')
        .backgroundColor('#ffff00')
        .onReady(() =>{
          this.offContext.lineWidth = 5
          this.offContext.strokeRect(25, 25, 85, 105)
          var image = this.offContext.transferToImageBitmap()
          this.context.transferFromImageBitmap(image)
      })
    }
    .width('100%')
    .height('100%')
  }
}
```

![en-us_image_0000001257058439](figures/en-us_image_0000001257058439.png)


### strokeStyle

```ts
// xxx.ets
@Entry
@Component
struct StrokeStyleExample {
  private settings: RenderingContextSettings = new RenderingContextSettings(true)
  private context: CanvasRenderingContext2D = new CanvasRenderingContext2D(this.settings)
  private offContext: OffscreenCanvasRenderingContext2D = new OffscreenCanvasRenderingContext2D(600, 600, this.settings)

  build() {
    Flex({ direction: FlexDirection.Column, alignItems: ItemAlign.Center, justifyContent: FlexAlign.Center }) {
      Canvas(this.context)
        .width('100%')
        .height('100%')
        .backgroundColor('#ffff00')
        .onReady(() =>{
          this.offContext.lineWidth = 10
          this.offContext.strokeStyle = '#0000ff'
          this.offContext.strokeRect(25, 25, 155, 105)
          var image = this.offContext.transferToImageBitmap()
          this.context.transferFromImageBitmap(image)
        })
    }
    .width('100%')
    .height('100%')
  }
}
```

![en-us_image_0000001257058429](figures/en-us_image_0000001257058429.png)


### lineCap

```ts
// xxx.ets
@Entry
@Component
struct LineCapExample {
  private settings: RenderingContextSettings = new RenderingContextSettings(true)
  private context: CanvasRenderingContext2D = new CanvasRenderingContext2D(this.settings)
  private offContext: OffscreenCanvasRenderingContext2D = new OffscreenCanvasRenderingContext2D(600, 600, this.settings)

  build() {
    Flex({ direction: FlexDirection.Column, alignItems: ItemAlign.Center, justifyContent: FlexAlign.Center }) {
      Canvas(this.context)
        .width('100%')
        .height('100%')
        .backgroundColor('#ffff00')
        .onReady(() =>{
          this.offContext.lineWidth = 8
          this.offContext.beginPath()
          this.offContext.lineCap = 'round'
          this.offContext.moveTo(30, 50)
          this.offContext.lineTo(220, 50)
          this.offContext.stroke()
          var image = this.offContext.transferToImageBitmap()
          this.context.transferFromImageBitmap(image)
        })
    }
    .width('100%')
    .height('100%')
  }
}
```

![en-us_image_0000001256858427](figures/en-us_image_0000001256858427.png)


### lineJoin

```ts
// xxx.ets
@Entry
@Component
struct LineJoinExample {
  private settings: RenderingContextSettings = new RenderingContextSettings(true)
  private context: CanvasRenderingContext2D = new CanvasRenderingContext2D(this.settings)
  private offContext: OffscreenCanvasRenderingContext2D = new OffscreenCanvasRenderingContext2D(600, 600, this.settings)

  build() {
    Flex({ direction: FlexDirection.Column, alignItems: ItemAlign.Center, justifyContent: FlexAlign.Center }) {
      Canvas(this.context)
        .width('100%')
        .height('100%')
        .backgroundColor('#ffff00')
        .onReady(() =>{
          this.offContext.beginPath()
          this.offContext.lineWidth = 8
          this.offContext.lineJoin = 'miter'
          this.offContext.moveTo(30, 30)
          this.offContext.lineTo(120, 60)
          this.offContext.lineTo(30, 110)
          this.offContext.stroke()
          var image = this.offContext.transferToImageBitmap()
          this.context.transferFromImageBitmap(image)
      })
    }
    .width('100%')
    .height('100%')
  }
}
```

![en-us_image_0000001256858429](figures/en-us_image_0000001256858429.png)


### miterLimit

```ts
// xxx.ets
@Entry
@Component
struct MiterLimit {
  private settings: RenderingContextSettings = new RenderingContextSettings(true)
  private context: CanvasRenderingContext2D = new CanvasRenderingContext2D(this.settings)
  private offContext: OffscreenCanvasRenderingContext2D = new OffscreenCanvasRenderingContext2D(600, 600, this.settings)
  
  build() {
    Flex({ direction: FlexDirection.Column, alignItems: ItemAlign.Center, justifyContent: FlexAlign.Center }) {
      Canvas(this.context)
        .width('100%')
        .height('100%')
        .backgroundColor('#ffff00')
        .onReady(() =>{
          this.offContext.lineWidth = 8
          this.offContext.lineJoin = 'miter'
          this.offContext.miterLimit = 3
          this.offContext.moveTo(30, 30)
          this.offContext.lineTo(60, 35)
          this.offContext.lineTo(30, 37)
          this.offContext.stroke()
          var image = this.offContext.transferToImageBitmap()
          this.context.transferFromImageBitmap(image)
      })
    }
    .width('100%')
    .height('100%')
  }
}
```

![en-us_image_0000001212218472](figures/en-us_image_0000001212218472.png)


### font

```ts
// xxx.ets
@Entry
@Component
struct Fonts {
  private settings: RenderingContextSettings = new RenderingContextSettings(true)
  private context: CanvasRenderingContext2D = new CanvasRenderingContext2D(this.settings)
  private offContext: OffscreenCanvasRenderingContext2D = new OffscreenCanvasRenderingContext2D(600, 600, this.settings)
  
  build() {
    Flex({ direction: FlexDirection.Column, alignItems: ItemAlign.Center, justifyContent: FlexAlign.Center }) {
      Canvas(this.context)
        .width('100%')
        .height('100%')
        .backgroundColor('#ffff00')
        .onReady(() =>{
          this.offContext.font = '30px sans-serif'
          this.offContext.fillText("Hello World", 20, 60)
          var image = this.offContext.transferToImageBitmap()
          this.context.transferFromImageBitmap(image)
      })
    }
    .width('100%')
    .height('100%')
  }
}
```

![en-us_image_0000001211898508](figures/en-us_image_0000001211898508.png)


### textAlign

```ts
// xxx.ets
@Entry
@Component
struct CanvasExample {
  private settings: RenderingContextSettings = new RenderingContextSettings(true)
  private context: CanvasRenderingContext2D = new CanvasRenderingContext2D(this.settings)
  private offContext: OffscreenCanvasRenderingContext2D = new OffscreenCanvasRenderingContext2D(600, 600, this.settings)
  
  build() {
    Flex({ direction: FlexDirection.Column, alignItems: ItemAlign.Center, justifyContent: FlexAlign.Center }) {
      Canvas(this.context)
        .width('100%')
        .height('100%')
        .backgroundColor('#ffff00')
        .onReady(() =>{
        this.offContext.strokeStyle = '#0000ff'
        this.offContext.moveTo(140, 10)
        this.offContext.lineTo(140, 160)
        this.offContext.stroke()

        this.offContext.font = '18px sans-serif'

        this.offContext.textAlign = 'start'
        this.offContext.fillText('textAlign=start', 140, 60)
        this.offContext.textAlign = 'end'
        this.offContext.fillText('textAlign=end', 140, 80)
        this.offContext.textAlign = 'left'
        this.offContext.fillText('textAlign=left', 140, 100)
        this.offContext.textAlign = 'center'
        this.offContext.fillText('textAlign=center',140, 120)
        this.offContext.textAlign = 'right'
        this.offContext.fillText('textAlign=right',140, 140)
        var image = this.offContext.transferToImageBitmap()
        this.context.transferFromImageBitmap(image)
      })
    }
    .width('100%')
    .height('100%')
  }
}
```

![en-us_image_0000001257138377](figures/en-us_image_0000001257138377.png)


### textBaseline

```ts
// xxx.ets
@Entry
@Component
struct TextBaseline {
  private settings: RenderingContextSettings = new RenderingContextSettings(true)
  private context: CanvasRenderingContext2D = new CanvasRenderingContext2D(this.settings)
  private offContext: OffscreenCanvasRenderingContext2D = new OffscreenCanvasRenderingContext2D(600, 600, this.settings)
  
  build() {
    Flex({ direction: FlexDirection.Column, alignItems: ItemAlign.Center, justifyContent: FlexAlign.Center }) {
      Canvas(this.context)
        .width('100%')
        .height('100%')
        .backgroundColor('#ffff00')
        .onReady(() =>{
          this.offContext.strokeStyle = '#0000ff'
          this.offContext.moveTo(0, 120)
          this.offContext.lineTo(400, 120)
          this.offContext.stroke()

          this.offContext.font = '20px sans-serif'

          this.offContext.textBaseline = 'top'
          this.offContext.fillText('Top', 10, 120)
          this.offContext.textBaseline = 'bottom'
          this.offContext.fillText('Bottom', 55, 120)
          this.offContext.textBaseline = 'middle'
          this.offContext.fillText('Middle', 125, 120)
          this.offContext.textBaseline = 'alphabetic'
          this.offContext.fillText('Alphabetic', 195, 120)
          this.offContext.textBaseline = 'hanging'
          this.offContext.fillText('Hanging', 295, 120)
          var image = this.offContext.transferToImageBitmap()
          this.context.transferFromImageBitmap(image)
      })
    }
    .width('100%')
    .height('100%')
  }
}
```

![en-us_image_0000001256978375](figures/en-us_image_0000001256978375.png)


### globalAlpha

```ts
// xxx.ets
@Entry
@Component
struct GlobalAlpha {
  private settings: RenderingContextSettings = new RenderingContextSettings(true)
  private context: CanvasRenderingContext2D = new CanvasRenderingContext2D(this.settings)
  private offContext: OffscreenCanvasRenderingContext2D = new OffscreenCanvasRenderingContext2D(600, 600, this.settings)
  
  build() {
    Flex({ direction: FlexDirection.Column, alignItems: ItemAlign.Center, justifyContent: FlexAlign.Center }) {
      Canvas(this.context)
        .width('100%')
        .height('100%')
        .backgroundColor('#ffff00')
        .onReady(() =>{
          this.offContext.fillStyle = 'rgb(255,0,0)'
          this.offContext.fillRect(0, 0, 50, 50)
          this.offContext.globalAlpha = 0.4
          this.offContext.fillStyle = 'rgb(0,0,255)'
          this.offContext.fillRect(50, 50, 50, 50)
          var image = this.offContext.transferToImageBitmap()
          this.context.transferFromImageBitmap(image)
      })
    }
    .width('100%')
    .height('100%')
  }
}
```

![en-us_image_0000001211898506](figures/en-us_image_0000001211898506.png)


### lineDashOffset

```ts
// xxx.ets
@Entry
@Component
struct LineDashOffset {
  private settings: RenderingContextSettings = new RenderingContextSettings(true)
  private context: CanvasRenderingContext2D = new CanvasRenderingContext2D(this.settings)
  private offContext: OffscreenCanvasRenderingContext2D = new OffscreenCanvasRenderingContext2D(600, 600, this.settings)
  
  build() {
    Flex({ direction: FlexDirection.Column, alignItems: ItemAlign.Center, justifyContent: FlexAlign.Center }) {
      Canvas(this.context)
        .width('100%')
        .height('100%')
        .backgroundColor('#ffff00')
        .onReady(() =>{
          this.offContext.arc(100, 75, 50, 0, 6.28)
          this.offContext.setLineDash([10,20])
          this.offContext.lineDashOffset = 10.0;
          this.offContext.stroke();
          var image = this.offContext.transferToImageBitmap()
          this.context.transferFromImageBitmap(image)
      })
    }
    .width('100%')
    .height('100%')
  }
}

```
![en-us_image_0000001212058506](figures/en-us_image_0000001212058506.png)


### globalCompositeOperation

| Name              | Description                      |
| ---------------- | ------------------------ |
| source-over      | Displays the new drawing above the existing drawing. This attribute is used by default.  |
| source-atop      | Displays the new drawing on the top of the existing drawing.       |
| source-in        | Displays the new drawing inside the existing drawing.        |
| source-out       | Displays part of the new drawing that is outside of the existing drawing.       |
| destination-over | Displays the existing drawing above the new drawing.       |
| destination-atop | Displays the existing drawing on the top of the new drawing.       |
| destination-in   | Displays the existing drawing inside the new drawing.        |
| destination-out  | Displays the existing drawing outside the new drawing.        |
| lighter          | Displays both the new and existing drawing.         |
| copy             | Displays the new drawing and neglects the existing drawing.       |
| xor              | Combines the new drawing and existing drawing using the XOR operation.|

```ts
// xxx.ets
@Entry
@Component
struct GlobalCompositeOperation {
  private settings: RenderingContextSettings = new RenderingContextSettings(true)
  private context: CanvasRenderingContext2D = new CanvasRenderingContext2D(this.settings)
  private offContext: OffscreenCanvasRenderingContext2D = new OffscreenCanvasRenderingContext2D(600, 600, this.settings)
  
  build() {
    Flex({ direction: FlexDirection.Column, alignItems: ItemAlign.Center, justifyContent: FlexAlign.Center }) {
      Canvas(this.context)
        .width('100%')
        .height('100%')
        .backgroundColor('#ffff00')
        .onReady(() =>{
          this.offContext.fillStyle = 'rgb(255,0,0)'
          this.offContext.fillRect(20, 20, 50, 50)
          this.offContext.globalCompositeOperation = 'source-over'
          this.offContext.fillStyle = 'rgb(0,0,255)'
          this.offContext.fillRect(50, 50, 50, 50)
          this.offContext.fillStyle = 'rgb(255,0,0)'
          this.offContext.fillRect(120, 20, 50, 50)
          this.offContext.globalCompositeOperation = 'destination-over'
          this.offContext.fillStyle = 'rgb(0,0,255)'
          this.offContext.fillRect(150, 50, 50, 50)
          var image = this.offContext.transferToImageBitmap()
          this.context.transferFromImageBitmap(image)
      })
    }
    .width('100%')
    .height('100%')
  }
}
```

![en-us_image_0000001212218474](figures/en-us_image_0000001212218474.png)


### shadowBlur

```ts
// xxx.ets
@Entry
@Component
struct ShadowBlur {
  private settings: RenderingContextSettings = new RenderingContextSettings(true)
  private context: CanvasRenderingContext2D = new CanvasRenderingContext2D(this.settings)
  private offContext: OffscreenCanvasRenderingContext2D = new OffscreenCanvasRenderingContext2D(600, 600, this.settings)
  
  build() {
    Flex({ direction: FlexDirection.Column, alignItems: ItemAlign.Center, justifyContent: FlexAlign.Center }) {
      Canvas(this.context)
        .width('100%')
        .height('100%')
        .backgroundColor('#ffff00')
        .onReady(() =>{
          this.offContext.shadowBlur = 30
          this.offContext.shadowColor = 'rgb(0,0,0)'
          this.offContext.fillStyle = 'rgb(255,0,0)'
          this.offContext.fillRect(20, 20, 100, 80)
          var image = this.offContext.transferToImageBitmap()
          this.context.transferFromImageBitmap(image)
      })
    }
    .width('100%')
    .height('100%')
  }
}
```

![en-us_image_0000001211898514](figures/en-us_image_0000001211898514.png)


### shadowColor

```ts
// xxx.ets
@Entry
@Component
struct ShadowColor {
  private settings: RenderingContextSettings = new RenderingContextSettings(true)
  private context: CanvasRenderingContext2D = new CanvasRenderingContext2D(this.settings)
  private offContext: OffscreenCanvasRenderingContext2D = new OffscreenCanvasRenderingContext2D(600, 600, this.settings)
  
  build() {
    Flex({ direction: FlexDirection.Column, alignItems: ItemAlign.Center, justifyContent: FlexAlign.Center }) {
      Canvas(this.context)
        .width('100%')
        .height('100%')
        .backgroundColor('#ffff00')
        .onReady(() =>{
          this.offContext.shadowBlur = 30
          this.offContext.shadowColor = 'rgb(0,0,255)'
          this.offContext.fillStyle = 'rgb(255,0,0)'
          this.offContext.fillRect(30, 30, 100, 100)
          var image = this.offContext.transferToImageBitmap()
          this.context.transferFromImageBitmap(image)
      })
    }
    .width('100%')
    .height('100%')
  }
}
```

![en-us_image_0000001212058502](figures/en-us_image_0000001212058502.png)


### shadowOffsetX

```ts
// xxx.ets
@Entry
@Component
struct ShadowOffsetX {
  private settings: RenderingContextSettings = new RenderingContextSettings(true)
  private context: CanvasRenderingContext2D = new CanvasRenderingContext2D(this.settings)
  private offContext: OffscreenCanvasRenderingContext2D = new OffscreenCanvasRenderingContext2D(600, 600, this.settings)
  
  build() {
    Flex({ direction: FlexDirection.Column, alignItems: ItemAlign.Center, justifyContent: FlexAlign.Center }) {
      Canvas(this.context)
        .width('100%')
        .height('100%')
        .backgroundColor('#ffff00')
        .onReady(() =>{
          this.offContext.shadowBlur = 10
          this.offContext.shadowOffsetX = 20
          this.offContext.shadowColor = 'rgb(0,0,0)'
          this.offContext.fillStyle = 'rgb(255,0,0)'
          this.offContext.fillRect(20, 20, 100, 80)
          var image = this.offContext.transferToImageBitmap()
          this.context.transferFromImageBitmap(image)
      })
    }
    .width('100%')
    .height('100%')
  }
}
```

![en-us_image_0000001257138379](figures/en-us_image_0000001257138379.png)


### shadowOffsetY

```ts
// xxx.ets
@Entry
@Component
struct ShadowOffsetY {
  private settings: RenderingContextSettings = new RenderingContextSettings(true)
  private context: CanvasRenderingContext2D = new CanvasRenderingContext2D(this.settings)
  private offContext: OffscreenCanvasRenderingContext2D = new OffscreenCanvasRenderingContext2D(600, 600, this.settings)

  build() {
    Flex({ direction: FlexDirection.Column, alignItems: ItemAlign.Center, justifyContent: FlexAlign.Center }) {
      Canvas(this.context)
        .width('100%')
        .height('100%')
        .backgroundColor('#ffff00')
        .onReady(() =>{
          this.offContext.shadowBlur = 10
          this.offContext.shadowOffsetY = 20
          this.offContext.shadowColor = 'rgb(0,0,0)'
          this.offContext.fillStyle = 'rgb(255,0,0)'
          this.offContext.fillRect(30, 30, 100, 100)
          var image = this.offContext.transferToImageBitmap()
          this.context.transferFromImageBitmap(image)
      })
    }
    .width('100%')
    .height('100%')
  }
}
```

![en-us_image_0000001257058427](figures/en-us_image_0000001257058427.png)


### imageSmoothingEnabled

```ts
// xxx.ets
@Entry
@Component
struct ImageSmoothingEnabled {
  private settings: RenderingContextSettings = new RenderingContextSettings(true)
  private context: CanvasRenderingContext2D = new CanvasRenderingContext2D(this.settings)
  private img:ImageBitmap = new ImageBitmap("common/images/icon.jpg")
  private offContext: OffscreenCanvasRenderingContext2D = new OffscreenCanvasRenderingContext2D(600, 600, this.settings)
  
  build() {
    Flex({ direction: FlexDirection.Column, alignItems: ItemAlign.Center, justifyContent: FlexAlign.Center }) {
      Canvas(this.context)
        .width('100%')
        .height('100%')
        .backgroundColor('#ffff00')
        .onReady(() =>{
          this.offContext.imageSmoothingEnabled = false
          this.offContext.drawImage( this.img,0,0,400,200)
          var image = this.offContext.transferToImageBitmap()
          this.context.transferFromImageBitmap(image)
      })
    }
    .width('100%')
    .height('100%')
  }
}
```

![en-us_image_0000001257138385](figures/en-us_image_0000001257138385.png)


## Methods


### fillRect

fillRect(x: number, y: number, w: number, h: number): void

Fills a rectangle on the canvas.

 **Parameters**

| Name    | Type    | Mandatory  | Default Value | Description           |
| ------ | ------ | ---- | ---- | ------------- |
| x      | number | Yes   | 0    | X-coordinate of the upper left corner of the rectangle.|
| y      | number | Yes   | 0    | Y-coordinate of the upper left corner of the rectangle.|
| width  | number | Yes   | 0    | Width of the rectangle.     |
| height | number | Yes   | 0    | Height of the rectangle.     |

 **Example**

  ```ts
  // xxx.ets
  @Entry
  @Component
  struct FillRect {
    private settings: RenderingContextSettings = new RenderingContextSettings(true)
    private context: CanvasRenderingContext2D = new CanvasRenderingContext2D(this.settings)
    private offContext: OffscreenCanvasRenderingContext2D = new OffscreenCanvasRenderingContext2D(600, 600, this.settings)
    
    build() {
      Flex({ direction: FlexDirection.Column, alignItems: ItemAlign.Center, justifyContent: FlexAlign.Center }) {
        Canvas(this.context)
          .width('100%')
          .height('100%')
          .backgroundColor('#ffff00')
          .onReady(() =>{
            this.offContext.fillRect(0,30,100,100)
            var image = this.offContext.transferToImageBitmap()
            this.context.transferFromImageBitmap(image)
         })
        }
      .width('100%')
      .height('100%')
    }
  }
  ```

  ![en-us_image_0000001257138375](figures/en-us_image_0000001257138375.png)


### strokeRect

strokeRect(x: number, y: number, w: number, h: number): void

Draws an outlined rectangle on the canvas.

 **Parameters**

| Name    | Type    | Mandatory  | Default Value | Description          |
| ------ | ------ | ---- | ---- | ------------ |
| x      | number | Yes   | 0    | X-coordinate of the upper left corner of the rectangle.|
| y      | number | Yes   | 0    | Y-coordinate of the upper left corner of the rectangle.|
| width  | number | Yes   | 0    | Width of the rectangle.    |
| height | number | Yes   | 0    | Height of the rectangle.    |

 **Example**

  ```ts
  // xxx.ets
  @Entry
  @Component
  struct StrokeRect {
    private settings: RenderingContextSettings = new RenderingContextSettings(true)
    private context: CanvasRenderingContext2D = new CanvasRenderingContext2D(this.settings)
    private offContext: OffscreenCanvasRenderingContext2D = new OffscreenCanvasRenderingContext2D(600, 600, this.settings)

    build() {
      Flex({ direction: FlexDirection.Column, alignItems: ItemAlign.Center, justifyContent: FlexAlign.Center }) {
        Canvas(this.context)
          .width('100%')
          .height('100%')
          .backgroundColor('#ffff00')
          .onReady(() =>{
            this.offContext.strokeRect(30, 30, 200, 150)
            var image = this.offContext.transferToImageBitmap()
            this.context.transferFromImageBitmap(image)
        })
      }
      .width('100%')
      .height('100%')
    }
  }
  ```

  ![en-us_image_0000001212378436](figures/en-us_image_0000001212378436.png)


### clearRect

clearRect(x: number, y: number, w: number, h: number): void

Clears the content in a rectangle on the canvas.

 **Parameters**

| Name    | Type    | Mandatory  | Default Value | Description           |
| ------ | ------ | ---- | ---- | ------------- |
| x      | number | Yes   | 0    | X-coordinate of the upper left corner of the rectangle.|
| y      | number | Yes   | 0    | Y-coordinate of the upper left corner of the rectangle.|
| width  | number | Yes   | 0    | Width of the rectangle.     |
| height | number | Yes   | 0    | Height of the rectangle.     |

 **Example**

  ```ts
  // xxx.ets
  @Entry
  @Component
  struct ClearRect {
    private settings: RenderingContextSettings = new RenderingContextSettings(true)
    private context: CanvasRenderingContext2D = new CanvasRenderingContext2D(this.settings)
    private offContext: OffscreenCanvasRenderingContext2D = new OffscreenCanvasRenderingContext2D(600, 600, this.settings)

    build() {
      Flex({ direction: FlexDirection.Column, alignItems: ItemAlign.Center, justifyContent: FlexAlign.Center }) {
        Canvas(this.context)
          .width('100%')
          .height('100%')
          .backgroundColor('#ffff00')
          .onReady(() =>{
            this.offContext.fillStyle = 'rgb(0,0,255)'
            this.offContext.fillRect(20,20,200,200)
            this.offContext.clearRect(30,30,150,100)
            var image = this.offContext.transferToImageBitmap()
            this.context.transferFromImageBitmap(image)
        })
      }
      .width('100%')
      .height('100%')
    }
  }
  ```

  ![en-us_image_0000001212058500](figures/en-us_image_0000001212058500.png)


### fillText

fillText(text: string, x: number, y: number, maxWidth?: number): void

Draws filled text on the canvas.

**Parameters**

| Name      | Type    | Mandatory  | Default Value | Description             |
| -------- | ------ | ---- | ---- | --------------- |
| text     | string | Yes   | ""   | Text to draw.     |
| x        | number | Yes   | 0    | X-coordinate of the lower left corner of the text.|
| y        | number | Yes   | 0    | Y-coordinate of the lower left corner of the text.|
| maxWidth | number | No   | -    | Maximum width allowed for the text.   |

 **Example**

  ```ts
  // xxx.ets
  @Entry
  @Component
  struct FillText {
    private settings: RenderingContextSettings = new RenderingContextSettings(true)
    private context: CanvasRenderingContext2D = new CanvasRenderingContext2D(this.settings)
    private offContext: OffscreenCanvasRenderingContext2D = new OffscreenCanvasRenderingContext2D(600, 600, this.settings)

    build() {
      Flex({ direction: FlexDirection.Column, alignItems: ItemAlign.Center, justifyContent: FlexAlign.Center }) {
        Canvas(this.context)
          .width('100%')
          .height('100%')
          .backgroundColor('#ffff00')
          .onReady(() =>{
            this.offContext.font = '30px sans-serif'
            this.offContext.fillText("Hello World!", 20, 100)
            var image = this.offContext.transferToImageBitmap()
            this.context.transferFromImageBitmap(image)
        })
      }
      .width('100%')
      .height('100%')
    }
  }
  ```

  ![en-us_image_0000001257058437](figures/en-us_image_0000001257058437.png)


### strokeText

strokeText(text: string, x: number, y: number): void

Draws a text stroke on the canvas.

**Parameters**

| Name      | Type    | Mandatory  | Default Value | Description             |
| -------- | ------ | ---- | ---- | --------------- |
| text     | string | Yes   | ""   | Text to draw.     |
| x        | number | Yes   | 0    | X-coordinate of the lower left corner of the text.|
| y        | number | Yes   | 0    | Y-coordinate of the lower left corner of the text.|
| maxWidth | number | No   | -    | Maximum width of the text to be drawn. |

 **Example**

  ```ts
  // xxx.ets
  @Entry
  @Component
  struct StrokeText {
    private settings: RenderingContextSettings = new RenderingContextSettings(true)
    private context: CanvasRenderingContext2D = new CanvasRenderingContext2D(this.settings)
    private offContext: OffscreenCanvasRenderingContext2D = new OffscreenCanvasRenderingContext2D(600, 600, this.settings)

    build() {
      Flex({ direction: FlexDirection.Column, alignItems: ItemAlign.Center, justifyContent: FlexAlign.Center }) {
        Canvas(this.context)
          .width('100%')
          .height('100%')
          .backgroundColor('#ffff00')
          .onReady(() =>{
            this.offContext.font = '55px sans-serif'
            this.offContext.strokeText("Hello World!", 20, 60)
            var image = this.offContext.transferToImageBitmap()
            this.context.transferFromImageBitmap(image)
        })
      }
      .width('100%')
      .height('100%')
    }
  }
  ```

  ![en-us_image_0000001212218466](figures/en-us_image_0000001212218466.png)


### measureText

measureText(text: string): TextMetrics

Returns a **TextMetrics** object used to obtain the width of specified text.

 **Parameters**

| Name  | Type    | Mandatory  | Default Value | Description        |
| ---- | ------ | ---- | ---- | ---------- |
| text | string | Yes   | ""   | Text to be measured.|

 **Return value**

| Type         | Description     |
| ----------- | ------- |
| TextMetrics | **TextMetrics** object.|

**TextMetrics** attributes

| Name                      | Type    | Description                                      |
| ------------------------ | ------ | ---------------------------------------- |
| width                    | number | Width of the text.                                 |
| height                   | number | Height of the text.                                 |
| actualBoundingBoxAscent  | number | Distance from the horizontal line specified by the **CanvasRenderingContext2D.textBaseline** attribute to the top of the bounding rectangle used to render the text. The current value is **0**.|
| actualBoundingBoxDescent | number | Distance from the horizontal line specified by the **CanvasRenderingContext2D.textBaseline** attribute to the bottom of the bounding rectangle used to render the text. The current value is **0**.|
| actualBoundingBoxLeft    | number | Distance parallel to the baseline from the alignment point determined by the **CanvasRenderingContext2D.textAlign** attribute to the left side of the bounding rectangle of the text. The current value is **0**.|
| actualBoundingBoxRight   | number | Distance parallel to the baseline from the alignment point determined by the **CanvasRenderingContext2D.textAlign** attribute to the right side of the bounding rectangle of the text. The current value is **0**.|
| alphabeticBaseline       | number | Distance from the horizontal line specified by the **CanvasRenderingContext2D.textBaseline** attribute to the alphabetic baseline of the line box. The current value is **0**.|
| emHeightAscent           | number | Distance from the horizontal line specified by the **CanvasRenderingContext2D.textBaseline** attribute to the top of the em square in the line box. The current value is **0**.|
| emHeightDescent          | number | Distance from the horizontal line specified by the **CanvasRenderingContext2D.textBaseline** attribute to the bottom of the em square in the line box. The current value is **0**.|
| fontBoundingBoxAscent    | number | Distance from the horizontal line specified by the **CanvasRenderingContext2D.textBaseline** attribute to the top of the highest bounding rectangle of all the fonts used to render the text. The current value is **0**.|
| fontBoundingBoxDescent   | number | Distance from the horizontal line specified by the **CanvasRenderingContext2D.textBaseline** attribute to the bottom of the bounding rectangle of all the fonts used to render the text. The current value is **0**.|
| hangingBaseline          | number | Distance from the horizontal line specified by the **CanvasRenderingContext2D.textBaseline** attribute to the hanging baseline of the line box. The current value is **0**.|
| ideographicBaseline      | number | Distance from the horizontal line indicated by the **CanvasRenderingContext2D.textBaseline** attribute to the ideographic baseline of the line box. The current value is **0**.|

 **Example**

  ```ts
  // xxx.ets
  @Entry
  @Component
  struct MeasureText {
    private settings: RenderingContextSettings = new RenderingContextSettings(true)
    private context: CanvasRenderingContext2D = new CanvasRenderingContext2D(this.settings)
    private offContext: OffscreenCanvasRenderingContext2D = new OffscreenCanvasRenderingContext2D(600, 600, this.settings)

    build() {
      Flex({ direction: FlexDirection.Column, alignItems: ItemAlign.Center, justifyContent: FlexAlign.Center }) {
        Canvas(this.context)
          .width('100%')
          .height('100%')
          .backgroundColor('#ffff00')
          .onReady(() =>{
            this.offContext.font = '50px sans-serif'
            this.offContext.fillText("Hello World!", 20, 100)
            this.offContext.fillText("width:" + this.context.measureText("Hello World!").width, 20, 200)
            var image = this.offContext.transferToImageBitmap()
            this.context.transferFromImageBitmap(image)
        })
      }
      .width('100%')
      .height('100%')
    }
  }
  ```

  ![en-us_image_0000001256858431](figures/en-us_image_0000001256858431.png)


### stroke

stroke(path?: Path2D): void

Strokes a path.

 **Parameters**

| Name  | Type                                      | Mandatory  | Default Value | Description          |
| ---- | ---------------------------------------- | ---- | ---- | ------------ |
| path | [Path2D](ts-components-canvas-path2d.md) | No   | null | A **Path2D** path to draw.|

 **Example**
 
  ```ts
  // xxx.ets
  @Entry
  @Component
  struct Stroke {
    private settings: RenderingContextSettings = new RenderingContextSettings(true)
    private context: CanvasRenderingContext2D = new CanvasRenderingContext2D(this.settings)
    private offContext: OffscreenCanvasRenderingContext2D = new OffscreenCanvasRenderingContext2D(600, 600, this.settings)

    build() {
      Flex({ direction: FlexDirection.Column, alignItems: ItemAlign.Center, justifyContent: FlexAlign.Center }) {
        Canvas(this.context)
          .width('100%')
          .height('100%')
          .backgroundColor('#ffff00')
          .onReady(() =>{
            this.offContext.moveTo(25, 25)
            this.offContext.lineTo(25, 105)
            this.offContext.lineTo(75, 105)
            this.offContext.lineTo(75, 25)
            this.offContext.strokeStyle = 'rgb(0,0,255)'
            this.offContext.stroke()
            var image = this.offContext.transferToImageBitmap()
            this.context.transferFromImageBitmap(image)
          })
      }
      .width('100%')
      .height('100%')
    }
  }
  ```

  ![en-us_image_0000001257138373](figures/en-us_image_0000001257138373.png)


### beginPath

beginPath(): void

Creates a drawing path.

 **Example**

  ```ts
  // xxx.ets
  @Entry
  @Component
  struct BeginPath {
    private settings: RenderingContextSettings = new RenderingContextSettings(true)
    private context: CanvasRenderingContext2D = new CanvasRenderingContext2D(this.settings)
    private offContext: OffscreenCanvasRenderingContext2D = new OffscreenCanvasRenderingContext2D(600, 600, this.settings)

    build() {
      Flex({ direction: FlexDirection.Column, alignItems: ItemAlign.Center, justifyContent: FlexAlign.Center }) {
        Canvas(this.context)
          .width('100%')
          .height('100%')
          .backgroundColor('#ffff00')
          .onReady(() =>{
            this.offContext.beginPath()
            this.offContext.lineWidth = 6
            this.offContext.strokeStyle = '#0000ff'
            this.offContext.moveTo(15, 80)
            this.offContext.lineTo(280, 160)
            this.offContext.stroke()
            var image = this.offContext.transferToImageBitmap()
            this.context.transferFromImageBitmap(image)
          })
      }
      .width('100%')
      .height('100%')
    }
  }
  ```

  ![en-us_image_0000001212378440](figures/en-us_image_0000001212378440.png)


### moveTo

moveTo(x: number, y: number): void

Moves a drawing path to a target position on the canvas.

 **Parameters**

| Name  | Type    | Mandatory  | Default Value | Description       |
| ---- | ------ | ---- | ---- | --------- |
| x    | number | Yes   | 0    | X-coordinate of the target position.|
| y    | number | Yes   | 0    | Y-coordinate of the target position.|

 **Example**

  ```ts
  // xxx.ets
  @Entry
  @Component
  struct MoveTo {
    private settings: RenderingContextSettings = new RenderingContextSettings(true)
    private context: CanvasRenderingContext2D = new CanvasRenderingContext2D(this.settings)
    private offContext: OffscreenCanvasRenderingContext2D = new OffscreenCanvasRenderingContext2D(600, 600, this.settings)

    build() {
      Flex({ direction: FlexDirection.Column, alignItems: ItemAlign.Center, justifyContent: FlexAlign.Center }) {
        Canvas(this.context)
          .width('100%')
          .height('100%')
          .backgroundColor('#ffff00')
          .onReady(() =>{
            this.offContext.beginPath()
            this.offContext.moveTo(10, 10)
            this.offContext.lineTo(280, 160)
            this.offContext.stroke()
            var image = this.offContext.transferToImageBitmap()
            this.context.transferFromImageBitmap(image)
          })
      }
      .width('100%')
      .height('100%')
    }
  }
  ```

  ![en-us_image_0000001212058498](figures/en-us_image_0000001212058498.png)


### lineTo

lineTo(x: number, y: number): void

Connects the current point to a target position using a straight line.

 **Parameters**

| Name  | Type    | Mandatory  | Default Value | Description       |
| ---- | ------ | ---- | ---- | --------- |
| x    | number | Yes   | 0    | X-coordinate of the target position.|
| y    | number | Yes   | 0    | Y-coordinate of the target position.|

 **Example**

  ```ts
  // xxx.ets
  @Entry
  @Component
  struct LineTo {
    private settings: RenderingContextSettings = new RenderingContextSettings(true)
    private context: CanvasRenderingContext2D = new CanvasRenderingContext2D(this.settings)
    private offContext: OffscreenCanvasRenderingContext2D = new OffscreenCanvasRenderingContext2D(600, 600, this.settings)

    build() {
      Flex({ direction: FlexDirection.Column, alignItems: ItemAlign.Center, justifyContent: FlexAlign.Center }) {
        Canvas(this.context)
          .width('100%')
          .height('100%')
          .backgroundColor('#ffff00')
          .onReady(() =>{
            this.offContext.beginPath()
            this.offContext.moveTo(10, 10)
            this.offContext.lineTo(280, 160)
            this.offContext.stroke()
            var image = this.offContext.transferToImageBitmap()
            this.context.transferFromImageBitmap(image)
          })
      }
      .width('100%')
      .height('100%')
    }
  }
  ```

  ![en-us_image_0000001257058435](figures/en-us_image_0000001257058435.png)


### closePath

closePath(): void

Draws a closed path.

 **Example**

  ```ts
  // xxx.ets
  @Entry
  @Component
  struct ClosePath {
    private settings: RenderingContextSettings = new RenderingContextSettings(true)
    private context: CanvasRenderingContext2D = new CanvasRenderingContext2D(this.settings)
    private offContext: OffscreenCanvasRenderingContext2D = new OffscreenCanvasRenderingContext2D(600, 600, this.settings)

    build() {
      Flex({ direction: FlexDirection.Column, alignItems: ItemAlign.Center, justifyContent: FlexAlign.Center }) {
        Canvas(this.context)
          .width('100%')
          .height('100%')
          .backgroundColor('#ffff00')
          .onReady(() =>{
              this.offContext.beginPath()
              this.offContext.moveTo(30, 30)
              this.offContext.lineTo(110, 30)
              this.offContext.lineTo(70, 90)
              this.offContext.closePath()
              this.offContext.stroke()
              var image = this.offContext.transferToImageBitmap()
              this.context.transferFromImageBitmap(image)
          })
      }
      .width('100%')
      .height('100%')
    }
  }
  ```

  ![en-us_image_0000001257058431](figures/en-us_image_0000001257058431.png)


### createPattern

createPattern(image: ImageBitmap, repetition: string | null): CanvasPattern | null

Creates a pattern for image filling based on a specified source image and repetition mode.

**Parameters**

| Name        | Type                                      | Mandatory  | Default Value | Description                                      |
| ---------- | ---------------------------------------- | ---- | ---- | ---------------------------------------- |
| image      | [ImageBitmap](ts-components-canvas-imagebitmap.md) | Yes   | null | Source image. For details, see **ImageBitmap**.                 |
| repetition | string                                   | Yes   | ""  | Repetition mode. The value can be **"repeat"**, **"repeat-x"**, **"repeat-y"**, or **"no-repeat"**.|

**Return value**

| Type                             | Description                     |
| ------------------------------- | ----------------------- |
| [CanvasPattern](#canvaspattern) | Created pattern for image filling based on a specified source image and repetition mode.|

 **Example**

  ```ts
  // xxx.ets
  @Entry
  @Component
  struct CreatePattern {
    private settings: RenderingContextSettings = new RenderingContextSettings(true)
    private context: CanvasRenderingContext2D = new CanvasRenderingContext2D(this.settings)
    private img:ImageBitmap = new ImageBitmap("common/images/icon.jpg")
    private offContext: OffscreenCanvasRenderingContext2D = new OffscreenCanvasRenderingContext2D(600, 600, this.settings)

    build() {
      Flex({ direction: FlexDirection.Column, alignItems: ItemAlign.Center, justifyContent: FlexAlign.Center }) {
        Canvas(this.context)
          .width('100%')
          .height('100%')
          .backgroundColor('#ffff00')
          .onReady(() =>{
            var pattern = this.offContext.createPattern(this.img, 'repeat')
            this.offContext.fillStyle = pattern
            this.offContext.fillRect(0, 0, 200, 200)
            var image = this.offContext.transferToImageBitmap()
            this.context.transferFromImageBitmap(image)
          })
      }
      .width('100%')
      .height('100%')
    }
  }
  ```

  ![en-us_image_0000001257138387](figures/en-us_image_0000001257138387.png)


### bezierCurveTo

bezierCurveTo(cp1x: number, cp1y: number, cp2x: number, cp2y: number, x: number, y: number): void

Draws a cubic bezier curve on the canvas.

 **Parameters**

| Name  | Type    | Mandatory  | Default Value | Description            |
| ---- | ------ | ---- | ---- | -------------- |
| cp1x | number | Yes   | 0    | X-coordinate of the first parameter of the bezier curve.|
| cp1y | number | Yes   | 0    | Y-coordinate of the first parameter of the bezier curve.|
| cp2x | number | Yes   | 0    | X-coordinate of the second parameter of the bezier curve.|
| cp2y | number | Yes   | 0    | Y-coordinate of the second parameter of the bezier curve.|
| x    | number | Yes   | 0    | X-coordinate of the end point on the bezier curve.   |
| y    | number | Yes   | 0    | Y-coordinate of the end point on the bezier curve.   |

 **Example**

  ```ts
  // xxx.ets
  @Entry
  @Component
  struct BezierCurveTo {
    private settings: RenderingContextSettings = new RenderingContextSettings(true)
    private context: CanvasRenderingContext2D = new CanvasRenderingContext2D(this.settings)
    private offContext: OffscreenCanvasRenderingContext2D = new OffscreenCanvasRenderingContext2D(600, 600, this.settings)

    build() {
      Flex({ direction: FlexDirection.Column, alignItems: ItemAlign.Center, justifyContent: FlexAlign.Center }) {
        Canvas(this.context)
          .width('100%')
          .height('100%')
          .backgroundColor('#ffff00')
          .onReady(() =>{
            this.offContext.beginPath()
            this.offContext.moveTo(10, 10)
            this.offContext.bezierCurveTo(20, 100, 200, 100, 200, 20)
            this.offContext.stroke()
            var image = this.offContext.transferToImageBitmap()
            this.context.transferFromImageBitmap(image)
          })
      }
      .width('100%')
      .height('100%')
    }
  }
  ```

  ![en-us_image_0000001212378442](figures/en-us_image_0000001212378442.png)


### quadraticCurveTo

quadraticCurveTo(cpx: number, cpy: number, x: number, y: number): void

Draws a quadratic curve on the canvas.

 **Parameters**

| Name  | Type    | Mandatory  | Default Value | Description         |
| ---- | ------ | ---- | ---- | ----------- |
| cpx  | number | Yes   | 0    | X-coordinate of the bezier curve parameter.|
| cpy  | number | Yes   | 0    | Y-coordinate of the bezier curve parameter.|
| x    | number | Yes   | 0    | X-coordinate of the end point on the bezier curve.|
| y    | number | Yes   | 0    | Y-coordinate of the end point on the bezier curve.|

 **Example**

  ```ts
  // xxx.ets
  @Entry
  @Component
  struct QuadraticCurveTo {
    private settings: RenderingContextSettings = new RenderingContextSettings(true)
    private context: CanvasRenderingContext2D = new CanvasRenderingContext2D(this.settings)
    private offContext: OffscreenCanvasRenderingContext2D = new OffscreenCanvasRenderingContext2D(600, 600, this.settings)

    build() {
      Flex({ direction: FlexDirection.Column, alignItems: ItemAlign.Center, justifyContent: FlexAlign.Center }) {
        Canvas(this.context)
          .width('100%')
          .height('100%')
          .backgroundColor('#ffff00')
          .onReady(() =>{
            this.offContext.beginPath();
            this.offContext.moveTo(20, 20);
            this.offContext.quadraticCurveTo(100, 100, 200, 20);
            this.offContext.stroke();
            var image = this.offContext.transferToImageBitmap()
            this.context.transferFromImageBitmap(image)
        })
      }
      .width('100%')
      .height('100%')
    }
  }
  ```

  ![en-us_image_0000001256978383](figures/en-us_image_0000001256978383.png)


### arc

arc(x: number, y: number, radius: number, startAngle: number, endAngle: number, counterclockwise?: boolean): void

Draws an arc on the canvas.

 **Parameters**

| Name              | Type     | Mandatory  | Default Value  | Description        |
| ---------------- | ------- | ---- | ----- | ---------- |
| x                | number  | Yes   | 0     | X-coordinate of the center point of the arc.|
| y                | number  | Yes   | 0     | Y-coordinate of the center point of the arc.|
| radius           | number  | Yes   | 0     | Radius of the arc.   |
| startAngle       | number  | Yes   | 0     | Start radian of the arc.  |
| endAngle         | number  | Yes   | 0     | End radian of the arc.  |
| counterclockwise | boolean | No   | false | Whether to draw the arc counterclockwise.|

 **Example**

  ```ts
  // xxx.ets
  @Entry
  @Component
  struct Arc {
    private settings: RenderingContextSettings = new RenderingContextSettings(true)
    private context: CanvasRenderingContext2D = new CanvasRenderingContext2D(this.settings)
    private offContext: OffscreenCanvasRenderingContext2D = new OffscreenCanvasRenderingContext2D(600, 600, this.settings)

    build() {
      Flex({ direction: FlexDirection.Column, alignItems: ItemAlign.Center, justifyContent: FlexAlign.Center }) {
        Canvas(this.context)
          .width('100%')
          .height('100%')
          .backgroundColor('#ffff00')
          .onReady(() =>{
            this.offContext.beginPath()
            this.offContext.arc(100, 75, 50, 0, 6.28)
            this.offContext.stroke()
            var image = this.offContext.transferToImageBitmap()
            this.context.transferFromImageBitmap(image)
          })
      }
      .width('100%')
      .height('100%')
    }
  }
  ```

  ![en-us_image_0000001212378430](figures/en-us_image_0000001212378430.png)


### arcTo

arcTo(x1: number, y1: number, x2: number, y2: number, radius: number): void

Draws an arc based on the radius and points on the arc.

 **Parameters**

| Name    | Type    | Mandatory  | Default Value | Description             |
| ------ | ------ | ---- | ---- | --------------- |
| x1     | number | Yes   | 0    | X-coordinate of the first point on the arc.|
| y1     | number | Yes   | 0    | Y-coordinate of the first point on the arc.|
| x2     | number | Yes   | 0    | X-coordinate of the second point on the arc.|
| y2     | number | Yes   | 0    | Y-coordinate of the second point on the arc.|
| radius | number | Yes   | 0    | Radius of the arc.       |

 **Example**

  ```ts
  // xxx.ets
  @Entry
  @Component
  struct ArcTo {
    private settings: RenderingContextSettings = new RenderingContextSettings(true)
    private context: CanvasRenderingContext2D = new CanvasRenderingContext2D(this.settings)
    private offContext: OffscreenCanvasRenderingContext2D = new OffscreenCanvasRenderingContext2D(600, 600, this.settings)

    build() {
      Flex({ direction: FlexDirection.Column, alignItems: ItemAlign.Center, justifyContent: FlexAlign.Center }) {
        Canvas(this.context)
          .width('100%')
          .height('100%')
          .backgroundColor('#ffff00')
          .onReady(() =>{
            this.offContext.moveTo(100, 20);
            this.offContext.arcTo(150, 20, 150, 70, 50);
            this.offContext.stroke();
            var image = this.offContext.transferToImageBitmap()
            this.context.transferFromImageBitmap(image)
          })
      }
      .width('100%')
      .height('100%')
    }
  }
  ```

  ![en-us_image_0000001257138383](figures/en-us_image_0000001257138383.png)


### ellipse

ellipse(x: number, y: number, radiusX: number, radiusY: number, rotation: number, startAngle: number, endAngle: number, counterclockwise?: boolean): void

Draws an ellipse in the specified rectangular region on the canvas.

 **Parameters**

| Name              | Type     | Mandatory  | Default Value  | Description               |
| ---------------- | ------- | ---- | ----- | ----------------- |
| x                | number  | Yes   | 0     | X-coordinate of the ellipse center.       |
| y                | number  | Yes   | 0     | Y-coordinate of the ellipse center.       |
| radiusX          | number  | Yes   | 0     | Ellipse radius on the x-axis.       |
| radiusY          | number  | Yes   | 0     | Ellipse radius on the y-axis.       |
| rotation         | number  | Yes   | 0     | Rotation angle of the ellipse. The unit is radian.   |
| startAngle       | number  | Yes   | 0     | Angle of the start point for drawing the ellipse. The unit is radian.|
| endAngle         | number  | Yes   | 0     | Angle of the end point for drawing the ellipse. The unit is radian.|
| counterclockwise | boolean | No   | false | Whether to draw the ellipse in the counterclockwise direction.    |

 **Example**

  ```ts
  // xxx.ets
  @Entry
  @Component
  struct CanvasExample {
    private settings: RenderingContextSettings = new RenderingContextSettings(true)
    private context: CanvasRenderingContext2D = new CanvasRenderingContext2D(this.settings)
    private offContext: OffscreenCanvasRenderingContext2D = new OffscreenCanvasRenderingContext2D(600, 600, this.settings)
    build() {
      Flex({ direction: FlexDirection.Column, alignItems: ItemAlign.Center, justifyContent: FlexAlign.Center }) {
        Canvas(this.context)
          .width('100%')
          .height('100%')
          .backgroundColor('#ffff00')
          .onReady(() =>{
            this.offContext.beginPath()
            this.offContext.ellipse(200, 200, 50, 100, Math.PI * 0.25, Math.PI * 0.5, Math.PI * 2)
            this.offContext.stroke()
            var image = this.offContext.transferToImageBitmap()
            this.context.transferFromImageBitmap(image)
          })
      }
      .width('100%')
      .height('100%')
    }
  }
  ```

  ![en-us_image_0000001256858423](figures/en-us_image_0000001256858423.png)


### rect

rect(x: number, y: number, w: number, h: number): void

Creates a rectangle on the canvas.

 **Parameters**

| Name  | Type    | Mandatory  | Default Value | Description           |
| ---- | ------ | ---- | ---- | ------------- |
| x    | number | Yes   | 0    | X-coordinate of the upper left corner of the rectangle.|
| y    | number | Yes   | 0    | Y-coordinate of the upper left corner of the rectangle.|
| w    | number | Yes   | 0    | Width of the rectangle.     |
| h    | number | Yes   | 0    | Height of the rectangle.     |

 **Example**

  ```ts
  // xxx.ets
  @Entry
  @Component
  struct CanvasExample {
    private settings: RenderingContextSettings = new RenderingContextSettings(true)
    private context: CanvasRenderingContext2D = new CanvasRenderingContext2D(this.settings)
    private offContext: OffscreenCanvasRenderingContext2D = new OffscreenCanvasRenderingContext2D(600, 600, this.settings)

    build() {
      Flex({ direction: FlexDirection.Column, alignItems: ItemAlign.Center, justifyContent: FlexAlign.Center }) {
        Canvas(this.context)
          .width('100%')
          .height('100%')
          .backgroundColor('#ffff00')
          .onReady(() =>{
            this.offContext.rect(20, 20, 100, 100) // Create a 100*100 rectangle at (20, 20)
            this.offContext.stroke()
            var image = this.offContext.transferToImageBitmap()
            this.context.transferFromImageBitmap(image)
          })
      }
      .width('100%')
      .height('100%')
    }
  }
  ```

  ![en-us_image_0000001257138381](figures/en-us_image_0000001257138381.png)


### fill

fill(fillRule?: CanvasFillRule): void

Fills the area inside a closed path on the canvas.

**Parameters**

| Name      | Type            | Mandatory  | Default Value      | Description                                      |
| -------- | -------------- | ---- | --------- | ---------------------------------------- |
| fillRule | CanvasFillRule | No   | "nonzero" | Rule by which to determine whether a point is inside or outside the area to fill.<br>The options are **"nonzero"** and **"evenodd"**.|

  ```ts
  // xxx.ets
  @Entry
  @Component
  struct Fill {
    private settings: RenderingContextSettings = new RenderingContextSettings(true)
    private context: CanvasRenderingContext2D = new CanvasRenderingContext2D(this.settings)
    private offContext: OffscreenCanvasRenderingContext2D = new OffscreenCanvasRenderingContext2D(600, 600, this.settings)

    build() {
      Flex({ direction: FlexDirection.Column, alignItems: ItemAlign.Center, justifyContent: FlexAlign.Center }) {
        Canvas(this.context)
          .width('100%')
          .height('100%')
          .backgroundColor('#ffff00')
          .onReady(() =>{
            this.offContext.rect(20, 20, 100, 100) // Create a 100*100 rectangle at (20, 20)
            this.offContext.fill()
            var image = this.offContext.transferToImageBitmap()
            this.context.transferFromImageBitmap(image)
          })
      }
      .width('100%')
      .height('100%')
    }
  }
  ```

  ![en-us_image_0000001256858421](figures/en-us_image_0000001256858421.png)


fill(path: Path2D, fillRule?: CanvasFillRule): void

Fills the area inside a closed path on the canvas.

**Parameters**

| Name      | Type            | Mandatory  | Default Value      | Description                                      |
| -------- | -------------- | ---- | --------- | ---------------------------------------- |
| path     | Path2D         | Yes   |           | A **Path2D** path to fill.                             |
| fillRule | CanvasFillRule | No   | "nonzero" | Rule by which to determine whether a point is inside or outside the area to fill.<br>The options are **"nonzero"** and **"evenodd"**.|


**Example**  

```ts
// xxx.ets
@Entry
@Component
struct Fill {
  private settings: RenderingContextSettings = new RenderingContextSettings(true)
  private context: CanvasRenderingContext2D = new CanvasRenderingContext2D(this.settings)
  private offContext: OffscreenCanvasRenderingContext2D = new OffscreenCanvasRenderingContext2D(600, 600, this.settings)

  build() {
    Flex({ direction: FlexDirection.Column, alignItems: ItemAlign.Center, justifyContent: FlexAlign.Center }) {
      Canvas(this.context)
        .width('100%')
        .height('100%')
        .backgroundColor('#ffff00')
        .onReady(() =>{
          let region = new Path2D();
          region.moveTo(30, 90);
          region.lineTo(110, 20);
          region.lineTo(240, 130);
          region.lineTo(60, 130);
          region.lineTo(190, 20);
          region.lineTo(270, 90);
          region.closePath();
          // Fill path
          this.offContext.fillStyle = 'green';
          this.offContext.fill(region, "evenodd");
          var image = this.offContext.transferToImageBitmap()
          this.context.transferFromImageBitmap(image)
        })
    }
    .width('100%')
    .height('100%')
  }
}
```

 ![en-us_image_000000127777775](figures/en-us_image_000000127777775.png)



### clip

clip(fillRule?: CanvasFillRule): void

Sets the current path to a clipping path.

**Parameters**

| Name      | Type            | Mandatory  | Default Value      | Description                                      |
| -------- | -------------- | ---- | --------- | ---------------------------------------- |
| fillRule | CanvasFillRule | No   | "nonzero" | Rule by which to determine whether a point is inside or outside the area to clip.<br>The options are **"nonzero"** and **"evenodd"**.|

 **Example**

  ```ts
  // xxx.ets
  @Entry
  @Component
  struct Clip {
    private settings: RenderingContextSettings = new RenderingContextSettings(true)
    private context: CanvasRenderingContext2D = new CanvasRenderingContext2D(this.settings)
    private offContext: OffscreenCanvasRenderingContext2D = new OffscreenCanvasRenderingContext2D(600, 600, this.settings)

    build() {
      Flex({ direction: FlexDirection.Column, alignItems: ItemAlign.Center, justifyContent: FlexAlign.Center }) {
        Canvas(this.context)
          .width('100%')
          .height('100%')
          .backgroundColor('#ffff00')
          .onReady(() =>{
            this.offContext.rect(0, 0, 100, 200)
            this.offContext.stroke()
            this.offContext.clip()
            this.offContext.fillStyle = "rgb(255,0,0)"
            this.offContext.fillRect(0, 0, 200, 200)
            var image = this.offContext.transferToImageBitmap()
            this.context.transferFromImageBitmap(image)
          })
      }
      .width('100%')
      .height('100%')
    }
  }
  ```

  ![en-us_image_0000001257058441](figures/en-us_image_0000001257058441.png)


clip(path:Path2D, fillRule?: CanvasFillRule): void

Sets a closed path to a clipping path.

**Parameters**

| Name      | Type            | Mandatory  | Default Value      | Description                                      |
| -------- | -------------- | ---- | --------- | ---------------------------------------- |
| path | Path2D | Yes   |  | A **Path2D** path to clip.|
| fillRule | CanvasFillRule | No   | "nonzero" | Rule by which to determine whether a point is inside or outside the area to clip.<br>The options are **"nonzero"** and **"evenodd"**.|

 **Example**

  ```ts
  // xxx.ets
@Entry
@Component
struct Clip {
  private settings: RenderingContextSettings = new RenderingContextSettings(true)
  private context: CanvasRenderingContext2D = new CanvasRenderingContext2D(this.settings)
  private offContext: OffscreenCanvasRenderingContext2D = new OffscreenCanvasRenderingContext2D(600, 600, this.settings)

  build() {
    Flex({ direction: FlexDirection.Column, alignItems: ItemAlign.Center, justifyContent: FlexAlign.Center }) {
      Canvas(this.context)
        .width('100%')
        .height('100%')
        .backgroundColor('#ffff00')
        .onReady(() =>{
          let region = new Path2D();
          region.rect(80,10,20,130);
          region.rect(40,50,100,50);
          this.offContext.clip(region,"evenodd")
          this.offContext.fillStyle = "rgb(255,0,0)"
          this.offContext.fillRect(0, 0, 600, 600)
          var image = this.offContext.transferToImageBitmap()
          this.context.transferFromImageBitmap(image)
        })
    }
    .width('100%')
    .height('100%')
  }
}
  ```

  ![en-us_image_000000127777779](figures/en-us_image_000000127777779.png)



### filter

filter(filter: string): void

Sets a filter for the image on the canvas. This API is a void API.

**Parameters**

| Name    | Type    | Mandatory  | Default Value | Description          |
| ------ | ------ | ---- | ---- | ------------ |
| filter | string | Yes   | -    | Functions that accept various filter effects.|


### getTransform

getTransform(): Matrix2D

Obtains the current transformation matrix being applied to the context. This API is a void API.


### resetTransform

resetTransform(): void

Resets the current transform to the identity matrix. This API is a void API.


### direction

direction(direction: CanvasDirection): void

Sets the text direction for drawing text. This API is a void API.


### rotate

rotate(angle: number): void

Rotates a canvas clockwise around its coordinate axes.

 **Parameters**

| Name   | Type    | Mandatory  | Default Value | Description                                      |
| ----- | ------ | ---- | ---- | ---------------------------------------- |
| angle | number | Yes   | 0    | Clockwise rotation angle. You can use **Math.PI / 180** to convert the angle to a radian.|

 **Example**

  ```ts
  // xxx.ets
  @Entry
  @Component
  struct Rotate {
    private settings: RenderingContextSettings = new RenderingContextSettings(true)
    private context: CanvasRenderingContext2D = new CanvasRenderingContext2D(this.settings)
    private offContext: OffscreenCanvasRenderingContext2D = new OffscreenCanvasRenderingContext2D(600, 600, this.settings)

    build() {
      Flex({ direction: FlexDirection.Column, alignItems: ItemAlign.Center, justifyContent: FlexAlign.Center }) {
        Canvas(this.context)
          .width('100%')
          .height('100%')
          .backgroundColor('#ffff00')
          .onReady(() =>{
            this.offContext.rotate(45 * Math.PI / 180) // Rotate the rectangle 45 degrees
            this.offContext.fillRect(70, 20, 50, 50)
            var image = this.offContext.transferToImageBitmap()
            this.context.transferFromImageBitmap(image)
          })
      }
      .width('100%')
      .height('100%')
    }
  }
  ```

  ![en-us_image_0000001212218478](figures/en-us_image_0000001212218478.png)


### scale

scale(x: number, y: number): void

Scales the canvas based on scale factors.

 **Parameters**

| Name  | Type    | Mandatory  | Default Value | Description         |
| ---- | ------ | ---- | ---- | ----------- |
| x    | number | Yes   | 0    | Horizontal scale factor.|
| y    | number | Yes   | 0    | Vertical scale factor.|

 **Example**

  ```ts
  // xxx.ets
  @Entry
  @Component
  struct Scale {
    private settings: RenderingContextSettings = new RenderingContextSettings(true)
    private context: CanvasRenderingContext2D = new CanvasRenderingContext2D(this.settings)
    private offContext: OffscreenCanvasRenderingContext2D = new OffscreenCanvasRenderingContext2D(600, 600, this.settings)

    build() {
      Flex({ direction: FlexDirection.Column, alignItems: ItemAlign.Center, justifyContent: FlexAlign.Center }) {
        Canvas(this.context)
          .width('100%')
          .height('100%')
          .backgroundColor('#ffff00')
          .onReady(() =>{
            this.offContext.lineWidth = 3
            this.offContext.strokeRect(30, 30, 50, 50)
            this.offContext.scale(2, 2) // Scale to 200%
            this.offContext.strokeRect(30, 30, 50, 50)
            var image = this.offContext.transferToImageBitmap()
            this.context.transferFromImageBitmap(image)
          })
      }
      .width('100%')
      .height('100%')
    }
  }
  ```

  ![en-us_image_0000001211898516](figures/en-us_image_0000001211898516.png)


### transform

transform(a: number, b: number, c: number, d: number, e: number, f: number): void

Defines a transformation matrix. To transform a graph, you only need to set parameters of the matrix. The coordinates of the graph are multiplied by the matrix values to obtain new coordinates of the transformed graph. You can use the matrix to implement multiple transform effects.

> **NOTE**
>
> The following formulas calculate coordinates of the transformed graph. **x** and **y** represent coordinates before transformation, and **x'** and **y'** represent coordinates after transformation.
>
> - x' = scaleX \* x + skewY \* y + translateX
>
> - y' = skewX \* x + scaleY \* y + translateY

**Parameters**

| Name  | Type    | Mandatory  | Default Value | Description                  |
| ---- | ------ | ---- | ---- | -------------------- |
| a    | number | Yes   | 0    | X-axis scale.    |
| b    | number | Yes   | 0    | X-axis skew.     |
| c    | number | Yes   | 0    | Y-axis skew.     |
| d    | number | Yes   | 0    | Y-axis scale.    |
| e    | number | Yes   | 0    | X-axis translation.|
| f    | number | Yes   | 0    | Y-axis translation.|

 **Example**

  ```ts
  // xxx.ets
  @Entry
  @Component
  struct Transform {
    private settings: RenderingContextSettings = new RenderingContextSettings(true)
    private context: CanvasRenderingContext2D = new CanvasRenderingContext2D(this.settings)
    private offContext: OffscreenCanvasRenderingContext2D = new OffscreenCanvasRenderingContext2D(600, 600, this.settings)

    build() {
      Flex({ direction: FlexDirection.Column, alignItems: ItemAlign.Center, justifyContent: FlexAlign.Center }) {
        Canvas(this.context)
          .width('100%')
          .height('100%')
          .backgroundColor('#ffff00')
          .onReady(() =>{
            this.offContext.fillStyle = 'rgb(0,0,0)'
            this.offContext.fillRect(0, 0, 100, 100)
            this.offContext.transform(1, 0.5, -0.5, 1, 10, 10)
            this.offContext.fillStyle = 'rgb(255,0,0)'
            this.offContext.fillRect(0, 0, 100, 100)
            this.offContext.transform(1, 0.5, -0.5, 1, 10, 10)
            this.offContext.fillStyle = 'rgb(0,0,255)'
            this.offContext.fillRect(0, 0, 100, 100)
            var image = this.offContext.transferToImageBitmap()
            this.context.transferFromImageBitmap(image)
          })
      }
      .width('100%')
      .height('100%')
    }
  }
  ```

  ![en-us_image_0000001212378438](figures/en-us_image_0000001212378438.png)


### setTransform

setTransform(a: number, b: number, c: number, d: number, e: number, f: number): void

Resets the existing transformation matrix and creates a new transformation matrix by using the same parameters as the **transform()** API.

**Parameters**

| Name  | Type    | Mandatory  | Default Value | Description                  |
| ---- | ------ | ---- | ---- | -------------------- |
| a    | number | Yes   | 0    | X-axis scale.    |
| b    | number | Yes   | 0    | X-axis skew.     |
| c    | number | Yes   | 0    | Y-axis skew.     |
| d    | number | Yes   | 0    | Y-axis scale.    |
| e    | number | Yes   | 0    | X-axis translation.|
| f    | number | Yes   | 0    | Y-axis translation.|

 **Example**

  ```ts
  // xxx.ets
  @Entry
  @Component
  struct SetTransform {
    private settings: RenderingContextSettings = new RenderingContextSettings(true)
    private context: CanvasRenderingContext2D = new CanvasRenderingContext2D(this.settings)
    private offContext: OffscreenCanvasRenderingContext2D = new OffscreenCanvasRenderingContext2D(600, 600, this.settings)

    build() {
      Flex({ direction: FlexDirection.Column, alignItems: ItemAlign.Center, justifyContent: FlexAlign.Center }) {
        Canvas(this.context)
          .width('100%')
          .height('100%')
          .backgroundColor('#ffff00')
          .onReady(() =>{
            this.offContext.fillStyle = 'rgb(255,0,0)'
            this.offContext.fillRect(0, 0, 100, 100)
            this.offContext.setTransform(1,0.5, -0.5, 1, 10, 10)
            this.offContext.fillStyle = 'rgb(0,0,255)'
            this.offContext.fillRect(0, 0, 100, 100)
            var image = this.offContext.transferToImageBitmap()
            this.context.transferFromImageBitmap(image)
          })
      }
      .width('100%')
      .height('100%')
    }
  }
  ```

<<<<<<< HEAD
  ![en-us_image_0000001193872526](figures/en-us_image_0000001193872526.png)
=======
![en-us_image_0000001193872526](figures/en-us_image_0000001193872526.png)
>>>>>>> 86b9deb4


### translate

### translate

translate(x: number, y: number): void

Moves the origin of the coordinate system.

 **Parameters**

| Name  | Type    | Mandatory  | Default Value | Description      |
| ---- | ------ | ---- | ---- | -------- |
| x    | number | Yes   | 0    | X-axis translation.|
| y    | number | Yes   | 0    | Y-axis translation.|

 **Example**

  ```ts
  // xxx.ets
  @Entry
  @Component
  struct Translate {
    private settings: RenderingContextSettings = new RenderingContextSettings(true)
    private context: CanvasRenderingContext2D = new CanvasRenderingContext2D(this.settings)
    private offContext: OffscreenCanvasRenderingContext2D = new OffscreenCanvasRenderingContext2D(600, 600, this.settings)

    build() {
      Flex({ direction: FlexDirection.Column, alignItems: ItemAlign.Center, justifyContent: FlexAlign.Center }) {
        Canvas(this.context)
          .width('100%')
          .height('100%')
          .backgroundColor('#ffff00')
          .onReady(() =>{
            this.offContext.fillRect(10, 10, 50, 50)
            this.offContext.translate(70, 70)
            this.offContext.fillRect(10, 10, 50, 50)
            var image = this.offContext.transferToImageBitmap()
            this.context.transferFromImageBitmap(image)
          })
      }
      .width('100%')
      .height('100%')
    }
  }
  ```

  ![en-us_image_0000001238832413](figures/en-us_image_0000001238832413.png)


### drawImage

drawImage(image: ImageBitmap | PixelMap, dx: number, dy: number): void

drawImage(image: ImageBitmap | PixelMap, dx: number, dy: number, dw: number, dh: number): void

drawImage(image: ImageBitmap | PixelMap, sx: number, sy: number, sw: number, sh: number, dx: number, dy: number, dw: number, dh: number):void

Draws an image on the canvas.

 **Parameters**

| Name   | Type                                      | Mandatory  | Default Value | Description                           |
| ----- | ---------------------------------------- | ---- | ---- | ----------------------------- |
| image | [ImageBitmap](ts-components-canvas-imagebitmap.md) or [PixelMap](../apis/js-apis-image.md#pixelmap7)| Yes   | null | Image resource. For details, see **ImageBitmap** or **PixelMap**.|
| sx    | number                                   | No   | 0    | X-coordinate of the upper left corner of the rectangle used to crop the source image.         |
| sy    | number                                   | No   | 0    | Y-coordinate of the upper left corner of the rectangle used to crop the source image.         |
| sw    | number                                   | No   | 0    | Target width to crop the source image.               |
| sh    | number                                   | No   | 0    | Target height to crop the source image.               |
| dx    | number                                   | Yes   | 0    | X-coordinate of the upper left corner of the drawing area on the canvas.               |
| dy    | number                                   | Yes   | 0    | Y-coordinate of the upper left corner of the drawing area on the canvas.         |
| dw    | number                                   | No   | 0    | Width of the drawing area.                     |
| dh    | number                                   | No   | 0    | Height of the drawing area.                     |


 **Example**

  ```ts
  // xxx.ets
  @Entry
  @Component
  struct DrawImage {
    private settings: RenderingContextSettings = new RenderingContextSettings(true)
    private context: CanvasRenderingContext2D = new CanvasRenderingContext2D(this.settings)
    private img:ImageBitmap = new ImageBitmap("common/images/icon.jpg")
    private offContext: OffscreenCanvasRenderingContext2D = new OffscreenCanvasRenderingContext2D(600, 600, this.settings)
    build() {
      Flex({ direction: FlexDirection.Column, alignItems: ItemAlign.Center, justifyContent: FlexAlign.Center }) {
        Canvas(this.context)
        .width('100%')
        .height('100%')
        .backgroundColor('#ffff00')
        .onReady(() => {
            this.offContext.drawImage( this.img,0,0,400,200)
            var image = this.offContext.transferToImageBitmap()
            this.context.transferFromImageBitmap(image)
        })
      }
      .width('100%')
      .height('100%')
    }
  }
  ```

  ![en-us_image_0000001256978377](figures/en-us_image_0000001256978377.png)


### createImageData

createImageData(sw: number, sh: number): ImageData

Creates an **[ImageData](ts-components-canvas-imagedata.md)** object with the specified dimensions.

 **Parameters**

| Name  | Type    | Mandatory  | Default Value  | Description           |
| ---- | ------ | ---- | ---- | ------------- |
| sw   | number | Yes   | 0    | Width of the **ImageData** object.|
| sh   | number | Yes   | 0    | Height of the **ImageData** object.|


createImageData(imageData: ImageData): ImageData

Creates an **[ImageData](ts-components-canvas-imagedata.md)** object by copying an existing **ImageData** object.

 **Parameters**

| Name       | Type                                      | Mandatory  | Default Value  | Description              |
| --------- | ---------------------------------------- | ---- | ---- | ---------------- |
| imagedata | [ImageData](ts-components-canvas-imagedata.md) | Yes   | null | **ImageData** object to copy.|

 **Return value**

| Type                                      | Description           |
| ---------------------------------------- | ------------- |
| [ImageData](ts-components-canvas-imagedata.md) | New **ImageData** object.|

### getPixelMap

getPixelMap(sx: number, sy: number, sw: number, sh: number): PixelMap

Obtains the **[PixelMap](../apis/js-apis-image.md#pixelmap7)** object created with the pixels within the specified area on the canvas.

 **Parameters**

| Name  | Type    | Mandatory  | Default Value | Description             |
| ---- | ------ | ---- | ---- | --------------- |
| sx   | number | Yes   | 0    | X-coordinate of the upper left corner of the output area.|
| sy   | number | Yes   | 0    | Y-coordinate of the upper left corner of the output area.|
| sw   | number | Yes   | 0    | Width of the output area.    |
| sh   | number | Yes   | 0    | Height of the output area.    |

**Return value**

| Type                                      | Description          |
| ---------------------------------------- | ------------ |
| [PixelMap](../apis/js-apis-image.md#pixelmap7) | **PixelMap** object.|


### getImageData

getImageData(sx: number, sy: number, sw: number, sh: number): ImageData

Obtains the **[ImageData](ts-components-canvas-imagedata.md)** object created with the pixels within the specified area on the canvas.

 **Parameters**

| Name  | Type    | Mandatory  | Default Value | Description             |
| ---- | ------ | ---- | ---- | --------------- |
| sx   | number | Yes   | 0    | X-coordinate of the upper left corner of the output area.|
| sy   | number | Yes   | 0    | Y-coordinate of the upper left corner of the output area.|
| sw   | number | Yes   | 0    | Width of the output area.    |
| sh   | number | Yes   | 0    | Height of the output area.    |

   **Return value**

| Type                                      | Description           |
| ---------------------------------------- | ------------- |
| [ImageData](ts-components-canvas-imagedata.md) | New **ImageData** object.|


**Example**

  ```ts
  // xxx.ets
@Entry
@Component
struct GetImageData {
  private settings: RenderingContextSettings = new RenderingContextSettings(true);
  private context: CanvasRenderingContext2D = new CanvasRenderingContext2D(this.settings);
  private offContext: OffscreenCanvasRenderingContext2D = new OffscreenCanvasRenderingContext2D(600, 600, this.settings)
  private img:ImageBitmap = new ImageBitmap("/common/images/1234.png")

  build() {
    Flex({ direction: FlexDirection.Column, alignItems: ItemAlign.Center, justifyContent: FlexAlign.Center }) {
      Canvas(this.context)
        .width('100%')
        .height('100%')
        .backgroundColor('#ffff00')
        .onReady(() =>{
          this.offContext.drawImage(this.img,0,0,130,130);
          var imagedata = this.offContext.getImageData(50,50,130,130);
          this.offContext.putImageData(imagedata,150,150);
          var image = this.offContext.transferToImageBitmap()
          this.context.transferFromImageBitmap(image)
        })
    }
    .width('100%')
    .height('100%')
  }
}
  ```

  ![en-us_image_000000127777780](figures/en-us_image_000000127777780.png)


### putImageData

putImageData(imageData: Object, dx: number, dy: number): void

putImageData(imageData: Object, dx: number, dy: number, dirtyX: number, dirtyY: number, dirtyWidth?: number, dirtyHeight: number): void

Puts an **[ImageData](ts-components-canvas-imagedata.md)** object onto a rectangular area on the canvas.

 **Parameters**

| Name         | Type    | Mandatory  | Default Value         | Description                           |
| ----------- | ------ | ---- | ------------ | ----------------------------- |
| imagedata   | Object | Yes   | null         | **ImageData** object with pixels to put onto the canvas.           |
| dx          | number | Yes   | 0            | X-axis offset of the rectangular area on the canvas.               |
| dy          | number | Yes   | 0            | Y-axis offset of the rectangular area on the canvas.               |
| dirtyX      | number | No   | 0            | X-axis offset of the upper left corner of the rectangular area relative to that of the source image.|
| dirtyY      | number | No   | 0            | Y-axis offset of the upper left corner of the rectangular area relative to that of the source image.|
| dirtyWidth  | number | No   | Width of the **ImageData** object| Width of the rectangular area to crop the source image.              |
| dirtyHeight | number | No   | Height of the **ImageData** object| Height of the rectangular area to crop the source image.              |

 **Example**

  ```ts
  // xxx.ets
  @Entry
  @Component
  struct PutImageData {
    private settings: RenderingContextSettings = new RenderingContextSettings(true)
    private context: CanvasRenderingContext2D = new CanvasRenderingContext2D(this.settings)
    private offContext: OffscreenCanvasRenderingContext2D = new OffscreenCanvasRenderingContext2D(600, 600, this.settings)
    build() {
      Flex({ direction: FlexDirection.Column, alignItems: ItemAlign.Center, justifyContent: FlexAlign.Center }) {
        Canvas(this.context)
          .width('100%')
          .height('100%')
          .backgroundColor('#ffff00')
          .onReady(() =>{
            var imageData = this.offContext.createImageData(100, 100)
            for (var i = 0; i < imageData.data.length; i += 4) {
              imageData.data[i + 0] = 255
              imageData.data[i + 1] = 0
              imageData.data[i + 2] = 255
              imageData.data[i + 3] = 255
            }
            this.offContext.putImageData(imageData, 10, 10)
            var image = this.offContext.transferToImageBitmap()
            this.context.transferFromImageBitmap(image)
          })
      }
      .width('100%')
      .height('100%')
    }
  }
  ```

  ![en-us_image_0000001212058496](figures/en-us_image_0000001212058496.png)

### setLineDash

setLineDash(segments: number[]): void

Sets the dash line style.

**Parameters**

| Name      | Type      | Description                 |
| -------- | -------- | ------------------- |
| segments | number[] | An array of numbers that specify distances to alternately draw a line and a gap.|

**Example**

  ```ts
@Entry
@Component
struct SetLineDash {
  private settings: RenderingContextSettings = new RenderingContextSettings(true)
  private context: CanvasRenderingContext2D = new CanvasRenderingContext2D(this.settings)
  private offContext: OffscreenCanvasRenderingContext2D = new OffscreenCanvasRenderingContext2D(600, 600, this.settings)
  
  build() {
    Flex({ direction: FlexDirection.Column, alignItems: ItemAlign.Center, justifyContent: FlexAlign.Center }) {
      Canvas(this.context)
        .width('100%')
        .height('100%')
        .backgroundColor('#ffff00')
        .onReady(() =>{
          this.offContext.arc(100, 75, 50, 0, 6.28)
          this.offContext.setLineDash([10,20])
          this.offContext.stroke();
          var image = this.offContext.transferToImageBitmap()
          this.context.transferFromImageBitmap(image)
      })
    }
    .width('100%')
    .height('100%')
  }
}
  ```
  ![en-us_image_000000127777772](figures/en-us_image_000000127777772.png)
<<<<<<< HEAD
=======


### getLineDash
>>>>>>> 86b9deb4


### getLineDash

getLineDash(): number[]

Obtains the dash line style.

**Return value**

| Type      | Description                      |
| -------- | ------------------------ |
| number[] | An array describing the interval of alternate line segments and length of spacing.|

**Example**

  ```ts
  // xxx.ets
@Entry
@Component
struct OffscreenCanvasGetLineDash {
  @State message: string = 'Hello World'
  private settings: RenderingContextSettings = new RenderingContextSettings(true)
  private context: CanvasRenderingContext2D = new CanvasRenderingContext2D(this.settings)
  private offContext: OffscreenCanvasRenderingContext2D = new OffscreenCanvasRenderingContext2D(600, 600, this.settings)
  build() {
    Row() {
      Column() {
        Text(this.message)
          .fontSize(50)
          .fontWeight(FontWeight.Bold)
          .onClick(()=>{
            console.error('before getlinedash clicked')
            let res = this.offContext.getLineDash()
            console.error(JSON.stringify(res))
          })
        Canvas(this.context)
          .width('100%')
          .height('100%')
          .backgroundColor('#ffff00')
          .onReady(() => {
            this.offContext.arc(100, 75, 50, 0, 6.28)
            this.offContext.setLineDash([10,20])
            this.offContext.stroke();
            let res = this.offContext.getLineDash()
            var image = this.offContext.transferToImageBitmap()
            this.context.transferFromImageBitmap(image)
          })
      }
      .width('100%')
    }
    .height('100%')
  }
}
  ```
![en-us_image_000000127777778](figures/en-us_image_000000127777778.png) 


<<<<<<< HEAD
=======
### transferFromImageBitmap

transferFromImageBitmap(bitmap: ImageBitmap): void

Displays the specified **ImageBitmap** object.

**Parameters**

| Parameters    | Type         | Description                |
| ------ | ----------- | ------------------ |
| bitmap | [ImageData](ts-components-canvas-imagebitmap.md) | **ImageBitmap** object to display.|

**Example**

  ```ts
  // xxx.ets
  @Entry
  @Component
  struct GetLineDash {
  private settings: RenderingContextSettings = new RenderingContextSettings(true)
  private context: CanvasRenderingContext2D = new CanvasRenderingContext2D(this.settings)
  private offContext: OffscreenCanvasRenderingContext2D = new OffscreenCanvasRenderingContext2D(600, 600, this.settings)
    
    build() {
      Flex({ direction: FlexDirection.Column, alignItems: ItemAlign.Center, justifyContent: FlexAlign.Center }) {
        Canvas(this.context)
          .width('100%')
          .height('100%')
          .backgroundColor('#ffff00')
          .onReady(() =>{
            this.offContext.fillRect(0, 0, 200, 200)
            var image = this.offContext.transferToImageBitmap()
            this.context.transferFromImageBitmap(image)
          })
      }
      .width('100%')
      .height('100%')
    }
  }
  ```
  ![en-us_image_000000127777773](figures/en-us_image_000000127777773.png) 
>>>>>>> 86b9deb4

### toDataURL

toDataURL(type?: string, quality?: number): string

Generates a URL containing image display information.

**Parameters**

| Name    | Type  | Mandatory  | Description                                      |
| ------- | ------ | ---- | ---------------------------------------- |
| type    | string | No   | Image format. The default value is **image/png**.           |
| quality | number | No   | Image quality, which ranges from 0 to 1, when the image format is **image/jpeg** or **image/webp**. If the set value is beyond the value range, the default value **0.92** is used.|

**Return value**

| Type    | Description       |
| ------ | --------- |
| string | Image URL.|

**Example**

  ```ts
// xxx.ets
@Entry
@Component
struct ToDataURL {
    private settings: RenderingContextSettings = new RenderingContextSettings(true)
    private context: CanvasRenderingContext2D = new CanvasRenderingContext2D(this.settings)
    private offContext: OffscreenCanvasRenderingContext2D = new OffscreenCanvasRenderingContext2D(600, 600, this.settings)

  build() {
    Flex({ direction: FlexDirection.Column, alignItems: ItemAlign.Center, justifyContent: FlexAlign.Center }) {
      Canvas(this.context)
        .width('100%')
        .height('100%')
        .backgroundColor('#ffff00')
        .onReady(() =>{
          var dataURL = this.offContext.toDataURL();
        })
    }
    .width('100%')
    .height('100%')
  }
}
  ```


### imageSmoothingQuality

imageSmoothingQuality(quality: imageSmoothingQuality)

Sets the quality of image smoothing. This API is a void API.

 **Parameters**

| Name     | Type                   | Description                                      |
| ------- | --------------------- | ---------------------------------------- |
| quality | imageSmoothingQuality | Quality of image smoothing. The value can be **'low'**, **'medium'**,or **'high'**.|


### transferToImageBitmap

transferToImageBitmap(): ImageBitmap

Creates an **ImageBitmap** object on the most recently rendered image of the **OffscreenCanvas**.

**Return value**

| Type                                      | Description             |
| ---------------------------------------- | --------------- |
| [ImageBitmap](ts-components-canvas-imagebitmap.md) | Pixel data rendered on the **OffscreenCanvas**.|


 **Example**

  ```ts
  // xxx.ets
  @Entry
  @Component
  struct PutImageData {
    private settings: RenderingContextSettings = new RenderingContextSettings(true)
    private context: CanvasRenderingContext2D = new CanvasRenderingContext2D(this.settings)
    private offContext: OffscreenCanvasRenderingContext2D = new OffscreenCanvasRenderingContext2D(600, 600, this.settings)

    build() {
      Flex({ direction: FlexDirection.Column, alignItems: ItemAlign.Center, justifyContent: FlexAlign.Center }) {
        Canvas(this.context)
          .width('100%')
          .height('100%')
          .backgroundColor('#ffff00')
          .onReady(() =>{
            var imageData = this.offContext.createImageData(100, 100)
            for (var i = 0; i < imageData.data.length; i += 4) {
              imageData.data[i + 0] = 255
              imageData.data[i + 1] = 0
              imageData.data[i + 2] = 255
              imageData.data[i + 3] = 255
            }
            this.offContext.putImageData(imageData, 10, 10)
            var image = this.offContext.transferToImageBitmap()
            this.context.transferFromImageBitmap(image)
          })
      }
      .width('100%')
      .height('100%')
    }
  }
  ```
![en-us_image_0000001238952387](figures/en-us_image_0000001238952387.png) 

### restore

restore(): void

Restores the saved drawing context.

 **Example**

  ```ts
  // xxx.ets
@Entry
@Component
struct CanvasExample {
  private settings: RenderingContextSettings = new RenderingContextSettings(true)
  private context: CanvasRenderingContext2D = new CanvasRenderingContext2D(this.settings)
  private offContext: OffscreenCanvasRenderingContext2D = new OffscreenCanvasRenderingContext2D(600, 600, this.settings)
  
  build() {
    Flex({ direction: FlexDirection.Column, alignItems: ItemAlign.Center, justifyContent: FlexAlign.Center }) {
      Canvas(this.context)
        .width('100%')
        .height('100%')
        .backgroundColor('#ffff00')
        .onReady(() =>{
          this.offContext.save(); // save the default state
          this.offContext.fillStyle = "green";
          this.offContext.fillRect(20, 20, 100, 100);
          this.offContext.restore(); // restore to the default state
          this.offContext.fillRect(150, 75, 100, 100);
          var image = this.offContext.transferToImageBitmap()
          this.context.transferFromImageBitmap(image)
        })
    }
    .width('100%')
    .height('100%')
  }
}
  ```
![en-us_image_000000127777781](figures/en-us_image_000000127777781.png) 


### save

save(): void

Saves the current drawing context.

 **Example**

  ```ts
  // xxx.ets
@Entry
@Component
struct CanvasExample {
  private settings: RenderingContextSettings = new RenderingContextSettings(true)
  private context: CanvasRenderingContext2D = new CanvasRenderingContext2D(this.settings)
  private offContext: OffscreenCanvasRenderingContext2D = new OffscreenCanvasRenderingContext2D(600, 600, this.settings)
  
  build() {
    Flex({ direction: FlexDirection.Column, alignItems: ItemAlign.Center, justifyContent: FlexAlign.Center }) {
      Canvas(this.context)
        .width('100%')
        .height('100%')
        .backgroundColor('#ffff00')
        .onReady(() =>{
          this.offContext.save(); // save the default state
          this.offContext.fillStyle = "green";
          this.offContext.fillRect(20, 20, 100, 100);
          this.offContext.restore(); // restore to the default state
          this.offContext.fillRect(150, 75, 100, 100);
          var image = this.offContext.transferToImageBitmap()
          this.context.transferFromImageBitmap(image)
        })
    }
    .width('100%')
    .height('100%')
  }
}
  ```
![en-us_image_000000127777781](figures/en-us_image_000000127777781.png) 


### createLinearGradient

createLinearGradient(x0: number, y0: number, x1: number, y1: number): void

Creates a linear gradient.

 **Parameters**

| Name  | Type    | Mandatory  | Default Value | Description      |
| ---- | ------ | ---- | ---- | -------- |
| x0   | number | Yes   | 0    | X-coordinate of the start point.|
| y0   | number | Yes   | 0    | Y-coordinate of the start point.|
| x1   | number | Yes   | 0    | X-coordinate of the end point.|
| y1   | number | Yes   | 0    | Y-coordinate of the end point.|

 **Example**

  ```ts
  // xxx.ets
  @Entry
  @Component
  struct CreateLinearGradient {
    private settings: RenderingContextSettings = new RenderingContextSettings(true)
    private context: CanvasRenderingContext2D = new CanvasRenderingContext2D(this.settings)
    
    private offContext: OffscreenCanvasRenderingContext2D = new OffscreenCanvasRenderingContext2D(600, 600, this.settings)
    build() {
      Flex({ direction: FlexDirection.Column, alignItems: ItemAlign.Center, justifyContent: FlexAlign.Center }) {
        Canvas(this.context)
          .width('100%')
          .height('100%')
          .backgroundColor('#ffff00')
          .onReady(() =>{
            var grad = this.offContext.createLinearGradient(50,0, 300,100)
            grad.addColorStop(0.0, 'red')
            grad.addColorStop(0.5, 'white')
            grad.addColorStop(1.0, 'green')
            this.offContext.fillStyle = grad
            this.offContext.fillRect(0, 0, 500, 500)
            var image = this.offContext.transferToImageBitmap()
            this.context.transferFromImageBitmap(image)
          })
      }
      .width('100%')
      .height('100%')
    }
  }
  ```

  ![en-us_image_0000001212378434](figures/en-us_image_0000001212378434.png)


### createRadialGradient

createRadialGradient(x0: number, y0: number, r0: number, x1: number, y1: number, r1: number): void

Creates a linear gradient.

  **Parameters**

| Name  | Type    | Mandatory  | Default Value | Description               |
| ---- | ------ | ---- | ---- | ----------------- |
| x0   | number | Yes   | 0    | X-coordinate of the center of the start circle.        |
| y0   | number | Yes   | 0    | Y-coordinate of the center of the start circle.        |
| r0   | number | Yes   | 0    | Radius of the start circle, which must be a non-negative finite number.|
| x1   | number | Yes   | 0    | X-coordinate of the center of the end circle.        |
| y1   | number | Yes   | 0    | Y-coordinate of the center of the end circle.        |
| r1   | number | Yes   | 0    | Radius of the end circle, which must be a non-negative finite number.|

  **Example** 

  ```ts
  // xxx.ets
  @Entry
  @Component
  struct CreateRadialGradient {
    private settings: RenderingContextSettings = new RenderingContextSettings(true)
    private context: CanvasRenderingContext2D = new CanvasRenderingContext2D(this.settings)
    
    private offContext: OffscreenCanvasRenderingContext2D = new OffscreenCanvasRenderingContext2D(600, 600, this.settings)
    build() {
      Flex({ direction: FlexDirection.Column, alignItems: ItemAlign.Center, justifyContent: FlexAlign.Center }) {
        Canvas(this.context)
          .width('100%')
          .height('100%')
          .backgroundColor('#ffff00')
          .onReady(() =>{
            var grad = this.offContext.createRadialGradient(200,200,50, 200,200,200)
            grad.addColorStop(0.0, 'red')
            grad.addColorStop(0.5, 'white')
            grad.addColorStop(1.0, 'green')
            this.offContext.fillStyle = grad
            this.offContext.fillRect(0, 0, 500, 500)
            var image = this.offContext.transferToImageBitmap()
            this.context.transferFromImageBitmap(image)
          })
      }
      .width('100%')
      .height('100%')
    }
  }
  ```

  ![en-us_image_0000001212218480](figures/en-us_image_0000001212218480.png)


## CanvasPattern

Defines an object created using the **[createPattern](#createpattern)** API.<|MERGE_RESOLUTION|>--- conflicted
+++ resolved
@@ -2028,11 +2028,7 @@
   }
   ```
 
-<<<<<<< HEAD
   ![en-us_image_0000001193872526](figures/en-us_image_0000001193872526.png)
-=======
-![en-us_image_0000001193872526](figures/en-us_image_0000001193872526.png)
->>>>>>> 86b9deb4
 
 
 ### translate
@@ -2349,12 +2345,6 @@
 }
   ```
   ![en-us_image_000000127777772](figures/en-us_image_000000127777772.png)
-<<<<<<< HEAD
-=======
-
-
-### getLineDash
->>>>>>> 86b9deb4
 
 
 ### getLineDash
@@ -2413,50 +2403,6 @@
 ![en-us_image_000000127777778](figures/en-us_image_000000127777778.png) 
 
 
-<<<<<<< HEAD
-=======
-### transferFromImageBitmap
-
-transferFromImageBitmap(bitmap: ImageBitmap): void
-
-Displays the specified **ImageBitmap** object.
-
-**Parameters**
-
-| Parameters    | Type         | Description                |
-| ------ | ----------- | ------------------ |
-| bitmap | [ImageData](ts-components-canvas-imagebitmap.md) | **ImageBitmap** object to display.|
-
-**Example**
-
-  ```ts
-  // xxx.ets
-  @Entry
-  @Component
-  struct GetLineDash {
-  private settings: RenderingContextSettings = new RenderingContextSettings(true)
-  private context: CanvasRenderingContext2D = new CanvasRenderingContext2D(this.settings)
-  private offContext: OffscreenCanvasRenderingContext2D = new OffscreenCanvasRenderingContext2D(600, 600, this.settings)
-    
-    build() {
-      Flex({ direction: FlexDirection.Column, alignItems: ItemAlign.Center, justifyContent: FlexAlign.Center }) {
-        Canvas(this.context)
-          .width('100%')
-          .height('100%')
-          .backgroundColor('#ffff00')
-          .onReady(() =>{
-            this.offContext.fillRect(0, 0, 200, 200)
-            var image = this.offContext.transferToImageBitmap()
-            this.context.transferFromImageBitmap(image)
-          })
-      }
-      .width('100%')
-      .height('100%')
-    }
-  }
-  ```
-  ![en-us_image_000000127777773](figures/en-us_image_000000127777773.png) 
->>>>>>> 86b9deb4
 
 ### toDataURL
 
