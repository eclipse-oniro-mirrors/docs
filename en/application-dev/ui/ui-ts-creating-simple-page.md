--- conflicted
+++ resolved
@@ -69,13 +69,8 @@
      }
    }
 ```
-<<<<<<< HEAD
-
-
-=======
-
-
->>>>>>> 482a1964
+
+
 4. Set the width and height of the image, and set the **objectFit** attribute of the image to **ImageFit.Contain**, which means to keep the aspect ratio of the image to ensure that the image is completely displayed within the boundary.
    
    If the image fills the entire screen, the possible causes are as follows:
@@ -100,15 +95,9 @@
    }
 ```
 
-<<<<<<< HEAD
 
    ![en-us_image_0000001223127732](figures/en-us_image_0000001223127732.png)
 
-=======
-
-   ![en-us_image_0000001223127732](figures/en-us_image_0000001223127732.png)
-
->>>>>>> 482a1964
 5. Set the food image and name layout.
 
    Set **alignContent** of the **\<Stack>** component to **Alignment.BottomStart**. Similar to **FontWeight**, **Alignment** is a built-in enumeration type provided by the framework.
@@ -264,13 +253,8 @@
      }
    }
 ```
-<<<<<<< HEAD
-
-
-=======
-
-
->>>>>>> 482a1964
+
+
 2. Create a **\<Flex>** component to display two food composition categories in the tomato: **Calories** and **Nutrition**.
    
    **Calories** contains information about calories. **Nutrition** contains information about protein, fat, carbohydrates, and vitamin C.
