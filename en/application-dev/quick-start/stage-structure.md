--- conflicted
+++ resolved
@@ -1,4 +1,4 @@
-# Application Configuration Files in Stage Model
+# Application Configuration File Overview (Stage Model)
 
 
 Each application project must have configuration files in its code directory. These configuration files provide basic application information for build tools, operating systems, and application markets.
@@ -22,775 +22,4 @@
 
 - Information about the [application components](../application-models/stage-model-development-overview.md), including the descriptions of the UIAbility and ExtensionAbility components.
 
-<<<<<<< HEAD
-- Information about the permissions required during application running.
-=======
-Code snippet in the **module.json5** file:
-
-```json
-{
-    "module": {
-        "name": "myHapName",
-        "type": "entry|feature|har",
-        "srcEntrance" : "./MyAbilityStage.js",
-        "description" : "$string:description_application",
-        "mainElement": "MainAbility",
-        "deviceTypes": [
-            "tablet", 
-            "tv", 
-            "wearable",
-            "car",
-            "router"
-        ],
-        "deliveryWithInstall": true,
-        "installationFree": false,
-        "virtualMachine": "ark | default",
-        "metadata": [
-            {
-                "name": "string",
-                "value": "string",
-                "resource": "$profile:config_file1"
-            },
-            {
-                "name": "string",
-                "value": "string",
-                "resource": "$profile:config_file2"
-            }
-        ],
-        "abilities": [
-            {
-                "name": "MainAbility",
-                "srcEntrance" : "./login/MyMainAbility.ts",
-                "description": "$string:description_main_ability",
-                "icon": "$media:icon",
-                "label": "HiMusic",
-                "visible": true,
-                "skills": [
-                    {
-                        "actions": [
-                            "action.system.home"
-                        ],
-                        "entities": [
-                            "entity.system.home"
-                        ],
-                        "uris": [ ]
-                    }
-                ],
-                "backgroundModes": [
-                    "dataTransfer",
-                    "audioPlayback",
-                    "audioRecording",
-                    "location",
-                    "bluetoothInteraction",
-                    "multiDeviceConnection",
-                    "wifiInteraction",
-                    "voip",
-                    "taskKeeping"
-                ],
-                "startWindowIcon": "$media:icon",
-                "startWindowBackground": "$color:red"
-            },
-            {
-                "name": "sampleAbility",
-                "srcEntrance" : "./login/sampleAbility.ts",
-                "description": "$string:description_sample_ability",
-                "icon": "$media:icon",
-                "label": "HiMusic",
-                "visible": true,
-                "startWindowIcon": "$media:icon",
-                "startWindowBackground": "$color:red"
-            }
-        ],
-        "requestPermissions": [
-            {
-                "name": "ohos.abilitydemo.permission.PROVIDER",
-                "reason": "$string:reason",
-                "usedScene": {
-                    "abilities": [
-                        "FormAbility"
-                    ],
-                    "when": "inuse"
-                }
-            }
-        ]
-    }
-}
-```
-
-This tag stores the HAP configuration, which only applies to the current HAP file.
-
-Table 3 Internal structure of the module tag
-
-| Attribute            | Description                                                        | Data Type  | Initial Value Allowed                                                  |
-| -------------------- | ------------------------------------------------------------ | ---------- | ------------------------------------------------------------ |
-| name                 | Name of the current module. After the module is packed into a HAP file, this attribute indicates the name of the HAP file. The value is a string with a maximum of 31 bytes and must be unique in the entire application.| String    | No                                            |
-| type                 | Type of the HAP file. There are three types: **entry**, **feature**, and **har**.| String    | No                                            |
-| srcEntrance          | Path of the entry JS code corresponding to the HAP file. The value is a string with a maximum of 127 bytes.| String    | Yes                                              |
-| description          | Description of the HAP file. The value can be a string or a resource index to descriptions in multiple languages.| String    | Yes (initial value: left empty)                                  |
-| process              | Process of the HAP file. The value is a string with a maximum of 31 bytes. If a process is configured under **hap**, all abilities of the application run in this process. This attribute applies only to system applications.| String    | Yes (initial value: value of **bundleName** under the **app** tag)                       |
-| mainElement          | Entrance ability name or extension name of the HAP file. Only the ability or extension whose value is **mainElement** can be displayed in the Service Center. This attribute cannot be left at the initial value for an OpenHarmony atomic service.| String    | Yes for an OpenHarmony application                           |
-| deviceTypes          | Types of the devices on which the HAP file can run. Table 4 lists the device types predefined by the system.<br>Unlike **syscap**, which is based on the device capability (such as Bluetooth and Wi-Fi), **deviceTypes** is based on the device type.| String array| No (can be left empty)                                |
-| deliveryWithInstall  | Whether the current HAP file will be installed when the user installs the application. The value **true** means that the HAP file will be automatically installed when the user installs the application, and **false** means the opposite.| Boolean    | No                                            |
-| installationFree     | Whether the HAP file supports the installation-free feature.<br>**true**: The HAP file supports the installation-free feature and meets installation-free constraints.<br>**false**: The HAP file does not support the installation-free feature.<br><br>When **entry.hap** is set to **true**, all **feature.hap** fields related to **entry.hap** must be **true**.<br>When **entry.hap** is set to **false**, **feature.hap** fields related to **entry.hap** can be set to **true** or **false** based on service requirements. | Boolean    | No                                            |
-| virtualMachine       | Type of the target virtual machine (VM) where the current HAP file is running. It is used for cloud distribution, such as the application market and distribution center.<br>If the target VM type is Ark, the value is **ark**. Otherwise, the value is **default**. This attribute is automatically inserted when the IDE builds the HAP file. When the decompression tool parses the HAP file, if the HAP file does not contain this attribute, the value is set to **default**. | String    | Yes (initial value: **default**)                           |
-| uiSyntax(deprecated) | Syntax type of the JS component. This attribute is deprecated since API version 9.<br>**"hml"**: indicates that the JS component is developed using HML, CSS, or JS.<br>**"ets"**: indicates that the JS component is developed using the eTS declarative syntax.| String    | Yes (initial value: **"hml"**)           |
-| pages                | Profile resource used to list information about each page in the JS component. For details about how to use **pages**, see the **pages** example.| Object      | No in the ability scenario                       |
-| metadata             | Custom metadata of the HAP file. The configuration is valid only for the current module, ability, or extensionAbility. For details, see [Internal Structure of the metadata Attribute](#internal-structure-of-the-metadata-attribute).| Array      | Yes (initial value: left empty)                                  |
-| abilities            | Ability configuration, which is valid only for the current ability. For details, see [Internal Structure of the abilities Attribute](#internal-structure-of-the-abilities-attribute).| Object      | Yes (initial value: left empty)                                  |
-| extensionAbilities   | Extension ability configuration, which is valid only for the current Extension ability. For details, see [Internal structure of the extensionAbility attribute](#internal-structure-of-the-extensionability-attribute).| Object      | Yes (initial value: left empty)                                  |
-| definePermissions    | Permissions defined for the HAP file. This attribute applies only to system applications and does not take effect for third-party applications. The callers must acquire these permissions before calling the application. For details, see [Internal structure of the definePermissions attribute](#internal-structure-of-the-definepermissions-attribute).| Object      | Yes (initial value: left empty)|
-| requestPermissions   | A set of permissions that the application needs to request from the system when the application is running. For details, see [Internal structure of the requestPermissions attribute](#internal-structure-of-the-requestpermissions-attribute). | Object      | Yes (initial value: left empty)                                  |
-| testRunner           | Test runner configuration. For details, see [Internal structure of the testRunner attribute](#internal-structure-of-the-testrunner-attribute).| Object      | Yes (initial value: left empty)                                          |
-
-Table 4 System-defined deviceTypes values
-
-| Value  | Device Type                                                |
-| -------- | -------------------------------------------------------- |
-| tablet   | Tablet, speaker with a screen                                          |
-| tv       | Smart TV                                                  |
-| wearable | Smart watch, kids' watch, especially a watch that provides call features|
-| car      | Head unit                                                    |
-| router   | Router                                                  |
-
-Example of the **deviceTypes** attribute structure:
-
-```json
-{
-    "module": {
-        "name": "myHapName",
-        "type": "har",
-        "deviceTypes" : [
-            "wearable"
-        ]
-    }
-}
-```
-
-Example of the **pages** attribute structure:
-
-```json
-{
-    "module": {
-       "name": "myHapName",
-        "type": "har",
-        "deviceTypes" : [
-            "wearable"
-        ],
-        "pages": "$profile:pages_config"
-    }
-}
-```
-
-Example of the **pages_config** configuration file:
-
-```json
-{
-    "src": [
-        "pages/index/index",
-        "pages/second/second",
-        "pages/third/third",
-        "pages/four/four"
-    ]
-}
-```
-
-
-
-#### Internal Structure of the metadata Attribute
-
-The **metadata** attribute provides the configuration about the module, ability, and extensionAbility. The value is of the array type. The configuration is valid only for the current module, ability, or extensionAbility.
-
-Table 5 Internal structure of the metadata attribute
-
-| Attribute| Description                                                        | Data Type| Initial Value Allowed                |
-| -------- | ------------------------------------------------------------ | -------- | -------------------------- |
-| name     | Name of the data item. The value is a string with a maximum of 255 bytes.   | String  | Yes (initial value: left empty)|
-| value    | Value of the data item. The value is a string with a maximum of 255 bytes.   | String  | Yes (initial value: left empty)        |
-| resource | Custom data format. The value is an index to the resource that identifies the data.| String  | Yes (initial value: left empty)        |
-
-Example of the **metadata** attribute structure:
-
-```json
-{ 
-    "module": {
-        "metadata": [
-            {
-                "name": "string",
-                "value": "string",
-                "resource": "$profile:config_file"
-            },
-            {
-                "name": "string",
-                "value": "string",
-                "resource": "$profile:config_file"
-            }
-        ]
-    }
-}
-```
-
-#### Internal Structure of the abilities Attribute
-
-The **abilities** attribute describes the ability configuration information. The value is of the array type.
-
-Table 6 Internal structure of the abilities attribute
-
-| Attribute           | Description                                                        | Data Type  | Initial Value Allowed                                                  |
-| --------------- | ------------------------------------------------------------ | ---------- | ------------------------------------------------------------ |
-| name            | Logical name of the ability, which must be unique in the entire application. The value is a string with a maximum of 127 bytes.| String    | No                                            |
-| srcEntrance     | JS code path corresponding to the ability. The value is a string with a maximum of 127 bytes.| String    | No                                            |
-| launchType      | Ability startup mode. Available values are as follows:<br>**"standard"**: indicates common multi-instance.<br>**"singleton"**: indicates a singleton.<br>**"specified"**: indicates one or more specified instances, depending on the internal service of the ability. | String    | Yes (initial value: **singleton**)                              |
-| description     | Ability description. The value can be a string or a resource index to descriptions in multiple languages.| String    | Yes (initial value: left empty)                                  |
-| icon            | Icon of the ability. The value is the index to the resource file. | String    | Yes (initial value: left empty)<br>If **ability** is set to **MainElement**, this attribute is mandatory.|
-| permissions     | Permissions required for abilities of another application to call the current ability. The value is an array of permission names predefined by the system, generally in the format of a reverse domain name the reverse domain name format (a maximum of 255 bytes).| String array| Yes (initial value: left empty)                                  |
-| metadata        | Metadata of the ability. For details, see [Internal Structure of the metadata Attribute](#internal-structure-of-the-metadata-attribute).| Array      | Yes (initial value: left empty)                                  |
-| visible         | Whether the ability can be invoked by other applications. The value **true** means that the ability can be invoked by other applications, and **false** means the opposite.| Boolean    | Yes (initial value: **false**)                               |
-| continuable     | Whether the ability can be migrated. The value **true** means that the ability can be migrated, and **false** means the opposite.| Boolean    | Yes (initial value: **false**)                               |
-| skills          | Feature set of wants that can be received by the ability.<br>Configuration rule: In an entry package, you can configure multiple abilities with the **skills** attribute (where **action.system.home** and **entity.system.home** are configured) that has the entry capability. The **label** and **icon** in the first ability that has **skills** configured are used as the **label** and **icon** of the entire service/application.<br>The **skills** attribute with the entry capability can be configured for the feature package of an OpenHarmony application, but not for an OpenHarmony service.<br>For details, see [Internal Structure of the skills Attribute](#internal-structure-of-the-skills-attribute). | Array      | Yes (initial value: left empty)                                  |
-| backgroundModes | Continuous task modes of the ability.<br>Continuous tasks are classified into the following types:<br>**dataTransfer**: service for downloading, backing up, sharing, or transferring data from the network or peer devices<br>**audioPlayback**: audio playback service<br>**audioRecording**: audio recording service<br>**location**: location and navigation services<br>**bluetoothInteraction**: Bluetooth scanning, connection, and transmission services (wearables)<br>**multiDeviceConnection**: multi-device interconnection service<br>**wifiInteraction**: Wi-Fi scanning, connection, and transmission services (multi-screen cloning)<br>**voip**: voice/video call and VoIP services<br>**taskKeeping**: computing service<br>| String    | Yes (initial value: left empty)                                          |
-| startWindowIcon    | Index to the icon file of the ability startup page. Example: **$media:icon**.| String      | No|
-| startWindowBackground    | Index to the background color resource file of the ability startup page. Example: **$color:red**.| String      | No|
-| removeMissionAfterTerminate    | Whether to remove the relevant task from the task list after the ability is destroyed. The value **true** means to remove the relevant task from the task list after the ability is destroyed, and **false** means the opposite.| Boolean      | Yes (initial value: **false**)|
-| orientation              | Display orientation of the ability when it is started. Available values are as follows:<br>**"unspecified"**: The device orientation is auto-set by the system.<br>**"landscape"**: The device is in landscape orientation.<br> **"portrait"**: The device is in portrait orientation.<br>**"landscape_inverted"**: The device is in inverted landscape orientation.<br>**"portrait_inverted"**: The device is in inverted portrait orientation.<br>**"auto_rotation"**: The device orientation is determined by the sensor.<br>**auto_rotation_landscape**: The device orientation is determined by the sensor in the horizontal direction, including landscape and reverse landscape.<br>**auto_rotation_portrait**: The device orientation is determined by the sensor in the vertical direction, including portrait and reverse portrait.<br>**auto_rotation_restricted**: The device orientation is determined by the sensor when the sensor switch is enabled.<br>**auto_rotation_landscape_restricted**: The device orientation is determined by the sensor in the horizontal direction, including landscape and reverse landscape, when the sensor switch is enabled.<br>**auto_rotation_portrait_restricted**: The device orientation is determined by the sensor in the vertical direction, including portrait and reverse portrait, when the sensor switch is enabled.<br>**locked**: Auto rotate is disabled.| String  | Yes (initial value: **"unspecified"**)|
-|supportWindowMode|Window display mode of the ability. Available values are as follows:<br> **fullscreen**: full-screen mode.<br> **split**: split-screen mode.<br>**floating**: floating window mode.|Array      | Yes (initial value:<br>["fullscreen", "split", "floating"])|
-|priority|Priority of the ability. This attribute applies only to system applications and does not take effect for third-party applications. During implicit query, an ability with a higher the priority is closer to the top of the returned list. The value is an integer ranging from 0 to 10. A larger value indicates a higher priority.|Number| Yes (initial value: **0**)|
-|maxWindowRatio|Maximum aspect ratio of the ability.| Number   |Yes (initial value: maximum aspect ratio of the platform)|
-|minWindowRatio|Minimum aspect ratio of the ability.| Number   |Yes (initial value: minimum aspect ratio supported by the platform)|
-|maxWindowWidth|Maximum window width of the ability, in vp.| Number   |Yes (initial value: maximum window width supported by the platform)|
-|minWindowWidth|Minimum window width of the ability, in vp.| Number   |Yes (initial value: minimum window width supported by the platform)|
-|maxWindowHeight|Maximum window height of the ability, in vp.| Number   |Yes (initial value: maximum window height supported by the platform)|
-|minWindowHeight|Minimum window height of the ability, in vp.| Number   |Yes (initial value: minimum window height supported by the platform)|
-| excludeFromMissions    | Whether the ability is excluded from the recent tasks list. This attribute applies only to system applications and does not take effect for third-party applications. The value **true** indicates that the task is excluded from the recent tasks list, and **false** indicates that the task is displayed in the recent tasks list.| Boolean      | Yes (initial value: **false**)|
-
-Example of the **abilities** attribute structure:
-
-```json
-{
-    "abilities": [{
-        "name": "MainAbility",
-        "srcEntrance": "./ets/login/MyLoginAbility.ts",
-        "launchType":"standard",
-        "description": "$string:description_main_ability",
-        "icon": "$media:icon",
-        "label": "Login",
-        "permissions": [],
-        "metadata": [],
-        "visible": true,
-        "continuable": true,
-        "skills": [{
-            "actions": ["action.system.home"],
-            "entities": ["entity.system.home"],
-            "uris": []
-        }],
-        "backgroundModes": [
-            "dataTransfer",
-            "audioPlayback",
-            "audioRecording",
-            "location",
-            "bluetoothInteraction",
-            "multiDeviceConnection",
-            "wifiInteraction",
-            "voip",
-            "taskKeeping"
-        ],
-        "startWindowIcon": "$media:icon",
-        "startWindowBackground": "$color:red",
-        "removeMissionAfterTerminate": true,
-        "orientation": " ",
-        "supportWindowMode": ["fullscreen", "split", "floating"],
-        "maxWindowRatio": 3.5,
-        "minWindowRatio": 0.5,
-        "maxWindowWidth": 2560,
-        "minWindowWidth": 1400,
-        "maxWindowHeight": 300,
-        "minWindowHeight": 200,
-        "excludeFromMissions": false
-    }]
-}
-```
-
-#### Internal Structure of the skills Attribute
-
-This attribute identifies a want feature that can be received by the ability or extension.
-
-Table 7 Internal structure of the skills attribute
-
-| Attribute| Description                                                        | Data Type  | Initial Value Allowed          |
-| -------- | ------------------------------------------------------------ | ---------- | -------------------- |
-| actions  | A set of want action values that can be received. The value can be a value predefined by the system or a custom value.| String array| Yes (initial value: left empty)|
-| entities | Categories of abilities that can receive the want. The value can be a value predefined by the system or a custom value.| String array| Yes (initial value: left empty)|
-| uris     | Data specifications to be added to the want filter. The specification can be of data type only (**mimeType** attribute), URI only, or both. For details, see Table 8.| Object array  | Yes (initial value: left empty)|
-
-Table 8 Internal structure of the uris attribute
-
-| Attribute| Description               | Data Type| Initial Value Allowed          |
-| -------- | ------------------- | -------- | -------------------- |
-| scheme   | Scheme of the URI.| String  | No          |
-| host     | Host value of the URI.  | String  | Yes (initial value: left empty)|
-| port     | Port number of the URI.  | String  | Yes (initial value: left empty)|
-| path     | **path** value of the URI.  | String  | Yes (initial value: left empty)|
-| type     | **type** value of the URI.  | String  | Yes (initial value: left empty)|
-
-Example of the **skills** attribute structure:
-
-```json
-{
-    "abilities": [
-        {
-            "skills": [
-                {
-                    "actions": [
-                        "action.system.home"
-                    ],
-                    "entities": [
-                        "entity.system.home"
-                    ],
-                    "uris": [
-                        {
-                            "scheme":"uri2",
-                            "host":"host2",
-                            "port":"port2",
-                            "pathStartWith":"path2",
-                            "pathRegex":"/query/.*",
-                            "path":"path",
-                            "type": "text/*"
-                        }
-                    ]
-                }
-            ]
-        }
-    ],
-    "extensionAbilities": [
-        {
-            "skills": [
-                {
-                    "actions": [
-                    ],
-                    "entities": [
-                    ],
-                    "uris": [
-                        {
-                            "scheme":"uri2",
-                            "host":"host2",
-                            "port":"port2",
-                            "pathStartWith":"path2",
-                            "pathRegex":"/query/.*",
-                            "path":"path",
-                            "type": "text/*"
-                        }
-                    ]
-                }
-            ]
-        }
-    ]
-}
-```
-
-#### Internal Structure of the extensionAbility Attribute
-
-The **extensionAbility** attribute describes the configuration information of the current Extension ability.
-
-Table 9 Internal structure of the extensionAbility attribute
-
-| Attribute   | Description                                                        | Data Type  | Initial Value Allowed                   |
-| ----------- | ------------------------------------------------------------ | ---------- | ----------------------------- |
-| name        | Logical name of the current Extension ability. The value is a string with a maximum of 127 bytes. The name must be unique in the entire application.| String    | No             |
-| srcEntrance | JS code path corresponding to the Extension ability. The value is a string with a maximum of 127 bytes.| String    | No             |
-| description | Description of the Extension ability. The value can be a string or a resource index to descriptions in multiple languages.| String    | Yes (initial value: left empty)   |
-| icon        | Icon of the Extension ability. The value is the index to the resource file. If **extensionAbility** is set to **MainElement**, this attribute is mandatory.| String    | Yes (initial value: left empty)   |
-| label       | Name of the Extension ability displayed to users. The value is a resource index to names in multiple languages.<br>If **extensionAbility** is set to **MainElement**, this attribute is mandatory and the value must be unique in the application.| String    | No             |
-| type        | Type of the Extension ability. The value can be **"form"**, **"workScheduler"**, **"inputMethod"**, **"service"**, **"accessibility"**, **"dataShare"**, **"fileShare"**, **"staticSubscriber"**, **"wallpaper"**, **"backup"**, **"window"**, **"enterpriseAdmin"**, **"thumbnail"**, or **"preview"**.| String    | No             |
-| permissions | A set of permissions that need to be applied for when the capability of another application is invoked. The value is a string array. Each array element is a permission name, which is usually represented by a reverse domain name (a maximum of 255 bytes). The permission can be predefined by the system or customized by the application. For the latter, the value must be the same as the **name** value of a permission defined in the **defPermissions** attribute.| String array| Yes (initial value: left empty)   |
-| uri         | Data URI provided by the ability. The value is an array containing a maximum of 255 characters and is in the format of a reverse domain name. This attribute is mandatory when **type** is set to **extensionAbility** of the dataShare type.| String    | Yes (initial value: left empty)   |
-| skills      | Feature set of wants that can be received by the ability.<br>Configuration rule: In an entry package, you can configure multiple abilities with the **skills** attribute (where **action.system.home** and **entity.system.home** are configured) that has the entry capability. The **label** and **icon** in the first ability that has **skills** configured are used as the **label** and **icon** of the entire service/application.<br>The **skills** attribute with the entry capability can be configured for the feature package of an OpenHarmony application, but not for an OpenHarmony service.<br>For details, see [Internal Structure of the skills Attribute](#internal-structure-of-the-skills-attribute). | Array      | Yes (initial value: left empty)   |
-| metadata    | Metadata of the Extension ability. For details, see [Internal Structure of the metadata Attribute](#internal-structure-of-the-metadata-attribute).| Object      | Yes (initial value: left empty)   |
-| visible     | Whether extensionAbility can be invoked by other applications. The value is of the Boolean type. The value **true** means that it can be invoked by other applications, and the value **false** means the opposite.| Boolean    | Yes (initial value: **false**)|
-
-Example of the **extensionAbility** attribute structure:
-
-```json
-{
-    "extensionAbilities": [
-        {
-            "name": "FormName",
-            "srcEntrance": "./form/MyForm.ts",
-            "icon": "$media:icon",
-            "label" : "$string:extension_name",
-            "description": "$string:form_description",
-            "type": "form", 
-            "permissions": ["ohos.abilitydemo.permission.PROVIDER"],
-            "readPermission": "",
-            "writePermission": "",
-            "visible": true,
-            "uri":"scheme://authority/path/query"
-            "skills": [{
-                "actions": [],
-                "entities": [],
-                "uris": []
-            }],
-            "metadata": [
-                {
-                    "name": "ohos.extability.form",
-                    "resource": "$profile:form_config", 
-                }
-            ]
-        }
-    ]
-}
-
-```
-
-#### Internal Structure of the definePermissions Attribute
-
-The **definePermissions** attribute indicates the permissions defined for the HAP file.
-
-Table 10 Internal structure of the definePermissions attribute
-
-| Attribute              | Description                                                        | Data Type| Initial Value Allowed                    |
-| ---------------------- | ------------------------------------------------------------ | -------- | ------------------------------ |
-| name                   | Permission name.                                            | String  | No                      |
-| grantMode              | Permission grant mode. Available values are as follows:<br>**"system_grant"**: The permission is automatically granted by the system after the application is installed.<br>**"user_grant"**: The permission must be dynamically requested and can be used only after being granted by the user.| String  | Yes (initial value: **"system_grant"**)|
-| availableLevel         | Permission level. Available values are as follows:<br>**"system_core"**: core system permission.<br>**"system_basic"**: basic system permission.<br>**"normal"**: normal permission, which is open to all applications. | String  | Yes (initial value: **"normal"**)      |
-| provisionEnable        | Whether to enable provision mode for requesting permissions, including higher-level permissions. The value **true** indicates that provision mode is enabled.| Boolean  | Yes (initial value: **true**)          |
-| distributedSceneEnable | Whether the permission can be used in distributed scenarios.                    | Boolean  | Yes (initial value: **false**)         |
-| label                  | Brief description of the permission. The value is a resource index.            | String  | Yes (initial value: left empty)            |
-| description            | Detailed description of the permission, which can be a string or a resource index.| String  | Yes (initial value: left empty)            |
-
-#### Internal Structure of the requestPermissions Attribute
-
-This attribute identifies a set of permissions that the application needs to request from the system when the application is running.
-
-Table 11 Internal structure of the requestPermissions attribute
-
-| Attribute | Description                                                        | Type                                | Value Range                                                | Default Value          | Restrictions                                                |
-| --------- | ------------------------------------------------------------ | ---------------------------------------- | ------------------------------------------------------------ | -------------------- | ------------------------------------------------------------ |
-| name      | Permission name. This attribute is mandatory.                              | String                                  | Custom                                                      | N/A                  | Parsing will fail if this attribute is not set.                                        |
-| reason    | Reason for requesting the permission. This attribute is mandatory when the permission to request is **user_grant**. | String                                  | Resource reference of the string type in `$string: ***` format                | Empty                  | If the permission to request is **user_grant**, this attribute is required for the application to be released to the application market. Multi-language adaptation is required. |
-| usedScene | Application scenario and timing for using the permission. This attribute is mandatory when the permission to request is **user_grant**. It consists of the **abilities** and **when** sub-attributes. Multiple abilities can be configured.| **abilities**: string array; **when**: string| **abilities**: array of ability names; **when**: **inuse** and **always**| **abilities**: left empty; **when**: left empty| If the permission to request is **user_grant**, the **abilities** sub-attribute is mandatory and **when** is optional.                   |
-
-Example of the **requestPermissions** attribute structure:
-
-```json
-{
-    "name": "ohos.abilitydemo.permission.PROVIDER",
-    "reason": "$string:reason",
-    "usedScene": {
-        "abilities": [
-            "AudioAbility",
-            "VideoAbility",
-        ],
-        "when": "inuse"
-    }
-}
-```
-For details, see [Access Control (Permission) Development](../security/accesstoken-guidelines.md#fa-model).
-
-#### Internal Structure of the form Attribute
-
-The **forms** attribute indicates the service widget configuration. The service widget is an application brief view that can be displayed on the home screen and periodically updated. You can include the **forms** attribute in any of the following modes:
-
-1. Set **type** to **form** in **extensions**.
-
-2. Specify the **form** information in **metadata**, where:	  
-   - **name** indicates the name of the service widget, for example, **ohos.extability.form**.
-   - **resource** indicates where the resources of the service widget are stored.
-
-Table 12 Internal structure of the forms attribute
-
-| Attribute           | Description                                                        | Data Type  | Initial Value Allowed                   |
-| ------------------- | ------------------------------------------------------------ | ---------- | ----------------------------- |
-| name                | Class name of the widget. The value is a string with a maximum of 127 bytes.                   | String    | No                           |
-| description         | Description of the widget. The value can be a string or a resource index to descriptions in multiple languages. The value is a string with a maximum of 255 bytes.| String    | Yes (initial value: left empty)           |
-| src                 | UI code of a JS service widget. It is recommended that you use the adaptive layout to display a service widget of different specifications. If the layout of a service widget of different specifications differs greatly, you are advised to use different service widgets.| String    | Yes (initial value: left empty)           |
-| window              | Adaptive capability of a JS service widget. For details, see Table 12.          | Object      | Yes (initial value: left empty)           |
-| isDefault           | Whether the widget is a default one. Each ability has only one default widget. **true**: The service widget is the default one. **false**: The service widget is not the default one.| Boolean    | No                           |
-| colorMode           | Color mode of the widget. The value can be **auto**, **dark**, or **light**.| String    | Yes (initial value: **auto**)     |
-| supportDimensions   | Dimensions supported by the service widget. The value can be **1 * 2**, **2 * 1**, **2 * 2**, **2 * 4**, or **4 * 4**, where the number before the asterisk (*) indicates the number of rows, and the number after the asterisk (*) indicates the number of columns.| String array| No                           |
-| defaultDimension    | Default grid style of the widget. The value must be from the **supportDimensions** array of the widget.| String    | No                           |
-| updateEnabled       | Whether the widget can be updated periodically. The value **true** indicates that the widget can be updated periodically, and **false** indicates that the widget cannot be updated periodically.| Boolean    | No                           |
-| scheduledUpdateTime | Scheduled time to update the widget. The value is in 24-hour format and accurate to minute.  | String    | Yes                           |
-| updateDuration      | Update frequency of a widget. The unit is 30 minutes. The value is a multiple of 30. The highest frequency of refreshing a widget is once every 30 minutes. You can also use scheduled refresh to refresh a widget at a fixed time or once every 30 minutes. If both of them are configured, the scheduled refresh takes precedence.| Number      | Yes (initial value: left empty)           |
-| metadata            | Metadata of the widget. For details, see Table 5.       | Object      | Yes (initial value: left empty)           |
-| formConfigAbility   | Ability name for widget adjustment. The value is a string of up to 127 characters. The value must be in the following format:<br>ability:// Name of an ability.<br>The name must be the same as that of the current application.| String    | Yes (initial value: left empty)           |
-| formVisibleNotify   | Whether the widget is allowed to use the visibility notification. The value is **true** or **false**.| Boolean    | Yes (initial value: **false**)|
-
-Table 13 Internal structure of the window attribute
-
-| Attribute       | Description                                                        | Data Type| Initial Value Allowed          |
-| --------------- | ------------------------------------------------------------ | -------- | -------------------- |
-| designWidth     | Baseline width of the page design, in pixels. The element size is scaled by the actual device width. The value is an integer.| Number    | Yes (initial value: left empty)|
-| autoDesignWidth | Whether to automatically calculate the baseline width of the page design. If this parameter is set to **true**, the **designWidth** attribute is invalid. The baseline width is calculated based on the device width and screen density.| Boolean  | Yes (initial value: left empty)|
-
-Example of the **forms** attribute structure:
-
-Define the **form_config.json** file (this file name is customizable) in **resources/base/profile** of the development view.
-
-```json
-{
-    "forms": [
-        {
-            "name": "Form_Js",
-            "description": "$string:form_description",
-            "src": "./js/pages/card/index",
-            "window": {
-                "designWidth": 720,
-                "autoDesignWidth": true
-            },
-            "colorMode": "auto",
-            "formConfigAbility": "ability://xxxxx",
-            "formVisibleNotify": false,
-            "isDefault": true,
-            "updateEnabled": true,
-            "scheduledUpdateTime": "10:30",
-            "updateDuration": 1,
-            "defaultDimension": "2*2",
-            "updateEnabled": true,
-            "scheduledUpdateTime": "21:33",
-            "supportDimensions": [
-                "2*2"
-            ],
-            "metadata": [
-             {
-                "name": "string",
-                "value": "string",
-                "resource": "$profile:config_file"
-             }
-           ] 
-        }
-    ]
-}
-```
-
-Define metadata information in the **extension** component of the **module.json5** file.
-
-```json
-{
-    "extensionAbilities": [{
-        "name": "MyForm",
-        "type": "form",
-        "metadata": [{
-            "name": "ohos.extability.form",
-            "resource": "$profile:form_config"
-        }]
-    }]
-}
-```
-
-#### Internal Structure of the shortcuts Attribute
-
-This attribute identifies the shortcut information of an application. The value is an array. A maximum of four shortcuts can be configured. It contains four sub-attributes: **shortcutId**, **label**, **icon**, and **wants**.
-
-Specify the **shortcut** information in **metadata**, where:
-
-- **name** indicates the name of the shortcut, for example, **ohos.ability.shortcuts**.
-
-- **resource** indicates where the resources of the shortcut are stored.
-
-Table 14 Internal structure of the shortcuts attribute
-
-| Attribute  | Description                                                        | Data Type| Initial Value Allowed                |
-| ---------- | ------------------------------------------------------------ | -------- | -------------------------- |
-| shortcutId | ID of the shortcut. The value is a string with a maximum of 63 bytes.                | String  | No                        |
-| label      | Label of the shortcut, that is, the text description displayed for the shortcut. The value can be a string or a resource index to the description. The value is a string with a maximum of 63 bytes.| String  | Yes (initial value: left empty)        |
-| icon       | Icon of the shortcut. The value is the index to the resource file.          | String  | Yes (initial value: left empty)|
-| wants      | Wants to which the shortcut points. The attribute consists of the **bundleName** and **abilityName** sub-attributes.<br>**bundleName**: target bundle name of the shortcut; string type.<br>**abilityName**: target component name of the shortcut; string type.| Object    | Yes (initial value: left empty)  |
-
-Define the **shortcut_config.json** file (this file name is customizable) in **resources/base/profile** of the development view.
-
-```json
-{
-    "shortcuts": [{
-        "shortcutId": "id_test1",
-        "label": "$string:shortcut",
-        "icon": "$media:aa_icon",
-        "wants": [{
-            "bundleName": "com.ohos.hello",
-            "abilityName": "MainAbility"
-        }]
-    }]
-}
-```
-
-Define the **metadata** information under **module** in the **module.json5** file as follows:
-
-```json
-{
-    "module": {
-        "name": "MyAbilityStage",
-        "abilities": [{
-            "name": "MyAbility",
-            "srcEntrance": "./abilities/MyAbility.ts",
-            "skills": [{
-                "actions": ["action.system.home"],
-                "entities": ["entity.system.home"],
-                "uris": []
-            }],
-            "metadata": [{
-                "name": "ohos.ability.shortcuts",
-                "resource": "$profile:shortcuts_config"
-            }]
-        }]
-    }
-}
-```
-
-#### Internal Structure of the commonEvents Attribute
-
-The **commonEvents** attribute identifies the registered static common event information. The value is an array.
-
-Specify the **commonEvent** information in the **metadata**, where:
-
-- **name** indicates the name of the common event, for example, **ohos.extability.staticSubscriber**.
-
-- **resource** indicates where the resources of the common event are stored.
-
-Table 15 Internal structure of the commonEvents attribute
-
-| Attribute  | Description                                                        | Data Type  | Initial Value Allowed                |
-| ---------- | ------------------------------------------------------------ | ---------- | -------------------------- |
-| name       | Ability name corresponding to the current static common event. The class must be marked in the ability.| String    | No          |
-| permission | Permission required for implementing the static common event. The value is a string with a maximum of 255 bytes, in the reverse domain name notation.| String    | Yes (initial value: left empty)      |
-| types      | Types of the current static common event. The value is an array of strings, each of which represents a type.| String array| Yes (initial value: left empty)|
-| events     | Events of the intents that can be accepted by the ability. The value can be customized or be the events predefined in the system.| String array| No          |
-
-Define the **common_event_config.json** file in **resources/base/profile** in the development view. (The file name can be defined by developers.)
-
-```json
-{
-    "commonEvents": [{
-        "name": "abilityName",
-        "permission": "string",
-        "types": [
-            "string",
-            "string"
-        ],
-        "events": [
-            "string",
-            "string"
-        ]
-    }]
-}
-```
-
-Define the **metadata** information under **extension** in the **module.json5** file as follows:
-
-```json
-"extensionAbilities": [
-    {
-        "name": "mySubscriber",
-        "srcEntrance": "./extension/my_subscriber.js",
-        "type": "staticSubscriber",
-        "metadata": [{
-            "name": "ohos.extability.staticSubscriber",
-            "resource": "$profile:common_event_config",
-        }],
-    }
-]
-```
-
-#### Internal Structure of the distroFilter Attribute
-
-Distribution rules of the application.
-
-This attribute defines the rules for distributing HAP files based on different device specifications, so that precise matching can be performed when the application market distributes applications. Distribution rules cover three factors: API version, screen shape, and screen resolution. During distribution, a unique HAP is determined based on the mapping between **deviceType** and these three factors.
-
-Table 16 Internal structure of the distroFilter attribute
-
-| Attribute     | Description                                                        | Data Type| Initial Value Allowed                |
-| ------------- | ------------------------------------------------------------ | -------- | -------------------------- |
-| apiVersion    | Supported API versions. For details, see Table 16.                        | Object array| Yes (initial value: left empty)|
-| screenShape   | Supported screen shapes.                                    | Object array| Yes (initial value: left empty)|
-| screenWindow  | Supported window resolutions for when the application is running. This attribute applies only to the lite wearables.| Object array| Yes (initial value: left empty)|
-| screenDensity | Pixel density of the screen, in dots per inch (dpi). This attribute is optional. The value options are as follows:<br>**sdpi**: small-scale dots per inch. This value is applicable for devices with a DPI range of (0, 120].<br>**mdpi**: medium-scale dots per inch. This value is applicable for devices with a DPI range of (120, 160].<br>**ldpi**: large-scale dots per inch. This value is applicable for devices with a DPI in the (160, 240] range.<br> **xldpi**: extra-large-scale dots per inch. This value is applicable for devices with a DPI in the (240, 320] range.<br>**xxldpi**: extra-extra-large-scale dots per inch (XXLDPI). This value is applicable for devices with a DPI in the (320, 480] range.<br>**xxxldpi**: extra-extra-extra-large-scale dots per inch. This value is applicable for devices with a DPI in the (480, 640] range.| Object array| Yes (initial value: left empty)|
-| countryCode   | Code of the country or region to which the application is to be distributed. For details, see ISO-3166-1. Enumerated definitions of multiple countries and regions are supported. This attribute is optional. The substring of the value consists of two uppercase letters and indicates the supported countries or regions.| Object array| Yes (initial value: left empty)|
-
-Table 17 Internal structure of the apiVersion attribute
-
-| Attribute| Description                                                        | Data Type| Initial Value Allowed          |
-| -------- | ------------------------------------------------------------ | -------- | -------------------- |
-| policy   | Blocklist and trustlist rule of the sub-attribute value. Set this attribute to **exclude** or **include**. **include** indicates that the sub-attribute value is in the trustlist. If the value matches any of the **value** enums, it matches this attribute.| String  | Yes (initial value: left empty)|
-| value    | An integer of the existing API version, for example, 4, 5, or 6. If an application uses two software versions developed using API 5 and API 6 for the same device model, two installation packages of the entry type can be released.| Array    | Yes (initial value: left empty)|
-
-Table 18 Internal structure of the screenShape attribute
-
-| Attribute| Description                                                        | Data Type| Initial Value Allowed          |
-| -------- | ------------------------------------------------------------ | -------- | -------------------- |
-| policy   | Blocklist and trustlist rule of the sub-attribute value. Set this attribute to **exclude** or **include**. **include** indicates that the sub-attribute value is in the trustlist. If the value matches any of the **value** enums, it matches this attribute.| String  | Yes (initial value: left empty)|
-| value    | The value can be **circle** or **rect**. Example: Different HAP files can be provided for a smart watch with a circular face and a smart watch with a rectangular face.| Array    | Yes (initial value: left empty)|
-
-Table 19 Internal structure of the screenWindow attribute
-
-| Attribute| Description                                                        | Data Type| Initial Value Allowed          |
-| -------- | ------------------------------------------------------------ | -------- | -------------------- |
-| policy   | Blocklist and trustlist rule of the sub-attribute value. Set this attribute to **exclude** or **include**. **include** indicates that the sub-attribute value is in the trustlist. If the value matches any of the **value** enums, it matches this attribute.| String  | Yes (initial value: left empty)|
-| value    | Width and height of the screen. The value is in the "width * height" format, in pixels, for example, **454*454**.| Array    | Yes (initial value: left empty)|
-
-Table 20 Internal structure of the screenDensity attribute
-
-| Attribute| Description                                                        | Data Type| Initial Value Allowed          |
-| -------- | ------------------------------------------------------------ | -------- | -------------------- |
-| policy   | Blocklist and trustlist rule of the sub-attribute value. Set this attribute to **exclude** or **include**. **include** indicates that the sub-attribute value is in the trustlist. If the value matches any of the **value** enums, it matches this attribute.| String  | Yes (initial value: left empty)|
-| value    | Pixel density of the screen, in dots per inch (dpi).             | Array    | Yes (initial value: left empty)|
-
-Table 21 Internal structure of the countryCode attribute
-
-| Attribute| Description                                                        | Data Type| Initial Value Allowed          |
-| -------- | ------------------------------------------------------------ | -------- | -------------------- |
-| policy   | Blocklist and trustlist rule of the sub-attribute value. Set this attribute to **exclude** or **include**. **include** indicates that the sub-attribute value is in the trustlist. If the value matches any of the **value** enums, it matches this attribute.| String  | Yes (initial value: left empty)|
-| value    | Code of the country or region to which the application is to be distributed.                        | Array    | Yes (initial value: left empty)|
-
-Example of the **distroFilter** attribute structure:
-
-Define the **distroFilter_config.json** file in **resources/base/profile** of the development view. (The file name can be defined by developers.)
-
-```json
-"distroFilter": [
-    {
-        "apiVersion": {
-            "policy": "include",
-            "value": [4, 5]
-        },
-        "screenShape": {
-            "policy": "include",
-            "value": ["circle", "rect"]
-        },
-        "screenWindow": {
-            "policy": "include",
-            "value": ["454*454", "466*466"]
-        }
-    }
-]
-```
-
-Define the **metadata** information under **extensionAbilities** in the **module.json5** file as follows:
-
-```json
-"extensionAbilities": [
-    {
-        "name": "mySubscriber",
-        "srcEntrance": "./extension/my_subscriber.js",
-        "type": "staticSubscriber",
-        "metadata": [{
-            "name": "ohos.extability.staticSubscriber",
-            "resource": "$profile:distroFilter_config",
-        }],
-    }
-]
-```
-
-#### Internal Structure of the testRunner Attribute
-
-Table 22 Internal structure of the testRunner attribute
-
-| Attribute| Description                  | Data Type| Initial Value Allowed|
-| -------- | ---------------------- | -------- | ---------- |
-| name     | Name of the test runner object.| String  | No|
-| srcPath  | Path of the test runner code.| String  | No|
-
-```
-"testRunner": {
-    "name": "myTestRUnnerName",
-    "srcPath": "etc/test/TestRunner.ts"
-}
-```
->>>>>>> 144f3fc0
+- Information about the permissions required during application running.