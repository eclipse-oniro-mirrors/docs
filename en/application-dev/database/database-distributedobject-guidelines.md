--- conflicted
+++ resolved
@@ -19,11 +19,7 @@
 **Table 1** API for creating a distributed data object instance
 | Package | API | Description |
 | -------- | -------- | -------- |
-<<<<<<< HEAD
 | ohos.data.distributedDataObject| createDistributedObject(source: object): DistributedObject | Creates a distributed data object instance for data operations.<br>- **source**: attributes of the **distributedObject** set.<br>- **DistributedObject**: returns the distributed object created.|
-=======
-| ohos.data.distributedDataObject| createDistributedObject(source: object): DistributedObject | Creates a distributed data object instance for data operations.<br>- **source**: attributes of the **distributedObject** set.<br>- **DistributedObject**: returns the distributed object created.| 
->>>>>>> d7e0fdde
 
 ### Generating a Session ID
 
@@ -41,28 +37,17 @@
 **Table 3** API for setting a session ID
 | Class| API| Description|
 | -------- | -------- | -------- |
-<<<<<<< HEAD
 | DistributedDataObject | setSessionId(sessionId?: string): boolean | Sets a session ID for distributed data objects.<br>**sessionId**: session ID of a distributed object in a trusted network. To remove a distributed data object from the network, set this parameter to "" or leave it empty.|
-=======
-| DistributedDataObject | setSessionId(sessionId?: string): boolean | Sets a session ID for distributed data objects.<br> **sessionId**: session ID of a distributed object in a trusted network. To remove a distributed data object from the network, set this parameter to "" or leave it empty.|
->>>>>>> d7e0fdde
 
 ### Observing Data Changes
 
 Call **on()** to subscribe to data changes of a distributed data object. In the case of data change, a callback will be invoked to return the data changes. You can use **off()** to unsubscribe from the data changes.
 
 **Table 4** APIs for observing data changes of a distributed data object
-<<<<<<< HEAD
 | Class | API | Description |
 | -------- | -------- | -------- |
 | DistributedDataObject| on(type: 'change', callback: Callback<{ sessionId: string, fields: Array&lt;string&gt; }>): void | Subscribes to data changes.|
 | DistributedDataObject| off(type: 'change', callback?: Callback<{ sessionId: string, fields: Array&lt;string&gt; }>): void | Unsubscribes from data changes.<br>**Callback**: specifies callback used to return changes of the distributed data object. If this parameter is not specified, all callbacks related to data changes will be unregistered.|
-=======
-| Class| API| Description| 
-| -------- | -------- | -------- |
-| DistributedDataObject| on(type: 'change', callback: Callback<{ sessionId: string, fields: Array&lt;string&gt; }>): void | Subscribes to data changes.| 
-| DistributedDataObject| off(type: 'change', callback?: Callback<{ sessionId: string, fields: Array&lt;string&gt; }>): void | Unsubscribes from data changes. **Callback**: specifies callback used to return changes of the distributed data object. If this parameter is not specified, all callbacks related to data changes will be unregistered.|
->>>>>>> d7e0fdde
 
 ### Observing Online or Offline Status
 
@@ -86,7 +71,6 @@
 - The application has been uninstalled.
 - Data is successfully restored.
 
-<<<<<<< HEAD
 **Table 6** APIs for saving a distributed data object and revoking the saving
 | Class | API | Description |
 | -------- | -------- | -------- |
@@ -94,15 +78,6 @@
 | DistributedDataObject | save(deviceId: string, callback: AsyncCallback&lt;SaveSuccessResponse&gt;): void | Saves a distributed data object. This API uses an asynchronous callback to return the result. |
 | DistributedDataObject | revokeSave(callback: AsyncCallback&lt;RevokeSaveSuccessResponse&gt;): void | Revokes the data saving operation. This API uses an asynchronous callback to return the result. |
 | DistributedDataObject | revokeSave(): Promise&lt;RevokeSaveSuccessResponse&gt; | Revokes the data saving operation. This API uses a promise to return the result. |
-=======
-**Table 6** APIs for saving a distributed data object and revoking the saving operation
-| Class| API| Description|
-| -------- | -------- | -------- |
-| DistributedDataObject | save(deviceId: string): Promise&lt;SaveSuccessResponse&gt; | Saves a distributed data object. This API uses a promise to return the result.|
-| DistributedDataObject| save(deviceId: string, callback: AsyncCallback&lt;SaveSuccessResponse&gt;): void | Saves a distributed data object. This API uses an asynchronous callback to return the result.|
-| DistributedDataObject | revokeSave(callback: AsyncCallback&lt;RevokeSaveSuccessResponse&gt;): void | Revokes the data saving operation. This API uses an asynchronous callback to return the result.|
-| DistributedDataObject| revokeSave(): Promise&lt;RevokeSaveSuccessResponse&gt; | Revokes the data saving operation. This API uses a promise to return the result.|
->>>>>>> d7e0fdde
 
 ## How to Develop
 
@@ -192,11 +167,7 @@
     local_object.on("change", this.changeCallback.bind(this));
    ```
    
-<<<<<<< HEAD
 6. Modify object attributes. The object attributes support basic data types (such as number, Boolean, and string) and complex data types (array and nested basic types). 
-=======
-6. Modify object attributes. <br>The object attributes support basic data types (such as number, Boolean, and string) and complex data types (array and nested basic types).
->>>>>>> d7e0fdde
    
    The sample code is as follows:
    ```js
@@ -247,42 +218,6 @@
 10. Save a distributed data object and revoke the data saving operation.
 
     - Callback
-<<<<<<< HEAD
-
-    ```js
-     // Save a distributed data object.
-     local_object.save("local", (result, data)=>{
-         console.log("save callback");
-         console.info("save sessionId " + data.sessionId);
-         console.info("save version " + data.version);
-         console.info("save deviceId " + data.deviceId);
-     });
-     // Revoke the data saving operation.
-     local_object.revokeSave((result, data) =>{
-     console.log("revokeSave callback");
-     console.info("revokeSave sessionId " + data.sessionId);
-     });
-    ```
-    - Promise
-
-    ```js
-     // Save a distributed data object.
-     g_object.save("local").then((result)=>{
-         console.info("save sessionId " + result.sessionId);
-         console.info("save version " + result.version);
-         console.info("save deviceId " + result.deviceId);
-     }, (result)=>{
-         console.info("save local failed.");
-     });
-     // Revoke the data saving operation.
-     g_object.revokeSave().then((result)=>{
-         console.info("revokeSave success.");
-     }, (result)=>{
-         console.info("revokeSave failed.");
-     });
-    ```
-11. Unsubscribe from the status changes of the distributed data object. <br>You can specify the callback to unregister. If you do not specify the callback, this API unregister all callbacks of this distributed data object.
-=======
     
        ```js
         // Save a distributed data object.
@@ -316,7 +251,6 @@
         });
        ```
 11. Unsubscribe from the status changes of the distributed data object. <br>You can specify the callback to unregister. If you do not specify the callback, this API unregisters all callbacks of this distributed data object.
->>>>>>> d7e0fdde
 
     The sample code is as follows:
        ```js
