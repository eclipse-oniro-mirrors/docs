# Distributed Data Service Development

## When to Use

The Distributed Data Service (DDS) implements synchronization of application data across user devices. When data is added, deleted, or modified for an application on a device, the same application on another device can obtain the updated data. The DDS applies to the distributed gallery, messages, Contacts, and file manager.


## Available APIs

The table below describes the APIs provided by the OpenHarmony DDS module.

**Table  1**  APIs provided by the DDS

| Category                  | API                                                    | Description                                           |
| -------------------------- | ------------------------------------------------------------ | ----------------------------------------------- |
| Creating a distributed database        | createKVManager(config:&nbsp;KVManagerConfig,&nbsp;callback:&nbsp;AsyncCallback&lt;KVManager&gt;):&nbsp;void<br>createKVManager(config:&nbsp;KVManagerConfig):&nbsp;Promise&lt;KVManager> | Creates a **KVManager** object for database management.|
| Obtaining a distributed KV store | getKVStore&lt;T&nbsp;extends&nbsp;KVStore&gt;(storeId:&nbsp;string,&nbsp;options:&nbsp;Options,&nbsp;callback:&nbsp;AsyncCallback&lt;T&gt;):&nbsp;void<br>getKVStore&lt;T&nbsp;extends&nbsp;KVStore&gt;(storeId:&nbsp;string,&nbsp;options:&nbsp;Options):&nbsp;Promise&lt;T&gt; | Obtains the KV store with the specified **Options** and **storeId**.|
| Managing data in a distributed KV store| put(key:&nbsp;string,&nbsp;value:&nbsp;Uint8Array&nbsp;\|&nbsp;string&nbsp;\|&nbsp;number&nbsp;\|&nbsp;boolean,&nbsp;callback:&nbsp;AsyncCallback&lt;void&gt;):&nbsp;void<br>put(key:&nbsp;string,&nbsp;value:&nbsp;Uint8Array&nbsp;\|&nbsp;string&nbsp;\|&nbsp;number&nbsp;\|&nbsp;boolean):&nbsp;Promise&lt;void> | Inserts or updates data.                              |
| Managing data in a distributed KV store| delete(key:&nbsp;string,&nbsp;callback:&nbsp;AsyncCallback&lt;void&gt;):&nbsp;void<br>delete(key:&nbsp;string):&nbsp;Promise&lt;void> | Deletes data.                                     |
| Managing data in a distributed KV store| get(key:&nbsp;string,&nbsp;callback:&nbsp;AsyncCallback&lt;Uint8Array&nbsp;\|&nbsp;string&nbsp;\|&nbsp;boolean&nbsp;\|&nbsp;number&gt;):&nbsp;void<br>get(key:&nbsp;string):&nbsp;Promise&lt;Uint8Array&nbsp;\|&nbsp;string&nbsp;\|&nbsp;boolean&nbsp;\|&nbsp;number> | Queries data.                                     |
| Subscribing to changes in the distributed data      | on(event:&nbsp;'dataChange',&nbsp;type:&nbsp;SubscribeType,&nbsp;observer:&nbsp;Callback&lt;ChangeNotification&gt;):&nbsp;void<br>on(event:&nbsp;'syncComplete',&nbsp;syncCallback:&nbsp;Callback&lt;Array&lt;[string,&nbsp;number]&gt;&gt;):&nbsp;void | Subscribes to data changes in the KV store.                       |
| Synchronizing data across devices        | sync(deviceIdList:&nbsp;string[],&nbsp;mode:&nbsp;SyncMode,&nbsp;allowedDelayMs?:&nbsp;number):&nbsp;void | Triggers database synchronization in manual mode.                 |



<<<<<<< HEAD
1.  Import the distributed database module.

    ```js
    import distributedData from '@ohos.data.distributedData';
    ```

2.  Create a  **KvManager**  instance based on the specified  **KvManagerConfig**  object.

    1.  Create a  **KvManagerConfig**  object based on the application context.
    2.  Create a  **KvManager**  instance.

    The sample code is as follows:

    ```js
    let kvManager;
    try {
        const kvManagerConfig = {
            bundleName : 'com.example.datamanagertest',
            userInfo : {
                userId : '0',
                userType : distributedData.UserType.SAME_USER_ID
            }
        }
        distributedData.createKVManager(kvManagerConfig, function (err, manager) {
            if (err) {
                console.log("createKVManager err: "  + JSON.stringify(err));
                return;
            }
            console.log("createKVManager success");
            kvManager = manager;
        });
    } catch (e) {
        console.log("An unexpected error occurred. Error:" + e);
    }
    ```

3.  Create and obtain a single KV store.

    1.  Declare the ID of the single KV store to create.
    2.  Create a single KV store. You are advised to disable automatic synchronization \(**autoSync:false**\) and call  **sync**  if a synchronization is required.

    The sample code is as follows:

    ```js
    let kvStore;
    try {
        const options = {
            createIfMissing : true,
            encrypt : false,
            backup : false,
            autoSync : false,
            kvStoreType : distributedData.KVStoreType.SINGLE_VERSION,
            securityLevel : distributedData.SecurityLevel.S2,
        };
        kvManager.getKVStore('storeId', options, function (err, store) {
            if (err) {
                console.log("getKVStore err: "  + JSON.stringify(err));
                return;
            }
            console.log("getKVStore success");
            kvStore = store;
        });
    } catch (e) {
        console.log("An unexpected error occurred. Error:" + e);
    }
    ```

    >![](../public_sys-resources/icon-note.gif) **NOTE:** 
    >For data synchronization between networked devices, you are advised to open the distributed database during application startup to obtain the database handle. With this database handle \(**kvStore**  in this example\), you can perform operations, such as inserting data into the database, without creating the database repeatedly during the lifecycle of the handle.

4.  Subscribe to changes in the distributed data.

    The following is the sample code for subscribing to the data changes of a single KV store:

    ```js
    kvStore.on('dataChange', distributedData.SubscribeType.SUBSCRIBE_TYPE_ALL, function (data) {
        console.log("dataChange callback call data: " + JSON.stringify(data));
    });
    ```

5.  Write data to the single KV store.

    1.  Construct the key and value to be written into the single KV store.
    2.  Write key-value pairs into the single KV store.

    The following is the sample code for writing key-value pairs of the string type into the single KV store:

    ```js
    const KEY_TEST_STRING_ELEMENT = 'key_test_string';
    const VALUE_TEST_STRING_ELEMENT = 'value-test-string';
    try {
        kvStore.put(KEY_TEST_STRING_ELEMENT, VALUE_TEST_STRING_ELEMENT, function (err,data) {
            if (err != undefined) {
                console.log("put err: " + JSON.stringify(err));
                return;
            }
            console.log("put success");
        });
    }catch (e) {
        console.log("An unexpected error occurred. Error:" + e);
    }
    ```

6.  Query data in the single KV store.

    1.  Construct the key to be queried from the single KV store.
    2.  Query data from the single KV store.

    The following is the sample code for querying data of the string type from the single KV store:

    ```js
    const KEY_TEST_STRING_ELEMENT = 'key_test_string';
    const VALUE_TEST_STRING_ELEMENT = 'value-test-string';
    try {
        kvStore.put(KEY_TEST_STRING_ELEMENT, VALUE_TEST_STRING_ELEMENT, function (err,data) {
            if (err != undefined) {
                console.log("put err: " + JSON.stringify(err));
                return;
            }
            console.log("put success");
            kvStore.get(KEY_TEST_STRING_ELEMENT, function (err,data) {
                console.log("get success data: " + data);
            });
        });
    }catch (e) {
        console.log("An unexpected error occurred. Error:" + e);
    }
    ```

7.  Synchronize data to other devices.

    Select the devices in the same network and the synchronization mode to synchronize data.

    The following is the sample code for data synchronization in a single KV store.  **deviceIds**  can be obtained by deviceManager by calling  **getTrustedDeviceListSync\(\)**, and  **1000**  indicates that the maximum delay time is 1000 ms.

    ```js
    import deviceManager from '@ohos.distributedHardware.deviceManager';
    
    let devManager;
    // create deviceManager
    deviceManager.createDeviceManager("bundleName", (err, value) => {
        if (!err) {
            devManager = value;
        }
    });
    
    // get deviceIds
    let deviceIds = [];
    if (devManager != null) {
        var deviceList = devManager.getTrustedDeviceListSync();
        for (var i = 0; i < deviceList.length; i++) {
            deviceIds[i] = deviceList[i].deviceId;
        }
    }
    kvStore.sync(deviceIds, distributedData.SyncMode.PUSH_ONLY, 1000);
    ```
=======
>>>>>>> c5fe408b

## How to Develop

The following uses a single KV store as an example to describe the development procedure.

1. Import the distributed data module.
   ```
   import distributedData from '@ohos.data.distributedData';
   ```

2. Create a **KvManager** instance based on the specified **KvManagerConfig** object.
   1. Create a **KvManagerConfig** object based on the application context.
   2. Create a **KvManager** instance.

   The sample code is as follows:
   ```
   let kvManager;
   try {
       const kvManagerConfig = {
           bundleName : 'com.example.datamanagertest',
           userInfo : {
               userId : '0',
               userType : distributedData.UserType.SAME_USER_ID
           }
       }
       distributedData.createKVManager(kvManagerConfig, function (err, manager) {
           if (err) {
               console.log("createKVManager err: "  + JSON.stringify(err));
               return;
           }
           console.log("createKVManager success");
           kvManager = manager;
       });
   } catch (e) {
       console.log("An unexpected error occurred. Error:" + e);
   }
   ```

3. Create and obtain a single KV store.
   1. Declare the ID of the single KV store to create.
   2. Create a single KV store. You are advised to disable automatic synchronization (**autoSync:false**) and call **sync** if a synchronization is required.

   The sample code is as follows:
   ```
   let kvStore;
   try {
       const options = {
           createIfMissing : true,
           encrypt : false,
           backup : false,
           autoSync : false,
           kvStoreType : distributedData.KVStoreType.SINGLE_VERSION,
           securityLevel : distributedData.SecurityLevel.S0,
       };
       kvManager.getKVStore('storeId', options, function (err, store) {
           if (err) {
               console.log("getKVStore err: "  + JSON.stringify(err));
               return;
           }
           console.log("getKVStore success");
           kvStore = store;
       });
   } catch (e) {
       console.log("An unexpected error occurred. Error:" + e);
   }
   ```

   > ![icon-note.gif](../public_sys-resources/icon-note.gif) **NOTE**<br/>
   > For data synchronization between networked devices, you are advised to open the distributed KV store during application startup to obtain the database handle. With this database handle (**kvStore** in this example), you can perform operations, such as inserting data into the KV store, without creating the KV store repeatedly during the lifecycle of the handle.

4.  Subscribe to changes in the distributed data.<br/>
   The following is the sample code for subscribing to the data changes of a single KV store:
   ```
   kvStore.on('dataChange', distributedData.SubscribeType.SUBSCRIBE_TYPE_ALL, function (data) {
       console.log("dataChange callback call data: " + JSON.stringify(data));
   });
   ```

5. Write data to the single KV store.
   1. Construct the key and value to be written into the single KV store.
   2. Write key-value pairs into the single KV store.

   The following is the sample code for writing key-value pairs of the string type into the single KV store:

   ```
   const KEY_TEST_STRING_ELEMENT = 'key_test_string';
   const VALUE_TEST_STRING_ELEMENT = 'value-test-string';
   try {
       kvStore.put(KEY_TEST_STRING_ELEMENT, VALUE_TEST_STRING_ELEMENT, function (err,data) {
           if (err != undefined) {
               console.log("put err: " + JSON.stringify(err));
               return;
           }
           console.log("put success");
       });
   }catch (e) {
       console.log("An unexpected error occurred. Error:" + e);
   }
   ```

6. Query data in the single KV store.
   1. Construct the key to be queried from the single KV store.
   2. Query data from the single KV store.

   The following is the sample code for querying data of the string type from the single KV store:
   ```
   const KEY_TEST_STRING_ELEMENT = 'key_test_string';
   const VALUE_TEST_STRING_ELEMENT = 'value-test-string';
   try {
       kvStore.put(KEY_TEST_STRING_ELEMENT, VALUE_TEST_STRING_ELEMENT, function (err,data) {
           if (err != undefined) {
               console.log("put err: " + JSON.stringify(err));
               return;
           }
           console.log("put success");
           kvStore.get(KEY_TEST_STRING_ELEMENT, function (err,data) {
               console.log("get success data: " + data);
           });
       });
   }catch (e) {
       console.log("An unexpected error occurred. Error:" + e);
   }
   ```

7. Synchronize data to other devices.<br/>
   Select the devices in the same network and the synchronization mode to synchronize data.

   The following is the sample code for data synchronization in a single KV store. **deviceIds** can be obtained by deviceManager by calling **getTrustedDeviceListSync()**, and **1000** indicates that the maximum delay time is 1000 ms.
   ```
   import deviceManager from '@ohos.distributedHardware.deviceManager';
   
   let devManager;
   // Create deviceManager.
   deviceManager.createDeviceManager("bundleName", (err, value) => {
       if (!err) {
           devManager = value;
           // get deviceIds
           let deviceIds = [];
           if (devManager != null) {
               var devices = devManager.getTrustedDeviceListSync();
               for (var i = 0; i < devices.length; i++) {
                   deviceIds[i] = devices[i].deviceId;
               }
           }
           try{
               kvStore.sync(deviceIds, distributedData.SyncMode.PUSH_ONLY, 1000);
           }catch (e) {
                console.log("An unexpected error occurred. Error:" + e);
           }
       }
   });
   ```
## Samples
The following samples are provided to help you better understand the distributed data development:
- [`KvStore`: distributed database (eTS) (API8)](https://gitee.com/openharmony/app_samples/tree/master/data/Kvstore)
- [Distributed Database](https://gitee.com/openharmony/codelabs/tree/master/Data/JsDistributedData)<|MERGE_RESOLUTION|>--- conflicted
+++ resolved
@@ -23,172 +23,13 @@
 
 
 
-<<<<<<< HEAD
-1.  Import the distributed database module.
-
-    ```js
-    import distributedData from '@ohos.data.distributedData';
-    ```
-
-2.  Create a  **KvManager**  instance based on the specified  **KvManagerConfig**  object.
-
-    1.  Create a  **KvManagerConfig**  object based on the application context.
-    2.  Create a  **KvManager**  instance.
-
-    The sample code is as follows:
-
-    ```js
-    let kvManager;
-    try {
-        const kvManagerConfig = {
-            bundleName : 'com.example.datamanagertest',
-            userInfo : {
-                userId : '0',
-                userType : distributedData.UserType.SAME_USER_ID
-            }
-        }
-        distributedData.createKVManager(kvManagerConfig, function (err, manager) {
-            if (err) {
-                console.log("createKVManager err: "  + JSON.stringify(err));
-                return;
-            }
-            console.log("createKVManager success");
-            kvManager = manager;
-        });
-    } catch (e) {
-        console.log("An unexpected error occurred. Error:" + e);
-    }
-    ```
-
-3.  Create and obtain a single KV store.
-
-    1.  Declare the ID of the single KV store to create.
-    2.  Create a single KV store. You are advised to disable automatic synchronization \(**autoSync:false**\) and call  **sync**  if a synchronization is required.
-
-    The sample code is as follows:
-
-    ```js
-    let kvStore;
-    try {
-        const options = {
-            createIfMissing : true,
-            encrypt : false,
-            backup : false,
-            autoSync : false,
-            kvStoreType : distributedData.KVStoreType.SINGLE_VERSION,
-            securityLevel : distributedData.SecurityLevel.S2,
-        };
-        kvManager.getKVStore('storeId', options, function (err, store) {
-            if (err) {
-                console.log("getKVStore err: "  + JSON.stringify(err));
-                return;
-            }
-            console.log("getKVStore success");
-            kvStore = store;
-        });
-    } catch (e) {
-        console.log("An unexpected error occurred. Error:" + e);
-    }
-    ```
-
-    >![](../public_sys-resources/icon-note.gif) **NOTE:** 
-    >For data synchronization between networked devices, you are advised to open the distributed database during application startup to obtain the database handle. With this database handle \(**kvStore**  in this example\), you can perform operations, such as inserting data into the database, without creating the database repeatedly during the lifecycle of the handle.
-
-4.  Subscribe to changes in the distributed data.
-
-    The following is the sample code for subscribing to the data changes of a single KV store:
-
-    ```js
-    kvStore.on('dataChange', distributedData.SubscribeType.SUBSCRIBE_TYPE_ALL, function (data) {
-        console.log("dataChange callback call data: " + JSON.stringify(data));
-    });
-    ```
-
-5.  Write data to the single KV store.
-
-    1.  Construct the key and value to be written into the single KV store.
-    2.  Write key-value pairs into the single KV store.
-
-    The following is the sample code for writing key-value pairs of the string type into the single KV store:
-
-    ```js
-    const KEY_TEST_STRING_ELEMENT = 'key_test_string';
-    const VALUE_TEST_STRING_ELEMENT = 'value-test-string';
-    try {
-        kvStore.put(KEY_TEST_STRING_ELEMENT, VALUE_TEST_STRING_ELEMENT, function (err,data) {
-            if (err != undefined) {
-                console.log("put err: " + JSON.stringify(err));
-                return;
-            }
-            console.log("put success");
-        });
-    }catch (e) {
-        console.log("An unexpected error occurred. Error:" + e);
-    }
-    ```
-
-6.  Query data in the single KV store.
-
-    1.  Construct the key to be queried from the single KV store.
-    2.  Query data from the single KV store.
-
-    The following is the sample code for querying data of the string type from the single KV store:
-
-    ```js
-    const KEY_TEST_STRING_ELEMENT = 'key_test_string';
-    const VALUE_TEST_STRING_ELEMENT = 'value-test-string';
-    try {
-        kvStore.put(KEY_TEST_STRING_ELEMENT, VALUE_TEST_STRING_ELEMENT, function (err,data) {
-            if (err != undefined) {
-                console.log("put err: " + JSON.stringify(err));
-                return;
-            }
-            console.log("put success");
-            kvStore.get(KEY_TEST_STRING_ELEMENT, function (err,data) {
-                console.log("get success data: " + data);
-            });
-        });
-    }catch (e) {
-        console.log("An unexpected error occurred. Error:" + e);
-    }
-    ```
-
-7.  Synchronize data to other devices.
-
-    Select the devices in the same network and the synchronization mode to synchronize data.
-
-    The following is the sample code for data synchronization in a single KV store.  **deviceIds**  can be obtained by deviceManager by calling  **getTrustedDeviceListSync\(\)**, and  **1000**  indicates that the maximum delay time is 1000 ms.
-
-    ```js
-    import deviceManager from '@ohos.distributedHardware.deviceManager';
-    
-    let devManager;
-    // create deviceManager
-    deviceManager.createDeviceManager("bundleName", (err, value) => {
-        if (!err) {
-            devManager = value;
-        }
-    });
-    
-    // get deviceIds
-    let deviceIds = [];
-    if (devManager != null) {
-        var deviceList = devManager.getTrustedDeviceListSync();
-        for (var i = 0; i < deviceList.length; i++) {
-            deviceIds[i] = deviceList[i].deviceId;
-        }
-    }
-    kvStore.sync(deviceIds, distributedData.SyncMode.PUSH_ONLY, 1000);
-    ```
-=======
->>>>>>> c5fe408b
 
 ## How to Develop
 
 The following uses a single KV store as an example to describe the development procedure.
 
 1. Import the distributed data module.
-   ```
+   ```js
    import distributedData from '@ohos.data.distributedData';
    ```
 
@@ -197,7 +38,7 @@
    2. Create a **KvManager** instance.
 
    The sample code is as follows:
-   ```
+   ```js
    let kvManager;
    try {
        const kvManagerConfig = {
@@ -225,7 +66,7 @@
    2. Create a single KV store. You are advised to disable automatic synchronization (**autoSync:false**) and call **sync** if a synchronization is required.
 
    The sample code is as follows:
-   ```
+   ```js
    let kvStore;
    try {
        const options = {
@@ -254,7 +95,7 @@
 
 4.  Subscribe to changes in the distributed data.<br/>
    The following is the sample code for subscribing to the data changes of a single KV store:
-   ```
+   ```js
    kvStore.on('dataChange', distributedData.SubscribeType.SUBSCRIBE_TYPE_ALL, function (data) {
        console.log("dataChange callback call data: " + JSON.stringify(data));
    });
@@ -266,7 +107,7 @@
 
    The following is the sample code for writing key-value pairs of the string type into the single KV store:
 
-   ```
+   ```js
    const KEY_TEST_STRING_ELEMENT = 'key_test_string';
    const VALUE_TEST_STRING_ELEMENT = 'value-test-string';
    try {
@@ -287,7 +128,7 @@
    2. Query data from the single KV store.
 
    The following is the sample code for querying data of the string type from the single KV store:
-   ```
+   ```js
    const KEY_TEST_STRING_ELEMENT = 'key_test_string';
    const VALUE_TEST_STRING_ELEMENT = 'value-test-string';
    try {
@@ -310,7 +151,7 @@
    Select the devices in the same network and the synchronization mode to synchronize data.
 
    The following is the sample code for data synchronization in a single KV store. **deviceIds** can be obtained by deviceManager by calling **getTrustedDeviceListSync()**, and **1000** indicates that the maximum delay time is 1000 ms.
-   ```
+   ```js
    import deviceManager from '@ohos.distributedHardware.deviceManager';
    
    let devManager;
