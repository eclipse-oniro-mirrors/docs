# Updating Widget Content Through the message Event

> **NOTE**
>
> This topic describes development for dynamic widgets. For static widgets, see [FormLink](../../application-dev/reference/arkui-ts/ts-container-formlink.md).

On the widget page, the **postCardAction** API can be used to trigger a message event to start a FormExtensionAbility, which then updates the widget content. The following is an example of this widget update mode.


- On the widget page, register the **onClick** event callback of the button and call the **postCardAction** API in the callback to trigger the event to the FormExtensionAbility. Use [LocalStorageProp](../quick-start/arkts-localstorage.md#localstorageprop) to decorate the widget data to be updated.
  
  ```ts
  let storage = new LocalStorage();
  @Entry(storage)
  @Component
  struct WidgetCard {
    @LocalStorageProp('title') title: string = 'Title default';
    @LocalStorageProp('detail') detail: string = 'Description default';
  
    build() {
      Column() {
        Column() {
          Text(`${this.title}`)
            .margin(5).fontWeight(FontWeight.Medium).fontSize('14fp')
          Text(`${this.detail}`)
            .margin(5).fontColor(Color.Gray).fontSize('12fp').height('25%')
        }.width('100%').alignItems(HorizontalAlign.Start)
        Button('UPDATE')
          .margin(15).width('90%')
          .onClick(() => {
            postCardAction(this, {
              'action': 'message',
              'params': {
                'msgTest': 'messageEvent'
              }
            });
          })
      }.width('90%').height('90%').margin('5%')
    }
  }
  ```
  
- Call the [updateForm](../reference/apis/js-apis-app-form-formProvider.md#updateform) API to update the widget in the **onFormEvent** callback of the FormExtensionAbility.
  
  ```ts
  import formBindingData from '@ohos.app.form.formBindingData';
  import FormExtensionAbility from '@ohos.app.form.FormExtensionAbility';
  import formProvider from '@ohos.app.form.formProvider';
  
  export default class EntryFormAbility extends FormExtensionAbility {
    onFormEvent(formId: string, message: string) {
      // Called when a specified message event defined by the form provider is triggered.
      console.info(`FormAbility onEvent, formId = ${formId}, message: ${JSON.stringify(message)}`);
<<<<<<< HEAD
      let formData = {
        'title':'Title Update.', // It matches the widget layout.
        'detail':'Description update success.', // It matches the widget layout.
      };
=======
      let formData = new Map<Object, string>();
      formData.set('title', 'Title Update.'); // It matches the widget layout.
      formData.set('detail', 'Description update success.');  // It matches the widget layout.
>>>>>>> 833a823b
      let formInfo = formBindingData.createFormBindingData(formData)
      formProvider.updateForm(formId, formInfo).then((data) => {
        console.info('FormAbility updateForm success.' + JSON.stringify(data));
      })
    }

    ...
  }
  ```

  The figure below shows the effect.
  
  | Initial State                                               | After Clicking                                             |
  | ------------------------------------------------------- | ----------------------------------------------------- |
  | ![WidgetUpdateBefore](figures/widget-update-before.PNG) | ![WidgetUpdateAfter](figures/widget-update-after.PNG) |<|MERGE_RESOLUTION|>--- conflicted
+++ resolved
@@ -51,16 +51,9 @@
     onFormEvent(formId: string, message: string) {
       // Called when a specified message event defined by the form provider is triggered.
       console.info(`FormAbility onEvent, formId = ${formId}, message: ${JSON.stringify(message)}`);
-<<<<<<< HEAD
-      let formData = {
-        'title':'Title Update.', // It matches the widget layout.
-        'detail':'Description update success.', // It matches the widget layout.
-      };
-=======
       let formData = new Map<Object, string>();
       formData.set('title', 'Title Update.'); // It matches the widget layout.
       formData.set('detail', 'Description update success.');  // It matches the widget layout.
->>>>>>> 833a823b
       let formInfo = formBindingData.createFormBindingData(formData)
       formProvider.updateForm(formId, formInfo).then((data) => {
         console.info('FormAbility updateForm success.' + JSON.stringify(data));
