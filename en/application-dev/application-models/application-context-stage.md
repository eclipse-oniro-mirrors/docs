# Context (Stage Model)


## Overview

[Context](../reference/apis/js-apis-inner-application-context.md) is the context of an object in an application. It provides basic information about the application, for example, **resourceManager**, **applicationInfo**, **dir** (application development path), and **area** (encrypted area). It also provides basic methods such as **createBundleContext()** and **getApplicationContext()**. The UIAbility component and ExtensionAbility derived class components have their own **Context** classes, for example, the base class **Context**, **ApplicationContext**, **AbilityStageContext**, **UIAbilityContext**, **ExtensionContext**, and **ServiceExtensionContext**.

- The figure below illustrates the inheritance relationship of contexts.

  ![context-inheritance](figures/context-inheritance.png)

- The figure below illustrates the holding relationship of contexts.
  
  ![context-holding](figures/context-holding.png)

- The following describes the information provided by different contexts.
  - [UIAbilityContext](../reference/apis/js-apis-inner-application-uiAbilityContext.md): Each UIAbility has the **Context** attribute, which provides APIs to operate the ability, obtain the ability configuration, and more.
    
     ```ts
     import UIAbility from '@ohos.app.ability.UIAbility';
     export default class EntryAbility extends UIAbility {
         onCreate(want, launchParam) {
             let uiAbilityContext = this.context;
             // ...
         }
     }
     ```
  - Scenario-specific [ExtensionContext](../reference/apis/js-apis-inner-application-extensionContext.md): For example, ServiceExtensionContext, inherited from ExtensionContext, provides APIs related to background services.
    
     ```ts
     import ServiceExtensionAbility from '@ohos.app.ability.ServiceExtensionAbility';
     export default class MyService extends ServiceExtensionAbility {
         onCreate(want) {
             let serviceExtensionContext = this.context;
             // ...
         }
     }
     ```
  - [AbilityStageContext](../reference/apis/js-apis-inner-application-abilityStageContext.md): module-level context. It provides **HapModuleInfo** and **Configuration** in addition to those provided by the base class **Context**.
    
     ```ts
     import AbilityStage from "@ohos.app.ability.AbilityStage";
     export default class MyAbilityStage extends AbilityStage {
         onCreate() {
             let abilityStageContext = this.context;
             // ...
         }
     }
     ```
  - [ApplicationContext](../reference/apis/js-apis-inner-application-applicationContext.md): application-level context. It provides APIs for subscribing to ability lifecycle changes, system memory changes, and system environment changes. The application-level context can be obtained from UIAbility, ExtensionAbility, and AbilityStage.
    
     ```ts
     import UIAbility from '@ohos.app.ability.UIAbility';
     export default class EntryAbility extends UIAbility {
         onCreate(want, launchParam) {
             let applicationContext = this.context.getApplicationContext();
             // ...
         }
     }
     ```


## Typical Usage Scenarios of Context


This topic describes how to use the context in the following scenarios:


- [Obtaining the Application Development Path](#obtaining-the-application-development-path)
- [Obtaining and Modifying Encrypted Areas](#obtaining-and-modifying-encrypted-areas)
- [Creating Context of Another Application or Module](#creating-context-of-another-application-or-module)
- [Subscribing to UIAbility Lifecycle Changes in a Process](#subscribing-to-uiability-lifecycle-changes-in-a-process)


### Obtaining the Application Development Path

The following table describes the application development paths obtained from context.

**Table 1** Application development paths

| Name| Type| Readable| Writable| Description|
| -------- | -------- | -------- | -------- | -------- |
| cacheDir | string | Yes| No| Cache directory of the application on the internal storage.<br>It is the content of **Storage** of an application under **Settings > Apps & services > Apps**.|
| tempDir | string | Yes| No| Temporary file directory of the application.<br>Files in this directory are deleted after the application is uninstalled.|
| filesDir | string | Yes| No| File directory of the application on the internal storage.<br>Files in this directory may be synchronized to other directories during application migration or backup.|
| databaseDir | string | Yes| No| Storage directory of the local database.|
| bundleCodeDir | string | Yes| No| Installation directory of the application on the internal storage.|
| distributedFilesDir | string | Yes| No| Storage directory of distributed application data files.|
| preferencesDir | string | Yes| Yes| Preferences directory of the application.|

The capability of obtaining the application development path is provided by the base class **Context**. This capability is also provided by **ApplicationContext**, **AbilityStageContext**, **UIAbilityContext**, and **ExtensionContext**. However, the paths obtained from different contexts may differ, as shown below.

**Figure 1** Application development paths obtained from context

![context-dir](figures/context-dir.png)

- Obtain the application-level path through **ApplicationContext**. It is recommended that global application information be stored in this path. Files stored in this path will be deleted only when the application is uninstalled.
    | Name| Path|
  | -------- | -------- |
  | bundleCodeDir | {Path prefix}/el1/bundle/|
  | cacheDir | {Path prefix}/{Encryption level}/base/cache/|
  | filesDir | {Path prefix}/{Encryption level}/base/files/|
  | preferencesDir | {Path prefix}/{Encryption level}/base/preferences/|
  | tempDir | {Path prefix}/{Encryption level}/base/temp/|
  | databaseDir | {Path prefix}/{Encryption level}/database/|
  | distributedFilesDir | {Path prefix}/el2/distributedFiles/|

- Obtain the HAP level path through **AbilityStageContext**, **UIAbilityContext**, and **ExtensionContext**. It is recommended that the HAP information be stored in this path. The file content stored in this path will be deleted when the HAP is uninstalled. The file content in the application-level path will be deleted only after all the HAPs of the application are uninstalled.
    | Name| Path|
  | -------- | -------- |
  | bundleCodeDir | {Path prefix}/el1/bundle/|
  | cacheDir | {Path prefix}/{Encryption level}/base/**haps/{moduleName}**/cache/|
  | filesDir | {Path prefix}/{Encryption level}/base/**haps/{moduleName}**/files/|
  | preferencesDir | {Path prefix}/{Encryption level}/base/**haps/{moduleName}**/preferences/|
  | tempDir | {Path prefix}/{Encryption level}/base/**haps/{moduleName}**/temp/|
  | databaseDir | {Path prefix}/{Encryption level}/database/**{moduleName}**/|
  | distributedFilesDir | {Path prefix}/el2/distributedFiles/**{moduleName}**/|

The sample code for obtaining the application development paths is as follows:


```ts
import UIAbility from '@ohos.app.ability.UIAbility';

export default class EntryAbility extends UIAbility {
    onCreate(want, launchParam) {
        let cacheDir = this.context.cacheDir;
        let tempDir = this.context.tempDir;
        let filesDir = this.context.filesDir;
        let databaseDir = this.context.databaseDir;
        let bundleCodeDir = this.context.bundleCodeDir;
        let distributedFilesDir = this.context.distributedFilesDir;
        let preferencesDir = this.context.preferencesDir;
        // ...
    }
}
```

> **NOTE**
>
> The sample code obtains the sandbox path of the application development path. The absolute path can be obtained by running the **find / -name <fileName>** command in the hdc shell after file creation or modification.

### Obtaining and Modifying Encrypted Areas

You can read and write [the area attribute in the context](../reference/apis/js-apis-inner-application-context.md) to obtain and set an encrypted area. Two encryption levels are supported:

- AreaMode.EL1: device-level encryption area, which is accessible after the device is powered on.

- AreaMode.EL2: user-level encryption area, which is accessible only after the device is powered on and the password is entered (for the first time).

```ts
import UIAbility from '@ohos.app.ability.UIAbility';

export default class EntryAbility extends UIAbility {
    onCreate(want, launchParam) {
        // Before storing common information, switch the encryption level to EL1.
        if (this.context.area === 1) {// Obtain the area.
            this.context.area = 0; // Modify the area.
        }
        // Store common information.

        // Before storing sensitive information, switch the encryption level to EL2.
        if (this.context.area === 0) { // Obtain the area.
            this.context.area = 1;     // Modify the area.
        }
        // Store sensitive information.
    }
}
```


### Creating Context of Another Application or Module

The base class **Context** provides the [createBundleContext(bundleName:string)](../reference/apis/js-apis-inner-application-context.md#contextcreatebundlecontext), [createModuleContext(moduleName:string)](../reference/apis/js-apis-inner-application-context.md#contextcreatemodulecontext), and [createModuleContext(bundleName:string, moduleName:string)](../reference/apis/js-apis-inner-application-context.md#contextcreatemodulecontext-1) methods for creating the context of other applications or modules, so as to obtain the resource information, for example, [obtaining the application development paths](#obtaining-the-application-development-path) of other modules.

- Call **createBundleContext(bundleName:string)** to create the context of another application.
  > **NOTE**
  >
  > To obtain the context of another application:
  >
  > - Request the **ohos.permission.GET_BUNDLE_INFO_PRIVILEGED** permission. For details, see [Permission Application Guide](../security/accesstoken-guidelines.md#declaring-permissions-in-the-configuration-file).
<<<<<<< HEAD
  >
  > - This is a system API and cannot be called by third-party applications.
  
=======
  > 
  > - This is a system API and cannot be called by third-party applications.

>>>>>>> ffc6e933
  For example, application information displayed on the home screen includes the application name and icon. The home screen application calls the foregoing method to obtain the context information, so as to obtain the resource information including the application name and icon.
  
  ```ts
  import UIAbility from '@ohos.app.ability.UIAbility';
  
  export default class EntryAbility extends UIAbility {
      onCreate(want, launchParam) {
          let bundleName2 = "com.example.application";
          let context2 = this.context.createBundleContext(bundleName2);
          let label2 = context2.applicationInfo.label;
          // ...
      }
  }
  ```
<<<<<<< HEAD
  
=======

>>>>>>> ffc6e933
- Call **createModuleContext(bundleName:string, moduleName:string)** to obtain the context of a specified module of another application. After obtaining the context, you can obtain the resource information of that module.
  > **NOTE**
  >
  > To obtain the context of a specified module of another application:
  >
  > - Request the **ohos.permission.GET_BUNDLE_INFO_PRIVILEGED** permission. For details, see [Permission Application Guide](../security/accesstoken-guidelines.md#declaring-permissions-in-the-configuration-file).
<<<<<<< HEAD
  >
  > - This is a system API and cannot be called by third-party applications.
  
=======
  > 
  > - This is a system API and cannot be called by third-party applications.

>>>>>>> ffc6e933
  ```ts
  import UIAbility from '@ohos.app.ability.UIAbility';
  
  export default class EntryAbility extends UIAbility {
      onCreate(want, launchParam) {
          let bundleName2 = "com.example.application";
          let moduleName2 = "module1";
          let context2 = this.context.createModuleContext(bundleName2, moduleName2);
          // ...
      }
  }
  ```
  
- Call **createModuleContext(moduleName:string)** to obtain the context of another module in the current application. After obtaining the context, you can obtain the resource information of that module.
  
  ```ts
  import UIAbility from '@ohos.app.ability.UIAbility';
  
  export default class EntryAbility extends UIAbility {
      onCreate(want, launchParam) {
          let moduleName2 = "module1";
          let context2 = this.context.createModuleContext(moduleName2);
          // ...
      }
  }
  ```


### Subscribing to UIAbility Lifecycle Changes in a Process

In the DFX statistics scenario of an application, if you need to collect statistics on the stay duration and access frequency of a page, you can subscribe to UIAbility lifecycle changes.

[ApplicationContext](../reference/apis/js-apis-inner-application-applicationContext.md) provides APIs for subscribing to UIAbility lifecycle changes in a process. When the UIAbility lifecycle changes in a process, for example, being created or destroyed, becoming visible or invisible, or gaining or losing focus, the corresponding callback is triggered, and a listener ID is returned. The ID is incremented by 1 each time the listener is registered. When the number of listeners exceeds the upper limit (2^63-1), -1 is returned. The following uses [UIAbilityContext](../reference/apis/js-apis-inner-application-uiAbilityContext.md) as an example.


```ts
import UIAbility from '@ohos.app.ability.UIAbility';
import window from '@ohos.window';

const TAG: string = "[Example].[Entry].[EntryAbility]";

export default class EntryAbility extends UIAbility {
    lifecycleId: number;

    onCreate(want, launchParam) {
        let abilityLifecycleCallback = {
            onAbilityCreate(uiability) {
                console.info(TAG, "onAbilityCreate uiability:" + JSON.stringify(uiability));
            },
            onWindowStageCreate(uiability, windowStage) {
                console.info(TAG, "onWindowStageCreate uiability:" + JSON.stringify(uiability));
                console.info(TAG, "onWindowStageCreate windowStage:" + JSON.stringify(windowStage));
            },
            onWindowStageActive(uiability, windowStage) {
                console.info(TAG, "onWindowStageActive uiability:" + JSON.stringify(uiability));
                console.info(TAG, "onWindowStageActive windowStage:" + JSON.stringify(windowStage));
            },
            onWindowStageInactive(uiability, windowStage) {
                console.info(TAG, "onWindowStageInactive uiability:" + JSON.stringify(uiability));
                console.info(TAG, "onWindowStageInactive windowStage:" + JSON.stringify(windowStage));
            },
            onWindowStageDestroy(uiability, windowStage) {
                console.info(TAG, "onWindowStageDestroy uiability:" + JSON.stringify(uiability));
                console.info(TAG, "onWindowStageDestroy windowStage:" + JSON.stringify(windowStage));
            },
            onAbilityDestroy(uiability) {
                console.info(TAG, "onAbilityDestroy uiability:" + JSON.stringify(uiability));
            },
            onAbilityForeground(uiability) {
                console.info(TAG, "onAbilityForeground uiability:" + JSON.stringify(uiability));
            },
            onAbilityBackground(uiability) {
                console.info(TAG, "onAbilityBackground uiability:" + JSON.stringify(uiability));
            },
            onAbilityContinue(uiability) {
                console.info(TAG, "onAbilityContinue uiability:" + JSON.stringify(uiability));
            }
        }
        // 1. Obtain the application context through the context attribute.
        let applicationContext = this.context.getApplicationContext();
        // 2. Register a listener for the lifecycle changes through the application context.
        this.lifecycleId = applicationContext.on("abilityLifecycle", abilityLifecycleCallback);
        console.info(TAG, "register callback number: " + JSON.stringify(this.lifecycleId));
    }

    onDestroy() {
        let applicationContext = this.context.getApplicationContext();
        applicationContext.off("abilityLifecycle", this.lifecycleId, (error, data) => {
            console.info(TAG, "unregister callback success, err: " + JSON.stringify(error));
        });
    }
}
```<|MERGE_RESOLUTION|>--- conflicted
+++ resolved
@@ -179,15 +179,11 @@
   > To obtain the context of another application:
   >
   > - Request the **ohos.permission.GET_BUNDLE_INFO_PRIVILEGED** permission. For details, see [Permission Application Guide](../security/accesstoken-guidelines.md#declaring-permissions-in-the-configuration-file).
-<<<<<<< HEAD
-  >
-  > - This is a system API and cannot be called by third-party applications.
-  
-=======
+  >
+  > - This is a system API and cannot be called by third-party applications. 
   > 
   > - This is a system API and cannot be called by third-party applications.
 
->>>>>>> ffc6e933
   For example, application information displayed on the home screen includes the application name and icon. The home screen application calls the foregoing method to obtain the context information, so as to obtain the resource information including the application name and icon.
   
   ```ts
@@ -202,26 +198,19 @@
       }
   }
   ```
-<<<<<<< HEAD
-  
-=======
-
->>>>>>> ffc6e933
+  
+
 - Call **createModuleContext(bundleName:string, moduleName:string)** to obtain the context of a specified module of another application. After obtaining the context, you can obtain the resource information of that module.
   > **NOTE**
   >
   > To obtain the context of a specified module of another application:
   >
   > - Request the **ohos.permission.GET_BUNDLE_INFO_PRIVILEGED** permission. For details, see [Permission Application Guide](../security/accesstoken-guidelines.md#declaring-permissions-in-the-configuration-file).
-<<<<<<< HEAD
   >
   > - This is a system API and cannot be called by third-party applications.
-  
-=======
   > 
   > - This is a system API and cannot be called by third-party applications.
 
->>>>>>> ffc6e933
   ```ts
   import UIAbility from '@ohos.app.ability.UIAbility';
   
